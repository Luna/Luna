/** @file Table displaying a list of projects. */
import {
  Children,
  cloneElement,
  isValidElement,
  memo,
  startTransition,
  useEffect,
  useImperativeHandle,
  useMemo,
  useRef,
  useState,
  type Dispatch,
  type DragEvent,
  type KeyboardEvent,
  type MutableRefObject,
  type MouseEvent as ReactMouseEvent,
  type ReactNode,
  type Ref,
  type RefObject,
  type SetStateAction,
} from 'react'

import { useMutation, useQueryClient } from '@tanstack/react-query'
import { toast } from 'react-toastify'
import * as z from 'zod'

import DropFilesImage from '#/assets/drop_files.svg'
import { FileTrigger, mergeProps, usePress } from '#/components/aria'
import { Button, Text } from '#/components/AriaComponents'
import type { AssetRowInnerProps } from '#/components/dashboard/AssetRow'
import { AssetRow } from '#/components/dashboard/AssetRow'
import { INITIAL_ROW_STATE } from '#/components/dashboard/AssetRow/assetRowUtils'
import type { SortableColumn } from '#/components/dashboard/column/columnUtils'
import {
  Column,
  COLUMN_CSS_CLASS,
  COLUMN_ICONS,
  COLUMN_SHOW_TEXT_ID,
  DEFAULT_ENABLED_COLUMNS,
  getColumnList,
} from '#/components/dashboard/column/columnUtils'
import NameColumn from '#/components/dashboard/column/NameColumn'
import { COLUMN_HEADING } from '#/components/dashboard/columnHeading'
import Label from '#/components/dashboard/Label'
import { ErrorDisplay } from '#/components/ErrorBoundary'
import { IsolateLayout } from '#/components/IsolateLayout'
import { SelectionBrush, type OnDragParams } from '#/components/SelectionBrush'
import { IndefiniteSpinner } from '#/components/Spinner'
import FocusArea from '#/components/styled/FocusArea'
import SvgMask from '#/components/SvgMask'
import { ASSETS_MIME_TYPE } from '#/data/mimeTypes'
import { useAutoScroll } from '#/hooks/autoScrollHooks'
import {
  addAssetsLabelsMutationOptions,
  backendMutationOptions,
  copyAssetsMutationOptions,
  moveAssetsMutationOptions,
  removeAssetsLabelsMutationOptions,
  useBackendQuery,
  useUploadFiles,
} from '#/hooks/backendHooks'
import { useCutAndPaste } from '#/hooks/cutAndPasteHooks'
import { useEventCallback } from '#/hooks/eventCallbackHooks'
import { useIntersectionRatio } from '#/hooks/intersectionHooks'
import { useOpenProject } from '#/hooks/projectHooks'
import { useSyncRef } from '#/hooks/syncRefHooks'
import { useToastAndLog } from '#/hooks/toastAndLogHooks'
import {
  assetPanelStore,
  useResetAssetPanelProps,
  useSetAssetPanelProps,
  useSetIsAssetPanelTemporarilyVisible,
} from '#/layouts/AssetPanel'
import type * as assetSearchBar from '#/layouts/AssetSearchBar'
import { useSetSuggestions } from '#/layouts/AssetSearchBar'
import AssetsTableContextMenu from '#/layouts/AssetsTableContextMenu'
import {
  canTransferBetweenCategories,
  isLocalCategory,
  type Category,
} from '#/layouts/CategorySwitcher/Category'
import { useAssetsTableItems } from '#/layouts/Drive/assetsTableItemsHooks'
import { useAssetTree, type DirectoryQuery } from '#/layouts/Drive/assetTreeHooks'
import { useDirectoryIds } from '#/layouts/Drive/directoryIdsHooks'
import DragModal from '#/modals/DragModal'
import UpsertSecretModal from '#/modals/UpsertSecretModal'
import { useFullUserSession } from '#/providers/AuthProvider'
import {
  useBackend,
  useDidLoadingProjectManagerFail,
  useReconnectToProjectManager,
} from '#/providers/BackendProvider'
import {
  useDriveStore,
  useNodeMap,
  useSetCanCreateAssets,
  useSetCanDownload,
  useSetLabelsDragPayload,
  useSetNewestFolderId,
  useSetNodeMap,
  useSetPasteData,
  useSetSelectedAssets,
  useSetTargetDirectory,
  useSetVisuallySelectedKeys,
  useToggleDirectoryExpansion,
  type SelectedAssetInfo,
} from '#/providers/DriveProvider'
import { useInputBindings } from '#/providers/InputBindingsProvider'
import { useLocalStorage } from '#/providers/LocalStorageProvider'
import { useSetModal } from '#/providers/ModalProvider'
import { useNavigator2D } from '#/providers/Navigator2DProvider'
import { useLaunchedProjects } from '#/providers/ProjectsProvider'
import { useText } from '#/providers/TextProvider'
import type Backend from '#/services/Backend'
import type { AssetId } from '#/services/Backend'
import {
  assetIsProject,
  AssetType,
  BackendType,
  getAssetPermissionName,
  IS_OPENING_OR_OPENED,
  Plan,
  type AnyAsset,
  type DirectoryAsset,
  type DirectoryId,
} from '#/services/Backend'
import type { AssetQueryKey } from '#/utilities/AssetQuery'
import AssetQuery from '#/utilities/AssetQuery'
import type AssetTreeNode from '#/utilities/AssetTreeNode'
import type { AnyAssetTreeNode } from '#/utilities/AssetTreeNode'
import type { AssetRowsDragPayload } from '#/utilities/drag'
import { ASSET_ROWS, LABELS, setDragImageToBlank } from '#/utilities/drag'
import { fileExtension } from '#/utilities/fileInfo'
import { noop } from '#/utilities/functions'
import { DEFAULT_HANDLER } from '#/utilities/inputBindings'
import LocalStorage from '#/utilities/LocalStorage'
import {
  canPermissionModifyDirectoryContents,
  PermissionAction,
  tryFindSelfPermission,
} from '#/utilities/permissions'
import { document } from '#/utilities/sanitizedEventTargets'
import { withPresence } from '#/utilities/set'
import type { SortInfo } from '#/utilities/sorting'
import { twJoin, twMerge } from '#/utilities/tailwindMerge'
import Visibility from '#/utilities/Visibility'
<<<<<<< HEAD
import { EMPTY_ARRAY } from 'enso-common/src/utilities/data/array'
=======
import invariant from 'tiny-invariant'
import { useStore } from '../utilities/zustand'
>>>>>>> bc6a8aa2

declare module '#/utilities/LocalStorage' {
  /** */
  interface LocalStorageData {
    readonly enabledColumns: readonly Column[]
  }
}

LocalStorage.registerKey('enabledColumns', {
  schema: z.nativeEnum(Column).array().readonly(),
})

/**
 * If the ratio of intersection between the main dropzone that should be visible, and the
 * scrollable container, is below this value, then the backup dropzone will be shown.
 */
const MINIMUM_DROPZONE_INTERSECTION_RATIO = 0.5
/**
 * The height of each row in the table body. MUST be identical to the value as set by the
 * Tailwind styling.
 */
const ROW_HEIGHT_PX = 36
/** The size of the loading spinner. */
const LOADING_SPINNER_SIZE_PX = 36

const SUGGESTIONS_FOR_NO: assetSearchBar.Suggestion[] = [
  {
    key: 'no:label',
    render: () => 'no:label',
    addToQuery: (query) => query.addToLastTerm({ nos: ['label'] }),
    deleteFromQuery: (query) => query.deleteFromLastTerm({ nos: ['label'] }),
  },
  {
    key: 'no:description',
    render: () => 'no:description',
    addToQuery: (query) => query.addToLastTerm({ nos: ['description'] }),
    deleteFromQuery: (query) => query.deleteFromLastTerm({ nos: ['description'] }),
  },
]
const SUGGESTIONS_FOR_HAS: assetSearchBar.Suggestion[] = [
  {
    key: 'has:label',
    render: () => 'has:label',
    addToQuery: (query) => query.addToLastTerm({ negativeNos: ['label'] }),
    deleteFromQuery: (query) => query.deleteFromLastTerm({ negativeNos: ['label'] }),
  },
  {
    key: 'has:description',
    render: () => 'has:description',
    addToQuery: (query) => query.addToLastTerm({ negativeNos: ['description'] }),
    deleteFromQuery: (query) => query.deleteFromLastTerm({ negativeNos: ['description'] }),
  },
]
const SUGGESTIONS_FOR_TYPE: assetSearchBar.Suggestion[] = [
  {
    key: 'type:project',
    render: () => 'type:project',
    addToQuery: (query) => query.addToLastTerm({ types: ['project'] }),
    deleteFromQuery: (query) => query.deleteFromLastTerm({ types: ['project'] }),
  },
  {
    key: 'type:folder',
    render: () => 'type:folder',
    addToQuery: (query) => query.addToLastTerm({ types: ['folder'] }),
    deleteFromQuery: (query) => query.deleteFromLastTerm({ types: ['folder'] }),
  },
  {
    key: 'type:file',
    render: () => 'type:file',
    addToQuery: (query) => query.addToLastTerm({ types: ['file'] }),
    deleteFromQuery: (query) => query.deleteFromLastTerm({ types: ['file'] }),
  },
  {
    key: 'type:secret',
    render: () => 'type:secret',
    addToQuery: (query) => query.addToLastTerm({ types: ['secret'] }),
    deleteFromQuery: (query) => query.deleteFromLastTerm({ types: ['secret'] }),
  },
  {
    key: 'type:datalink',
    render: () => 'type:datalink',
    addToQuery: (query) => query.addToLastTerm({ types: ['datalink'] }),
    deleteFromQuery: (query) => query.deleteFromLastTerm({ types: ['datalink'] }),
  },
]
const SUGGESTIONS_FOR_NEGATIVE_TYPE: assetSearchBar.Suggestion[] = [
  {
    key: 'type:project',
    render: () => 'type:project',
    addToQuery: (query) => query.addToLastTerm({ negativeTypes: ['project'] }),
    deleteFromQuery: (query) => query.deleteFromLastTerm({ negativeTypes: ['project'] }),
  },
  {
    key: 'type:folder',
    render: () => 'type:folder',
    addToQuery: (query) => query.addToLastTerm({ negativeTypes: ['folder'] }),
    deleteFromQuery: (query) => query.deleteFromLastTerm({ negativeTypes: ['folder'] }),
  },
  {
    key: 'type:file',
    render: () => 'type:file',
    addToQuery: (query) => query.addToLastTerm({ negativeTypes: ['file'] }),
    deleteFromQuery: (query) => query.deleteFromLastTerm({ negativeTypes: ['file'] }),
  },
  {
    key: 'type:datalink',
    render: () => 'type:datalink',
    addToQuery: (query) => query.addToLastTerm({ negativeTypes: ['datalink'] }),
    deleteFromQuery: (query) => query.deleteFromLastTerm({ negativeTypes: ['datalink'] }),
  },
]

/** Information related to a drag selection. */
interface DragSelectionInfo {
  readonly initialIndex: number
  readonly start: number
  readonly end: number
}

/** State passed through from a {@link AssetsTable} to every cell. */
export interface AssetsTableState {
  readonly backend: Backend
  readonly rootDirectoryId: DirectoryId
  readonly scrollContainerRef: RefObject<HTMLElement>
  readonly category: Category
  readonly sortInfo: SortInfo<SortableColumn> | null
  readonly setSortInfo: (sortInfo: SortInfo<SortableColumn> | null) => void
  readonly query: AssetQuery
  readonly setQuery: Dispatch<SetStateAction<AssetQuery>>
  readonly nodeMap: Readonly<MutableRefObject<ReadonlyMap<AssetId, AnyAssetTreeNode>>>
  readonly hideColumn: (column: Column) => void
  readonly doCopy: () => void
  readonly doCut: () => void
  readonly doPaste: (newParentKey: DirectoryId, newParentId: DirectoryId) => void
<<<<<<< HEAD
=======
  readonly doDelete: (item: AnyAsset, forever: boolean) => Promise<void>
  readonly doRestore: (item: AnyAsset) => Promise<void>
  readonly doMove: (newParentKey: DirectoryId, item: AnyAsset) => Promise<void>
  readonly getAssetNodeById: (id: AssetId) => AnyAssetTreeNode | null
>>>>>>> bc6a8aa2
}

/** Data associated with a {@link AssetRow}, used for rendering. */
export interface AssetRowState {
  readonly isEditingName: boolean
}

/** Props for a {@link AssetsTable}. */
export interface AssetsTableProps {
  readonly hidden: boolean
  readonly query: AssetQuery
  readonly setQuery: Dispatch<SetStateAction<AssetQuery>>
  readonly category: Category
  readonly initialProjectName: string | null
  readonly assetManagementApiRef: Ref<AssetManagementApi>
}

/** The API for managing assets in the table. */
export interface AssetManagementApi {
  readonly getAsset: (id: AssetId) => AnyAsset | null
  readonly setAsset: (id: AssetId, asset: AnyAsset) => void
}

/** The table of project assets. */
function AssetsTable(props: AssetsTableProps) {
  const { hidden, query, setQuery, category, assetManagementApiRef } = props
  const { initialProjectName } = props

  const openedProjects = useLaunchedProjects()
  const doOpenProject = useOpenProject()
  const setCanDownload = useSetCanDownload()
  const setSuggestions = useSetSuggestions()

  const queryClient = useQueryClient()
  const { user } = useFullUserSession()
  const backend = useBackend(category)
  const { data: labels } = useBackendQuery(backend, 'listTags', EMPTY_ARRAY)
  const { setModal, unsetModal } = useSetModal()
  const { localStorage } = useLocalStorage()
  const { getText } = useText()
  const inputBindings = useInputBindings()
  const navigator2D = useNavigator2D()
  const toastAndLog = useToastAndLog()
  const setCanCreateAssets = useSetCanCreateAssets()
  const setTargetDirectoryInStore = useSetTargetDirectory()
  const didLoadingProjectManagerFail = useDidLoadingProjectManagerFail()
  const reconnectToProjectManager = useReconnectToProjectManager()
  const [enabledColumns, setEnabledColumns] = useState(DEFAULT_ENABLED_COLUMNS)
  const setIsAssetPanelTemporarilyVisible = useSetIsAssetPanelTemporarilyVisible()
  const setAssetPanelProps = useSetAssetPanelProps()
  const resetAssetPanelProps = useResetAssetPanelProps()
  const setLabelsDragPayload = useSetLabelsDragPayload()

  const columns = useMemo(
    () =>
      getColumnList(user, backend.type, category).filter((column) => enabledColumns.has(column)),
    [user, backend.type, category, enabledColumns],
  )

  const hiddenColumns = useMemo(
    () =>
      getColumnList(user, backend.type, category).filter((column) => !enabledColumns.has(column)),
    [user, backend.type, category, enabledColumns],
  )

  const [sortInfo, setSortInfo] = useState<SortInfo<SortableColumn> | null>(null)
  const driveStore = useDriveStore()
  const setNewestFolderId = useSetNewestFolderId()
  const setSelectedAssets = useSetSelectedAssets()
  const setVisuallySelectedKeys = useSetVisuallySelectedKeys()
  const setPasteData = useSetPasteData()

  const nameOfProjectToImmediatelyOpenRef = useRef(initialProjectName)

  const toggleDirectoryExpansion = useToggleDirectoryExpansion()

  const uploadFiles = useUploadFiles(backend, category)
  const updateSecretMutation = useMutation(
    useMemo(() => backendMutationOptions(backend, 'updateSecret'), [backend]),
  )
  const cutAndPaste = useCutAndPaste(backend, category)
  const copyAssetsMutation = useMutation(copyAssetsMutationOptions(backend))
  const moveAssetsMutation = useMutation(moveAssetsMutationOptions(backend))
  const addAssetsLabelsMutation = useMutation(addAssetsLabelsMutationOptions(backend))
  const removeAssetsLabelsMutation = useMutation(removeAssetsLabelsMutationOptions(backend))

  const { rootDirectoryId, rootDirectory, expandedDirectoryIds } = useDirectoryIds({ category })
  const { isLoading, isError, assetTree } = useAssetTree({
    hidden,
    category,
    rootDirectory,
    expandedDirectoryIds,
  })
  const { displayItems, visibleItems, visibilities } = useAssetsTableItems({
    assetTree,
    query,
    sortInfo,
    expandedDirectoryIds,
  })

  const [isDraggingFiles, setIsDraggingFiles] = useState(false)
  const [droppedFilesCount, setDroppedFilesCount] = useState(0)
  const isCloud = backend.type === BackendType.remote
  const rootRef = useRef<HTMLDivElement | null>(null)
  const mainDropzoneRef = useRef<HTMLButtonElement | null>(null)
  const lastSelectedIdsRef = useRef<AssetId | ReadonlySet<AssetId> | null>(null)
  const headerRowRef = useRef<HTMLTableRowElement>(null)
  const assetTreeRef = useRef<AnyAssetTreeNode>(assetTree)
  const getPasteData = useEventCallback(() => driveStore.getState().pasteData)
  const nodeMapRef = useNodeMap()
  const setNodeMap = useSetNodeMap()
  const isAssetContextMenuVisible =
    category.type !== 'cloud' || user.plan == null || user.plan === Plan.solo

  const isMainDropzoneVisible = useIntersectionRatio(
    rootRef,
    mainDropzoneRef,
    MINIMUM_DROPZONE_INTERSECTION_RATIO,
    (ratio) => ratio >= MINIMUM_DROPZONE_INTERSECTION_RATIO,
    true,
  )

  const setTargetDirectory = useEventCallback(
    (targetDirectory: AssetTreeNode<DirectoryAsset> | null) => {
      const targetDirectorySelfPermission =
        targetDirectory == null ? null : (
          tryFindSelfPermission(user, targetDirectory.item.permissions)
        )
      const canCreateAssets =
        targetDirectory == null ?
          category.type !== 'cloud' || user.plan == null || user.plan === Plan.solo
        : isLocalCategory(category) ||
          (targetDirectorySelfPermission != null &&
            canPermissionModifyDirectoryContents(targetDirectorySelfPermission.permission))
      setCanCreateAssets(canCreateAssets)
      setTargetDirectoryInStore(targetDirectory)
    },
  )

  useEffect(() => {
    setNewestFolderId(null)
  }, [category, setNewestFolderId])

  useEffect(
    () =>
      driveStore.subscribe(({ selectedKeys }, { selectedKeys: oldSelectedKeys }) => {
        if (selectedKeys !== oldSelectedKeys) {
          if (selectedKeys.size === 0) {
            setTargetDirectory(null)
          } else if (selectedKeys.size === 1) {
            const [soleKey] = selectedKeys
            const item = soleKey == null ? null : nodeMapRef.current.get(soleKey)

            if (item != null && item.isType(AssetType.directory)) {
              setTargetDirectory(item)
            } else {
              setTargetDirectory(null)
            }

            if (
              item != null &&
              item.item.id !== assetPanelStore.getState().assetPanelProps.item?.id
            ) {
              setAssetPanelProps({ backend, item: item.item, path: item.path })
              setIsAssetPanelTemporarilyVisible(false)
            }
          } else {
<<<<<<< HEAD
            let commonDirectoryId: AssetId | null = null
            let otherCandidateDirectoryId: AssetId | null = null
=======
            let commonDirectoryKey: AssetId | null = null
            let otherCandidateDirectoryKey: AssetId | null = null

>>>>>>> bc6a8aa2
            for (const key of selectedKeys) {
              const node = nodeMapRef.current.get(key)
              if (node != null) {
                if (commonDirectoryId == null) {
                  commonDirectoryId = node.item.parentId
                  otherCandidateDirectoryId =
                    node.item.type === AssetType.directory ? node.item.id : null
                } else if (
                  node.item.id === commonDirectoryId ||
                  node.item.parentId === commonDirectoryId
                ) {
                  otherCandidateDirectoryId = null
                } else if (
                  otherCandidateDirectoryId != null &&
                  (node.item.id === otherCandidateDirectoryId ||
                    node.item.parentId === otherCandidateDirectoryId)
                ) {
                  commonDirectoryId = otherCandidateDirectoryId
                  otherCandidateDirectoryId = null
                } else {
                  // No match; there is no common parent directory for the entire selection.
                  commonDirectoryId = null
                  break
                }
              }
            }
            const node =
<<<<<<< HEAD
              commonDirectoryId == null ? null : nodeMapRef.current.get(commonDirectoryId)
=======
              commonDirectoryKey == null ? null : nodeMapRef.current.get(commonDirectoryKey)

>>>>>>> bc6a8aa2
            if (node != null && node.isType(AssetType.directory)) {
              setTargetDirectory(node)
            } else {
              setTargetDirectory(null)
            }
          }
        }
      }),
    [
      backend,
      driveStore,
      nodeMapRef,
      setAssetPanelProps,
      setIsAssetPanelTemporarilyVisible,
      setTargetDirectory,
    ],
  )

  useEffect(() => {
    const nodeToSuggestion = (
      node: AnyAssetTreeNode,
      key: AssetQueryKey = 'names',
    ): assetSearchBar.Suggestion => ({
      key: node.item.id,
      render: () => `${key === 'names' ? '' : '-:'}${node.item.title}`,
      addToQuery: (oldQuery) => oldQuery.addToLastTerm({ [key]: [node.item.title] }),
      deleteFromQuery: (oldQuery) => oldQuery.deleteFromLastTerm({ [key]: [node.item.title] }),
    })
    const allVisibleNodes = () =>
      assetTree
        .preorderTraversal((children) =>
          children.filter((child) => visibilities.get(child.item.id) !== Visibility.hidden),
        )
        .filter(
          (node) =>
            visibilities.get(node.item.id) === Visibility.visible &&
            node.item.type !== AssetType.specialEmpty &&
            node.item.type !== AssetType.specialLoading,
        )

    const allVisible = (negative = false) => {
      return allVisibleNodes().map((node) =>
        nodeToSuggestion(node, negative ? 'negativeNames' : 'names'),
      )
    }

    const terms = AssetQuery.terms(query.query)
    const term = terms.find((otherTerm) => otherTerm.values.length === 0) ?? terms[terms.length - 1]
    const termValues = term?.values ?? []
    const shouldOmitNames = terms.some((otherTerm) => otherTerm.tag === 'name')

    if (termValues.length !== 0) {
      setSuggestions(shouldOmitNames ? [] : allVisible())
    } else {
      const negative = term?.tag?.startsWith('-') ?? false
      switch (term?.tag ?? null) {
        case null:
        case '':
        case '-':
        case 'name':
        case '-name': {
          setSuggestions(allVisible(negative))
          break
        }
        case 'no':
        case '-has': {
          setSuggestions(isCloud ? SUGGESTIONS_FOR_NO : [])
          break
        }
        case 'has':
        case '-no': {
          setSuggestions(isCloud ? SUGGESTIONS_FOR_HAS : [])
          break
        }
        case 'type': {
          setSuggestions(SUGGESTIONS_FOR_TYPE)
          break
        }
        case '-type': {
          setSuggestions(SUGGESTIONS_FOR_NEGATIVE_TYPE)
          break
        }
        case 'ext':
        case '-ext':
        case 'extension':
        case '-extension': {
          const extensions = allVisibleNodes()
            .filter((node) => node.item.type === AssetType.file)
            .map((node) => fileExtension(node.item.title))
          setSuggestions(
            Array.from(
              new Set(extensions),
              (extension): assetSearchBar.Suggestion => ({
                key: extension,
                render: () =>
                  AssetQuery.termToString({
                    tag: `${negative ? '-' : ''}extension`,
                    values: [extension],
                  }),
                addToQuery: (oldQuery) =>
                  oldQuery.addToLastTerm(
                    negative ? { negativeExtensions: [extension] } : { extensions: [extension] },
                  ),
                deleteFromQuery: (oldQuery) =>
                  oldQuery.deleteFromLastTerm(
                    negative ? { negativeExtensions: [extension] } : { extensions: [extension] },
                  ),
              }),
            ),
          )
          break
        }
        case 'modified':
        case '-modified': {
          const modifieds = assetTree.preorderTraversal().map((node) => {
            const date = new Date(node.item.modifiedAt)
            return `${date.getFullYear()}-${date.getMonth() + 1}-${date.getDate()}`
          })
          setSuggestions(
            Array.from(
              new Set(['today', ...modifieds]),
              (modified): assetSearchBar.Suggestion => ({
                key: modified,
                render: () =>
                  AssetQuery.termToString({
                    tag: `${negative ? '-' : ''}modified`,
                    values: [modified],
                  }),
                addToQuery: (oldQuery) =>
                  oldQuery.addToLastTerm(
                    negative ? { negativeModifieds: [modified] } : { modifieds: [modified] },
                  ),
                deleteFromQuery: (oldQuery) =>
                  oldQuery.deleteFromLastTerm(
                    negative ? { negativeModifieds: [modified] } : { modifieds: [modified] },
                  ),
              }),
            ),
          )
          break
        }
        case 'owner':
        case '-owner': {
          const owners = assetTree
            .preorderTraversal()
            .flatMap((node) =>
              (node.item.permissions ?? [])
                .filter((permission) => permission.permission === PermissionAction.own)
                .map(getAssetPermissionName),
            )
          setSuggestions(
            Array.from(
              new Set(owners),
              (owner): assetSearchBar.Suggestion => ({
                key: owner,
                render: () =>
                  AssetQuery.termToString({
                    tag: `${negative ? '-' : ''}owner`,
                    values: [owner],
                  }),
                addToQuery: (oldQuery) =>
                  oldQuery.addToLastTerm(
                    negative ? { negativeOwners: [owner] } : { owners: [owner] },
                  ),
                deleteFromQuery: (oldQuery) =>
                  oldQuery.deleteFromLastTerm(
                    negative ? { negativeOwners: [owner] } : { owners: [owner] },
                  ),
              }),
            ),
          )
          break
        }
        case 'label':
        case '-label': {
          setSuggestions(
            (labels ?? []).map(
              (label): assetSearchBar.Suggestion => ({
                key: label.value,
                render: () => (
                  <Label active color={label.color} onPress={() => {}}>
                    {label.value}
                  </Label>
                ),
                addToQuery: (oldQuery) =>
                  oldQuery.addToLastTerm(
                    negative ? { negativeLabels: [label.value] } : { labels: [label.value] },
                  ),
                deleteFromQuery: (oldQuery) =>
                  oldQuery.deleteFromLastTerm(
                    negative ? { negativeLabels: [label.value] } : { labels: [label.value] },
                  ),
              }),
            ),
          )
          break
        }
        default: {
          setSuggestions(shouldOmitNames ? [] : allVisible())
          break
        }
      }
    }
  }, [isCloud, assetTree, query, visibilities, labels, setSuggestions])

  useEffect(() => {
    assetTreeRef.current = assetTree
    const newNodeMap = new Map(assetTree.preorderTraversal().map((asset) => [asset.item.id, asset]))
    newNodeMap.set(assetTree.item.id, assetTree)
    setNodeMap(newNodeMap)
  }, [assetTree, setNodeMap])

  useEffect(() => {
    if (!hidden) {
      return inputBindings.attach(document.body, 'keydown', {
        cancelCut: () => {
          const pasteData = getPasteData()
          if (pasteData == null) {
            return false
          } else {
            setPasteData(null)
            return
          }
        },
      })
    }
  }, [getPasteData, hidden, inputBindings, setPasteData])

  useEffect(
    () =>
      driveStore.subscribe(({ selectedKeys }) => {
        const predicate =
          isCloud ?
            (type: AssetType | undefined) =>
              type === AssetType.project || type === AssetType.file || type === AssetType.datalink
          : (type: AssetType | undefined) => type === AssetType.project
        const newCanDownload =
          selectedKeys.size !== 0 &&
          Array.from(selectedKeys).every((key) => {
            const node = nodeMapRef.current.get(key)
            return predicate(node?.item.type)
          })
        const currentCanDownload = driveStore.getState().canDownload
        if (currentCanDownload !== newCanDownload) {
          setCanDownload(newCanDownload)
        }
      }),
    [driveStore, isCloud, nodeMapRef, setCanDownload],
  )

  const initialProjectNameDeps = useSyncRef({ assetTree, doOpenProject, isLoading, toastAndLog })
  useEffect(() => {
    const deps = initialProjectNameDeps.current
    if (deps.isLoading) {
      nameOfProjectToImmediatelyOpenRef.current = initialProjectName
    } else {
      // The project name here might also be a string with project id, e.g. when opening
      // a project file from explorer on Windows.
      const isInitialProject = (asset: AnyAsset) =>
        asset.title === initialProjectName || asset.id === initialProjectName
      const projectToLoad = deps.assetTree
        .preorderTraversal()
        .map((node) => node.item)
        .filter(assetIsProject)
        .find(isInitialProject)
      if (projectToLoad != null) {
        deps.doOpenProject({
          type: BackendType.local,
          id: projectToLoad.id,
          title: projectToLoad.title,
          parentId: projectToLoad.parentId,
        })
      } else if (initialProjectName != null) {
        deps.toastAndLog('findProjectError', null, initialProjectName)
      }
    }
  }, [initialProjectName, initialProjectNameDeps])

  useEffect(() => {
    const savedEnabledColumns = localStorage.get('enabledColumns')
    if (savedEnabledColumns != null) {
      setEnabledColumns(new Set(savedEnabledColumns))
    }
  }, [localStorage])

  useEffect(() => {
    localStorage.set('enabledColumns', [...enabledColumns])
  }, [enabledColumns, localStorage])

  useEffect(
    () =>
      driveStore.subscribe(({ selectedKeys }) => {
        if (selectedKeys.size !== 1) {
          resetAssetPanelProps()
          setIsAssetPanelTemporarilyVisible(false)
        }
      }),
    [driveStore, resetAssetPanelProps, setIsAssetPanelTemporarilyVisible],
  )

  const [keyboardSelectedIndex, setKeyboardSelectedIndex] = useState<number | null>(null)
  const mostRecentlySelectedIndexRef = useRef<number | null>(null)
  const selectionStartIndexRef = useRef<number | null>(null)
  const bodyRef = useRef<HTMLTableSectionElement>(null)

  const setMostRecentlySelectedIndex = useEventCallback(
    (index: number | null, isKeyboard: boolean = false) => {
      startTransition(() => {
        mostRecentlySelectedIndexRef.current = index
        setKeyboardSelectedIndex(isKeyboard ? index : null)
      })
    },
  )

  useEffect(() => {
    const body = bodyRef.current
    if (body == null) {
      return
    } else {
      return navigator2D.register(body, {
        focusPrimaryChild: () => {
          setMostRecentlySelectedIndex(0, true)
        },
      })
    }
  }, [navigator2D, setMostRecentlySelectedIndex])

  const onKeyDown = (event: KeyboardEvent) => {
    const { selectedAssets } = driveStore.getState()
    const prevIndex = mostRecentlySelectedIndexRef.current
    const item = prevIndex == null ? null : visibleItems[prevIndex]
    if (selectedAssets.length === 1 && item != null) {
      switch (event.key) {
        case 'Enter':
        case ' ': {
          if (event.key === ' ' && event.ctrlKey) {
            setSelectedAssets(
              selectedAssets.some((asset) => asset.id === item.item.id) ?
                selectedAssets.filter((asset) => asset.id !== item.item.id)
              : [...selectedAssets, item.item],
            )
          } else {
            switch (item.type) {
              case AssetType.directory: {
                event.preventDefault()
                event.stopPropagation()
                toggleDirectoryExpansion(item.item.id)
                break
              }
              case AssetType.project: {
                event.preventDefault()
                event.stopPropagation()
                doOpenProject({
                  type: backend.type,
                  id: item.item.id,
                  title: item.item.title,
                  parentId: item.item.parentId,
                })
                break
              }
              case AssetType.datalink: {
                event.preventDefault()
                event.stopPropagation()
                setIsAssetPanelTemporarilyVisible(true)
                break
              }
              case AssetType.secret: {
                event.preventDefault()
                event.stopPropagation()
                const id = item.item.id
                setModal(
                  <UpsertSecretModal
                    id={item.item.id}
                    name={item.item.title}
                    doCreate={async (_name, value) => {
                      try {
                        await updateSecretMutation.mutateAsync([id, { value }, item.item.title])
                      } catch (error) {
                        toastAndLog(null, error)
                      }
                    }}
                  />,
                )
                break
              }
              default: {
                break
              }
            }
          }
          break
        }
        case 'ArrowLeft': {
          if (item.type === AssetType.directory) {
            if (item.children != null) {
              // The folder is expanded; collapse it.
              event.preventDefault()
              event.stopPropagation()
              toggleDirectoryExpansion(item.item.id, false)
            } else if (prevIndex != null) {
              // Focus parent if there is one.
              let index = prevIndex - 1
              let possibleParent = visibleItems[index]
              while (possibleParent != null && index >= 0) {
                if (possibleParent.depth < item.depth) {
                  event.preventDefault()
                  event.stopPropagation()
                  setSelectedAssets([possibleParent.item])
                  setMostRecentlySelectedIndex(index, true)
                  break
                }
                index -= 1
                possibleParent = visibleItems[index]
              }
            }
          }
          break
        }
        case 'ArrowRight': {
          if (item.type === AssetType.directory && item.children == null) {
            // The folder is collapsed; expand it.
            event.preventDefault()
            event.stopPropagation()
            toggleDirectoryExpansion(item.item.id, true)
          }
          break
        }
      }
    }
    switch (event.key) {
      case ' ': {
        if (event.ctrlKey && item != null) {
          setSelectedAssets(
            selectedAssets.some((asset) => asset.id === item.item.id) ?
              selectedAssets.filter((asset) => asset.id !== item.item.id)
            : [...selectedAssets, item.item],
          )
        }
        break
      }
      case 'Escape': {
        setSelectedAssets(EMPTY_ARRAY)
        setMostRecentlySelectedIndex(null)
        selectionStartIndexRef.current = null
        break
      }
      case 'ArrowUp':
      case 'ArrowDown': {
        if (!event.shiftKey) {
          selectionStartIndexRef.current = null
        }
        let index = prevIndex ?? 0
        let oldIndex = index
        if (prevIndex != null) {
          let itemType = visibleItems[index]?.item.type
          do {
            oldIndex = index
            index =
              event.key === 'ArrowUp' ?
                Math.max(0, index - 1)
              : Math.min(visibleItems.length - 1, index + 1)
            itemType = visibleItems[index]?.item.type
          } while (
            index !== oldIndex &&
            (itemType === AssetType.specialEmpty || itemType === AssetType.specialLoading)
          )
          if (itemType === AssetType.specialEmpty || itemType === AssetType.specialLoading) {
            index = prevIndex
          }
        }
        setMostRecentlySelectedIndex(index, true)
        if (event.shiftKey) {
          event.preventDefault()
          event.stopPropagation()
          // On Windows, Ctrl+Shift+Arrow behaves the same as Shift+Arrow.
          if (selectionStartIndexRef.current == null) {
            selectionStartIndexRef.current = prevIndex ?? 0
          }
          const startIndex = Math.min(index, selectionStartIndexRef.current)
          const endIndex = Math.max(index, selectionStartIndexRef.current) + 1
          const selection = visibleItems.slice(startIndex, endIndex)
          setSelectedAssets(selection.map((newItem) => newItem.item))
        } else if (event.ctrlKey) {
          event.preventDefault()
          event.stopPropagation()
          selectionStartIndexRef.current = null
        } else if (index !== prevIndex) {
          event.preventDefault()
          event.stopPropagation()
          const newItem = visibleItems[index]
          if (newItem != null) {
            setSelectedAssets([newItem.item])
          }
          selectionStartIndexRef.current = null
        } else {
          // The arrow key will escape this container. In that case, do not stop propagation
          // and let `navigator2D` navigate to a different container.
          setSelectedAssets(EMPTY_ARRAY)
          selectionStartIndexRef.current = null
        }
        break
      }
    }
  }

  useEffect(() => {
    const onClick = () => {
      setKeyboardSelectedIndex(null)
    }

    document.addEventListener('click', onClick, { capture: true })
    return () => {
      document.removeEventListener('click', onClick, { capture: true })
    }
  }, [setMostRecentlySelectedIndex])

  const doCopy = useEventCallback(() => {
    unsetModal()
    const { selectedKeys } = driveStore.getState()

    setPasteData({
      type: 'copy',
      data: { backendType: backend.type, category, ids: selectedKeys },
    })
  })

  const doCut = useEventCallback(() => {
    unsetModal()
    const { selectedKeys } = driveStore.getState()
    setPasteData({
      type: 'move',
      data: { backendType: backend.type, category, ids: selectedKeys },
    })
    setSelectedAssets(EMPTY_ARRAY)
  })

  const doPaste = useEventCallback((newParentKey: DirectoryId, newParentId: DirectoryId) => {
    unsetModal()

    const { pasteData } = driveStore.getState()

    if (
      pasteData?.data.backendType === backend.type &&
      canTransferBetweenCategories(pasteData.data.category, category, user)
    ) {
      if (pasteData.data.ids.has(newParentKey)) {
        toast.error('Cannot paste a folder into itself.')
      } else {
        toggleDirectoryExpansion(newParentId, true)
        if (pasteData.type === 'copy') {
          copyAssetsMutation.mutate([[...pasteData.data.ids], newParentId])
        } else {
          cutAndPaste(newParentKey, newParentId, pasteData.data, nodeMapRef.current)
        }
        setPasteData(null)
      }
    }
  })

  const hideColumn = useEventCallback((column: Column) => {
    setEnabledColumns((currentColumns) => withPresence(currentColumns, column, false))
  })

  const onDropzoneDragOver = (event: DragEvent<Element>) => {
    const payload = ASSET_ROWS.lookup(event)
    const filtered = payload?.filter((item) => item.asset.parentId !== rootDirectoryId)
    if (filtered != null && filtered.length > 0) {
      event.preventDefault()
    } else if (event.dataTransfer.types.includes('Files')) {
      event.preventDefault()
    }
  }

  const updateIsDraggingFiles = (event: DragEvent<Element>) => {
    if (event.dataTransfer.types.includes('Files')) {
      setIsDraggingFiles(true)
      setDroppedFilesCount(event.dataTransfer.items.length)
    }
  }

  const handleFileDrop = (event: DragEvent) => {
    setIsDraggingFiles(false)
    if (event.dataTransfer.types.includes('Files')) {
      event.preventDefault()
      event.stopPropagation()
      void uploadFiles(Array.from(event.dataTransfer.files), rootDirectoryId, rootDirectoryId)
    }
  }

  const getAssetNodeById = useEventCallback(
    (id: AssetId) => assetTree.preorderTraversal().find((node) => node.key === id) ?? null,
  )

  const state = useMemo<AssetsTableState>(
    // The type MUST be here to trigger excess property errors at typecheck time.
    () => ({
      backend,
      rootDirectoryId,
      scrollContainerRef: rootRef,
      category,
      sortInfo,
      setSortInfo,
      query,
      setQuery,
      nodeMap: nodeMapRef,
      hideColumn,
      doCopy,
      doCut,
      doPaste,
<<<<<<< HEAD
=======
      doDelete,
      doRestore,
      doMove,
      getAssetNodeById,
>>>>>>> bc6a8aa2
    }),
    [
      backend,
      rootDirectoryId,
      category,
      sortInfo,
      query,
      setQuery,
      nodeMapRef,
      hideColumn,
      doCopy,
      doCut,
      doPaste,
<<<<<<< HEAD
=======
      doDelete,
      doRestore,
      doMove,
      hideColumn,
      setQuery,
      getAssetNodeById,
>>>>>>> bc6a8aa2
    ],
  )

  useEffect(() => {
    // In some browsers, at least in Chrome 126,
    // in some situations, when an element has a
    // 'container-size' style, and the parent element is hidden,
    // the browser can't calculate the element's size
    // and thus the element doesn't appear when we unhide the parent.
    // The only way to fix that is to force browser to recalculate styles
    // So the trick is to change a property, trigger style recalc(`getBoundlingClientRect()`)
    // and remove the property.
    // since everything is happening synchronously, user won't see a broken layout during recalculation
    if (!hidden && rootRef.current) {
      for (let i = 0; i < rootRef.current.children.length; i++) {
        const element = rootRef.current.children[i]

        if (element instanceof HTMLElement) {
          element.style.width = '0px'
          element.getBoundingClientRect()
          element.style.width = ''
        }
      }
    }
  }, [hidden])

<<<<<<< HEAD
  useEffect(
    () =>
      inputBindings.attach(
        document.body,
        'click',
        {
          selectAdditional: () => {},
          selectAdditionalRange: () => {},
          [DEFAULT_HANDLER]: (event) => {
            /**
             * When the document is clicked, deselect the keys, but only if the clicked element
             * is not inside a `Dialog`. To detect whether an element is a `Dialog`,
             * we check whether it is inside the `portal-root` where all the `Dialog`s are mounted.
             * If this check is omitted, when the user clicks inside a Datalink dialog,
             * the keys are deselected, causing the Datalink to be added to the root directory,
             * rather than the one that was selected when the dialog was opened.
             */
            const portalRoot =
              event.target instanceof HTMLElement || event.target instanceof SVGElement ?
                event.target.closest('.enso-portal-root')
              : null
            if (!portalRoot && driveStore.getState().selectedKeys.size !== 0) {
              setSelectedAssets(EMPTY_ARRAY)
              setMostRecentlySelectedIndex(null)
            }
          },
        },
        false,
      ),
    [setSelectedAssets, inputBindings, setMostRecentlySelectedIndex, driveStore],
  )

  const calculateNewSelection = useEventCallback(
    (
      event: MouseEvent | ReactMouseEvent,
      assets: readonly SelectedAssetInfo[],
      getRange: () => readonly SelectedAssetInfo[],
    ) => {
=======
  const calculateNewKeys = useEventCallback(
    (event: MouseEvent | ReactMouseEvent, keys: AssetId[], getRange: () => AssetId[]) => {
>>>>>>> bc6a8aa2
      event.stopPropagation()
      let result: readonly SelectedAssetInfo[] = []
      inputBindings.handler({
        selectRange: () => {
          result = getRange()
        },
        selectAdditionalRange: () => {
          const { selectedAssets } = driveStore.getState()
          const newAssetsMap = new Map(
            [...selectedAssets, ...getRange()].map((asset) => [asset.id, asset]),
          )
          result = [...newAssetsMap.values()]
        },
        selectAdditional: () => {
          const { selectedKeys, selectedAssets } = driveStore.getState()
          let count = 0
          for (const asset of assets) {
            if (selectedKeys.has(asset.id)) {
              count += 1
            }
          }
          const add = count * 2 < assets.length
          if (add) {
            const newAssetsMap = new Map(
              [...selectedAssets, ...assets].map((asset) => [asset.id, asset]),
            )
            result = [...newAssetsMap.values()]
          } else {
            const newIds = new Set(assets.map((asset) => asset.id))
            result = selectedAssets.filter((asset) => !newIds.has(asset.id))
          }
        },
        [DEFAULT_HANDLER]: () => {
          result = assets
        },
      })(event, false)
      return result
    },
  )

  const { startAutoScroll, endAutoScroll, onMouseEvent } = useAutoScroll(rootRef)

  const dragSelectionRangeRef = useRef<DragSelectionInfo | null>(null)

  const preventSelection = useEventCallback((event: PointerEvent) => {
    const { target } = event

    if (target instanceof HTMLElement) {
      const row = target.closest('tr')
      return Boolean(row?.dataset.selected === 'true')
    }

    return false
  })

  const onSelectionDrag = useEventCallback(({ event, rectangle }: OnDragParams) => {
    startAutoScroll()

    onMouseEvent(event)

    if (mostRecentlySelectedIndexRef.current != null) {
      setKeyboardSelectedIndex(null)
    }
    const scrollContainer = rootRef.current
    if (scrollContainer != null) {
      const rect = scrollContainer.getBoundingClientRect()
      const overlapsHorizontally = rect.right > rectangle.left && rect.left < rectangle.right
      const selectionTop = Math.max(0, rectangle.top - rect.top - ROW_HEIGHT_PX)
      const selectionBottom = Math.max(
        0,
        Math.min(rect.height, rectangle.bottom - rect.top - ROW_HEIGHT_PX),
      )
      const range = dragSelectionRangeRef.current

      if (!overlapsHorizontally) {
        dragSelectionRangeRef.current = null
      } else if (range == null) {
        const topIndex = (selectionTop + scrollContainer.scrollTop) / ROW_HEIGHT_PX
        const bottomIndex = (selectionBottom + scrollContainer.scrollTop) / ROW_HEIGHT_PX

        dragSelectionRangeRef.current = {
          initialIndex: rectangle.signedHeight < 0 ? bottomIndex : topIndex,
          start: Math.floor(topIndex),
          end: Math.ceil(bottomIndex),
        }
      } else {
        const topIndex = (selectionTop + scrollContainer.scrollTop) / ROW_HEIGHT_PX
        const bottomIndex = (selectionBottom + scrollContainer.scrollTop) / ROW_HEIGHT_PX
        const endIndex = rectangle.signedHeight < 0 ? topIndex : bottomIndex
        dragSelectionRangeRef.current = {
          initialIndex: range.initialIndex,
          start: Math.floor(Math.min(range.initialIndex, endIndex)),
          end: Math.ceil(Math.max(range.initialIndex, endIndex)),
        }
      }
      if (range == null) {
        setVisuallySelectedKeys(null)
      } else {
        const assets = displayItems.slice(range.start, range.end).map((node) => node.item)
        setVisuallySelectedKeys(
          new Set(calculateNewSelection(event, assets, () => []).map((asset) => asset.id)),
        )
      }
    }
  })

  const onSelectionDragEnd = useEventCallback((event: MouseEvent) => {
    event.stopImmediatePropagation()
    endAutoScroll()
    onMouseEvent(event)
    const range = dragSelectionRangeRef.current
    if (range != null) {
      const assets = displayItems.slice(range.start, range.end).map((node) => node.item)
      setSelectedAssets(calculateNewSelection(event, assets, () => []))
    }
    setVisuallySelectedKeys(null)
    dragSelectionRangeRef.current = null
  })

  const onSelectionDragCancel = useEventCallback(() => {
    setVisuallySelectedKeys(null)
    dragSelectionRangeRef.current = null
  })

  const grabRowKeyboardFocus = useEventCallback((item: AnyAsset) => {
    setSelectedAssets([item])
  })

  const onRowClick = useEventCallback(({ asset }: AssetRowInnerProps, event: ReactMouseEvent) => {
    event.stopPropagation()
    const newIndex = visibleItems.findIndex((innerItem) => innerItem.item.id === asset.id)
    const getRange = () => {
      if (mostRecentlySelectedIndexRef.current == null) {
        return [asset]
      } else {
        const index1 = mostRecentlySelectedIndexRef.current
        const index2 = newIndex
        const startIndex = Math.min(index1, index2)
        const endIndex = Math.max(index1, index2) + 1
        return visibleItems.slice(startIndex, endIndex).map(({ item }) => item)
      }
    }
    setSelectedAssets(calculateNewSelection(event, [asset], getRange))
    setMostRecentlySelectedIndex(newIndex)
    if (!event.shiftKey) {
      selectionStartIndexRef.current = null
    }
  })

  const selectRow = useEventCallback((item: AnyAsset) => {
    setMostRecentlySelectedIndex(
      visibleItems.findIndex((visibleItem) => visibleItem.item.id === item.id),
    )
    selectionStartIndexRef.current = null
    setSelectedAssets([item])
  })

  const onRowDragStart = useEventCallback(
    (event: DragEvent<HTMLTableRowElement>, item: AnyAsset) => {
      startAutoScroll()

      onMouseEvent(event)

      let newSelectedKeys = driveStore.getState().selectedKeys

      if (!newSelectedKeys.has(item.id)) {
        setMostRecentlySelectedIndex(
          visibleItems.findIndex((visibleItem) => visibleItem.item.id === item.id),
        )
        selectionStartIndexRef.current = null
        newSelectedKeys = new Set([item.id])
        setSelectedAssets([item])
      }
<<<<<<< HEAD
      const nodes = assetTree
        .preorderTraversal()
        .filter((node) => newSelectedKeys.has(node.item.id))
=======

      const nodes = assetTree.preorderTraversal().filter((node) => newSelectedKeys.has(node.key))

>>>>>>> bc6a8aa2
      const payload: AssetRowsDragPayload = nodes.map((node) => ({
        key: node.item.id,
        asset: node.item,
      }))
<<<<<<< HEAD
      event.dataTransfer.setData(
        ASSETS_MIME_TYPE,
        JSON.stringify(nodes.map((node) => node.item.id)),
      )
=======

      event.dataTransfer.setData(ASSETS_MIME_TYPE, JSON.stringify(nodes.map((node) => node.key)))
>>>>>>> bc6a8aa2
      setDragImageToBlank(event)
      ASSET_ROWS.bind(event, payload)
      setModal(
        <DragModal
          event={event}
          className="flex flex-col rounded-default bg-selected-frame backdrop-blur-default"
          onDragEnd={() => {
            ASSET_ROWS.unbind(payload)
          }}
        >
          {nodes.map((node) => (
            <NameColumn
              key={node.item.id}
              isPlaceholder={node.isPlaceholder()}
              isExpanded={false}
              item={node.item}
              depth={0}
              isOpened={false}
              backendType={backend.type}
              state={state}
              // Default states.
              isSoleSelected={false}
              selected={false}
              rowState={INITIAL_ROW_STATE}
              // The drag placeholder cannot be interacted with.
              setSelected={noop}
              setRowState={noop}
              isEditable={false}
            />
          ))}
        </DragModal>,
      )
    },
  )

  const onRowDragEnd = useEventCallback(() => {
    setIsDraggingFiles(false)
    endAutoScroll()
    lastSelectedIdsRef.current = null
  })

  const onRowDrop = useEventCallback((event: DragEvent<HTMLTableRowElement>, item: AnyAsset) => {
    endAutoScroll()
    const { selectedKeys } = driveStore.getState()
    const items =
      selectedKeys.has(item.id) ?
        [...selectedKeys].flatMap((id) => {
          const otherItem = nodeMapRef.current.get(id)
          return otherItem ? [otherItem.item] : []
        })
      : [item]
    const payload = LABELS.lookup(event)
    if (payload != null) {
      event.preventDefault()
      event.stopPropagation()
      let labelsPresent = 0
      for (const selectedItem of items) {
        for (const label of selectedItem.labels ?? []) {
          if (payload.has(label)) {
            labelsPresent += 1
          }
        }
      }
      const shouldAdd = labelsPresent * 2 < items.length * payload.size
      if (shouldAdd) {
        addAssetsLabelsMutation.mutate([items, [...payload]])
      } else {
        removeAssetsLabelsMutation.mutate([items, [...payload]])
      }
      setLabelsDragPayload(null)
    }
  })

  const getAsset = useEventCallback((key: AssetId) => nodeMapRef.current.get(key)?.item ?? null)

  const setAsset = useEventCallback((assetId: AssetId, asset: AnyAsset) => {
    const listDirectoryQuery = queryClient.getQueryCache().find<DirectoryQuery>({
      queryKey: [backend.type, 'listDirectory', asset.parentId],
      exact: false,
    })

    if (listDirectoryQuery?.state.data) {
      listDirectoryQuery.setData(
        listDirectoryQuery.state.data.map((child) => (child.id === assetId ? asset : child)),
      )
    }
  })

  useImperativeHandle(assetManagementApiRef, () => ({
    getAsset,
    setAsset,
  }))

  const headerRow = (
    <tr ref={headerRowRef} className="rounded-none text-sm font-semibold">
      {columns.map((column) => {
        // This is a React component, even though it does not contain JSX.
        const Heading = COLUMN_HEADING[column]

        return (
          <th key={column} className={COLUMN_CSS_CLASS[column]}>
            <Heading
              sortInfo={state.sortInfo}
              hideColumn={state.hideColumn}
              setSortInfo={state.setSortInfo}
              category={state.category}
            />
          </th>
        )
      })}
    </tr>
  )

  const itemRows =
    isLoading ?
      <tr className="h-row">
        <td colSpan={columns.length} className="bg-transparent">
          <div className="grid w-container justify-around">
            <IndefiniteSpinner size={LOADING_SPINNER_SIZE_PX} />
          </div>
        </td>
      </tr>
    : displayItems.map((item) => {
        const isOpenedByYou = openedProjects.some(({ id }) => item.item.id === id)
        const isOpenedOnTheBackend =
          item.item.projectState?.type != null ?
            IS_OPENING_OR_OPENED[item.item.projectState.type]
          : false
        return (
          <AssetRow
            key={item.item.id + item.path}
            isPlaceholder={item.isPlaceholder()}
            isExpanded={
              item.item.type === AssetType.directory ?
                expandedDirectoryIds.includes(item.item.id)
              : false
            }
            onCutAndPaste={cutAndPaste}
            isOpened={isOpenedByYou || isOpenedOnTheBackend}
            visibility={visibilities.get(item.item.id)}
            columns={columns}
            id={item.item.id}
            type={item.item.type}
            parentId={item.item.parentId}
            path={item.path}
            depth={item.depth}
            state={state}
            hidden={visibilities.get(item.item.id) === Visibility.hidden}
            isKeyboardSelected={
              keyboardSelectedIndex != null && item === visibleItems[keyboardSelectedIndex]
            }
            grabKeyboardFocus={grabRowKeyboardFocus}
            onClick={onRowClick}
            select={selectRow}
            onDragStart={onRowDragStart}
            onDragEnd={onRowDragEnd}
            onDrop={onRowDrop}
          />
        )
      })

  const dropzoneText =
    isDraggingFiles ?
      droppedFilesCount === 1 ?
        getText('assetsDropFileDescription')
      : getText('assetsDropFilesDescription', droppedFilesCount)
    : getText('assetsDropzoneDescription')

  const table = (
    <div
      className="flex flex-none flex-col"
      onContextMenu={(event) => {
        if (isAssetContextMenuVisible) {
          event.preventDefault()
          event.stopPropagation()
          setModal(
            <AssetsTableContextMenu
              backend={backend}
              category={category}
              nodeMapRef={nodeMapRef}
              event={event}
              rootDirectoryId={rootDirectoryId}
              doCopy={doCopy}
              doCut={doCut}
              doPaste={doPaste}
            />,
          )
        }
      }}
      onDragLeave={(event) => {
        const payload = LABELS.lookup(event)
        if (
          payload != null &&
          event.relatedTarget instanceof Node &&
          !event.currentTarget.contains(event.relatedTarget)
        ) {
          lastSelectedIdsRef.current = null
          setLabelsDragPayload(null)
        }
      }}
    >
      <table className="isolate table-fixed border-collapse rounded-rows">
        <thead className="sticky top-0 isolate z-1 bg-dashboard before:absolute before:-inset-1 before:bottom-0 before:bg-dashboard">
          {headerRow}
        </thead>
        <tbody ref={bodyRef} className="isolate">
          {itemRows}
          <tr className="hidden h-row first:table-row">
            <td colSpan={columns.length} className="bg-transparent">
              <Text
                className={twJoin('px-cell-x placeholder', isError && 'text-danger')}
                disableLineHeightCompensation
              >
                {isError ?
                  getText('thisFolderFailedToFetch')
                : category.type === 'trash' ?
                  query.query !== '' ?
                    getText('noFilesMatchTheCurrentFilters')
                  : getText('yourTrashIsEmpty')
                : category.type === 'recent' ?
                  query.query !== '' ?
                    getText('noFilesMatchTheCurrentFilters')
                  : getText('youHaveNoRecentProjects')
                : query.query !== '' ?
                  getText('noFilesMatchTheCurrentFilters')
                : getText('youHaveNoFiles')}
              </Text>
            </td>
          </tr>
        </tbody>
      </table>
<<<<<<< HEAD
      <div
        data-testid="root-directory-dropzone"
        className={twMerge(
          'sticky left-0 my-20 grid max-w-container grow place-items-center',
          (category.type === 'recent' || category.type === 'trash') && 'hidden',
        )}
        onDragEnter={onDropzoneDragOver}
        onDragOver={onDropzoneDragOver}
        onDragLeave={() => {
          lastSelectedIdsRef.current = null
        }}
        onDragEnd={() => {
          setIsDraggingFiles(false)
        }}
        onDrop={(event) => {
          const payload = ASSET_ROWS.lookup(event)
          const filtered = payload?.filter((item) => item.asset.parentId !== rootDirectoryId)
          if (filtered != null && filtered.length > 0) {
            event.preventDefault()
            event.stopPropagation()
            unsetModal()

            moveAssetsMutation.mutate([
              filtered.map((dragItem) => dragItem.asset.id),
              rootDirectoryId,
            ])
          }
          handleFileDrop(event)
        }}
        onClick={() => {
          setSelectedAssets(EMPTY_ARRAY)
        }}
      >
        <FileTrigger
          onSelect={(event) => {
            void uploadFiles(Array.from(event ?? []), rootDirectoryId, rootDirectoryId)
=======
      <AssetsTableAssetsUnselector asChild>
        <div
          data-testid="root-directory-dropzone"
          className={twMerge(
            'sticky left-0 grid max-w-container grow place-items-center py-20',
            (category.type === 'recent' || category.type === 'trash') && 'hidden',
          )}
          onDragEnter={onDropzoneDragOver}
          onDragOver={onDropzoneDragOver}
          onDragLeave={() => {
            lastSelectedIdsRef.current = null
          }}
          onDragEnd={() => {
            setIsDraggingFiles(false)
          }}
          onDrop={(event) => {
            const payload = ASSET_ROWS.lookup(event)
            const filtered = payload?.filter((item) => item.asset.parentId !== rootDirectoryId)
            if (filtered != null && filtered.length > 0) {
              event.preventDefault()
              event.stopPropagation()
              unsetModal()

              dispatchAssetEvent({
                type: AssetEventType.move,
                newParentKey: rootDirectoryId,
                newParentId: rootDirectoryId,
                ids: new Set(filtered.map((dragItem) => dragItem.asset.id)),
              })
            }
            handleFileDrop(event)
          }}
          onClick={() => {
            setSelectedKeys(EMPTY_SET)
>>>>>>> bc6a8aa2
          }}
        >
          <FileTrigger
            onSelect={(event) => {
              void uploadFiles(Array.from(event ?? []), rootDirectoryId, rootDirectoryId)
            }}
          >
            <Button
              size="custom"
              variant="custom"
              ref={mainDropzoneRef}
              icon={DropFilesImage}
              className="rounded-2xl"
              contentClassName="h-[186px] flex flex-col items-center gap-3 text-primary/30 transition-colors duration-200 hover:text-primary/50"
            >
              {dropzoneText}
            </Button>
          </FileTrigger>
        </div>
      </AssetsTableAssetsUnselector>
    </div>
  )

  if (!isCloud && didLoadingProjectManagerFail) {
    return (
      <ErrorDisplay
        error={getText('couldNotConnectToPM')}
        resetErrorBoundary={reconnectToProjectManager}
      />
    )
  }

<<<<<<< HEAD
        <FocusArea direction="vertical">
          {(innerProps) => (
            <IsolateLayout className="isolate h-full w-full">
              <div
                {...mergeProps<JSX.IntrinsicElements['div']>()(innerProps, {
                  className:
                    'flex-1 overflow-auto container-size w-full h-full scroll-p-24 scroll-smooth',
                  onKeyDown,
                  onBlur: (event) => {
                    if (
                      event.relatedTarget instanceof HTMLElement &&
                      !event.currentTarget.contains(event.relatedTarget)
                    ) {
                      setKeyboardSelectedIndex(null)
                    }
                  },
                  onDragEnter: updateIsDraggingFiles,
                  onDragOver: updateIsDraggingFiles,
                  onDragLeave: (event) => {
                    if (
                      !(event.relatedTarget instanceof Node) ||
                      !event.currentTarget.contains(event.relatedTarget)
                    ) {
                      lastSelectedIdsRef.current = null
                    }
                  },
                  onDragEnd: () => {
                    setIsDraggingFiles(false)
                  },
                  ref: rootRef,
                })}
              >
                {!hidden && (
                  <AssetsTableContextMenu
                    hidden
                    backend={backend}
                    category={category}
                    nodeMapRef={nodeMapRef}
                    rootDirectoryId={rootDirectoryId}
                    event={{ pageX: 0, pageY: 0 }}
                    doCopy={doCopy}
                    doCut={doCut}
                    doPaste={doPaste}
                  />
                )}
                {!hidden && (
                  <SelectionBrush
                    targetRef={rootRef}
                    margin={16}
                    onDrag={onSelectionDrag}
                    onDragEnd={onSelectionDragEnd}
                    onDragCancel={onSelectionDragCancel}
                  />
                )}
                <div className="flex h-max min-h-full w-max min-w-full flex-col">
                  <div className="flex h-full w-min min-w-full grow flex-col px-1">{table}</div>
                </div>
              </div>
            </IsolateLayout>
=======
  return (
    <div className="relative grow contain-strict">
      <div
        data-testid="extra-columns"
        className="absolute right-3 top-0.5 isolate z-1 flex self-end p-2"
      >
        <FocusArea direction="horizontal">
          {(columnsBarProps) => (
            <div
              {...mergeProps<JSX.IntrinsicElements['div']>()(columnsBarProps, {
                className: 'inline-flex gap-icons',
                onFocus: () => {
                  setKeyboardSelectedIndex(null)
                },
              })}
            >
              {hiddenColumns.map((column) => (
                <HiddenColumn
                  key={column}
                  column={column}
                  enabledColumns={enabledColumns}
                  onColumnClick={setEnabledColumns}
                />
              ))}
            </div>
>>>>>>> bc6a8aa2
          )}
        </FocusArea>
      </div>

      <FocusArea direction="vertical">
        {(innerProps) => (
          <IsolateLayout className="isolate h-full w-full">
            <div
              {...mergeProps<JSX.IntrinsicElements['div']>()(innerProps, {
                className:
                  'flex-1 overflow-auto container-size w-full h-full scroll-p-24 scroll-smooth',
                onKeyDown,
                onBlur: (event) => {
                  if (
                    event.relatedTarget instanceof HTMLElement &&
                    !event.currentTarget.contains(event.relatedTarget)
                  ) {
                    setKeyboardSelectedIndex(null)
                  }
                },
                onDragEnter: updateIsDraggingFiles,
                onDragOver: updateIsDraggingFiles,
                onDragLeave: (event) => {
                  if (
                    !(event.relatedTarget instanceof Node) ||
                    !event.currentTarget.contains(event.relatedTarget)
                  ) {
                    lastSelectedIdsRef.current = null
                  }
                },
                onDragEnd: () => {
                  setIsDraggingFiles(false)
                },
                ref: rootRef,
              })}
            >
              {!hidden && hiddenContextMenu}
              {!hidden && (
                <SelectionBrush
                  targetRef={rootRef}
                  onDrag={onSelectionDrag}
                  onDragEnd={onSelectionDragEnd}
                  onDragCancel={onSelectionDragCancel}
                  preventDrag={preventSelection}
                />
              )}
              <div className="flex h-max min-h-full w-max min-w-full flex-col">
                <div className="flex h-full w-min min-w-full grow flex-col px-1">
                  {table}
                  <AssetsTableAssetsUnselector />
                </div>
              </div>
            </div>
          </IsolateLayout>
        )}
      </FocusArea>
      {isDraggingFiles && !isMainDropzoneVisible && (
        <div className="pointer-events-none absolute bottom-4 left-1/2 -translate-x-1/2">
          <div
            className="pointer-events-auto flex items-center justify-center gap-3 rounded-default bg-selected-frame px-8 py-6 text-primary/50 backdrop-blur-3xl transition-all"
            onDragEnter={onDropzoneDragOver}
            onDragOver={onDropzoneDragOver}
            onDragEnd={() => {
              setIsDraggingFiles(false)
            }}
            onDrop={(event) => {
              handleFileDrop(event)
            }}
          >
            <SvgMask src={DropFilesImage} className="size-8" />
            {dropzoneText}
          </div>
        </div>
      )}
    </div>
  )
}

/** Props for the {@link HiddenColumn} component. */
interface HiddenColumnProps {
  readonly column: Column
  readonly enabledColumns: ReadonlySet<Column>
  readonly onColumnClick: (columns: ReadonlySet<Column>) => void
}

/** Display a button to show/hide a column. */
const HiddenColumn = memo(function HiddenColumn(props: HiddenColumnProps) {
  const { column, enabledColumns, onColumnClick } = props

  const { getText } = useText()

  const onPress = useEventCallback(() => {
    const newExtraColumns = new Set(enabledColumns)
    if (enabledColumns.has(column)) {
      newExtraColumns.delete(column)
    } else {
      newExtraColumns.add(column)
    }
    onColumnClick(newExtraColumns)
  })

  return (
    <Button
      size="medium"
      variant="icon"
      key={column}
      icon={COLUMN_ICONS[column]}
      aria-label={getText(COLUMN_SHOW_TEXT_ID[column])}
      onPress={onPress}
      className="opacity-50"
    />
  )
})

/**
 * Props for the {@link AssetsTableAssetsUnselector} component.
 */
export interface AssetsTableAssetsUnselectorProps {
  readonly className?: string
  readonly children?: ReactNode
  readonly asChild?: boolean
}

/**
 * A component that unselects all assets when clicked.
 */
export function AssetsTableAssetsUnselector(props: AssetsTableAssetsUnselectorProps) {
  const { className, asChild = false, children } = props

  const driveStore = useDriveStore()
  const hasSelectedKeys = useStore(driveStore, (state) => state.selectedKeys.size > 0, {
    unsafeEnableTransition: true,
  })
  const setSelectedKeys = useSetSelectedKeys()

  const { pressProps } = usePress({
    isDisabled: !hasSelectedKeys,
    onPress: () => {
      setSelectedKeys(EMPTY_SET)
    },
  })

  if (asChild) {
    const childenArray = Children.toArray(children)
    const onlyChild = childenArray.length === 1 ? childenArray[0] : null

    invariant(onlyChild != null, 'Children must be a single element when `asChild` is true')
    invariant(isValidElement(onlyChild), 'Children must be a JSX element when `asChild` is true')

    return cloneElement(onlyChild, pressProps)
  }

  return (
    <div
      {...pressProps}
      className={twMerge('h-full w-full flex-1', className)}
      data-testid="assets-table-assets-unselector"
    >
      {children}
    </div>
  )
}

export default memo(AssetsTable)<|MERGE_RESOLUTION|>--- conflicted
+++ resolved
@@ -145,12 +145,9 @@
 import type { SortInfo } from '#/utilities/sorting'
 import { twJoin, twMerge } from '#/utilities/tailwindMerge'
 import Visibility from '#/utilities/Visibility'
-<<<<<<< HEAD
 import { EMPTY_ARRAY } from 'enso-common/src/utilities/data/array'
-=======
 import invariant from 'tiny-invariant'
 import { useStore } from '../utilities/zustand'
->>>>>>> bc6a8aa2
 
 declare module '#/utilities/LocalStorage' {
   /** */
@@ -285,13 +282,7 @@
   readonly doCopy: () => void
   readonly doCut: () => void
   readonly doPaste: (newParentKey: DirectoryId, newParentId: DirectoryId) => void
-<<<<<<< HEAD
-=======
-  readonly doDelete: (item: AnyAsset, forever: boolean) => Promise<void>
-  readonly doRestore: (item: AnyAsset) => Promise<void>
-  readonly doMove: (newParentKey: DirectoryId, item: AnyAsset) => Promise<void>
   readonly getAssetNodeById: (id: AssetId) => AnyAssetTreeNode | null
->>>>>>> bc6a8aa2
 }
 
 /** Data associated with a {@link AssetRow}, used for rendering. */
@@ -459,14 +450,8 @@
               setIsAssetPanelTemporarilyVisible(false)
             }
           } else {
-<<<<<<< HEAD
             let commonDirectoryId: AssetId | null = null
             let otherCandidateDirectoryId: AssetId | null = null
-=======
-            let commonDirectoryKey: AssetId | null = null
-            let otherCandidateDirectoryKey: AssetId | null = null
-
->>>>>>> bc6a8aa2
             for (const key of selectedKeys) {
               const node = nodeMapRef.current.get(key)
               if (node != null) {
@@ -494,12 +479,7 @@
               }
             }
             const node =
-<<<<<<< HEAD
               commonDirectoryId == null ? null : nodeMapRef.current.get(commonDirectoryId)
-=======
-              commonDirectoryKey == null ? null : nodeMapRef.current.get(commonDirectoryKey)
-
->>>>>>> bc6a8aa2
             if (node != null && node.isType(AssetType.directory)) {
               setTargetDirectory(node)
             } else {
@@ -1063,6 +1043,23 @@
     setEnabledColumns((currentColumns) => withPresence(currentColumns, column, false))
   })
 
+  const hiddenContextMenu = useMemo(
+    () => (
+      <AssetsTableContextMenu
+        hidden
+        backend={backend}
+        category={category}
+        nodeMapRef={nodeMapRef}
+        rootDirectoryId={rootDirectoryId}
+        event={{ pageX: 0, pageY: 0 }}
+        doCopy={doCopy}
+        doCut={doCut}
+        doPaste={doPaste}
+      />
+    ),
+    [backend, category, rootDirectoryId, doCopy, doCut, doPaste],
+  )
+
   const onDropzoneDragOver = (event: DragEvent<Element>) => {
     const payload = ASSET_ROWS.lookup(event)
     const filtered = payload?.filter((item) => item.asset.parentId !== rootDirectoryId)
@@ -1090,7 +1087,7 @@
   }
 
   const getAssetNodeById = useEventCallback(
-    (id: AssetId) => assetTree.preorderTraversal().find((node) => node.key === id) ?? null,
+    (id: AssetId) => assetTree.preorderTraversal().find((node) => node.item.id === id) ?? null,
   )
 
   const state = useMemo<AssetsTableState>(
@@ -1109,13 +1106,7 @@
       doCopy,
       doCut,
       doPaste,
-<<<<<<< HEAD
-=======
-      doDelete,
-      doRestore,
-      doMove,
       getAssetNodeById,
->>>>>>> bc6a8aa2
     }),
     [
       backend,
@@ -1129,15 +1120,7 @@
       doCopy,
       doCut,
       doPaste,
-<<<<<<< HEAD
-=======
-      doDelete,
-      doRestore,
-      doMove,
-      hideColumn,
-      setQuery,
       getAssetNodeById,
->>>>>>> bc6a8aa2
     ],
   )
 
@@ -1164,49 +1147,12 @@
     }
   }, [hidden])
 
-<<<<<<< HEAD
-  useEffect(
-    () =>
-      inputBindings.attach(
-        document.body,
-        'click',
-        {
-          selectAdditional: () => {},
-          selectAdditionalRange: () => {},
-          [DEFAULT_HANDLER]: (event) => {
-            /**
-             * When the document is clicked, deselect the keys, but only if the clicked element
-             * is not inside a `Dialog`. To detect whether an element is a `Dialog`,
-             * we check whether it is inside the `portal-root` where all the `Dialog`s are mounted.
-             * If this check is omitted, when the user clicks inside a Datalink dialog,
-             * the keys are deselected, causing the Datalink to be added to the root directory,
-             * rather than the one that was selected when the dialog was opened.
-             */
-            const portalRoot =
-              event.target instanceof HTMLElement || event.target instanceof SVGElement ?
-                event.target.closest('.enso-portal-root')
-              : null
-            if (!portalRoot && driveStore.getState().selectedKeys.size !== 0) {
-              setSelectedAssets(EMPTY_ARRAY)
-              setMostRecentlySelectedIndex(null)
-            }
-          },
-        },
-        false,
-      ),
-    [setSelectedAssets, inputBindings, setMostRecentlySelectedIndex, driveStore],
-  )
-
   const calculateNewSelection = useEventCallback(
     (
       event: MouseEvent | ReactMouseEvent,
       assets: readonly SelectedAssetInfo[],
       getRange: () => readonly SelectedAssetInfo[],
     ) => {
-=======
-  const calculateNewKeys = useEventCallback(
-    (event: MouseEvent | ReactMouseEvent, keys: AssetId[], getRange: () => AssetId[]) => {
->>>>>>> bc6a8aa2
       event.stopPropagation()
       let result: readonly SelectedAssetInfo[] = []
       inputBindings.handler({
@@ -1380,28 +1326,17 @@
         newSelectedKeys = new Set([item.id])
         setSelectedAssets([item])
       }
-<<<<<<< HEAD
       const nodes = assetTree
         .preorderTraversal()
         .filter((node) => newSelectedKeys.has(node.item.id))
-=======
-
-      const nodes = assetTree.preorderTraversal().filter((node) => newSelectedKeys.has(node.key))
-
->>>>>>> bc6a8aa2
       const payload: AssetRowsDragPayload = nodes.map((node) => ({
         key: node.item.id,
         asset: node.item,
       }))
-<<<<<<< HEAD
       event.dataTransfer.setData(
         ASSETS_MIME_TYPE,
         JSON.stringify(nodes.map((node) => node.item.id)),
       )
-=======
-
-      event.dataTransfer.setData(ASSETS_MIME_TYPE, JSON.stringify(nodes.map((node) => node.key)))
->>>>>>> bc6a8aa2
       setDragImageToBlank(event)
       ASSET_ROWS.bind(event, payload)
       setModal(
@@ -1633,44 +1568,6 @@
           </tr>
         </tbody>
       </table>
-<<<<<<< HEAD
-      <div
-        data-testid="root-directory-dropzone"
-        className={twMerge(
-          'sticky left-0 my-20 grid max-w-container grow place-items-center',
-          (category.type === 'recent' || category.type === 'trash') && 'hidden',
-        )}
-        onDragEnter={onDropzoneDragOver}
-        onDragOver={onDropzoneDragOver}
-        onDragLeave={() => {
-          lastSelectedIdsRef.current = null
-        }}
-        onDragEnd={() => {
-          setIsDraggingFiles(false)
-        }}
-        onDrop={(event) => {
-          const payload = ASSET_ROWS.lookup(event)
-          const filtered = payload?.filter((item) => item.asset.parentId !== rootDirectoryId)
-          if (filtered != null && filtered.length > 0) {
-            event.preventDefault()
-            event.stopPropagation()
-            unsetModal()
-
-            moveAssetsMutation.mutate([
-              filtered.map((dragItem) => dragItem.asset.id),
-              rootDirectoryId,
-            ])
-          }
-          handleFileDrop(event)
-        }}
-        onClick={() => {
-          setSelectedAssets(EMPTY_ARRAY)
-        }}
-      >
-        <FileTrigger
-          onSelect={(event) => {
-            void uploadFiles(Array.from(event ?? []), rootDirectoryId, rootDirectoryId)
-=======
       <AssetsTableAssetsUnselector asChild>
         <div
           data-testid="root-directory-dropzone"
@@ -1694,18 +1591,15 @@
               event.stopPropagation()
               unsetModal()
 
-              dispatchAssetEvent({
-                type: AssetEventType.move,
-                newParentKey: rootDirectoryId,
-                newParentId: rootDirectoryId,
-                ids: new Set(filtered.map((dragItem) => dragItem.asset.id)),
-              })
+              moveAssetsMutation.mutate([
+                filtered.map((dragItem) => dragItem.asset.id),
+                rootDirectoryId,
+              ])
             }
             handleFileDrop(event)
           }}
           onClick={() => {
-            setSelectedKeys(EMPTY_SET)
->>>>>>> bc6a8aa2
+            setSelectedAssets(EMPTY_ARRAY)
           }}
         >
           <FileTrigger
@@ -1738,67 +1632,6 @@
     )
   }
 
-<<<<<<< HEAD
-        <FocusArea direction="vertical">
-          {(innerProps) => (
-            <IsolateLayout className="isolate h-full w-full">
-              <div
-                {...mergeProps<JSX.IntrinsicElements['div']>()(innerProps, {
-                  className:
-                    'flex-1 overflow-auto container-size w-full h-full scroll-p-24 scroll-smooth',
-                  onKeyDown,
-                  onBlur: (event) => {
-                    if (
-                      event.relatedTarget instanceof HTMLElement &&
-                      !event.currentTarget.contains(event.relatedTarget)
-                    ) {
-                      setKeyboardSelectedIndex(null)
-                    }
-                  },
-                  onDragEnter: updateIsDraggingFiles,
-                  onDragOver: updateIsDraggingFiles,
-                  onDragLeave: (event) => {
-                    if (
-                      !(event.relatedTarget instanceof Node) ||
-                      !event.currentTarget.contains(event.relatedTarget)
-                    ) {
-                      lastSelectedIdsRef.current = null
-                    }
-                  },
-                  onDragEnd: () => {
-                    setIsDraggingFiles(false)
-                  },
-                  ref: rootRef,
-                })}
-              >
-                {!hidden && (
-                  <AssetsTableContextMenu
-                    hidden
-                    backend={backend}
-                    category={category}
-                    nodeMapRef={nodeMapRef}
-                    rootDirectoryId={rootDirectoryId}
-                    event={{ pageX: 0, pageY: 0 }}
-                    doCopy={doCopy}
-                    doCut={doCut}
-                    doPaste={doPaste}
-                  />
-                )}
-                {!hidden && (
-                  <SelectionBrush
-                    targetRef={rootRef}
-                    margin={16}
-                    onDrag={onSelectionDrag}
-                    onDragEnd={onSelectionDragEnd}
-                    onDragCancel={onSelectionDragCancel}
-                  />
-                )}
-                <div className="flex h-max min-h-full w-max min-w-full flex-col">
-                  <div className="flex h-full w-min min-w-full grow flex-col px-1">{table}</div>
-                </div>
-              </div>
-            </IsolateLayout>
-=======
   return (
     <div className="relative grow contain-strict">
       <div
@@ -1824,7 +1657,6 @@
                 />
               ))}
             </div>
->>>>>>> bc6a8aa2
           )}
         </FocusArea>
       </div>
@@ -1958,12 +1790,12 @@
   const hasSelectedKeys = useStore(driveStore, (state) => state.selectedKeys.size > 0, {
     unsafeEnableTransition: true,
   })
-  const setSelectedKeys = useSetSelectedKeys()
+  const setSelectedAssets = useSetSelectedAssets()
 
   const { pressProps } = usePress({
     isDisabled: !hasSelectedKeys,
     onPress: () => {
-      setSelectedKeys(EMPTY_SET)
+      setSelectedAssets(EMPTY_ARRAY)
     },
   })
 
