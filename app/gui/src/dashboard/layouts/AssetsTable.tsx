/** @file Table displaying a list of projects. */
import {
  memo,
  startTransition,
  useEffect,
  useImperativeHandle,
  useMemo,
  useRef,
  useState,
  type Dispatch,
  type DragEvent,
  type KeyboardEvent,
  type MutableRefObject,
  type MouseEvent as ReactMouseEvent,
  type Ref,
  type RefObject,
  type SetStateAction,
} from 'react'

import { useMutation, useQueryClient } from '@tanstack/react-query'
import { toast } from 'react-toastify'

import { uniqueString } from 'enso-common/src/utilities/uniqueString'

import DropFilesImage from '#/assets/drop_files.svg'
import { FileTrigger, mergeProps } from '#/components/aria'
import { Button, Text } from '#/components/AriaComponents'
import type { AssetRowInnerProps } from '#/components/dashboard/AssetRow'
import { AssetRow } from '#/components/dashboard/AssetRow'
import { INITIAL_ROW_STATE } from '#/components/dashboard/AssetRow/assetRowUtils'
import type { SortableColumn } from '#/components/dashboard/column/columnUtils'
import {
  COLUMN_CSS_CLASS,
  COLUMN_ICONS,
  COLUMN_SHOW_TEXT_ID,
  DEFAULT_ENABLED_COLUMNS,
  getColumnList,
  type Column,
} from '#/components/dashboard/column/columnUtils'
import NameColumn from '#/components/dashboard/column/NameColumn'
import { COLUMN_HEADING } from '#/components/dashboard/columnHeading'
import Label from '#/components/dashboard/Label'
import { ErrorDisplay } from '#/components/ErrorBoundary'
import { IsolateLayout } from '#/components/IsolateLayout'
import SelectionBrush from '#/components/SelectionBrush'
import { IndefiniteSpinner } from '#/components/Spinner'
import FocusArea from '#/components/styled/FocusArea'
import SvgMask from '#/components/SvgMask'
import { ASSETS_MIME_TYPE } from '#/data/mimeTypes'
import AssetEventType from '#/events/AssetEventType'
import { useCutAndPaste, type AssetListEvent } from '#/events/assetListEvent'
import AssetListEventType from '#/events/AssetListEventType'
import { useAutoScroll } from '#/hooks/autoScrollHooks'
import { backendMutationOptions, useBackendQuery, useUploadFiles } from '#/hooks/backendHooks'
import { useEventCallback } from '#/hooks/eventCallbackHooks'
import { useIntersectionRatio } from '#/hooks/intersectionHooks'
import { useOpenProject } from '#/hooks/projectHooks'
import { useSyncRef } from '#/hooks/syncRefHooks'
import { useToastAndLog } from '#/hooks/toastAndLogHooks'
import {
  assetPanelStore,
  useResetAssetPanelProps,
  useSetAssetPanelProps,
  useSetIsAssetPanelTemporarilyOpen,
} from '#/layouts/AssetPanel'
import type * as assetSearchBar from '#/layouts/AssetSearchBar'
import { useSetSuggestions } from '#/layouts/AssetSearchBar'
import AssetsTableContextMenu from '#/layouts/AssetsTableContextMenu'
import {
  canTransferBetweenCategories,
  isLocalCategory,
  type Category,
} from '#/layouts/CategorySwitcher/Category'
import { useAssetsTableItems } from '#/layouts/Drive/assetsTableItemsHooks'
import { useEnabledColumnsState } from '#/layouts/Drive/assetsTableLocalStorage'
import { useAssetTree, type DirectoryQuery } from '#/layouts/Drive/assetTreeHooks'
import { useDirectoryIds } from '#/layouts/Drive/directoryIdsHooks'
import * as eventListProvider from '#/layouts/Drive/EventListProvider'
import DragModal from '#/modals/DragModal'
import UpsertSecretModal from '#/modals/UpsertSecretModal'
import { useFullUserSession } from '#/providers/AuthProvider'
import {
  useBackend,
  useDidLoadingProjectManagerFail,
  useReconnectToProjectManager,
} from '#/providers/BackendProvider'
import {
  useDriveStore,
  useSetCanCreateAssets,
  useSetCanDownload,
  useSetNewestFolderId,
  useSetPasteData,
  useSetSelectedKeys,
  useSetTargetDirectory,
  useSetVisuallySelectedKeys,
  useToggleDirectoryExpansion,
} from '#/providers/DriveProvider'
import { useInputBindings } from '#/providers/InputBindingsProvider'
import { useSetModal } from '#/providers/ModalProvider'
import { useNavigator2D } from '#/providers/Navigator2DProvider'
import { useLaunchedProjects } from '#/providers/ProjectsProvider'
import { useText } from '#/providers/TextProvider'
import type Backend from '#/services/Backend'
import {
  assetIsProject,
  AssetType,
  BackendType,
  getAssetPermissionName,
  Plan,
  ProjectId,
  ProjectState,
  type AnyAsset,
  type AssetId,
  type DirectoryAsset,
  type DirectoryId,
  type LabelName,
  type ProjectAsset,
} from '#/services/Backend'
import { isSpecialReadonlyDirectoryId } from '#/services/RemoteBackend'
import type { AssetQueryKey } from '#/utilities/AssetQuery'
import AssetQuery from '#/utilities/AssetQuery'
import type AssetTreeNode from '#/utilities/AssetTreeNode'
import type { AnyAssetTreeNode } from '#/utilities/AssetTreeNode'
import { toRfc3339 } from '#/utilities/dateTime'
import type { AssetRowsDragPayload } from '#/utilities/drag'
import { ASSET_ROWS, LABELS, setDragImageToBlank } from '#/utilities/drag'
import { fileExtension } from '#/utilities/fileInfo'
import { noop } from '#/utilities/functions'
import type { DetailedRectangle } from '#/utilities/geometry'
import { DEFAULT_HANDLER } from '#/utilities/inputBindings'
import {
  canPermissionModifyDirectoryContents,
  PermissionAction,
  tryCreateOwnerPermission,
  tryFindSelfPermission,
} from '#/utilities/permissions'
import { document } from '#/utilities/sanitizedEventTargets'
import { EMPTY_SET, setPresence, withPresence } from '#/utilities/set'
import type { SortInfo } from '#/utilities/sorting'
import { twJoin, twMerge } from '#/utilities/tailwindMerge'
import Visibility from '#/utilities/Visibility'
<<<<<<< HEAD
=======

declare module '#/utilities/LocalStorage' {
  /** */
  interface LocalStorageData {
    readonly enabledColumns: readonly Column[]
  }
}

LocalStorage.registerKey('enabledColumns', {
  schema: z.nativeEnum(Column).array().readonly(),
})
>>>>>>> 42cfa69c

/**
 * If the ratio of intersection between the main dropzone that should be visible, and the
 * scrollable container, is below this value, then the backup dropzone will be shown.
 */
const MINIMUM_DROPZONE_INTERSECTION_RATIO = 0.5
/**
 * The height of each row in the table body. MUST be identical to the value as set by the
 * Tailwind styling.
 */
const ROW_HEIGHT_PX = 38
/** The size of the loading spinner. */
const LOADING_SPINNER_SIZE_PX = 36

const SUGGESTIONS_FOR_NO: assetSearchBar.Suggestion[] = [
  {
    key: 'no:label',
    render: () => 'no:label',
    addToQuery: (query) => query.addToLastTerm({ nos: ['label'] }),
    deleteFromQuery: (query) => query.deleteFromLastTerm({ nos: ['label'] }),
  },
  {
    key: 'no:description',
    render: () => 'no:description',
    addToQuery: (query) => query.addToLastTerm({ nos: ['description'] }),
    deleteFromQuery: (query) => query.deleteFromLastTerm({ nos: ['description'] }),
  },
]
const SUGGESTIONS_FOR_HAS: assetSearchBar.Suggestion[] = [
  {
    key: 'has:label',
    render: () => 'has:label',
    addToQuery: (query) => query.addToLastTerm({ negativeNos: ['label'] }),
    deleteFromQuery: (query) => query.deleteFromLastTerm({ negativeNos: ['label'] }),
  },
  {
    key: 'has:description',
    render: () => 'has:description',
    addToQuery: (query) => query.addToLastTerm({ negativeNos: ['description'] }),
    deleteFromQuery: (query) => query.deleteFromLastTerm({ negativeNos: ['description'] }),
  },
]
const SUGGESTIONS_FOR_TYPE: assetSearchBar.Suggestion[] = [
  {
    key: 'type:project',
    render: () => 'type:project',
    addToQuery: (query) => query.addToLastTerm({ types: ['project'] }),
    deleteFromQuery: (query) => query.deleteFromLastTerm({ types: ['project'] }),
  },
  {
    key: 'type:folder',
    render: () => 'type:folder',
    addToQuery: (query) => query.addToLastTerm({ types: ['folder'] }),
    deleteFromQuery: (query) => query.deleteFromLastTerm({ types: ['folder'] }),
  },
  {
    key: 'type:file',
    render: () => 'type:file',
    addToQuery: (query) => query.addToLastTerm({ types: ['file'] }),
    deleteFromQuery: (query) => query.deleteFromLastTerm({ types: ['file'] }),
  },
  {
    key: 'type:secret',
    render: () => 'type:secret',
    addToQuery: (query) => query.addToLastTerm({ types: ['secret'] }),
    deleteFromQuery: (query) => query.deleteFromLastTerm({ types: ['secret'] }),
  },
  {
    key: 'type:datalink',
    render: () => 'type:datalink',
    addToQuery: (query) => query.addToLastTerm({ types: ['datalink'] }),
    deleteFromQuery: (query) => query.deleteFromLastTerm({ types: ['datalink'] }),
  },
]
const SUGGESTIONS_FOR_NEGATIVE_TYPE: assetSearchBar.Suggestion[] = [
  {
    key: 'type:project',
    render: () => 'type:project',
    addToQuery: (query) => query.addToLastTerm({ negativeTypes: ['project'] }),
    deleteFromQuery: (query) => query.deleteFromLastTerm({ negativeTypes: ['project'] }),
  },
  {
    key: 'type:folder',
    render: () => 'type:folder',
    addToQuery: (query) => query.addToLastTerm({ negativeTypes: ['folder'] }),
    deleteFromQuery: (query) => query.deleteFromLastTerm({ negativeTypes: ['folder'] }),
  },
  {
    key: 'type:file',
    render: () => 'type:file',
    addToQuery: (query) => query.addToLastTerm({ negativeTypes: ['file'] }),
    deleteFromQuery: (query) => query.deleteFromLastTerm({ negativeTypes: ['file'] }),
  },
  {
    key: 'type:datalink',
    render: () => 'type:datalink',
    addToQuery: (query) => query.addToLastTerm({ negativeTypes: ['datalink'] }),
    deleteFromQuery: (query) => query.deleteFromLastTerm({ negativeTypes: ['datalink'] }),
  },
]

/** Information related to a drag selection. */
interface DragSelectionInfo {
  readonly initialIndex: number
  readonly start: number
  readonly end: number
}

/** State passed through from a {@link AssetsTable} to every cell. */
export interface AssetsTableState {
  readonly backend: Backend
  readonly rootDirectoryId: DirectoryId
  readonly scrollContainerRef: RefObject<HTMLElement>
  readonly category: Category
  readonly sortInfo: SortInfo<SortableColumn> | null
  readonly setSortInfo: (sortInfo: SortInfo<SortableColumn> | null) => void
  readonly query: AssetQuery
  readonly setQuery: Dispatch<SetStateAction<AssetQuery>>
  readonly nodeMap: Readonly<MutableRefObject<ReadonlyMap<AssetId, AnyAssetTreeNode>>>
  readonly hideColumn: (column: Column) => void
  readonly doCopy: () => void
  readonly doCut: () => void
  readonly doPaste: (newParentKey: DirectoryId, newParentId: DirectoryId) => void
  readonly doDelete: (item: AnyAsset, forever: boolean) => Promise<void>
  readonly doRestore: (item: AnyAsset) => Promise<void>
  readonly doMove: (newParentKey: DirectoryId, item: AnyAsset) => Promise<void>
}

/** Data associated with a {@link AssetRow}, used for rendering. */
export interface AssetRowState {
  readonly isEditingName: boolean
  readonly temporarilyAddedLabels: ReadonlySet<LabelName>
  readonly temporarilyRemovedLabels: ReadonlySet<LabelName>
}

/** Props for a {@link AssetsTable}. */
export interface AssetsTableProps {
  readonly hidden: boolean
  readonly query: AssetQuery
  readonly setQuery: Dispatch<SetStateAction<AssetQuery>>
  readonly category: Category
  readonly initialProjectName: string | null
  readonly assetManagementApiRef: Ref<AssetManagementApi>
}

/** The API for managing assets in the table. */
export interface AssetManagementApi {
  readonly getAsset: (id: AssetId) => AnyAsset | null
  readonly setAsset: (id: AssetId, asset: AnyAsset) => void
}

/** The table of project assets. */
function AssetsTable(props: AssetsTableProps) {
  const { hidden, query, setQuery, category, assetManagementApiRef } = props
  const { initialProjectName } = props

  const openedProjects = useLaunchedProjects()
  const doOpenProject = useOpenProject()
  const setCanDownload = useSetCanDownload()
  const setSuggestions = useSetSuggestions()

  const queryClient = useQueryClient()
  const { user } = useFullUserSession()
  const backend = useBackend(category)
  const { data: labels } = useBackendQuery(backend, 'listTags', [])
  const { setModal, unsetModal } = useSetModal()
  const { getText } = useText()
  const inputBindings = useInputBindings()
  const navigator2D = useNavigator2D()
  const toastAndLog = useToastAndLog()
  const dispatchAssetEvent = eventListProvider.useDispatchAssetEvent()
  const dispatchAssetListEvent = eventListProvider.useDispatchAssetListEvent()
  const setCanCreateAssets = useSetCanCreateAssets()
  const setTargetDirectoryInStore = useSetTargetDirectory()
  const didLoadingProjectManagerFail = useDidLoadingProjectManagerFail()
  const reconnectToProjectManager = useReconnectToProjectManager()
  const [enabledColumns, setEnabledColumns] = useEnabledColumnsState(DEFAULT_ENABLED_COLUMNS)
  const setIsAssetPanelTemporarilyVisible = useSetIsAssetPanelTemporarilyOpen()
  const setAssetPanelProps = useSetAssetPanelProps()
  const resetAssetPanelProps = useResetAssetPanelProps()

  const columns = useMemo(
    () =>
      getColumnList(user, backend.type, category).filter((column) =>
        enabledColumns.includes(column),
      ),
    [user, backend.type, category, enabledColumns],
  )

  const hiddenColumns = useMemo(
    () =>
      getColumnList(user, backend.type, category).filter(
        (column) => !enabledColumns.includes(column),
      ),
    [user, backend.type, category, enabledColumns],
  )

  const [sortInfo, setSortInfo] = useState<SortInfo<SortableColumn> | null>(null)
  const driveStore = useDriveStore()
  const setNewestFolderId = useSetNewestFolderId()
  const setSelectedKeys = useSetSelectedKeys()
  const setVisuallySelectedKeys = useSetVisuallySelectedKeys()
  const setPasteData = useSetPasteData()

  const { data: users } = useBackendQuery(backend, 'listUsers', [])
  const { data: userGroups } = useBackendQuery(backend, 'listUserGroups', [])

  const nameOfProjectToImmediatelyOpenRef = useRef(initialProjectName)

  const toggleDirectoryExpansion = useToggleDirectoryExpansion()

  const uploadFiles = useUploadFiles(backend, category)
  const duplicateProjectMutation = useMutation(
    useMemo(() => backendMutationOptions(backend, 'duplicateProject'), [backend]),
  )
  const updateSecretMutation = useMutation(
    useMemo(() => backendMutationOptions(backend, 'updateSecret'), [backend]),
  )
  const copyAssetMutation = useMutation(
    useMemo(() => backendMutationOptions(backend, 'copyAsset'), [backend]),
  )
  const deleteAssetMutation = useMutation(
    useMemo(() => backendMutationOptions(backend, 'deleteAsset'), [backend]),
  )
  const undoDeleteAssetMutation = useMutation(
    useMemo(() => backendMutationOptions(backend, 'undoDeleteAsset'), [backend]),
  )
  const updateAssetMutation = useMutation(
    useMemo(() => backendMutationOptions(backend, 'updateAsset'), [backend]),
  )
  const closeProjectMutation = useMutation(
    useMemo(() => backendMutationOptions(backend, 'closeProject'), [backend]),
  )

  const { rootDirectoryId, rootDirectory, expandedDirectoryIds } = useDirectoryIds({ category })
  const { isLoading, isError, assetTree } = useAssetTree({
    hidden,
    category,
    rootDirectory,
    expandedDirectoryIds,
  })
  const { displayItems, visibleItems, visibilities } = useAssetsTableItems({
    assetTree,
    query,
    sortInfo,
    expandedDirectoryIds,
  })

  const [isDraggingFiles, setIsDraggingFiles] = useState(false)
  const [droppedFilesCount, setDroppedFilesCount] = useState(0)
  const isCloud = backend.type === BackendType.remote
  /** Events sent when the asset list was still loading. */
  const queuedAssetListEventsRef = useRef<AssetListEvent[]>([])
  const rootRef = useRef<HTMLDivElement | null>(null)
  const mainDropzoneRef = useRef<HTMLButtonElement | null>(null)
  const lastSelectedIdsRef = useRef<AssetId | ReadonlySet<AssetId> | null>(null)
  const headerRowRef = useRef<HTMLTableRowElement>(null)
  const assetTreeRef = useRef<AnyAssetTreeNode>(assetTree)
  const getPasteData = useEventCallback(() => driveStore.getState().pasteData)
  const nodeMapRef = useRef<ReadonlyMap<AssetId, AnyAssetTreeNode>>(
    new Map<AssetId, AnyAssetTreeNode>(),
  )
  const isAssetContextMenuVisible =
    category.type !== 'cloud' || user.plan == null || user.plan === Plan.solo

  const isMainDropzoneVisible = useIntersectionRatio(
    rootRef,
    mainDropzoneRef,
    MINIMUM_DROPZONE_INTERSECTION_RATIO,
    (ratio) => ratio >= MINIMUM_DROPZONE_INTERSECTION_RATIO,
    true,
  )

  const setTargetDirectory = useEventCallback(
    (targetDirectory: AssetTreeNode<DirectoryAsset> | null) => {
      const targetDirectorySelfPermission =
        targetDirectory == null ? null : (
          tryFindSelfPermission(user, targetDirectory.item.permissions)
        )
      const canCreateAssets =
        targetDirectory == null ?
          category.type !== 'cloud' || user.plan == null || user.plan === Plan.solo
        : isLocalCategory(category) ||
          (targetDirectorySelfPermission != null &&
            canPermissionModifyDirectoryContents(targetDirectorySelfPermission.permission))
      setCanCreateAssets(canCreateAssets)
      setTargetDirectoryInStore(targetDirectory)
    },
  )

  useEffect(() => {
    setNewestFolderId(null)
  }, [category, setNewestFolderId])

  useEffect(
    () =>
      driveStore.subscribe(({ selectedKeys }, { selectedKeys: oldSelectedKeys }) => {
        if (selectedKeys !== oldSelectedKeys) {
          if (selectedKeys.size === 0) {
            setTargetDirectory(null)
          } else if (selectedKeys.size === 1) {
            const [soleKey] = selectedKeys
            const item = soleKey == null ? null : nodeMapRef.current.get(soleKey)
            if (item != null && item.isType(AssetType.directory)) {
              setTargetDirectory(item)
            }
            if (
              item != null &&
              item.item.id !== assetPanelStore.getState().assetPanelProps.item?.id
            ) {
              setAssetPanelProps({ backend, item: item.item, path: item.path })
              setIsAssetPanelTemporarilyVisible(false)
            }
          } else {
            let commonDirectoryKey: AssetId | null = null
            let otherCandidateDirectoryKey: AssetId | null = null
            for (const key of selectedKeys) {
              const node = nodeMapRef.current.get(key)
              if (node != null) {
                if (commonDirectoryKey == null) {
                  commonDirectoryKey = node.directoryKey
                  otherCandidateDirectoryKey =
                    node.item.type === AssetType.directory ? node.key : null
                } else if (
                  node.key === commonDirectoryKey ||
                  node.directoryKey === commonDirectoryKey
                ) {
                  otherCandidateDirectoryKey = null
                } else if (
                  otherCandidateDirectoryKey != null &&
                  (node.key === otherCandidateDirectoryKey ||
                    node.directoryKey === otherCandidateDirectoryKey)
                ) {
                  commonDirectoryKey = otherCandidateDirectoryKey
                  otherCandidateDirectoryKey = null
                } else {
                  // No match; there is no common parent directory for the entire selection.
                  commonDirectoryKey = null
                  break
                }
              }
            }
            const node =
              commonDirectoryKey == null ? null : nodeMapRef.current.get(commonDirectoryKey)
            if (node != null && node.isType(AssetType.directory)) {
              setTargetDirectory(node)
            }
          }
        }
      }),
    [
      backend,
      driveStore,
      setAssetPanelProps,
      setIsAssetPanelTemporarilyVisible,
      setTargetDirectory,
    ],
  )

  useEffect(() => {
    const nodeToSuggestion = (
      node: AnyAssetTreeNode,
      key: AssetQueryKey = 'names',
    ): assetSearchBar.Suggestion => ({
      key: node.item.id,
      render: () => `${key === 'names' ? '' : '-:'}${node.item.title}`,
      addToQuery: (oldQuery) => oldQuery.addToLastTerm({ [key]: [node.item.title] }),
      deleteFromQuery: (oldQuery) => oldQuery.deleteFromLastTerm({ [key]: [node.item.title] }),
    })
    const allVisibleNodes = () =>
      assetTree
        .preorderTraversal((children) =>
          children.filter((child) => visibilities.get(child.key) !== Visibility.hidden),
        )
        .filter(
          (node) =>
            visibilities.get(node.key) === Visibility.visible &&
            node.item.type !== AssetType.specialEmpty &&
            node.item.type !== AssetType.specialLoading,
        )

    const allVisible = (negative = false) => {
      return allVisibleNodes().map((node) =>
        nodeToSuggestion(node, negative ? 'negativeNames' : 'names'),
      )
    }

    const terms = AssetQuery.terms(query.query)
    const term = terms.find((otherTerm) => otherTerm.values.length === 0) ?? terms[terms.length - 1]
    const termValues = term?.values ?? []
    const shouldOmitNames = terms.some((otherTerm) => otherTerm.tag === 'name')

    if (termValues.length !== 0) {
      setSuggestions(shouldOmitNames ? [] : allVisible())
    } else {
      const negative = term?.tag?.startsWith('-') ?? false
      switch (term?.tag ?? null) {
        case null:
        case '':
        case '-':
        case 'name':
        case '-name': {
          setSuggestions(allVisible(negative))
          break
        }
        case 'no':
        case '-has': {
          setSuggestions(isCloud ? SUGGESTIONS_FOR_NO : [])
          break
        }
        case 'has':
        case '-no': {
          setSuggestions(isCloud ? SUGGESTIONS_FOR_HAS : [])
          break
        }
        case 'type': {
          setSuggestions(SUGGESTIONS_FOR_TYPE)
          break
        }
        case '-type': {
          setSuggestions(SUGGESTIONS_FOR_NEGATIVE_TYPE)
          break
        }
        case 'ext':
        case '-ext':
        case 'extension':
        case '-extension': {
          const extensions = allVisibleNodes()
            .filter((node) => node.item.type === AssetType.file)
            .map((node) => fileExtension(node.item.title))
          setSuggestions(
            Array.from(
              new Set(extensions),
              (extension): assetSearchBar.Suggestion => ({
                key: extension,
                render: () =>
                  AssetQuery.termToString({
                    tag: `${negative ? '-' : ''}extension`,
                    values: [extension],
                  }),
                addToQuery: (oldQuery) =>
                  oldQuery.addToLastTerm(
                    negative ? { negativeExtensions: [extension] } : { extensions: [extension] },
                  ),
                deleteFromQuery: (oldQuery) =>
                  oldQuery.deleteFromLastTerm(
                    negative ? { negativeExtensions: [extension] } : { extensions: [extension] },
                  ),
              }),
            ),
          )
          break
        }
        case 'modified':
        case '-modified': {
          const modifieds = assetTree.preorderTraversal().map((node) => {
            const date = new Date(node.item.modifiedAt)
            return `${date.getFullYear()}-${date.getMonth() + 1}-${date.getDate()}`
          })
          setSuggestions(
            Array.from(
              new Set(['today', ...modifieds]),
              (modified): assetSearchBar.Suggestion => ({
                key: modified,
                render: () =>
                  AssetQuery.termToString({
                    tag: `${negative ? '-' : ''}modified`,
                    values: [modified],
                  }),
                addToQuery: (oldQuery) =>
                  oldQuery.addToLastTerm(
                    negative ? { negativeModifieds: [modified] } : { modifieds: [modified] },
                  ),
                deleteFromQuery: (oldQuery) =>
                  oldQuery.deleteFromLastTerm(
                    negative ? { negativeModifieds: [modified] } : { modifieds: [modified] },
                  ),
              }),
            ),
          )
          break
        }
        case 'owner':
        case '-owner': {
          const owners = assetTree
            .preorderTraversal()
            .flatMap((node) =>
              (node.item.permissions ?? [])
                .filter((permission) => permission.permission === PermissionAction.own)
                .map(getAssetPermissionName),
            )
          setSuggestions(
            Array.from(
              new Set(owners),
              (owner): assetSearchBar.Suggestion => ({
                key: owner,
                render: () =>
                  AssetQuery.termToString({
                    tag: `${negative ? '-' : ''}owner`,
                    values: [owner],
                  }),
                addToQuery: (oldQuery) =>
                  oldQuery.addToLastTerm(
                    negative ? { negativeOwners: [owner] } : { owners: [owner] },
                  ),
                deleteFromQuery: (oldQuery) =>
                  oldQuery.deleteFromLastTerm(
                    negative ? { negativeOwners: [owner] } : { owners: [owner] },
                  ),
              }),
            ),
          )
          break
        }
        case 'label':
        case '-label': {
          setSuggestions(
            (labels ?? []).map(
              (label): assetSearchBar.Suggestion => ({
                key: label.value,
                render: () => (
                  <Label active color={label.color} onPress={() => {}}>
                    {label.value}
                  </Label>
                ),
                addToQuery: (oldQuery) =>
                  oldQuery.addToLastTerm(
                    negative ? { negativeLabels: [label.value] } : { labels: [label.value] },
                  ),
                deleteFromQuery: (oldQuery) =>
                  oldQuery.deleteFromLastTerm(
                    negative ? { negativeLabels: [label.value] } : { labels: [label.value] },
                  ),
              }),
            ),
          )
          break
        }
        default: {
          setSuggestions(shouldOmitNames ? [] : allVisible())
          break
        }
      }
    }
  }, [isCloud, assetTree, query, visibilities, labels, setSuggestions])

  useEffect(() => {
    assetTreeRef.current = assetTree
    const newNodeMap = new Map(assetTree.preorderTraversal().map((asset) => [asset.key, asset]))
    newNodeMap.set(assetTree.key, assetTree)
    nodeMapRef.current = newNodeMap
  }, [assetTree])

  useEffect(() => {
    if (!hidden) {
      return inputBindings.attach(document.body, 'keydown', {
        cancelCut: () => {
          const pasteData = getPasteData()
          if (pasteData == null) {
            return false
          } else {
            setPasteData(null)
            return
          }
        },
      })
    }
  }, [dispatchAssetEvent, getPasteData, hidden, inputBindings, setPasteData])

  useEffect(
    () =>
      driveStore.subscribe(({ selectedKeys }) => {
        let newCanDownload: boolean
        if (!isCloud) {
          newCanDownload =
            selectedKeys.size !== 0 &&
            Array.from(selectedKeys).every((key) => {
              const node = nodeMapRef.current.get(key)
              return node?.item.type === AssetType.project
            })
        } else {
          newCanDownload =
            selectedKeys.size !== 0 &&
            Array.from(selectedKeys).every((key) => {
              const node = nodeMapRef.current.get(key)
              return (
                node?.item.type === AssetType.project ||
                node?.item.type === AssetType.file ||
                node?.item.type === AssetType.datalink
              )
            })
        }
        const currentCanDownload = driveStore.getState().canDownload
        if (currentCanDownload !== newCanDownload) {
          setCanDownload(newCanDownload)
        }
      }),
    [driveStore, isCloud, setCanDownload],
  )

  const initialProjectNameDeps = useSyncRef({ assetTree, doOpenProject, isLoading, toastAndLog })
  useEffect(() => {
    const deps = initialProjectNameDeps.current
    if (deps.isLoading) {
      nameOfProjectToImmediatelyOpenRef.current = initialProjectName
    } else {
      // The project name here might also be a string with project id, e.g. when opening
      // a project file from explorer on Windows.
      const isInitialProject = (asset: AnyAsset) =>
        asset.title === initialProjectName || asset.id === initialProjectName
      const projectToLoad = deps.assetTree
        .preorderTraversal()
        .map((node) => node.item)
        .filter(assetIsProject)
        .find(isInitialProject)
      if (projectToLoad != null) {
        deps.doOpenProject({
          type: BackendType.local,
          id: projectToLoad.id,
          title: projectToLoad.title,
          parentId: projectToLoad.parentId,
        })
      } else if (initialProjectName != null) {
        deps.toastAndLog('findProjectError', null, initialProjectName)
      }
    }
  }, [initialProjectName, initialProjectNameDeps])

  useEffect(
    () =>
      driveStore.subscribe(({ selectedKeys }) => {
        if (selectedKeys.size !== 1) {
          resetAssetPanelProps()
          setIsAssetPanelTemporarilyVisible(false)
        }
      }),
    [driveStore, resetAssetPanelProps, setIsAssetPanelTemporarilyVisible],
  )

  const doCopyOnBackend = useEventCallback(
    async (newParentId: DirectoryId | null, asset: AnyAsset) => {
      newParentId = newParentId ?? rootDirectoryId

      return await copyAssetMutation
        .mutateAsync([
          asset.id,
          newParentId,
          asset.title,
          nodeMapRef.current.get(newParentId)?.item.title ?? '(unknown)',
        ])
        .catch((error) => {
          toastAndLog('copyAssetError', error, asset.title)
        })
    },
  )

  const doMove = useEventCallback(async (newParentId: DirectoryId | null, asset: AnyAsset) => {
    if (asset.id === assetPanelStore.getState().assetPanelProps.item?.id) {
      resetAssetPanelProps()
    }

    return updateAssetMutation
      .mutateAsync([
        asset.id,
        { parentDirectoryId: newParentId ?? rootDirectoryId, description: null },
        asset.title,
      ])
      .catch((error) => {
        toastAndLog('moveAssetError', error, asset.title)
      })
  })

  const doDelete = useEventCallback(async (asset: AnyAsset, forever: boolean = false) => {
    if (asset.id === assetPanelStore.getState().assetPanelProps.item?.id) {
      resetAssetPanelProps()
    }
    if (asset.type === AssetType.directory) {
      toggleDirectoryExpansion(asset.id, false)
    }

    if (asset.type === AssetType.project && backend.type === BackendType.local) {
      await closeProjectMutation.mutateAsync([asset.id, asset.title]).catch(noop)
    }

    return deleteAssetMutation
      .mutateAsync([asset.id, { force: forever }, asset.title])
      .catch((error) => {
        toastAndLog('deleteAssetError', error, asset.title)
      })
  })

  const doDeleteById = useEventCallback(async (assetId: AssetId, forever: boolean = false) => {
    if (assetId === assetPanelStore.getState().assetPanelProps.item?.id) {
      resetAssetPanelProps()
    }
    const asset = nodeMapRef.current.get(assetId)?.item

    if (asset != null) {
      return doDelete(asset, forever)
    }
  })

  const [keyboardSelectedIndex, setKeyboardSelectedIndex] = useState<number | null>(null)
  const mostRecentlySelectedIndexRef = useRef<number | null>(null)
  const selectionStartIndexRef = useRef<number | null>(null)
  const bodyRef = useRef<HTMLTableSectionElement>(null)

  const setMostRecentlySelectedIndex = useEventCallback(
    (index: number | null, isKeyboard: boolean = false) => {
      startTransition(() => {
        mostRecentlySelectedIndexRef.current = index
        setKeyboardSelectedIndex(isKeyboard ? index : null)
      })
    },
  )

  useEffect(() => {
    const body = bodyRef.current
    if (body == null) {
      return
    } else {
      return navigator2D.register(body, {
        focusPrimaryChild: () => {
          setMostRecentlySelectedIndex(0, true)
        },
      })
    }
  }, [navigator2D, setMostRecentlySelectedIndex])

  const onKeyDown = (event: KeyboardEvent) => {
    const { selectedKeys } = driveStore.getState()
    const prevIndex = mostRecentlySelectedIndexRef.current
    const item = prevIndex == null ? null : visibleItems[prevIndex]
    if (selectedKeys.size === 1 && item != null) {
      switch (event.key) {
        case 'Enter':
        case ' ': {
          if (event.key === ' ' && event.ctrlKey) {
            const keys = selectedKeys
            setSelectedKeys(withPresence(keys, item.key, !keys.has(item.key)))
          } else {
            switch (item.type) {
              case AssetType.directory: {
                event.preventDefault()
                event.stopPropagation()
                toggleDirectoryExpansion(item.item.id)
                break
              }
              case AssetType.project: {
                event.preventDefault()
                event.stopPropagation()
                doOpenProject({
                  type: backend.type,
                  id: item.item.id,
                  title: item.item.title,
                  parentId: item.item.parentId,
                })
                break
              }
              case AssetType.datalink: {
                event.preventDefault()
                event.stopPropagation()
                setIsAssetPanelTemporarilyVisible(true)
                break
              }
              case AssetType.secret: {
                event.preventDefault()
                event.stopPropagation()
                const id = item.item.id
                setModal(
                  <UpsertSecretModal
                    id={item.item.id}
                    name={item.item.title}
                    doCreate={async (_name, value) => {
                      try {
                        await updateSecretMutation.mutateAsync([id, { value }, item.item.title])
                      } catch (error) {
                        toastAndLog(null, error)
                      }
                    }}
                  />,
                )
                break
              }
              default: {
                break
              }
            }
          }
          break
        }
        case 'ArrowLeft': {
          if (item.type === AssetType.directory) {
            if (item.children != null) {
              // The folder is expanded; collapse it.
              event.preventDefault()
              event.stopPropagation()
              toggleDirectoryExpansion(item.item.id, false)
            } else if (prevIndex != null) {
              // Focus parent if there is one.
              let index = prevIndex - 1
              let possibleParent = visibleItems[index]
              while (possibleParent != null && index >= 0) {
                if (possibleParent.depth < item.depth) {
                  event.preventDefault()
                  event.stopPropagation()
                  setSelectedKeys(new Set([possibleParent.key]))
                  setMostRecentlySelectedIndex(index, true)
                  break
                }
                index -= 1
                possibleParent = visibleItems[index]
              }
            }
          }
          break
        }
        case 'ArrowRight': {
          if (item.type === AssetType.directory && item.children == null) {
            // The folder is collapsed; expand it.
            event.preventDefault()
            event.stopPropagation()
            toggleDirectoryExpansion(item.item.id, true)
          }
          break
        }
      }
    }
    switch (event.key) {
      case ' ': {
        if (event.ctrlKey && item != null) {
          const keys = selectedKeys
          setSelectedKeys(withPresence(keys, item.key, !keys.has(item.key)))
        }
        break
      }
      case 'Escape': {
        setSelectedKeys(EMPTY_SET)
        setMostRecentlySelectedIndex(null)
        selectionStartIndexRef.current = null
        break
      }
      case 'ArrowUp':
      case 'ArrowDown': {
        if (!event.shiftKey) {
          selectionStartIndexRef.current = null
        }
        let index = prevIndex ?? 0
        let oldIndex = index
        if (prevIndex != null) {
          let itemType = visibleItems[index]?.item.type
          do {
            oldIndex = index
            index =
              event.key === 'ArrowUp' ?
                Math.max(0, index - 1)
              : Math.min(visibleItems.length - 1, index + 1)
            itemType = visibleItems[index]?.item.type
          } while (
            index !== oldIndex &&
            (itemType === AssetType.specialEmpty || itemType === AssetType.specialLoading)
          )
          if (itemType === AssetType.specialEmpty || itemType === AssetType.specialLoading) {
            index = prevIndex
          }
        }
        setMostRecentlySelectedIndex(index, true)
        if (event.shiftKey) {
          event.preventDefault()
          event.stopPropagation()
          // On Windows, Ctrl+Shift+Arrow behaves the same as Shift+Arrow.
          if (selectionStartIndexRef.current == null) {
            selectionStartIndexRef.current = prevIndex ?? 0
          }
          const startIndex = Math.min(index, selectionStartIndexRef.current)
          const endIndex = Math.max(index, selectionStartIndexRef.current) + 1
          const selection = visibleItems.slice(startIndex, endIndex)
          setSelectedKeys(new Set(selection.map((newItem) => newItem.key)))
        } else if (event.ctrlKey) {
          event.preventDefault()
          event.stopPropagation()
          selectionStartIndexRef.current = null
        } else if (index !== prevIndex) {
          event.preventDefault()
          event.stopPropagation()
          const newItem = visibleItems[index]
          if (newItem != null) {
            setSelectedKeys(new Set([newItem.key]))
          }
          selectionStartIndexRef.current = null
        } else {
          // The arrow key will escape this container. In that case, do not stop propagation
          // and let `navigator2D` navigate to a different container.
          setSelectedKeys(EMPTY_SET)
          selectionStartIndexRef.current = null
        }
        break
      }
    }
  }

  useEffect(() => {
    const onClick = () => {
      setKeyboardSelectedIndex(null)
    }

    document.addEventListener('click', onClick, { capture: true })
    return () => {
      document.removeEventListener('click', onClick, { capture: true })
    }
  }, [setMostRecentlySelectedIndex])

  const deleteAsset = useEventCallback((assetId: AssetId) => {
    const asset = nodeMapRef.current.get(assetId)?.item

    if (asset) {
      const listDirectoryQuery = queryClient.getQueryCache().find<DirectoryQuery>({
        queryKey: [backend.type, 'listDirectory', asset.parentId],
        exact: false,
      })

      if (listDirectoryQuery?.state.data) {
        listDirectoryQuery.setData(
          listDirectoryQuery.state.data.filter((child) => child.id !== assetId),
        )
      }
    }
  })

  const onAssetListEvent = useEventCallback((event: AssetListEvent) => {
    switch (event.type) {
      case AssetListEventType.duplicateProject: {
        const parent = nodeMapRef.current.get(event.parentKey)
        const siblings = parent?.children ?? []
        const siblingTitles = new Set(siblings.map((sibling) => sibling.item.title))
        let index = 1
        let title = `${event.original.title} (${index})`
        while (siblingTitles.has(title)) {
          index += 1
          title = `${event.original.title} (${index})`
        }

        const placeholderItem: ProjectAsset = {
          type: AssetType.project,
          id: ProjectId(uniqueString()),
          title,
          modifiedAt: toRfc3339(new Date()),
          parentId: event.parentId,
          permissions: tryCreateOwnerPermission(
            `${parent?.path ?? ''}/${title}`,
            category,
            user,
            users ?? [],
            userGroups ?? [],
          ),
          projectState: {
            type: ProjectState.placeholder,
            volumeId: '',
            openedBy: user.email,
          },
          extension: null,
          labels: [],
          description: null,
          parentsPath: '',
          virtualParentsPath: '',
        }

        void duplicateProjectMutation
          .mutateAsync([event.original.id, event.versionId, placeholderItem.title])
          .catch((error) => {
            deleteAsset(placeholderItem.id)
            toastAndLog('createProjectError', error)

            throw error
          })
          .then((project) => {
            doOpenProject({
              type: backend.type,
              parentId: event.parentId,
              title: placeholderItem.title,
              id: project.projectId,
            })
          })

        break
      }
      case AssetListEventType.copy: {
        for (const item of event.items) {
          void doCopyOnBackend(event.newParentId, item)
        }
        break
      }
      case AssetListEventType.move: {
        for (const item of event.items) {
          void doMove(event.newParentId, item)
        }
        break
      }
      case AssetListEventType.delete: {
        const asset = nodeMapRef.current.get(event.key)?.item

        if (asset) {
          void doDelete(asset, false)
        }

        break
      }
      case AssetListEventType.emptyTrash: {
        if (category.type !== 'trash') {
          toastAndLog('canOnlyEmptyTrashWhenInTrash')
        } else if (assetTree.children != null) {
          const ids = new Set(
            assetTree.children
              .map((child) => child.item.id)
              .filter((id) => !isSpecialReadonlyDirectoryId(id)),
          )
          // This is required to prevent an infinite loop.
          window.setTimeout(() => {
            dispatchAssetEvent({ type: AssetEventType.deleteForever, ids })
          })
        }
        break
      }
      case AssetListEventType.removeSelf: {
        dispatchAssetEvent({ type: AssetEventType.removeSelf, id: event.id })
        break
      }
    }
  })

  eventListProvider.useAssetListEventListener((event) => {
    if (!isLoading) {
      onAssetListEvent(event)
    } else {
      queuedAssetListEventsRef.current.push(event)
    }
  })

  const doCopy = useEventCallback(() => {
    unsetModal()
    const { selectedKeys } = driveStore.getState()

    setPasteData({
      type: 'copy',
      data: { backendType: backend.type, category, ids: selectedKeys },
    })
  })

  const doCut = useEventCallback(() => {
    unsetModal()
    const { selectedKeys } = driveStore.getState()
    setPasteData({
      type: 'move',
      data: { backendType: backend.type, category, ids: selectedKeys },
    })
    setSelectedKeys(EMPTY_SET)
  })

  const cutAndPaste = useCutAndPaste(category)
  const doPaste = useEventCallback((newParentKey: DirectoryId, newParentId: DirectoryId) => {
    unsetModal()

    const { pasteData } = driveStore.getState()

    if (
      pasteData?.data.backendType === backend.type &&
      canTransferBetweenCategories(pasteData.data.category, category, user)
    ) {
      if (pasteData.data.ids.has(newParentKey)) {
        toast.error('Cannot paste a folder into itself.')
      } else {
        toggleDirectoryExpansion(newParentId, true)
        if (pasteData.type === 'copy') {
          const assets = Array.from(pasteData.data.ids, (id) => nodeMapRef.current.get(id)).flatMap(
            (asset) => (asset ? [asset.item] : []),
          )
          dispatchAssetListEvent({
            type: AssetListEventType.copy,
            items: assets,
            newParentId,
            newParentKey,
          })
        } else {
          cutAndPaste(newParentKey, newParentId, pasteData.data, nodeMapRef.current)
        }
        setPasteData(null)
      }
    }
  })

  const doRestore = useEventCallback(async (asset: AnyAsset) => {
    if (asset.id === assetPanelStore.getState().assetPanelProps.item?.id) {
      resetAssetPanelProps()
    }

    return undoDeleteAssetMutation.mutateAsync([asset.id, asset.title]).catch((error) => {
      toastAndLog('restoreAssetError', error, asset.title)
    })
  })

  const hideColumn = useEventCallback((column: Column) => {
    setEnabledColumns((currentColumns) =>
      currentColumns.filter((otherColumn) => otherColumn !== column),
    )
  })

  const hiddenContextMenu = useMemo(
    () => (
      <AssetsTableContextMenu
        hidden
        backend={backend}
        category={category}
        nodeMapRef={nodeMapRef}
        rootDirectoryId={rootDirectoryId}
        event={{ pageX: 0, pageY: 0 }}
        doCopy={doCopy}
        doCut={doCut}
        doPaste={doPaste}
        doDelete={doDeleteById}
      />
    ),
    [backend, category, rootDirectoryId, doCopy, doCut, doPaste, doDeleteById],
  )

  const onDropzoneDragOver = (event: DragEvent<Element>) => {
    const payload = ASSET_ROWS.lookup(event)
    const filtered = payload?.filter((item) => item.asset.parentId !== rootDirectoryId)
    if (filtered != null && filtered.length > 0) {
      event.preventDefault()
    } else if (event.dataTransfer.types.includes('Files')) {
      event.preventDefault()
    }
  }

  const updateIsDraggingFiles = (event: DragEvent<Element>) => {
    if (event.dataTransfer.types.includes('Files')) {
      setIsDraggingFiles(true)
      setDroppedFilesCount(event.dataTransfer.items.length)
    }
  }

  const handleFileDrop = (event: DragEvent) => {
    setIsDraggingFiles(false)
    if (event.dataTransfer.types.includes('Files')) {
      event.preventDefault()
      event.stopPropagation()
      void uploadFiles(Array.from(event.dataTransfer.files), rootDirectoryId, rootDirectoryId)
    }
  }

  const state = useMemo<AssetsTableState>(
    // The type MUST be here to trigger excess property errors at typecheck time.
    () => ({
      backend,
      rootDirectoryId,
      scrollContainerRef: rootRef,
      category,
      sortInfo,
      setSortInfo,
      query,
      setQuery,
      nodeMap: nodeMapRef,
      hideColumn,
      doCopy,
      doCut,
      doPaste,
      doDelete,
      doRestore,
      doMove,
    }),
    [
      backend,
      rootDirectoryId,
      category,
      sortInfo,
      query,
      doCopy,
      doCut,
      doPaste,
      doDelete,
      doRestore,
      doMove,
      hideColumn,
      setQuery,
    ],
  )

  useEffect(() => {
    // In some browsers, at least in Chrome 126,
    // in some situations, when an element has a
    // 'container-size' style, and the parent element is hidden,
    // the browser can't calculate the element's size
    // and thus the element doesn't appear when we unhide the parent.
    // The only way to fix that is to force browser to recalculate styles
    // So the trick is to change a property, trigger style recalc(`getBoundlingClientRect()`)
    // and remove the property.
    // since everything is happening synchronously, user won't see a broken layout during recalculation
    if (!hidden && rootRef.current) {
      for (let i = 0; i < rootRef.current.children.length; i++) {
        const element = rootRef.current.children[i]

        if (element instanceof HTMLElement) {
          element.style.width = '0px'
          element.getBoundingClientRect()
          element.style.width = ''
        }
      }
    }
  }, [hidden])

  useEffect(
    () =>
      inputBindings.attach(
        document.body,
        'click',
        {
          selectAdditional: () => {},
          selectAdditionalRange: () => {},
          [DEFAULT_HANDLER]: (event) => {
            /**
             * When the document is clicked, deselect the keys, but only if the clicked element
             * is not inside a `Dialog`. To detect whether an element is a `Dialog`,
             * we check whether it is inside the `portal-root` where all the `Dialog`s are mounted.
             * If this check is omitted, when the user clicks inside a Datalink dialog,
             * the keys are deselected, causing the Datalink to be added to the root directory,
             * rather than the one that was selected when the dialog was opened.
             */
            const portalRoot =
              event.target instanceof HTMLElement || event.target instanceof SVGElement ?
                event.target.closest('.enso-portal-root')
              : null
            if (!portalRoot && driveStore.getState().selectedKeys.size !== 0) {
              setSelectedKeys(EMPTY_SET)
              setMostRecentlySelectedIndex(null)
            }
          },
        },
        false,
      ),
    [setSelectedKeys, inputBindings, setMostRecentlySelectedIndex, driveStore],
  )

  const calculateNewKeys = useEventCallback(
    (event: MouseEvent | ReactMouseEvent, keys: AssetId[], getRange: () => AssetId[]) => {
      event.stopPropagation()
      let result = new Set<AssetId>()
      inputBindings.handler({
        selectRange: () => {
          result = new Set(getRange())
        },
        selectAdditionalRange: () => {
          const { selectedKeys } = driveStore.getState()
          result = new Set([...selectedKeys, ...getRange()])
        },
        selectAdditional: () => {
          const { selectedKeys } = driveStore.getState()
          const newSelectedKeys = new Set(selectedKeys)
          let count = 0
          for (const key of keys) {
            if (selectedKeys.has(key)) {
              count += 1
            }
          }
          for (const key of keys) {
            const add = count * 2 < keys.length
            setPresence(newSelectedKeys, key, add)
          }
          result = newSelectedKeys
        },
        [DEFAULT_HANDLER]: () => {
          result = new Set(keys)
        },
      })(event, false)
      return result
    },
  )

  const { startAutoScroll, endAutoScroll, onMouseEvent } = useAutoScroll(rootRef)

  const dragSelectionChangeLoopHandle = useRef(0)
  const dragSelectionRangeRef = useRef<DragSelectionInfo | null>(null)
  const onSelectionDrag = useEventCallback((rectangle: DetailedRectangle, event: MouseEvent) => {
    startAutoScroll()
    onMouseEvent(event)
    if (mostRecentlySelectedIndexRef.current != null) {
      setKeyboardSelectedIndex(null)
    }
    cancelAnimationFrame(dragSelectionChangeLoopHandle.current)
    const scrollContainer = rootRef.current
    if (scrollContainer != null) {
      const rect = scrollContainer.getBoundingClientRect()
      const overlapsHorizontally = rect.right > rectangle.left && rect.left < rectangle.right
      const selectionTop = Math.max(0, rectangle.top - rect.top - ROW_HEIGHT_PX)
      const selectionBottom = Math.max(
        0,
        Math.min(rect.height, rectangle.bottom - rect.top - ROW_HEIGHT_PX),
      )
      const range = dragSelectionRangeRef.current
      if (!overlapsHorizontally) {
        dragSelectionRangeRef.current = null
      } else if (range == null) {
        const topIndex = (selectionTop + scrollContainer.scrollTop) / ROW_HEIGHT_PX
        const bottomIndex = (selectionBottom + scrollContainer.scrollTop) / ROW_HEIGHT_PX
        dragSelectionRangeRef.current = {
          initialIndex: rectangle.signedHeight < 0 ? bottomIndex : topIndex,
          start: Math.floor(topIndex),
          end: Math.ceil(bottomIndex),
        }
      } else {
        const topIndex = (selectionTop + scrollContainer.scrollTop) / ROW_HEIGHT_PX
        const bottomIndex = (selectionBottom + scrollContainer.scrollTop) / ROW_HEIGHT_PX
        const endIndex = rectangle.signedHeight < 0 ? topIndex : bottomIndex
        dragSelectionRangeRef.current = {
          initialIndex: range.initialIndex,
          start: Math.floor(Math.min(range.initialIndex, endIndex)),
          end: Math.ceil(Math.max(range.initialIndex, endIndex)),
        }
      }
      if (range == null) {
        setVisuallySelectedKeys(null)
      } else {
        const keys = displayItems.slice(range.start, range.end).map((node) => node.key)
        setVisuallySelectedKeys(calculateNewKeys(event, keys, () => []))
      }
    }
  })

  const onSelectionDragEnd = useEventCallback((event: MouseEvent) => {
    endAutoScroll()
    onMouseEvent(event)
    const range = dragSelectionRangeRef.current
    if (range != null) {
      const keys = displayItems.slice(range.start, range.end).map((node) => node.key)
      setSelectedKeys(calculateNewKeys(event, keys, () => []))
    }
    setVisuallySelectedKeys(null)
    dragSelectionRangeRef.current = null
  })

  const onSelectionDragCancel = useEventCallback(() => {
    setVisuallySelectedKeys(null)
    dragSelectionRangeRef.current = null
  })

  const grabRowKeyboardFocus = useEventCallback((item: AnyAsset) => {
    setSelectedKeys(new Set([item.id]))
  })

  const onRowClick = useEventCallback(({ asset }: AssetRowInnerProps, event: ReactMouseEvent) => {
    event.stopPropagation()
    const newIndex = visibleItems.findIndex((innerItem) => innerItem.key === asset.id)
    const getRange = () => {
      if (mostRecentlySelectedIndexRef.current == null) {
        return [asset.id]
      } else {
        const index1 = mostRecentlySelectedIndexRef.current
        const index2 = newIndex
        const startIndex = Math.min(index1, index2)
        const endIndex = Math.max(index1, index2) + 1
        return visibleItems.slice(startIndex, endIndex).map((innerItem) => innerItem.key)
      }
    }
    setSelectedKeys(calculateNewKeys(event, [asset.id], getRange))
    setMostRecentlySelectedIndex(newIndex)
    if (!event.shiftKey) {
      selectionStartIndexRef.current = null
    }
  })

  const selectRow = useEventCallback((item: AnyAsset) => {
    setMostRecentlySelectedIndex(
      visibleItems.findIndex((visibleItem) => visibleItem.item.id === item.id),
    )
    selectionStartIndexRef.current = null
    setSelectedKeys(new Set([item.id]))
  })

  const onRowDragStart = useEventCallback(
    (event: DragEvent<HTMLTableRowElement>, item: AnyAsset) => {
      startAutoScroll()
      onMouseEvent(event)
      let newSelectedKeys = driveStore.getState().selectedKeys
      if (!newSelectedKeys.has(item.id)) {
        setMostRecentlySelectedIndex(
          visibleItems.findIndex((visibleItem) => visibleItem.item.id === item.id),
        )
        selectionStartIndexRef.current = null
        newSelectedKeys = new Set([item.id])
        setSelectedKeys(newSelectedKeys)
      }
      const nodes = assetTree.preorderTraversal().filter((node) => newSelectedKeys.has(node.key))
      const payload: AssetRowsDragPayload = nodes.map((node) => ({
        key: node.key,
        asset: node.item,
      }))
      event.dataTransfer.setData(ASSETS_MIME_TYPE, JSON.stringify(nodes.map((node) => node.key)))
      setDragImageToBlank(event)
      ASSET_ROWS.bind(event, payload)
      setModal(
        <DragModal
          event={event}
          className="flex flex-col rounded-default bg-selected-frame backdrop-blur-default"
          onDragEnd={() => {
            ASSET_ROWS.unbind(payload)
          }}
        >
          {nodes.map((node) => (
            <NameColumn
              key={node.key}
              isPlaceholder={node.isPlaceholder()}
              isExpanded={false}
              keyProp={node.key}
              item={node.item}
              depth={0}
              isOpened={false}
              backendType={backend.type}
              state={state}
              // Default states.
              isSoleSelected={false}
              selected={false}
              rowState={INITIAL_ROW_STATE}
              // The drag placeholder cannot be interacted with.
              setSelected={noop}
              setRowState={noop}
              isEditable={false}
            />
          ))}
        </DragModal>,
      )
    },
  )

  const onRowDragOver = useEventCallback(
    (event: DragEvent<HTMLTableRowElement>, item: AnyAsset) => {
      onMouseEvent(event)
      const payload = LABELS.lookup(event)
      if (payload != null) {
        event.preventDefault()
        event.stopPropagation()
        const { selectedKeys } = driveStore.getState()
        const idsReference = selectedKeys.has(item.id) ? selectedKeys : item.id
        // This optimization is required in order to avoid severe lag on Firefox.
        if (idsReference !== lastSelectedIdsRef.current) {
          lastSelectedIdsRef.current = idsReference
          const ids = typeof idsReference === 'string' ? new Set([idsReference]) : idsReference
          let labelsPresent = 0
          for (const selectedKey of ids) {
            const nodeLabels = nodeMapRef.current.get(selectedKey)?.item.labels
            if (nodeLabels != null) {
              for (const label of nodeLabels) {
                if (payload.has(label)) {
                  labelsPresent += 1
                }
              }
            }
          }
          const shouldAdd = labelsPresent * 2 < ids.size * payload.size
          window.setTimeout(() => {
            dispatchAssetEvent({
              type:
                shouldAdd ?
                  AssetEventType.temporarilyAddLabels
                : AssetEventType.temporarilyRemoveLabels,
              ids,
              labelNames: payload,
            })
          })
        }
      }
    },
  )

  const onRowDragEnd = useEventCallback(() => {
    setIsDraggingFiles(false)
    endAutoScroll()
    lastSelectedIdsRef.current = null
    const { selectedKeys } = driveStore.getState()
    dispatchAssetEvent({
      type: AssetEventType.temporarilyAddLabels,
      ids: selectedKeys,
      labelNames: EMPTY_SET,
    })
  })

  const onRowDrop = useEventCallback((event: DragEvent<HTMLTableRowElement>, item: AnyAsset) => {
    endAutoScroll()
    const { selectedKeys } = driveStore.getState()
    const ids = new Set(selectedKeys.has(item.id) ? selectedKeys : [item.id])
    const payload = LABELS.lookup(event)
    if (payload != null) {
      event.preventDefault()
      event.stopPropagation()
      let labelsPresent = 0
      for (const selectedKey of ids) {
        const nodeLabels = nodeMapRef.current.get(selectedKey)?.item.labels
        if (nodeLabels != null) {
          for (const label of nodeLabels) {
            if (payload.has(label)) {
              labelsPresent += 1
            }
          }
        }
      }
      const shouldAdd = labelsPresent * 2 < ids.size * payload.size
      dispatchAssetEvent({
        type: shouldAdd ? AssetEventType.addLabels : AssetEventType.removeLabels,
        ids,
        labelNames: payload,
      })
    } else {
      dispatchAssetEvent({
        type: AssetEventType.temporarilyAddLabels,
        ids,
        labelNames: EMPTY_SET,
      })
    }
  })

  const getAsset = useEventCallback((key: AssetId) => nodeMapRef.current.get(key)?.item ?? null)

  const setAsset = useEventCallback((assetId: AssetId, asset: AnyAsset) => {
    const listDirectoryQuery = queryClient.getQueryCache().find<DirectoryQuery>({
      queryKey: [backend.type, 'listDirectory', asset.parentId],
      exact: false,
    })

    if (listDirectoryQuery?.state.data) {
      listDirectoryQuery.setData(
        listDirectoryQuery.state.data.map((child) => (child.id === assetId ? asset : child)),
      )
    }
  })

  useImperativeHandle(assetManagementApiRef, () => ({
    getAsset,
    setAsset,
  }))

  const headerRow = (
    <tr ref={headerRowRef} className="rounded-none text-sm font-semibold">
      {columns.map((column) => {
        // This is a React component, even though it does not contain JSX.
        const Heading = COLUMN_HEADING[column]
        return (
          <th key={column} className={COLUMN_CSS_CLASS[column]}>
            <Heading
              sortInfo={state.sortInfo}
              hideColumn={state.hideColumn}
              setSortInfo={state.setSortInfo}
              category={state.category}
            />
          </th>
        )
      })}
    </tr>
  )

  const itemRows =
    isLoading ?
      <tr className="h-row">
        <td colSpan={columns.length} className="bg-transparent">
          <div className="grid w-container justify-around">
            <IndefiniteSpinner size={LOADING_SPINNER_SIZE_PX} />
          </div>
        </td>
      </tr>
    : displayItems.map((item) => {
        return (
          <AssetRow
            key={item.key + item.path}
            isPlaceholder={item.isPlaceholder()}
            isExpanded={
              item.item.type === AssetType.directory ?
                expandedDirectoryIds.includes(item.item.id)
              : false
            }
            onCutAndPaste={cutAndPaste}
            isOpened={openedProjects.some(({ id }) => item.item.id === id)}
            visibility={visibilities.get(item.key)}
            columns={columns}
            id={item.item.id}
            type={item.item.type}
            parentId={item.directoryId}
            path={item.path}
            initialAssetEvents={item.initialAssetEvents}
            depth={item.depth}
            state={state}
            hidden={visibilities.get(item.key) === Visibility.hidden}
            isKeyboardSelected={
              keyboardSelectedIndex != null && item === visibleItems[keyboardSelectedIndex]
            }
            grabKeyboardFocus={grabRowKeyboardFocus}
            onClick={onRowClick}
            select={selectRow}
            onDragStart={onRowDragStart}
            onDragOver={onRowDragOver}
            onDragEnd={onRowDragEnd}
            onDrop={onRowDrop}
          />
        )
      })

  const dropzoneText =
    isDraggingFiles ?
      droppedFilesCount === 1 ?
        getText('assetsDropFileDescription')
      : getText('assetsDropFilesDescription', droppedFilesCount)
    : getText('assetsDropzoneDescription')

  const table = (
    <div
      className="flex grow flex-col"
      onContextMenu={(event) => {
        if (isAssetContextMenuVisible) {
          event.preventDefault()
          event.stopPropagation()
          setModal(
            <AssetsTableContextMenu
              backend={backend}
              category={category}
              nodeMapRef={nodeMapRef}
              event={event}
              rootDirectoryId={rootDirectoryId}
              doCopy={doCopy}
              doCut={doCut}
              doPaste={doPaste}
              doDelete={doDeleteById}
            />,
          )
        }
      }}
      onDragLeave={(event) => {
        const payload = LABELS.lookup(event)
        if (
          payload != null &&
          event.relatedTarget instanceof Node &&
          !event.currentTarget.contains(event.relatedTarget)
        ) {
          lastSelectedIdsRef.current = null
          const { selectedKeys } = driveStore.getState()
          dispatchAssetEvent({
            type: AssetEventType.temporarilyAddLabels,
            ids: selectedKeys,
            labelNames: EMPTY_SET,
          })
        }
      }}
    >
      <table className="isolate table-fixed border-collapse rounded-rows">
        <thead className="sticky top-0 z-[11] bg-dashboard">{headerRow}</thead>
        <tbody ref={bodyRef}>
          {itemRows}
          <tr className="hidden h-row first:table-row">
            <td colSpan={columns.length} className="bg-transparent">
              <Text
                className={twJoin('px-cell-x placeholder', isError && 'text-danger')}
                disableLineHeightCompensation
              >
                {isError ?
                  getText('thisFolderFailedToFetch')
                : category.type === 'trash' ?
                  query.query !== '' ?
                    getText('noFilesMatchTheCurrentFilters')
                  : getText('yourTrashIsEmpty')
                : category.type === 'recent' ?
                  query.query !== '' ?
                    getText('noFilesMatchTheCurrentFilters')
                  : getText('youHaveNoRecentProjects')
                : query.query !== '' ?
                  getText('noFilesMatchTheCurrentFilters')
                : getText('youHaveNoFiles')}
              </Text>
            </td>
          </tr>
        </tbody>
      </table>
      <div
        data-testid="root-directory-dropzone"
        className={twMerge(
          'sticky left-0 my-20 grid max-w-container grow place-items-center',
          (category.type === 'recent' || category.type === 'trash') && 'hidden',
        )}
        onDragEnter={onDropzoneDragOver}
        onDragOver={onDropzoneDragOver}
        onDragLeave={() => {
          lastSelectedIdsRef.current = null
        }}
        onDragEnd={() => {
          setIsDraggingFiles(false)
        }}
        onDrop={(event) => {
          const payload = ASSET_ROWS.lookup(event)
          const filtered = payload?.filter((item) => item.asset.parentId !== rootDirectoryId)
          if (filtered != null && filtered.length > 0) {
            event.preventDefault()
            event.stopPropagation()
            unsetModal()

            dispatchAssetEvent({
              type: AssetEventType.move,
              newParentKey: rootDirectoryId,
              newParentId: rootDirectoryId,
              ids: new Set(filtered.map((dragItem) => dragItem.asset.id)),
            })
          }
          handleFileDrop(event)
        }}
        onClick={() => {
          setSelectedKeys(EMPTY_SET)
        }}
      >
        <FileTrigger
          onSelect={(event) => {
            void uploadFiles(Array.from(event ?? []), rootDirectoryId, rootDirectoryId)
          }}
        >
          <Button
            size="custom"
            variant="custom"
            ref={mainDropzoneRef}
            icon={DropFilesImage}
            className="rounded-2xl"
            contentClassName="h-[186px] flex flex-col items-center gap-3 text-primary/30 transition-colors duration-200 hover:text-primary/50"
          >
            {dropzoneText}
          </Button>
        </FileTrigger>
      </div>
    </div>
  )

  return !isCloud && didLoadingProjectManagerFail ?
      <ErrorDisplay
        error={getText('couldNotConnectToPM')}
        resetErrorBoundary={reconnectToProjectManager}
      />
    : <div className="relative grow contain-strict">
        <div
          data-testid="extra-columns"
          className="absolute right-3 top-0.5 isolate z-1 flex self-end p-2"
        >
          <FocusArea direction="horizontal">
            {(columnsBarProps) => (
              <div
                {...mergeProps<JSX.IntrinsicElements['div']>()(columnsBarProps, {
                  className: 'inline-flex gap-icons',
                  onFocus: () => {
                    setKeyboardSelectedIndex(null)
                  },
                })}
              >
                {hiddenColumns.map((column) => (
                  <HiddenColumn key={column} column={column} />
                ))}
              </div>
            )}
          </FocusArea>
        </div>

        <FocusArea direction="vertical">
          {(innerProps) => (
            <IsolateLayout className="isolate h-full w-full">
              <div
                {...mergeProps<JSX.IntrinsicElements['div']>()(innerProps, {
                  className:
                    'flex-1 overflow-auto container-size w-full h-full scroll-p-24 scroll-smooth',
                  onKeyDown,
                  onBlur: (event) => {
                    if (
                      event.relatedTarget instanceof HTMLElement &&
                      !event.currentTarget.contains(event.relatedTarget)
                    ) {
                      setKeyboardSelectedIndex(null)
                    }
                  },
                  onDragEnter: updateIsDraggingFiles,
                  onDragOver: updateIsDraggingFiles,
                  onDragLeave: (event) => {
                    if (
                      !(event.relatedTarget instanceof Node) ||
                      !event.currentTarget.contains(event.relatedTarget)
                    ) {
                      lastSelectedIdsRef.current = null
                    }
                  },
                  onDragEnd: () => {
                    setIsDraggingFiles(false)
                  },
                  ref: rootRef,
                })}
              >
                {!hidden && hiddenContextMenu}
                {!hidden && (
                  <SelectionBrush
                    targetRef={rootRef}
                    margin={16}
                    onDrag={onSelectionDrag}
                    onDragEnd={onSelectionDragEnd}
                    onDragCancel={onSelectionDragCancel}
                  />
                )}
                <div className="flex h-max min-h-full w-max min-w-full flex-col">
                  <div className="flex h-full w-min min-w-full grow flex-col">{table}</div>
                </div>
              </div>
            </IsolateLayout>
          )}
        </FocusArea>
        {isDraggingFiles && !isMainDropzoneVisible && (
          <div className="pointer-events-none absolute bottom-4 left-1/2 -translate-x-1/2">
            <div
              className="pointer-events-auto flex items-center justify-center gap-3 rounded-default bg-selected-frame px-8 py-6 text-primary/50 backdrop-blur-3xl transition-all"
              onDragEnter={onDropzoneDragOver}
              onDragOver={onDropzoneDragOver}
              onDragEnd={() => {
                setIsDraggingFiles(false)
              }}
              onDrop={(event) => {
                handleFileDrop(event)
              }}
            >
              <SvgMask src={DropFilesImage} className="size-8" />
              {dropzoneText}
            </div>
          </div>
        )}
      </div>
}

/** Props for a {@link HiddenColumn}. */
interface HiddenColumnProps {
  readonly column: Column
}

/** Display a button to show/hide a column. */
const HiddenColumn = memo(function HiddenColumn(props: HiddenColumnProps) {
  const { column } = props
  const [enabledColumns, setEnabledColumns] = useEnabledColumnsState(DEFAULT_ENABLED_COLUMNS)

  const { getText } = useText()

  const onPress = useEventCallback(() => {
    setEnabledColumns(
      enabledColumns.includes(column) ?
        enabledColumns.filter((otherColumn) => otherColumn !== column)
      : [...enabledColumns, column],
    )
  })

  return (
    <Button
      size="medium"
      variant="icon"
      key={column}
      icon={COLUMN_ICONS[column]}
      aria-label={getText(COLUMN_SHOW_TEXT_ID[column])}
      onPress={onPress}
    />
  )
})

export default memo(AssetsTable)<|MERGE_RESOLUTION|>--- conflicted
+++ resolved
@@ -139,20 +139,6 @@
 import type { SortInfo } from '#/utilities/sorting'
 import { twJoin, twMerge } from '#/utilities/tailwindMerge'
 import Visibility from '#/utilities/Visibility'
-<<<<<<< HEAD
-=======
-
-declare module '#/utilities/LocalStorage' {
-  /** */
-  interface LocalStorageData {
-    readonly enabledColumns: readonly Column[]
-  }
-}
-
-LocalStorage.registerKey('enabledColumns', {
-  schema: z.nativeEnum(Column).array().readonly(),
-})
->>>>>>> 42cfa69c
 
 /**
  * If the ratio of intersection between the main dropzone that should be visible, and the
