/** @file Table displaying a list of projects. */
import {
  memo,
  startTransition,
  useEffect,
  useImperativeHandle,
  useMemo,
  useRef,
  useState,
  type Dispatch,
  type DragEvent,
  type KeyboardEvent,
  type MutableRefObject,
  type MouseEvent as ReactMouseEvent,
  type Ref,
  type RefObject,
  type SetStateAction,
} from 'react'

import { useMutation, useQueryClient } from '@tanstack/react-query'
import { toast } from 'react-toastify'
import * as z from 'zod'

import { uniqueString } from 'enso-common/src/utilities/uniqueString'

import DropFilesImage from '#/assets/drop_files.svg'
import { FileTrigger, mergeProps } from '#/components/aria'
import { Button, Text } from '#/components/AriaComponents'
import type { AssetRowInnerProps } from '#/components/dashboard/AssetRow'
import { AssetRow } from '#/components/dashboard/AssetRow'
import { INITIAL_ROW_STATE } from '#/components/dashboard/AssetRow/assetRowUtils'
import type { SortableColumn } from '#/components/dashboard/column/columnUtils'
import {
  Column,
  COLUMN_CSS_CLASS,
  COLUMN_ICONS,
  COLUMN_SHOW_TEXT_ID,
  DEFAULT_ENABLED_COLUMNS,
  getColumnList,
} from '#/components/dashboard/column/columnUtils'
import NameColumn from '#/components/dashboard/column/NameColumn'
import { COLUMN_HEADING } from '#/components/dashboard/columnHeading'
import Label from '#/components/dashboard/Label'
import { ErrorDisplay } from '#/components/ErrorBoundary'
import { IsolateLayout } from '#/components/IsolateLayout'
import SelectionBrush from '#/components/SelectionBrush'
import { IndefiniteSpinner } from '#/components/Spinner'
import FocusArea from '#/components/styled/FocusArea'
import SvgMask from '#/components/SvgMask'
import { ASSETS_MIME_TYPE } from '#/data/mimeTypes'
import AssetEventType from '#/events/AssetEventType'
import { useCutAndPaste, type AssetListEvent } from '#/events/assetListEvent'
import AssetListEventType from '#/events/AssetListEventType'
import { useAutoScroll } from '#/hooks/autoScrollHooks'
import { backendMutationOptions, useBackendQuery, useUploadFiles } from '#/hooks/backendHooks'
import { useEventCallback } from '#/hooks/eventCallbackHooks'
import { useIntersectionRatio } from '#/hooks/intersectionHooks'
import { useOpenProject } from '#/hooks/projectHooks'
import { useSyncRef } from '#/hooks/syncRefHooks'
import { useToastAndLog } from '#/hooks/toastAndLogHooks'
import {
  assetPanelStore,
  useResetAssetPanelProps,
  useSetAssetPanelProps,
  useSetIsAssetPanelTemporarilyVisible,
} from '#/layouts/AssetPanel'
import type * as assetSearchBar from '#/layouts/AssetSearchBar'
import { useSetSuggestions } from '#/layouts/AssetSearchBar'
import AssetsTableContextMenu from '#/layouts/AssetsTableContextMenu'
import {
  canTransferBetweenCategories,
  isLocalCategory,
  type Category,
} from '#/layouts/CategorySwitcher/Category'
import { useAssetsTableItems } from '#/layouts/Drive/assetsTableItemsHooks'
import { useAssetTree, type DirectoryQuery } from '#/layouts/Drive/assetTreeHooks'
import { useDirectoryIds } from '#/layouts/Drive/directoryIdsHooks'
import * as eventListProvider from '#/layouts/Drive/EventListProvider'
import DragModal from '#/modals/DragModal'
import UpsertSecretModal from '#/modals/UpsertSecretModal'
import { useFullUserSession } from '#/providers/AuthProvider'
import {
  useBackend,
  useDidLoadingProjectManagerFail,
  useReconnectToProjectManager,
} from '#/providers/BackendProvider'
import {
  useDriveStore,
  useSetCanCreateAssets,
  useSetCanDownload,
  useSetNewestFolderId,
  useSetPasteData,
  useSetSelectedKeys,
  useSetTargetDirectory,
  useSetVisuallySelectedKeys,
  useToggleDirectoryExpansion,
} from '#/providers/DriveProvider'
import { useInputBindings } from '#/providers/InputBindingsProvider'
import { useLocalStorage } from '#/providers/LocalStorageProvider'
import { useSetModal } from '#/providers/ModalProvider'
import { useNavigator2D } from '#/providers/Navigator2DProvider'
import { useLaunchedProjects } from '#/providers/ProjectsProvider'
import { useText } from '#/providers/TextProvider'
import type Backend from '#/services/Backend'
import {
  assetIsProject,
  AssetType,
  BackendType,
  getAssetPermissionName,
  IS_OPENING_OR_OPENED,
  Plan,
  ProjectId,
  ProjectState,
  type AnyAsset,
  type AssetId,
  type DirectoryAsset,
  type DirectoryId,
  type LabelName,
  type ProjectAsset,
} from '#/services/Backend'
import { isSpecialReadonlyDirectoryId } from '#/services/RemoteBackend'
import type { AssetQueryKey } from '#/utilities/AssetQuery'
import AssetQuery from '#/utilities/AssetQuery'
import type AssetTreeNode from '#/utilities/AssetTreeNode'
import type { AnyAssetTreeNode } from '#/utilities/AssetTreeNode'
import { toRfc3339 } from '#/utilities/dateTime'
import type { AssetRowsDragPayload } from '#/utilities/drag'
import { ASSET_ROWS, LABELS, setDragImageToBlank } from '#/utilities/drag'
import { fileExtension } from '#/utilities/fileInfo'
import { noop } from '#/utilities/functions'
import type { DetailedRectangle } from '#/utilities/geometry'
import { DEFAULT_HANDLER } from '#/utilities/inputBindings'
import LocalStorage from '#/utilities/LocalStorage'
import {
  canPermissionModifyDirectoryContents,
  PermissionAction,
  tryCreateOwnerPermission,
  tryFindSelfPermission,
} from '#/utilities/permissions'
import { document } from '#/utilities/sanitizedEventTargets'
import { EMPTY_SET, setPresence, withPresence } from '#/utilities/set'
import type { SortInfo } from '#/utilities/sorting'
import { twJoin, twMerge } from '#/utilities/tailwindMerge'
import Visibility from '#/utilities/Visibility'

declare module '#/utilities/LocalStorage' {
  /** */
  interface LocalStorageData {
    readonly enabledColumns: readonly Column[]
  }
}

LocalStorage.registerKey('enabledColumns', {
  schema: z.nativeEnum(Column).array().readonly(),
})

/**
 * If the ratio of intersection between the main dropzone that should be visible, and the
 * scrollable container, is below this value, then the backup dropzone will be shown.
 */
const MINIMUM_DROPZONE_INTERSECTION_RATIO = 0.5
/**
 * The height of each row in the table body. MUST be identical to the value as set by the
 * Tailwind styling.
 */
const ROW_HEIGHT_PX = 38
/** The size of the loading spinner. */
const LOADING_SPINNER_SIZE_PX = 36

const SUGGESTIONS_FOR_NO: assetSearchBar.Suggestion[] = [
  {
    key: 'no:label',
    render: () => 'no:label',
    addToQuery: (query) => query.addToLastTerm({ nos: ['label'] }),
    deleteFromQuery: (query) => query.deleteFromLastTerm({ nos: ['label'] }),
  },
  {
    key: 'no:description',
    render: () => 'no:description',
    addToQuery: (query) => query.addToLastTerm({ nos: ['description'] }),
    deleteFromQuery: (query) => query.deleteFromLastTerm({ nos: ['description'] }),
  },
]
const SUGGESTIONS_FOR_HAS: assetSearchBar.Suggestion[] = [
  {
    key: 'has:label',
    render: () => 'has:label',
    addToQuery: (query) => query.addToLastTerm({ negativeNos: ['label'] }),
    deleteFromQuery: (query) => query.deleteFromLastTerm({ negativeNos: ['label'] }),
  },
  {
    key: 'has:description',
    render: () => 'has:description',
    addToQuery: (query) => query.addToLastTerm({ negativeNos: ['description'] }),
    deleteFromQuery: (query) => query.deleteFromLastTerm({ negativeNos: ['description'] }),
  },
]
const SUGGESTIONS_FOR_TYPE: assetSearchBar.Suggestion[] = [
  {
    key: 'type:project',
    render: () => 'type:project',
    addToQuery: (query) => query.addToLastTerm({ types: ['project'] }),
    deleteFromQuery: (query) => query.deleteFromLastTerm({ types: ['project'] }),
  },
  {
    key: 'type:folder',
    render: () => 'type:folder',
    addToQuery: (query) => query.addToLastTerm({ types: ['folder'] }),
    deleteFromQuery: (query) => query.deleteFromLastTerm({ types: ['folder'] }),
  },
  {
    key: 'type:file',
    render: () => 'type:file',
    addToQuery: (query) => query.addToLastTerm({ types: ['file'] }),
    deleteFromQuery: (query) => query.deleteFromLastTerm({ types: ['file'] }),
  },
  {
    key: 'type:secret',
    render: () => 'type:secret',
    addToQuery: (query) => query.addToLastTerm({ types: ['secret'] }),
    deleteFromQuery: (query) => query.deleteFromLastTerm({ types: ['secret'] }),
  },
  {
    key: 'type:datalink',
    render: () => 'type:datalink',
    addToQuery: (query) => query.addToLastTerm({ types: ['datalink'] }),
    deleteFromQuery: (query) => query.deleteFromLastTerm({ types: ['datalink'] }),
  },
]
const SUGGESTIONS_FOR_NEGATIVE_TYPE: assetSearchBar.Suggestion[] = [
  {
    key: 'type:project',
    render: () => 'type:project',
    addToQuery: (query) => query.addToLastTerm({ negativeTypes: ['project'] }),
    deleteFromQuery: (query) => query.deleteFromLastTerm({ negativeTypes: ['project'] }),
  },
  {
    key: 'type:folder',
    render: () => 'type:folder',
    addToQuery: (query) => query.addToLastTerm({ negativeTypes: ['folder'] }),
    deleteFromQuery: (query) => query.deleteFromLastTerm({ negativeTypes: ['folder'] }),
  },
  {
    key: 'type:file',
    render: () => 'type:file',
    addToQuery: (query) => query.addToLastTerm({ negativeTypes: ['file'] }),
    deleteFromQuery: (query) => query.deleteFromLastTerm({ negativeTypes: ['file'] }),
  },
  {
    key: 'type:datalink',
    render: () => 'type:datalink',
    addToQuery: (query) => query.addToLastTerm({ negativeTypes: ['datalink'] }),
    deleteFromQuery: (query) => query.deleteFromLastTerm({ negativeTypes: ['datalink'] }),
  },
]

/** Information related to a drag selection. */
interface DragSelectionInfo {
  readonly initialIndex: number
  readonly start: number
  readonly end: number
}

/** State passed through from a {@link AssetsTable} to every cell. */
export interface AssetsTableState {
  readonly backend: Backend
  readonly rootDirectoryId: DirectoryId
  readonly scrollContainerRef: RefObject<HTMLElement>
  readonly category: Category
  readonly sortInfo: SortInfo<SortableColumn> | null
  readonly setSortInfo: (sortInfo: SortInfo<SortableColumn> | null) => void
  readonly query: AssetQuery
  readonly setQuery: Dispatch<SetStateAction<AssetQuery>>
  readonly nodeMap: Readonly<MutableRefObject<ReadonlyMap<AssetId, AnyAssetTreeNode>>>
  readonly hideColumn: (column: Column) => void
  readonly doCopy: () => void
  readonly doCut: () => void
  readonly doPaste: (newParentKey: DirectoryId, newParentId: DirectoryId) => void
  readonly doDelete: (item: AnyAsset, forever: boolean) => Promise<void>
  readonly doRestore: (item: AnyAsset) => Promise<void>
  readonly doMove: (newParentKey: DirectoryId, item: AnyAsset) => Promise<void>
  readonly getAssetNodeById: (id: AssetId) => AnyAssetTreeNode | null
}

/** Data associated with a {@link AssetRow}, used for rendering. */
export interface AssetRowState {
  readonly isEditingName: boolean
  readonly temporarilyAddedLabels: ReadonlySet<LabelName>
  readonly temporarilyRemovedLabels: ReadonlySet<LabelName>
}

/** Props for a {@link AssetsTable}. */
export interface AssetsTableProps {
  readonly hidden: boolean
  readonly query: AssetQuery
  readonly setQuery: Dispatch<SetStateAction<AssetQuery>>
  readonly category: Category
  readonly initialProjectName: string | null
  readonly assetManagementApiRef: Ref<AssetManagementApi>
}

/** The API for managing assets in the table. */
export interface AssetManagementApi {
  readonly getAsset: (id: AssetId) => AnyAsset | null
  readonly setAsset: (id: AssetId, asset: AnyAsset) => void
}

/** The table of project assets. */
function AssetsTable(props: AssetsTableProps) {
  const { hidden, query, setQuery, category, assetManagementApiRef } = props
  const { initialProjectName } = props

  const openedProjects = useLaunchedProjects()
  const doOpenProject = useOpenProject()
  const setCanDownload = useSetCanDownload()
  const setSuggestions = useSetSuggestions()

  const queryClient = useQueryClient()
  const { user } = useFullUserSession()
  const backend = useBackend(category)
  const { data: labels } = useBackendQuery(backend, 'listTags', [])
  const { setModal, unsetModal } = useSetModal()
  const { localStorage } = useLocalStorage()
  const { getText } = useText()
  const inputBindings = useInputBindings()
  const navigator2D = useNavigator2D()
  const toastAndLog = useToastAndLog()
  const dispatchAssetEvent = eventListProvider.useDispatchAssetEvent()
  const dispatchAssetListEvent = eventListProvider.useDispatchAssetListEvent()
  const setCanCreateAssets = useSetCanCreateAssets()
  const setTargetDirectoryInStore = useSetTargetDirectory()
  const didLoadingProjectManagerFail = useDidLoadingProjectManagerFail()
  const reconnectToProjectManager = useReconnectToProjectManager()
  const [enabledColumns, setEnabledColumns] = useState(DEFAULT_ENABLED_COLUMNS)
  const setIsAssetPanelTemporarilyVisible = useSetIsAssetPanelTemporarilyVisible()
  const setAssetPanelProps = useSetAssetPanelProps()
  const resetAssetPanelProps = useResetAssetPanelProps()

  const columns = useMemo(
    () =>
      getColumnList(user, backend.type, category).filter((column) => enabledColumns.has(column)),
    [user, backend.type, category, enabledColumns],
  )

  const hiddenColumns = useMemo(
    () =>
      getColumnList(user, backend.type, category).filter((column) => !enabledColumns.has(column)),
    [user, backend.type, category, enabledColumns],
  )

  const [sortInfo, setSortInfo] = useState<SortInfo<SortableColumn> | null>(null)
  const driveStore = useDriveStore()
  const setNewestFolderId = useSetNewestFolderId()
  const setSelectedKeys = useSetSelectedKeys()
  const setVisuallySelectedKeys = useSetVisuallySelectedKeys()
  const setPasteData = useSetPasteData()

  const { data: users } = useBackendQuery(backend, 'listUsers', [])
  const { data: userGroups } = useBackendQuery(backend, 'listUserGroups', [])

  const nameOfProjectToImmediatelyOpenRef = useRef(initialProjectName)

  const toggleDirectoryExpansion = useToggleDirectoryExpansion()

  const uploadFiles = useUploadFiles(backend, category)
  const duplicateProjectMutation = useMutation(
    useMemo(() => backendMutationOptions(backend, 'duplicateProject'), [backend]),
  )
  const updateSecretMutation = useMutation(
    useMemo(() => backendMutationOptions(backend, 'updateSecret'), [backend]),
  )
  const copyAssetMutation = useMutation(
    useMemo(() => backendMutationOptions(backend, 'copyAsset'), [backend]),
  )
  const deleteAssetMutation = useMutation(
    useMemo(() => backendMutationOptions(backend, 'deleteAsset'), [backend]),
  )
  const undoDeleteAssetMutation = useMutation(
    useMemo(() => backendMutationOptions(backend, 'undoDeleteAsset'), [backend]),
  )
  const updateAssetMutation = useMutation(
    useMemo(() => backendMutationOptions(backend, 'updateAsset'), [backend]),
  )
  const closeProjectMutation = useMutation(
    useMemo(() => backendMutationOptions(backend, 'closeProject'), [backend]),
  )

  const { rootDirectoryId, rootDirectory, expandedDirectoryIds } = useDirectoryIds({ category })
  const { isLoading, isError, assetTree } = useAssetTree({
    hidden,
    category,
    rootDirectory,
    expandedDirectoryIds,
  })
  const { displayItems, visibleItems, visibilities } = useAssetsTableItems({
    assetTree,
    query,
    sortInfo,
    expandedDirectoryIds,
  })

  const [isDraggingFiles, setIsDraggingFiles] = useState(false)
  const [droppedFilesCount, setDroppedFilesCount] = useState(0)
  const isCloud = backend.type === BackendType.remote
  /** Events sent when the asset list was still loading. */
  const queuedAssetListEventsRef = useRef<AssetListEvent[]>([])
  const rootRef = useRef<HTMLDivElement | null>(null)
  const mainDropzoneRef = useRef<HTMLButtonElement | null>(null)
  const lastSelectedIdsRef = useRef<AssetId | ReadonlySet<AssetId> | null>(null)
  const headerRowRef = useRef<HTMLTableRowElement>(null)
  const assetTreeRef = useRef<AnyAssetTreeNode>(assetTree)
  const getPasteData = useEventCallback(() => driveStore.getState().pasteData)
  const nodeMapRef = useRef<ReadonlyMap<AssetId, AnyAssetTreeNode>>(
    new Map<AssetId, AnyAssetTreeNode>(),
  )
  const isAssetContextMenuVisible =
    category.type !== 'cloud' || user.plan == null || user.plan === Plan.solo

  const isMainDropzoneVisible = useIntersectionRatio(
    rootRef,
    mainDropzoneRef,
    MINIMUM_DROPZONE_INTERSECTION_RATIO,
    (ratio) => ratio >= MINIMUM_DROPZONE_INTERSECTION_RATIO,
    true,
  )

  const setTargetDirectory = useEventCallback(
    (targetDirectory: AssetTreeNode<DirectoryAsset> | null) => {
      const targetDirectorySelfPermission =
        targetDirectory == null ? null : (
          tryFindSelfPermission(user, targetDirectory.item.permissions)
        )
      const canCreateAssets =
        targetDirectory == null ?
          category.type !== 'cloud' || user.plan == null || user.plan === Plan.solo
        : isLocalCategory(category) ||
          (targetDirectorySelfPermission != null &&
            canPermissionModifyDirectoryContents(targetDirectorySelfPermission.permission))
      setCanCreateAssets(canCreateAssets)
      setTargetDirectoryInStore(targetDirectory)
    },
  )

  useEffect(() => {
    setNewestFolderId(null)
  }, [category, setNewestFolderId])

  useEffect(
    () =>
      driveStore.subscribe(({ selectedKeys }, { selectedKeys: oldSelectedKeys }) => {
        if (selectedKeys !== oldSelectedKeys) {
          if (selectedKeys.size === 0) {
            setTargetDirectory(null)
          } else if (selectedKeys.size === 1) {
            const [soleKey] = selectedKeys
            const item = soleKey == null ? null : nodeMapRef.current.get(soleKey)
            if (item != null && item.isType(AssetType.directory)) {
              setTargetDirectory(item)
            }
            if (
              item != null &&
              item.item.id !== assetPanelStore.getState().assetPanelProps.item?.id
            ) {
              setAssetPanelProps({ backend, item: item.item, path: item.path })
              setIsAssetPanelTemporarilyVisible(false)
            }
          } else {
            let commonDirectoryKey: AssetId | null = null
            let otherCandidateDirectoryKey: AssetId | null = null
            for (const key of selectedKeys) {
              const node = nodeMapRef.current.get(key)
              if (node != null) {
                if (commonDirectoryKey == null) {
                  commonDirectoryKey = node.directoryKey
                  otherCandidateDirectoryKey =
                    node.item.type === AssetType.directory ? node.key : null
                } else if (
                  node.key === commonDirectoryKey ||
                  node.directoryKey === commonDirectoryKey
                ) {
                  otherCandidateDirectoryKey = null
                } else if (
                  otherCandidateDirectoryKey != null &&
                  (node.key === otherCandidateDirectoryKey ||
                    node.directoryKey === otherCandidateDirectoryKey)
                ) {
                  commonDirectoryKey = otherCandidateDirectoryKey
                  otherCandidateDirectoryKey = null
                } else {
                  // No match; there is no common parent directory for the entire selection.
                  commonDirectoryKey = null
                  break
                }
              }
            }
            const node =
              commonDirectoryKey == null ? null : nodeMapRef.current.get(commonDirectoryKey)
            if (node != null && node.isType(AssetType.directory)) {
              setTargetDirectory(node)
            }
          }
        }
      }),
    [
      backend,
      driveStore,
      setAssetPanelProps,
      setIsAssetPanelTemporarilyVisible,
      setTargetDirectory,
    ],
  )

  useEffect(() => {
    const nodeToSuggestion = (
      node: AnyAssetTreeNode,
      key: AssetQueryKey = 'names',
    ): assetSearchBar.Suggestion => ({
      key: node.item.id,
      render: () => `${key === 'names' ? '' : '-:'}${node.item.title}`,
      addToQuery: (oldQuery) => oldQuery.addToLastTerm({ [key]: [node.item.title] }),
      deleteFromQuery: (oldQuery) => oldQuery.deleteFromLastTerm({ [key]: [node.item.title] }),
    })
    const allVisibleNodes = () =>
      assetTree
        .preorderTraversal((children) =>
          children.filter((child) => visibilities.get(child.key) !== Visibility.hidden),
        )
        .filter(
          (node) =>
            visibilities.get(node.key) === Visibility.visible &&
            node.item.type !== AssetType.specialEmpty &&
            node.item.type !== AssetType.specialLoading,
        )

    const allVisible = (negative = false) => {
      return allVisibleNodes().map((node) =>
        nodeToSuggestion(node, negative ? 'negativeNames' : 'names'),
      )
    }

    const terms = AssetQuery.terms(query.query)
    const term = terms.find((otherTerm) => otherTerm.values.length === 0) ?? terms[terms.length - 1]
    const termValues = term?.values ?? []
    const shouldOmitNames = terms.some((otherTerm) => otherTerm.tag === 'name')

    if (termValues.length !== 0) {
      setSuggestions(shouldOmitNames ? [] : allVisible())
    } else {
      const negative = term?.tag?.startsWith('-') ?? false
      switch (term?.tag ?? null) {
        case null:
        case '':
        case '-':
        case 'name':
        case '-name': {
          setSuggestions(allVisible(negative))
          break
        }
        case 'no':
        case '-has': {
          setSuggestions(isCloud ? SUGGESTIONS_FOR_NO : [])
          break
        }
        case 'has':
        case '-no': {
          setSuggestions(isCloud ? SUGGESTIONS_FOR_HAS : [])
          break
        }
        case 'type': {
          setSuggestions(SUGGESTIONS_FOR_TYPE)
          break
        }
        case '-type': {
          setSuggestions(SUGGESTIONS_FOR_NEGATIVE_TYPE)
          break
        }
        case 'ext':
        case '-ext':
        case 'extension':
        case '-extension': {
          const extensions = allVisibleNodes()
            .filter((node) => node.item.type === AssetType.file)
            .map((node) => fileExtension(node.item.title))
          setSuggestions(
            Array.from(
              new Set(extensions),
              (extension): assetSearchBar.Suggestion => ({
                key: extension,
                render: () =>
                  AssetQuery.termToString({
                    tag: `${negative ? '-' : ''}extension`,
                    values: [extension],
                  }),
                addToQuery: (oldQuery) =>
                  oldQuery.addToLastTerm(
                    negative ? { negativeExtensions: [extension] } : { extensions: [extension] },
                  ),
                deleteFromQuery: (oldQuery) =>
                  oldQuery.deleteFromLastTerm(
                    negative ? { negativeExtensions: [extension] } : { extensions: [extension] },
                  ),
              }),
            ),
          )
          break
        }
        case 'modified':
        case '-modified': {
          const modifieds = assetTree.preorderTraversal().map((node) => {
            const date = new Date(node.item.modifiedAt)
            return `${date.getFullYear()}-${date.getMonth() + 1}-${date.getDate()}`
          })
          setSuggestions(
            Array.from(
              new Set(['today', ...modifieds]),
              (modified): assetSearchBar.Suggestion => ({
                key: modified,
                render: () =>
                  AssetQuery.termToString({
                    tag: `${negative ? '-' : ''}modified`,
                    values: [modified],
                  }),
                addToQuery: (oldQuery) =>
                  oldQuery.addToLastTerm(
                    negative ? { negativeModifieds: [modified] } : { modifieds: [modified] },
                  ),
                deleteFromQuery: (oldQuery) =>
                  oldQuery.deleteFromLastTerm(
                    negative ? { negativeModifieds: [modified] } : { modifieds: [modified] },
                  ),
              }),
            ),
          )
          break
        }
        case 'owner':
        case '-owner': {
          const owners = assetTree
            .preorderTraversal()
            .flatMap((node) =>
              (node.item.permissions ?? [])
                .filter((permission) => permission.permission === PermissionAction.own)
                .map(getAssetPermissionName),
            )
          setSuggestions(
            Array.from(
              new Set(owners),
              (owner): assetSearchBar.Suggestion => ({
                key: owner,
                render: () =>
                  AssetQuery.termToString({
                    tag: `${negative ? '-' : ''}owner`,
                    values: [owner],
                  }),
                addToQuery: (oldQuery) =>
                  oldQuery.addToLastTerm(
                    negative ? { negativeOwners: [owner] } : { owners: [owner] },
                  ),
                deleteFromQuery: (oldQuery) =>
                  oldQuery.deleteFromLastTerm(
                    negative ? { negativeOwners: [owner] } : { owners: [owner] },
                  ),
              }),
            ),
          )
          break
        }
        case 'label':
        case '-label': {
          setSuggestions(
            (labels ?? []).map(
              (label): assetSearchBar.Suggestion => ({
                key: label.value,
                render: () => (
                  <Label active color={label.color} onPress={() => {}}>
                    {label.value}
                  </Label>
                ),
                addToQuery: (oldQuery) =>
                  oldQuery.addToLastTerm(
                    negative ? { negativeLabels: [label.value] } : { labels: [label.value] },
                  ),
                deleteFromQuery: (oldQuery) =>
                  oldQuery.deleteFromLastTerm(
                    negative ? { negativeLabels: [label.value] } : { labels: [label.value] },
                  ),
              }),
            ),
          )
          break
        }
        default: {
          setSuggestions(shouldOmitNames ? [] : allVisible())
          break
        }
      }
    }
  }, [isCloud, assetTree, query, visibilities, labels, setSuggestions])

  useEffect(() => {
    assetTreeRef.current = assetTree
    const newNodeMap = new Map(assetTree.preorderTraversal().map((asset) => [asset.key, asset]))
    newNodeMap.set(assetTree.key, assetTree)
    nodeMapRef.current = newNodeMap
  }, [assetTree])

  useEffect(() => {
    if (!hidden) {
      return inputBindings.attach(document.body, 'keydown', {
        cancelCut: () => {
          const pasteData = getPasteData()
          if (pasteData == null) {
            return false
          } else {
            setPasteData(null)
            return
          }
        },
      })
    }
  }, [dispatchAssetEvent, getPasteData, hidden, inputBindings, setPasteData])

  useEffect(
    () =>
      driveStore.subscribe(({ selectedKeys }) => {
        let newCanDownload: boolean
        if (!isCloud) {
          newCanDownload =
            selectedKeys.size !== 0 &&
            Array.from(selectedKeys).every((key) => {
              const node = nodeMapRef.current.get(key)
              return node?.item.type === AssetType.project
            })
        } else {
          newCanDownload =
            selectedKeys.size !== 0 &&
            Array.from(selectedKeys).every((key) => {
              const node = nodeMapRef.current.get(key)
              return (
                node?.item.type === AssetType.project ||
                node?.item.type === AssetType.file ||
                node?.item.type === AssetType.datalink
              )
            })
        }
        const currentCanDownload = driveStore.getState().canDownload
        if (currentCanDownload !== newCanDownload) {
          setCanDownload(newCanDownload)
        }
      }),
    [driveStore, isCloud, setCanDownload],
  )

  const initialProjectNameDeps = useSyncRef({ assetTree, doOpenProject, isLoading, toastAndLog })
  useEffect(() => {
    const deps = initialProjectNameDeps.current
    if (deps.isLoading) {
      nameOfProjectToImmediatelyOpenRef.current = initialProjectName
    } else {
      // The project name here might also be a string with project id, e.g. when opening
      // a project file from explorer on Windows.
      const isInitialProject = (asset: AnyAsset) =>
        asset.title === initialProjectName || asset.id === initialProjectName
      const projectToLoad = deps.assetTree
        .preorderTraversal()
        .map((node) => node.item)
        .filter(assetIsProject)
        .find(isInitialProject)
      if (projectToLoad != null) {
        deps.doOpenProject({
          type: BackendType.local,
          id: projectToLoad.id,
          title: projectToLoad.title,
          parentId: projectToLoad.parentId,
        })
      } else if (initialProjectName != null) {
        deps.toastAndLog('findProjectError', null, initialProjectName)
      }
    }
  }, [initialProjectName, initialProjectNameDeps])

  useEffect(() => {
    const savedEnabledColumns = localStorage.get('enabledColumns')
    if (savedEnabledColumns != null) {
      setEnabledColumns(new Set(savedEnabledColumns))
    }
  }, [localStorage])

  useEffect(() => {
    localStorage.set('enabledColumns', [...enabledColumns])
  }, [enabledColumns, localStorage])

  useEffect(
    () =>
      driveStore.subscribe(({ selectedKeys }) => {
        if (selectedKeys.size !== 1) {
          resetAssetPanelProps()
          setIsAssetPanelTemporarilyVisible(false)
        }
      }),
    [driveStore, resetAssetPanelProps, setIsAssetPanelTemporarilyVisible],
  )

  const doCopyOnBackend = useEventCallback(
    async (newParentId: DirectoryId | null, asset: AnyAsset) => {
      newParentId = newParentId ?? rootDirectoryId

      return await copyAssetMutation
        .mutateAsync([
          asset.id,
          newParentId,
          asset.title,
          nodeMapRef.current.get(newParentId)?.item.title ?? '(unknown)',
        ])
        .catch((error) => {
          toastAndLog('copyAssetError', error, asset.title)
        })
    },
  )

  const doMove = useEventCallback(async (newParentId: DirectoryId | null, asset: AnyAsset) => {
    if (asset.id === assetPanelStore.getState().assetPanelProps.item?.id) {
      resetAssetPanelProps()
    }

    return updateAssetMutation
      .mutateAsync([
        asset.id,
        { parentDirectoryId: newParentId ?? rootDirectoryId, description: null },
        asset.title,
      ])
      .catch((error) => {
        toastAndLog('moveAssetError', error, asset.title)
      })
  })

  const doDelete = useEventCallback(async (asset: AnyAsset, forever: boolean = false) => {
    if (asset.id === assetPanelStore.getState().assetPanelProps.item?.id) {
      resetAssetPanelProps()
    }
    if (asset.type === AssetType.directory) {
      toggleDirectoryExpansion(asset.id, false)
    }

    if (asset.type === AssetType.project && backend.type === BackendType.local) {
      await closeProjectMutation.mutateAsync([asset.id, asset.title]).catch(noop)
    }

    return deleteAssetMutation
      .mutateAsync([asset.id, { force: forever }, asset.title])
      .catch((error) => {
        toastAndLog('deleteAssetError', error, asset.title)
      })
  })

  const doDeleteById = useEventCallback(async (assetId: AssetId, forever: boolean = false) => {
    if (assetId === assetPanelStore.getState().assetPanelProps.item?.id) {
      resetAssetPanelProps()
    }
    const asset = nodeMapRef.current.get(assetId)?.item

    if (asset != null) {
      return doDelete(asset, forever)
    }
  })

  const [keyboardSelectedIndex, setKeyboardSelectedIndex] = useState<number | null>(null)
  const mostRecentlySelectedIndexRef = useRef<number | null>(null)
  const selectionStartIndexRef = useRef<number | null>(null)
  const bodyRef = useRef<HTMLTableSectionElement>(null)

  const setMostRecentlySelectedIndex = useEventCallback(
    (index: number | null, isKeyboard: boolean = false) => {
      startTransition(() => {
        mostRecentlySelectedIndexRef.current = index
        setKeyboardSelectedIndex(isKeyboard ? index : null)
      })
    },
  )

  useEffect(() => {
    const body = bodyRef.current
    if (body == null) {
      return
    } else {
      return navigator2D.register(body, {
        focusPrimaryChild: () => {
          setMostRecentlySelectedIndex(0, true)
        },
      })
    }
  }, [navigator2D, setMostRecentlySelectedIndex])

  const onKeyDown = (event: KeyboardEvent) => {
    const { selectedKeys } = driveStore.getState()
    const prevIndex = mostRecentlySelectedIndexRef.current
    const item = prevIndex == null ? null : visibleItems[prevIndex]
    if (selectedKeys.size === 1 && item != null) {
      switch (event.key) {
        case 'Enter':
        case ' ': {
          if (event.key === ' ' && event.ctrlKey) {
            const keys = selectedKeys
            setSelectedKeys(withPresence(keys, item.key, !keys.has(item.key)))
          } else {
            switch (item.type) {
              case AssetType.directory: {
                event.preventDefault()
                event.stopPropagation()
                toggleDirectoryExpansion(item.item.id)
                break
              }
              case AssetType.project: {
                event.preventDefault()
                event.stopPropagation()
                doOpenProject({
                  type: backend.type,
                  id: item.item.id,
                  title: item.item.title,
                  parentId: item.item.parentId,
                })
                break
              }
              case AssetType.datalink: {
                event.preventDefault()
                event.stopPropagation()
                setIsAssetPanelTemporarilyVisible(true)
                break
              }
              case AssetType.secret: {
                event.preventDefault()
                event.stopPropagation()
                const id = item.item.id
                setModal(
                  <UpsertSecretModal
                    id={item.item.id}
                    name={item.item.title}
                    doCreate={async (_name, value) => {
                      try {
                        await updateSecretMutation.mutateAsync([id, { value }, item.item.title])
                      } catch (error) {
                        toastAndLog(null, error)
                      }
                    }}
                  />,
                )
                break
              }
              default: {
                break
              }
            }
          }
          break
        }
        case 'ArrowLeft': {
          if (item.type === AssetType.directory) {
            if (item.children != null) {
              // The folder is expanded; collapse it.
              event.preventDefault()
              event.stopPropagation()
              toggleDirectoryExpansion(item.item.id, false)
            } else if (prevIndex != null) {
              // Focus parent if there is one.
              let index = prevIndex - 1
              let possibleParent = visibleItems[index]
              while (possibleParent != null && index >= 0) {
                if (possibleParent.depth < item.depth) {
                  event.preventDefault()
                  event.stopPropagation()
                  setSelectedKeys(new Set([possibleParent.key]))
                  setMostRecentlySelectedIndex(index, true)
                  break
                }
                index -= 1
                possibleParent = visibleItems[index]
              }
            }
          }
          break
        }
        case 'ArrowRight': {
          if (item.type === AssetType.directory && item.children == null) {
            // The folder is collapsed; expand it.
            event.preventDefault()
            event.stopPropagation()
            toggleDirectoryExpansion(item.item.id, true)
          }
          break
        }
      }
    }
    switch (event.key) {
      case ' ': {
        if (event.ctrlKey && item != null) {
          const keys = selectedKeys
          setSelectedKeys(withPresence(keys, item.key, !keys.has(item.key)))
        }
        break
      }
      case 'Escape': {
        setSelectedKeys(EMPTY_SET)
        setMostRecentlySelectedIndex(null)
        selectionStartIndexRef.current = null
        break
      }
      case 'ArrowUp':
      case 'ArrowDown': {
        if (!event.shiftKey) {
          selectionStartIndexRef.current = null
        }
        let index = prevIndex ?? 0
        let oldIndex = index
        if (prevIndex != null) {
          let itemType = visibleItems[index]?.item.type
          do {
            oldIndex = index
            index =
              event.key === 'ArrowUp' ?
                Math.max(0, index - 1)
              : Math.min(visibleItems.length - 1, index + 1)
            itemType = visibleItems[index]?.item.type
          } while (
            index !== oldIndex &&
            (itemType === AssetType.specialEmpty || itemType === AssetType.specialLoading)
          )
          if (itemType === AssetType.specialEmpty || itemType === AssetType.specialLoading) {
            index = prevIndex
          }
        }
        setMostRecentlySelectedIndex(index, true)
        if (event.shiftKey) {
          event.preventDefault()
          event.stopPropagation()
          // On Windows, Ctrl+Shift+Arrow behaves the same as Shift+Arrow.
          if (selectionStartIndexRef.current == null) {
            selectionStartIndexRef.current = prevIndex ?? 0
          }
          const startIndex = Math.min(index, selectionStartIndexRef.current)
          const endIndex = Math.max(index, selectionStartIndexRef.current) + 1
          const selection = visibleItems.slice(startIndex, endIndex)
          setSelectedKeys(new Set(selection.map((newItem) => newItem.key)))
        } else if (event.ctrlKey) {
          event.preventDefault()
          event.stopPropagation()
          selectionStartIndexRef.current = null
        } else if (index !== prevIndex) {
          event.preventDefault()
          event.stopPropagation()
          const newItem = visibleItems[index]
          if (newItem != null) {
            setSelectedKeys(new Set([newItem.key]))
          }
          selectionStartIndexRef.current = null
        } else {
          // The arrow key will escape this container. In that case, do not stop propagation
          // and let `navigator2D` navigate to a different container.
          setSelectedKeys(EMPTY_SET)
          selectionStartIndexRef.current = null
        }
        break
      }
    }
  }

  useEffect(() => {
    const onClick = () => {
      setKeyboardSelectedIndex(null)
    }

    document.addEventListener('click', onClick, { capture: true })
    return () => {
      document.removeEventListener('click', onClick, { capture: true })
    }
  }, [setMostRecentlySelectedIndex])

  const deleteAsset = useEventCallback((assetId: AssetId) => {
    const asset = nodeMapRef.current.get(assetId)?.item

    if (asset) {
      const listDirectoryQuery = queryClient.getQueryCache().find<DirectoryQuery>({
        queryKey: [backend.type, 'listDirectory', asset.parentId],
        exact: false,
      })

      if (listDirectoryQuery?.state.data) {
        listDirectoryQuery.setData(
          listDirectoryQuery.state.data.filter((child) => child.id !== assetId),
        )
      }
    }
  })

  const onAssetListEvent = useEventCallback((event: AssetListEvent) => {
    switch (event.type) {
      case AssetListEventType.duplicateProject: {
        const parent = nodeMapRef.current.get(event.parentKey)
        const siblings = parent?.children ?? []
        const siblingTitles = new Set(siblings.map((sibling) => sibling.item.title))
        let index = 1
        let title = `${event.original.title} (${index})`
        while (siblingTitles.has(title)) {
          index += 1
          title = `${event.original.title} (${index})`
        }

        const placeholderItem: ProjectAsset = {
          type: AssetType.project,
          id: ProjectId(uniqueString()),
          title,
          modifiedAt: toRfc3339(new Date()),
          parentId: event.parentId,
          permissions: tryCreateOwnerPermission(
            `${parent?.path ?? ''}/${title}`,
            category,
            user,
            users ?? [],
            userGroups ?? [],
          ),
          projectState: {
            type: ProjectState.placeholder,
            volumeId: '',
            openedBy: user.email,
          },
          extension: null,
          labels: [],
          description: null,
          parentsPath: '',
          virtualParentsPath: '',
        }

        void duplicateProjectMutation
          .mutateAsync([event.original.id, event.versionId, placeholderItem.title])
          .catch((error) => {
            deleteAsset(placeholderItem.id)
            toastAndLog('createProjectError', error)

            throw error
          })
          .then((project) => {
            doOpenProject({
              type: backend.type,
              parentId: event.parentId,
              title: placeholderItem.title,
              id: project.projectId,
            })
          })

        break
      }
      case AssetListEventType.copy: {
        for (const item of event.items) {
          void doCopyOnBackend(event.newParentId, item)
        }
        break
      }
      case AssetListEventType.move: {
        for (const item of event.items) {
          void doMove(event.newParentId, item)
        }
        break
      }
      case AssetListEventType.delete: {
        const asset = nodeMapRef.current.get(event.key)?.item

        if (asset) {
          void doDelete(asset, false)
        }

        break
      }
      case AssetListEventType.emptyTrash: {
        if (category.type !== 'trash') {
          toastAndLog('canOnlyEmptyTrashWhenInTrash')
        } else if (assetTree.children != null) {
          const ids = new Set(
            assetTree.children
              .map((child) => child.item.id)
              .filter((id) => !isSpecialReadonlyDirectoryId(id)),
          )
          // This is required to prevent an infinite loop.
          window.setTimeout(() => {
            dispatchAssetEvent({ type: AssetEventType.deleteForever, ids })
          })
        }
        break
      }
      case AssetListEventType.removeSelf: {
        dispatchAssetEvent({ type: AssetEventType.removeSelf, id: event.id })
        break
      }
    }
  })

  eventListProvider.useAssetListEventListener((event) => {
    if (!isLoading) {
      onAssetListEvent(event)
    } else {
      queuedAssetListEventsRef.current.push(event)
    }
  })

  const doCopy = useEventCallback(() => {
    unsetModal()
    const { selectedKeys } = driveStore.getState()

    setPasteData({
      type: 'copy',
      data: { backendType: backend.type, category, ids: selectedKeys },
    })
  })

  const doCut = useEventCallback(() => {
    unsetModal()
    const { selectedKeys } = driveStore.getState()
    setPasteData({
      type: 'move',
      data: { backendType: backend.type, category, ids: selectedKeys },
    })
    setSelectedKeys(EMPTY_SET)
  })

  const cutAndPaste = useCutAndPaste(category)
  const doPaste = useEventCallback((newParentKey: DirectoryId, newParentId: DirectoryId) => {
    unsetModal()

    const { pasteData } = driveStore.getState()

    if (
      pasteData?.data.backendType === backend.type &&
      canTransferBetweenCategories(pasteData.data.category, category, user)
    ) {
      if (pasteData.data.ids.has(newParentKey)) {
        toast.error('Cannot paste a folder into itself.')
      } else {
        toggleDirectoryExpansion(newParentId, true)
        if (pasteData.type === 'copy') {
          const assets = Array.from(pasteData.data.ids, (id) => nodeMapRef.current.get(id)).flatMap(
            (asset) => (asset ? [asset.item] : []),
          )
          dispatchAssetListEvent({
            type: AssetListEventType.copy,
            items: assets,
            newParentId,
            newParentKey,
          })
        } else {
          cutAndPaste(newParentKey, newParentId, pasteData.data, nodeMapRef.current)
        }
        setPasteData(null)
      }
    }
  })

  const doRestore = useEventCallback(async (asset: AnyAsset) => {
    if (asset.id === assetPanelStore.getState().assetPanelProps.item?.id) {
      resetAssetPanelProps()
    }

    return undoDeleteAssetMutation.mutateAsync([asset.id, asset.title]).catch((error) => {
      toastAndLog('restoreAssetError', error, asset.title)
    })
  })

  const hideColumn = useEventCallback((column: Column) => {
    setEnabledColumns((currentColumns) => withPresence(currentColumns, column, false))
  })

  const hiddenContextMenu = useMemo(
    () => (
      <AssetsTableContextMenu
        hidden
        backend={backend}
        category={category}
        nodeMapRef={nodeMapRef}
        rootDirectoryId={rootDirectoryId}
        event={{ pageX: 0, pageY: 0 }}
        doCopy={doCopy}
        doCut={doCut}
        doPaste={doPaste}
        doDelete={doDeleteById}
      />
    ),
    [backend, category, rootDirectoryId, doCopy, doCut, doPaste, doDeleteById],
  )

  const onDropzoneDragOver = (event: DragEvent<Element>) => {
    const payload = ASSET_ROWS.lookup(event)
    const filtered = payload?.filter((item) => item.asset.parentId !== rootDirectoryId)
    if (filtered != null && filtered.length > 0) {
      event.preventDefault()
    } else if (event.dataTransfer.types.includes('Files')) {
      event.preventDefault()
    }
  }

  const updateIsDraggingFiles = (event: DragEvent<Element>) => {
    if (event.dataTransfer.types.includes('Files')) {
      setIsDraggingFiles(true)
      setDroppedFilesCount(event.dataTransfer.items.length)
    }
  }

  const handleFileDrop = (event: DragEvent) => {
    setIsDraggingFiles(false)
    if (event.dataTransfer.types.includes('Files')) {
      event.preventDefault()
      event.stopPropagation()
      void uploadFiles(Array.from(event.dataTransfer.files), rootDirectoryId, rootDirectoryId)
    }
  }

  const getAssetNodeById = useEventCallback(
    (id: AssetId) => assetTree.preorderTraversal().find((node) => node.key === id) ?? null,
  )

  const state = useMemo<AssetsTableState>(
    // The type MUST be here to trigger excess property errors at typecheck time.
    () => ({
      backend,
      rootDirectoryId,
      scrollContainerRef: rootRef,
      category,
      sortInfo,
      setSortInfo,
      query,
      setQuery,
      nodeMap: nodeMapRef,
      hideColumn,
      doCopy,
      doCut,
      doPaste,
      doDelete,
      doRestore,
      doMove,
      getAssetNodeById,
    }),
    [
      backend,
      rootDirectoryId,
      category,
      sortInfo,
      query,
      doCopy,
      doCut,
      doPaste,
      doDelete,
      doRestore,
      doMove,
      hideColumn,
      setQuery,
      getAssetNodeById,
    ],
  )

  useEffect(() => {
    // In some browsers, at least in Chrome 126,
    // in some situations, when an element has a
    // 'container-size' style, and the parent element is hidden,
    // the browser can't calculate the element's size
    // and thus the element doesn't appear when we unhide the parent.
    // The only way to fix that is to force browser to recalculate styles
    // So the trick is to change a property, trigger style recalc(`getBoundlingClientRect()`)
    // and remove the property.
    // since everything is happening synchronously, user won't see a broken layout during recalculation
    if (!hidden && rootRef.current) {
      for (let i = 0; i < rootRef.current.children.length; i++) {
        const element = rootRef.current.children[i]

        if (element instanceof HTMLElement) {
          element.style.width = '0px'
          element.getBoundingClientRect()
          element.style.width = ''
        }
      }
    }
  }, [hidden])

  useEffect(
    () =>
      inputBindings.attach(
        document.body,
        'click',
        {
          selectAdditional: () => {},
          selectAdditionalRange: () => {},
          [DEFAULT_HANDLER]: (event) => {
            /**
             * When the document is clicked, deselect the keys, but only if the clicked element
             * is not inside a `Dialog`. To detect whether an element is a `Dialog`,
             * we check whether it is inside the `portal-root` where all the `Dialog`s are mounted.
             * If this check is omitted, when the user clicks inside a Datalink dialog,
             * the keys are deselected, causing the Datalink to be added to the root directory,
             * rather than the one that was selected when the dialog was opened.
             */
            const portalRoot =
              event.target instanceof HTMLElement || event.target instanceof SVGElement ?
                event.target.closest('.enso-portal-root')
              : null
            if (!portalRoot && driveStore.getState().selectedKeys.size !== 0) {
              setSelectedKeys(EMPTY_SET)
              setMostRecentlySelectedIndex(null)
            }
          },
        },
        false,
      ),
    [setSelectedKeys, inputBindings, setMostRecentlySelectedIndex, driveStore],
  )

  const calculateNewKeys = useEventCallback(
    (event: MouseEvent | ReactMouseEvent, keys: AssetId[], getRange: () => AssetId[]) => {
      event.stopPropagation()
      let result = new Set<AssetId>()
      inputBindings.handler({
        selectRange: () => {
          result = new Set(getRange())
        },
        selectAdditionalRange: () => {
          const { selectedKeys } = driveStore.getState()
          result = new Set([...selectedKeys, ...getRange()])
        },
        selectAdditional: () => {
          const { selectedKeys } = driveStore.getState()
          const newSelectedKeys = new Set(selectedKeys)
          let count = 0
          for (const key of keys) {
            if (selectedKeys.has(key)) {
              count += 1
            }
          }
          for (const key of keys) {
            const add = count * 2 < keys.length
            setPresence(newSelectedKeys, key, add)
          }
          result = newSelectedKeys
        },
        [DEFAULT_HANDLER]: () => {
          result = new Set(keys)
        },
      })(event, false)
      return result
    },
  )

  const { startAutoScroll, endAutoScroll, onMouseEvent } = useAutoScroll(rootRef)

  const dragSelectionChangeLoopHandle = useRef(0)
  const dragSelectionRangeRef = useRef<DragSelectionInfo | null>(null)
  const onSelectionDrag = useEventCallback((rectangle: DetailedRectangle, event: MouseEvent) => {
    startAutoScroll()
    onMouseEvent(event)
    if (mostRecentlySelectedIndexRef.current != null) {
      setKeyboardSelectedIndex(null)
    }
    cancelAnimationFrame(dragSelectionChangeLoopHandle.current)
    const scrollContainer = rootRef.current
    if (scrollContainer != null) {
      const rect = scrollContainer.getBoundingClientRect()
      const overlapsHorizontally = rect.right > rectangle.left && rect.left < rectangle.right
      const selectionTop = Math.max(0, rectangle.top - rect.top - ROW_HEIGHT_PX)
      const selectionBottom = Math.max(
        0,
        Math.min(rect.height, rectangle.bottom - rect.top - ROW_HEIGHT_PX),
      )
      const range = dragSelectionRangeRef.current
      if (!overlapsHorizontally) {
        dragSelectionRangeRef.current = null
      } else if (range == null) {
        const topIndex = (selectionTop + scrollContainer.scrollTop) / ROW_HEIGHT_PX
        const bottomIndex = (selectionBottom + scrollContainer.scrollTop) / ROW_HEIGHT_PX
        dragSelectionRangeRef.current = {
          initialIndex: rectangle.signedHeight < 0 ? bottomIndex : topIndex,
          start: Math.floor(topIndex),
          end: Math.ceil(bottomIndex),
        }
      } else {
        const topIndex = (selectionTop + scrollContainer.scrollTop) / ROW_HEIGHT_PX
        const bottomIndex = (selectionBottom + scrollContainer.scrollTop) / ROW_HEIGHT_PX
        const endIndex = rectangle.signedHeight < 0 ? topIndex : bottomIndex
        dragSelectionRangeRef.current = {
          initialIndex: range.initialIndex,
          start: Math.floor(Math.min(range.initialIndex, endIndex)),
          end: Math.ceil(Math.max(range.initialIndex, endIndex)),
        }
      }
      if (range == null) {
        setVisuallySelectedKeys(null)
      } else {
        const keys = displayItems.slice(range.start, range.end).map((node) => node.key)
        setVisuallySelectedKeys(calculateNewKeys(event, keys, () => []))
      }
    }
  })

  const onSelectionDragEnd = useEventCallback((event: MouseEvent) => {
    endAutoScroll()
    onMouseEvent(event)
    const range = dragSelectionRangeRef.current
    if (range != null) {
      const keys = displayItems.slice(range.start, range.end).map((node) => node.key)
      setSelectedKeys(calculateNewKeys(event, keys, () => []))
    }
    setVisuallySelectedKeys(null)
    dragSelectionRangeRef.current = null
  })

  const onSelectionDragCancel = useEventCallback(() => {
    setVisuallySelectedKeys(null)
    dragSelectionRangeRef.current = null
  })

  const grabRowKeyboardFocus = useEventCallback((item: AnyAsset) => {
    setSelectedKeys(new Set([item.id]))
  })

  const onRowClick = useEventCallback(({ asset }: AssetRowInnerProps, event: ReactMouseEvent) => {
    event.stopPropagation()
    const newIndex = visibleItems.findIndex((innerItem) => innerItem.key === asset.id)
    const getRange = () => {
      if (mostRecentlySelectedIndexRef.current == null) {
        return [asset.id]
      } else {
        const index1 = mostRecentlySelectedIndexRef.current
        const index2 = newIndex
        const startIndex = Math.min(index1, index2)
        const endIndex = Math.max(index1, index2) + 1
        return visibleItems.slice(startIndex, endIndex).map((innerItem) => innerItem.key)
      }
    }
    setSelectedKeys(calculateNewKeys(event, [asset.id], getRange))
    setMostRecentlySelectedIndex(newIndex)
    if (!event.shiftKey) {
      selectionStartIndexRef.current = null
    }
  })

  const selectRow = useEventCallback((item: AnyAsset) => {
    setMostRecentlySelectedIndex(
      visibleItems.findIndex((visibleItem) => visibleItem.item.id === item.id),
    )
    selectionStartIndexRef.current = null
    setSelectedKeys(new Set([item.id]))
  })

  const onRowDragStart = useEventCallback(
    (event: DragEvent<HTMLTableRowElement>, item: AnyAsset) => {
      startAutoScroll()
      onMouseEvent(event)
      let newSelectedKeys = driveStore.getState().selectedKeys
      if (!newSelectedKeys.has(item.id)) {
        setMostRecentlySelectedIndex(
          visibleItems.findIndex((visibleItem) => visibleItem.item.id === item.id),
        )
        selectionStartIndexRef.current = null
        newSelectedKeys = new Set([item.id])
        setSelectedKeys(newSelectedKeys)
      }
      const nodes = assetTree.preorderTraversal().filter((node) => newSelectedKeys.has(node.key))
      const payload: AssetRowsDragPayload = nodes.map((node) => ({
        key: node.key,
        asset: node.item,
      }))
      event.dataTransfer.setData(ASSETS_MIME_TYPE, JSON.stringify(nodes.map((node) => node.key)))
      setDragImageToBlank(event)
      ASSET_ROWS.bind(event, payload)
      setModal(
        <DragModal
          event={event}
          className="flex flex-col rounded-default bg-selected-frame backdrop-blur-default"
          onDragEnd={() => {
            ASSET_ROWS.unbind(payload)
          }}
        >
          {nodes.map((node) => (
            <NameColumn
              key={node.key}
              isPlaceholder={node.isPlaceholder()}
              isExpanded={false}
              keyProp={node.key}
              item={node.item}
              depth={0}
              isOpened={false}
              backendType={backend.type}
              state={state}
              // Default states.
              isSoleSelected={false}
              selected={false}
              rowState={INITIAL_ROW_STATE}
              // The drag placeholder cannot be interacted with.
              setSelected={noop}
              setRowState={noop}
              isEditable={false}
            />
          ))}
        </DragModal>,
      )
    },
  )

  const onRowDragOver = useEventCallback(
    (event: DragEvent<HTMLTableRowElement>, item: AnyAsset) => {
      onMouseEvent(event)
      const payload = LABELS.lookup(event)
      if (payload != null) {
        event.preventDefault()
        event.stopPropagation()
        const { selectedKeys } = driveStore.getState()
        const idsReference = selectedKeys.has(item.id) ? selectedKeys : item.id
        // This optimization is required in order to avoid severe lag on Firefox.
        if (idsReference !== lastSelectedIdsRef.current) {
          lastSelectedIdsRef.current = idsReference
          const ids = typeof idsReference === 'string' ? new Set([idsReference]) : idsReference
          let labelsPresent = 0
          for (const selectedKey of ids) {
            const nodeLabels = nodeMapRef.current.get(selectedKey)?.item.labels
            if (nodeLabels != null) {
              for (const label of nodeLabels) {
                if (payload.has(label)) {
                  labelsPresent += 1
                }
              }
            }
          }
          const shouldAdd = labelsPresent * 2 < ids.size * payload.size
          window.setTimeout(() => {
            dispatchAssetEvent({
              type:
                shouldAdd ?
                  AssetEventType.temporarilyAddLabels
                : AssetEventType.temporarilyRemoveLabels,
              ids,
              labelNames: payload,
            })
          })
        }
      }
    },
  )

  const onRowDragEnd = useEventCallback(() => {
    setIsDraggingFiles(false)
    endAutoScroll()
    lastSelectedIdsRef.current = null
    const { selectedKeys } = driveStore.getState()
    dispatchAssetEvent({
      type: AssetEventType.temporarilyAddLabels,
      ids: selectedKeys,
      labelNames: EMPTY_SET,
    })
  })

  const onRowDrop = useEventCallback((event: DragEvent<HTMLTableRowElement>, item: AnyAsset) => {
    endAutoScroll()
    const { selectedKeys } = driveStore.getState()
    const ids = new Set(selectedKeys.has(item.id) ? selectedKeys : [item.id])
    const payload = LABELS.lookup(event)
    if (payload != null) {
      event.preventDefault()
      event.stopPropagation()
      let labelsPresent = 0
      for (const selectedKey of ids) {
        const nodeLabels = nodeMapRef.current.get(selectedKey)?.item.labels
        if (nodeLabels != null) {
          for (const label of nodeLabels) {
            if (payload.has(label)) {
              labelsPresent += 1
            }
          }
        }
      }
      const shouldAdd = labelsPresent * 2 < ids.size * payload.size
      dispatchAssetEvent({
        type: shouldAdd ? AssetEventType.addLabels : AssetEventType.removeLabels,
        ids,
        labelNames: payload,
      })
    } else {
      dispatchAssetEvent({
        type: AssetEventType.temporarilyAddLabels,
        ids,
        labelNames: EMPTY_SET,
      })
    }
  })

  const getAsset = useEventCallback((key: AssetId) => nodeMapRef.current.get(key)?.item ?? null)

  const setAsset = useEventCallback((assetId: AssetId, asset: AnyAsset) => {
    const listDirectoryQuery = queryClient.getQueryCache().find<DirectoryQuery>({
      queryKey: [backend.type, 'listDirectory', asset.parentId],
      exact: false,
    })

    if (listDirectoryQuery?.state.data) {
      listDirectoryQuery.setData(
        listDirectoryQuery.state.data.map((child) => (child.id === assetId ? asset : child)),
      )
    }
  })

  useImperativeHandle(assetManagementApiRef, () => ({
    getAsset,
    setAsset,
  }))

  const headerRow = (
    <tr ref={headerRowRef} className="rounded-none text-sm font-semibold">
      {columns.map((column) => {
        // This is a React component, even though it does not contain JSX.
        const Heading = COLUMN_HEADING[column]

        return (
          <th key={column} className={COLUMN_CSS_CLASS[column]}>
            <Heading
              sortInfo={state.sortInfo}
              hideColumn={state.hideColumn}
              setSortInfo={state.setSortInfo}
              category={state.category}
            />
          </th>
        )
      })}
    </tr>
  )

  const itemRows =
    isLoading ?
      <tr className="h-row">
        <td colSpan={columns.length} className="bg-transparent">
          <div className="grid w-container justify-around">
            <IndefiniteSpinner size={LOADING_SPINNER_SIZE_PX} />
          </div>
        </td>
      </tr>
    : displayItems.map((item) => {
        const isOpenedByYou = openedProjects.some(({ id }) => item.item.id === id)
        const isOpenedOnTheBackend =
          item.item.projectState?.type != null ?
            IS_OPENING_OR_OPENED[item.item.projectState.type]
          : false
        return (
          <AssetRow
            key={item.key + item.path}
            isPlaceholder={item.isPlaceholder()}
            isExpanded={
              item.item.type === AssetType.directory ?
                expandedDirectoryIds.includes(item.item.id)
              : false
            }
            onCutAndPaste={cutAndPaste}
            isOpened={isOpenedByYou || isOpenedOnTheBackend}
            visibility={visibilities.get(item.key)}
            columns={columns}
            id={item.item.id}
            type={item.item.type}
            parentId={item.directoryId}
            path={item.path}
            initialAssetEvents={item.initialAssetEvents}
            depth={item.depth}
            state={state}
            hidden={visibilities.get(item.key) === Visibility.hidden}
            isKeyboardSelected={
              keyboardSelectedIndex != null && item === visibleItems[keyboardSelectedIndex]
            }
            grabKeyboardFocus={grabRowKeyboardFocus}
            onClick={onRowClick}
            select={selectRow}
            onDragStart={onRowDragStart}
            onDragOver={onRowDragOver}
            onDragEnd={onRowDragEnd}
            onDrop={onRowDrop}
          />
        )
      })

  const dropzoneText =
    isDraggingFiles ?
      droppedFilesCount === 1 ?
        getText('assetsDropFileDescription')
      : getText('assetsDropFilesDescription', droppedFilesCount)
    : getText('assetsDropzoneDescription')

  const table = (
    <div
      className="flex grow flex-col"
      onContextMenu={(event) => {
        if (isAssetContextMenuVisible) {
          event.preventDefault()
          event.stopPropagation()
          setModal(
            <AssetsTableContextMenu
              backend={backend}
              category={category}
              nodeMapRef={nodeMapRef}
              event={event}
              rootDirectoryId={rootDirectoryId}
              doCopy={doCopy}
              doCut={doCut}
              doPaste={doPaste}
              doDelete={doDeleteById}
            />,
          )
        }
      }}
      onDragLeave={(event) => {
        const payload = LABELS.lookup(event)
        if (
          payload != null &&
          event.relatedTarget instanceof Node &&
          !event.currentTarget.contains(event.relatedTarget)
        ) {
          lastSelectedIdsRef.current = null
          const { selectedKeys } = driveStore.getState()
          dispatchAssetEvent({
            type: AssetEventType.temporarilyAddLabels,
            ids: selectedKeys,
            labelNames: EMPTY_SET,
          })
        }
      }}
    >
      <table className="isolate table-fixed border-collapse rounded-rows">
        <thead className="sticky top-0 isolate z-1 bg-dashboard before:absolute before:-inset-1 before:bottom-0 before:bg-dashboard">
          {headerRow}
        </thead>
        <tbody ref={bodyRef} className="isolate">
          {itemRows}
          <tr className="hidden h-row first:table-row">
            <td colSpan={columns.length} className="bg-transparent">
              <Text
                className={twJoin('px-cell-x placeholder', isError && 'text-danger')}
                disableLineHeightCompensation
              >
                {isError ?
                  getText('thisFolderFailedToFetch')
                : category.type === 'trash' ?
                  query.query !== '' ?
                    getText('noFilesMatchTheCurrentFilters')
                  : getText('yourTrashIsEmpty')
                : category.type === 'recent' ?
                  query.query !== '' ?
                    getText('noFilesMatchTheCurrentFilters')
                  : getText('youHaveNoRecentProjects')
                : query.query !== '' ?
                  getText('noFilesMatchTheCurrentFilters')
                : getText('youHaveNoFiles')}
              </Text>
            </td>
          </tr>
        </tbody>
      </table>
      <div
        data-testid="root-directory-dropzone"
        className={twMerge(
          'sticky left-0 my-20 grid max-w-container grow place-items-center',
          (category.type === 'recent' || category.type === 'trash') && 'hidden',
        )}
        onDragEnter={onDropzoneDragOver}
        onDragOver={onDropzoneDragOver}
        onDragLeave={() => {
          lastSelectedIdsRef.current = null
        }}
        onDragEnd={() => {
          setIsDraggingFiles(false)
        }}
        onDrop={(event) => {
          const payload = ASSET_ROWS.lookup(event)
          const filtered = payload?.filter((item) => item.asset.parentId !== rootDirectoryId)
          if (filtered != null && filtered.length > 0) {
            event.preventDefault()
            event.stopPropagation()
            unsetModal()

            dispatchAssetEvent({
              type: AssetEventType.move,
              newParentKey: rootDirectoryId,
              newParentId: rootDirectoryId,
              ids: new Set(filtered.map((dragItem) => dragItem.asset.id)),
            })
          }
          handleFileDrop(event)
        }}
        onClick={() => {
          setSelectedKeys(EMPTY_SET)
        }}
      >
        <FileTrigger
          onSelect={(event) => {
            void uploadFiles(Array.from(event ?? []), rootDirectoryId, rootDirectoryId)
          }}
        >
          <Button
            size="custom"
            variant="custom"
            ref={mainDropzoneRef}
            icon={DropFilesImage}
            className="rounded-2xl"
            contentClassName="h-[186px] flex flex-col items-center gap-3 text-primary/30 transition-colors duration-200 hover:text-primary/50"
          >
            {dropzoneText}
          </Button>
        </FileTrigger>
      </div>
    </div>
  )

  if (!isCloud && didLoadingProjectManagerFail) {
    return (
      <ErrorDisplay
        error={getText('couldNotConnectToPM')}
        resetErrorBoundary={reconnectToProjectManager}
      />
    )
  }

<<<<<<< HEAD
  return (
    <div className="relative grow contain-strict">
      <div
        data-testid="extra-columns"
        className="absolute right-3 top-0.5 isolate z-1 flex self-end p-2"
      >
        <FocusArea direction="horizontal">
          {(columnsBarProps) => (
            <div
              {...mergeProps<JSX.IntrinsicElements['div']>()(columnsBarProps, {
                className: 'inline-flex gap-icons',
                onFocus: () => {
                  setKeyboardSelectedIndex(null)
                },
              })}
            >
              {hiddenColumns.map((column) => (
                <HiddenColumn
                  key={column}
                  column={column}
                  enabledColumns={enabledColumns}
                  onColumnClick={setEnabledColumns}
                />
              ))}
            </div>
=======
        <FocusArea direction="vertical">
          {(innerProps) => (
            <IsolateLayout className="isolate h-full w-full">
              <div
                {...mergeProps<JSX.IntrinsicElements['div']>()(innerProps, {
                  className:
                    'flex-1 overflow-auto container-size w-full h-full scroll-p-24 scroll-smooth',
                  onKeyDown,
                  onBlur: (event) => {
                    if (
                      event.relatedTarget instanceof HTMLElement &&
                      !event.currentTarget.contains(event.relatedTarget)
                    ) {
                      setKeyboardSelectedIndex(null)
                    }
                  },
                  onDragEnter: updateIsDraggingFiles,
                  onDragOver: updateIsDraggingFiles,
                  onDragLeave: (event) => {
                    if (
                      !(event.relatedTarget instanceof Node) ||
                      !event.currentTarget.contains(event.relatedTarget)
                    ) {
                      lastSelectedIdsRef.current = null
                    }
                  },
                  onDragEnd: () => {
                    setIsDraggingFiles(false)
                  },
                  ref: rootRef,
                })}
              >
                {!hidden && hiddenContextMenu}
                {!hidden && (
                  <SelectionBrush
                    targetRef={rootRef}
                    margin={16}
                    onDrag={onSelectionDrag}
                    onDragEnd={onSelectionDragEnd}
                    onDragCancel={onSelectionDragCancel}
                  />
                )}
                <div className="flex h-max min-h-full w-max min-w-full flex-col">
                  <div className="flex h-full w-min min-w-full grow flex-col px-1">{table}</div>
                </div>
              </div>
            </IsolateLayout>
>>>>>>> 6fe253f7
          )}
        </FocusArea>
      </div>

      <FocusArea direction="vertical">
        {(innerProps) => (
          <IsolateLayout className="isolate h-full w-full">
            <div
              {...mergeProps<JSX.IntrinsicElements['div']>()(innerProps, {
                className:
                  'flex-1 overflow-auto container-size w-full h-full scroll-p-24 scroll-smooth',
                onKeyDown,
                onBlur: (event) => {
                  if (
                    event.relatedTarget instanceof HTMLElement &&
                    !event.currentTarget.contains(event.relatedTarget)
                  ) {
                    setKeyboardSelectedIndex(null)
                  }
                },
                onDragEnter: updateIsDraggingFiles,
                onDragOver: updateIsDraggingFiles,
                onDragLeave: (event) => {
                  if (
                    !(event.relatedTarget instanceof Node) ||
                    !event.currentTarget.contains(event.relatedTarget)
                  ) {
                    lastSelectedIdsRef.current = null
                  }
                },
                onDragEnd: () => {
                  setIsDraggingFiles(false)
                },
                ref: rootRef,
              })}
            >
              {!hidden && hiddenContextMenu}
              {!hidden && (
                <SelectionBrush
                  targetRef={rootRef}
                  margin={16}
                  onDrag={onSelectionDrag}
                  onDragEnd={onSelectionDragEnd}
                  onDragCancel={onSelectionDragCancel}
                />
              )}
              <div className="flex h-max min-h-full w-max min-w-full flex-col">
                <div className="flex h-full w-min min-w-full grow flex-col">{table}</div>
              </div>
            </div>
          </IsolateLayout>
        )}
      </FocusArea>
      {isDraggingFiles && !isMainDropzoneVisible && (
        <div className="pointer-events-none absolute bottom-4 left-1/2 -translate-x-1/2">
          <div
            className="pointer-events-auto flex items-center justify-center gap-3 rounded-default bg-selected-frame px-8 py-6 text-primary/50 backdrop-blur-3xl transition-all"
            onDragEnter={onDropzoneDragOver}
            onDragOver={onDropzoneDragOver}
            onDragEnd={() => {
              setIsDraggingFiles(false)
            }}
            onDrop={(event) => {
              handleFileDrop(event)
            }}
          >
            <SvgMask src={DropFilesImage} className="size-8" />
            {dropzoneText}
          </div>
        </div>
      )}
    </div>
  )
}

/**
 * Props for the HiddenColumn component.
 */
interface HiddenColumnProps {
  readonly column: Column
  readonly enabledColumns: ReadonlySet<Column>
  readonly onColumnClick: (columns: ReadonlySet<Column>) => void
}

/**
 * Display a button to show/hide a column.
 */
const HiddenColumn = memo(function HiddenColumn(props: HiddenColumnProps) {
  const { column, enabledColumns, onColumnClick } = props

  const { getText } = useText()

  const onPress = useEventCallback(() => {
    const newExtraColumns = new Set(enabledColumns)
    if (enabledColumns.has(column)) {
      newExtraColumns.delete(column)
    } else {
      newExtraColumns.add(column)
    }
    onColumnClick(newExtraColumns)
  })

  return (
    <Button
      size="medium"
      variant="icon"
      key={column}
      icon={COLUMN_ICONS[column]}
      aria-label={getText(COLUMN_SHOW_TEXT_ID[column])}
      onPress={onPress}
      className="opacity-50"
    />
  )
})

export default memo(AssetsTable)<|MERGE_RESOLUTION|>--- conflicted
+++ resolved
@@ -1914,7 +1914,6 @@
     )
   }
 
-<<<<<<< HEAD
   return (
     <div className="relative grow contain-strict">
       <div
@@ -1940,55 +1939,6 @@
                 />
               ))}
             </div>
-=======
-        <FocusArea direction="vertical">
-          {(innerProps) => (
-            <IsolateLayout className="isolate h-full w-full">
-              <div
-                {...mergeProps<JSX.IntrinsicElements['div']>()(innerProps, {
-                  className:
-                    'flex-1 overflow-auto container-size w-full h-full scroll-p-24 scroll-smooth',
-                  onKeyDown,
-                  onBlur: (event) => {
-                    if (
-                      event.relatedTarget instanceof HTMLElement &&
-                      !event.currentTarget.contains(event.relatedTarget)
-                    ) {
-                      setKeyboardSelectedIndex(null)
-                    }
-                  },
-                  onDragEnter: updateIsDraggingFiles,
-                  onDragOver: updateIsDraggingFiles,
-                  onDragLeave: (event) => {
-                    if (
-                      !(event.relatedTarget instanceof Node) ||
-                      !event.currentTarget.contains(event.relatedTarget)
-                    ) {
-                      lastSelectedIdsRef.current = null
-                    }
-                  },
-                  onDragEnd: () => {
-                    setIsDraggingFiles(false)
-                  },
-                  ref: rootRef,
-                })}
-              >
-                {!hidden && hiddenContextMenu}
-                {!hidden && (
-                  <SelectionBrush
-                    targetRef={rootRef}
-                    margin={16}
-                    onDrag={onSelectionDrag}
-                    onDragEnd={onSelectionDragEnd}
-                    onDragCancel={onSelectionDragCancel}
-                  />
-                )}
-                <div className="flex h-max min-h-full w-max min-w-full flex-col">
-                  <div className="flex h-full w-min min-w-full grow flex-col px-1">{table}</div>
-                </div>
-              </div>
-            </IsolateLayout>
->>>>>>> 6fe253f7
           )}
         </FocusArea>
       </div>
@@ -2036,7 +1986,7 @@
                 />
               )}
               <div className="flex h-max min-h-full w-max min-w-full flex-col">
-                <div className="flex h-full w-min min-w-full grow flex-col">{table}</div>
+                <div className="flex h-full w-min min-w-full grow flex-col px-1">{table}</div>
               </div>
             </div>
           </IsolateLayout>
