/** @file Table displaying a list of projects. */
import {
  Children,
  cloneElement,
  isValidElement,
  memo,
  startTransition,
  useEffect,
  useImperativeHandle,
  useMemo,
  useRef,
  useState,
  type Dispatch,
  type DragEvent,
  type KeyboardEvent,
  type MutableRefObject,
  type MouseEvent as ReactMouseEvent,
  type ReactNode,
  type Ref,
  type RefObject,
  type SetStateAction,
} from 'react'

import { useMutation, useQueryClient } from '@tanstack/react-query'
import { toast } from 'react-toastify'
import * as z from 'zod'

import DropFilesImage from '#/assets/drop_files.svg'
import { FileTrigger, mergeProps, usePress } from '#/components/aria'
import { Button, Text } from '#/components/AriaComponents'
import type { AssetRowInnerProps } from '#/components/dashboard/AssetRow'
import { AssetRow } from '#/components/dashboard/AssetRow'
import { INITIAL_ROW_STATE } from '#/components/dashboard/AssetRow/assetRowUtils'
import type { SortableColumn } from '#/components/dashboard/column/columnUtils'
import {
  Column,
  COLUMN_CSS_CLASS,
  COLUMN_ICONS,
  COLUMN_SHOW_TEXT_ID,
  DEFAULT_ENABLED_COLUMNS,
  getColumnList,
} from '#/components/dashboard/column/columnUtils'
import NameColumn from '#/components/dashboard/column/NameColumn'
import { COLUMN_HEADING } from '#/components/dashboard/columnHeading'
import Label from '#/components/dashboard/Label'
import { ErrorDisplay } from '#/components/ErrorBoundary'
import { IsolateLayout } from '#/components/IsolateLayout'
import { SelectionBrush, type OnDragParams } from '#/components/SelectionBrush'
import { IndefiniteSpinner } from '#/components/Spinner'
import FocusArea from '#/components/styled/FocusArea'
import SvgMask from '#/components/SvgMask'
import { ASSETS_MIME_TYPE } from '#/data/mimeTypes'
import { useAutoScroll } from '#/hooks/autoScrollHooks'
import {
  addAssetsLabelsMutationOptions,
  copyAssetsMutationOptions,
  moveAssetsMutationOptions,
  removeAssetsLabelsMutationOptions,
} from '#/hooks/backendBatchedHooks'
import { backendMutationOptions, useBackendQuery } from '#/hooks/backendHooks'
import { useUploadFiles } from '#/hooks/backendUploadFilesHooks'
import { useCutAndPaste } from '#/hooks/cutAndPasteHooks'
import { useEventCallback } from '#/hooks/eventCallbackHooks'
import { useIntersectionRatio } from '#/hooks/intersectionHooks'
import { useOpenProject } from '#/hooks/projectHooks'
import { useStore } from '#/hooks/storeHooks'
import { useSyncRef } from '#/hooks/syncRefHooks'
import { useToastAndLog } from '#/hooks/toastAndLogHooks'
import {
  assetPanelStore,
  useResetAssetPanelProps,
  useSetAssetPanelProps,
  useSetIsAssetPanelTemporarilyVisible,
} from '#/layouts/AssetPanel'
import type * as assetSearchBar from '#/layouts/AssetSearchBar'
import { useSetSuggestions } from '#/layouts/AssetSearchBar'
import AssetsTableContextMenu from '#/layouts/AssetsTableContextMenu'
import {
  canTransferBetweenCategories,
  isLocalCategory,
  type Category,
} from '#/layouts/CategorySwitcher/Category'
import { useAssetsTableItems } from '#/layouts/Drive/assetsTableItemsHooks'
import { useAssetTree, type DirectoryQuery } from '#/layouts/Drive/assetTreeHooks'
import { useDirectoryIds } from '#/layouts/Drive/directoryIdsHooks'
import DragModal from '#/modals/DragModal'
import UpsertSecretModal from '#/modals/UpsertSecretModal'
import { useFullUserSession } from '#/providers/AuthProvider'
import {
  useBackend,
  useDidLoadingProjectManagerFail,
  useReconnectToProjectManager,
} from '#/providers/BackendProvider'
import {
  useDriveStore,
  useNodeMap,
  useSetCanCreateAssets,
  useSetCanDownload,
  useSetLabelsDragPayload,
  useSetNewestFolderId,
  useSetNodeMap,
  useSetPasteData,
  useSetSelectedAssets,
  useSetTargetDirectory,
  useSetVisuallySelectedKeys,
  useToggleDirectoryExpansion,
  type SelectedAssetInfo,
} from '#/providers/DriveProvider'
import { useInputBindings } from '#/providers/InputBindingsProvider'
import { useLocalStorage } from '#/providers/LocalStorageProvider'
import { useSetModal } from '#/providers/ModalProvider'
import { useNavigator2D } from '#/providers/Navigator2DProvider'
import { useLaunchedProjects } from '#/providers/ProjectsProvider'
import { useText } from '#/providers/TextProvider'
import type Backend from '#/services/Backend'
import type { AssetId } from '#/services/Backend'
import {
  assetIsProject,
  AssetType,
  BackendType,
  getAssetPermissionName,
  IS_OPENING_OR_OPENED,
  Plan,
  type AnyAsset,
  type DirectoryAsset,
  type DirectoryId,
} from '#/services/Backend'
import type { AssetQueryKey } from '#/utilities/AssetQuery'
import AssetQuery from '#/utilities/AssetQuery'
import type AssetTreeNode from '#/utilities/AssetTreeNode'
import type { AnyAssetTreeNode } from '#/utilities/AssetTreeNode'
import type { AssetRowsDragPayload } from '#/utilities/drag'
import { ASSET_ROWS, LABELS, setDragImageToBlank } from '#/utilities/drag'
import { fileExtension } from '#/utilities/fileInfo'
import { noop } from '#/utilities/functions'
import { DEFAULT_HANDLER } from '#/utilities/inputBindings'
import LocalStorage from '#/utilities/LocalStorage'
import {
  canPermissionModifyDirectoryContents,
  PermissionAction,
  tryFindSelfPermission,
} from '#/utilities/permissions'
import { document } from '#/utilities/sanitizedEventTargets'
import { withPresence } from '#/utilities/set'
import type { SortInfo } from '#/utilities/sorting'
import { twJoin, twMerge } from '#/utilities/tailwindMerge'
import Visibility from '#/utilities/Visibility'
import invariant from 'tiny-invariant'
import {
  SUGGESTIONS_FOR_HAS,
  SUGGESTIONS_FOR_NEGATIVE_TYPE,
  SUGGESTIONS_FOR_NO,
  SUGGESTIONS_FOR_TYPE,
} from './Drive/suggestionsConstants'

declare module '#/utilities/LocalStorage' {
  /** */
  interface LocalStorageData {
    readonly enabledColumns: readonly Column[]
  }
}

LocalStorage.registerKey('enabledColumns', {
  schema: z.nativeEnum(Column).array().readonly(),
})

/**
 * If the ratio of intersection between the main dropzone that should be visible, and the
 * scrollable container, is below this value, then the backup dropzone will be shown.
 */
const MINIMUM_DROPZONE_INTERSECTION_RATIO = 0.5
/**
 * The height of each row in the table body. MUST be identical to the value as set by the
 * Tailwind styling.
 */
const ROW_HEIGHT_PX = 36
/** The size of the loading spinner. */
const LOADING_SPINNER_SIZE_PX = 36

/** Information related to a drag selection. */
interface DragSelectionInfo {
  readonly initialIndex: number
  readonly start: number
  readonly end: number
}

/** State passed through from a {@link AssetsTable} to every cell. */
export interface AssetsTableState {
  readonly backend: Backend
  readonly rootDirectoryId: DirectoryId
  readonly scrollContainerRef: RefObject<HTMLElement>
  readonly category: Category
  readonly sortInfo: SortInfo<SortableColumn> | null
  readonly setSortInfo: (sortInfo: SortInfo<SortableColumn> | null) => void
  readonly query: AssetQuery
  readonly setQuery: Dispatch<SetStateAction<AssetQuery>>
  readonly nodeMap: Readonly<MutableRefObject<ReadonlyMap<AssetId, AnyAssetTreeNode>>>
  readonly hideColumn: (column: Column) => void
  readonly doCopy: () => void
  readonly doCut: () => void
  readonly doPaste: (newParentKey: DirectoryId, newParentId: DirectoryId) => void
  readonly getAssetNodeById: (id: AssetId) => AnyAssetTreeNode | null
}

/** Data associated with a {@link AssetRow}, used for rendering. */
export interface AssetRowState {
  readonly isEditingName: boolean
}

/** Props for a {@link AssetsTable}. */
export interface AssetsTableProps {
  readonly hidden: boolean
  readonly query: AssetQuery
  readonly setQuery: Dispatch<SetStateAction<AssetQuery>>
  readonly category: Category
  readonly initialProjectName: string | null
  readonly assetManagementApiRef: Ref<AssetManagementApi>
}

/** The API for managing assets in the table. */
export interface AssetManagementApi {
  readonly getAsset: (id: AssetId) => AnyAsset | null
  readonly setAsset: (id: AssetId, asset: AnyAsset) => void
}

/** The table of project assets. */
function AssetsTable(props: AssetsTableProps) {
  const { hidden, query, setQuery, category, assetManagementApiRef } = props
  const { initialProjectName } = props

  const openedProjects = useLaunchedProjects()
  const doOpenProject = useOpenProject()
  const setCanDownload = useSetCanDownload()
  const setSuggestions = useSetSuggestions()

  const queryClient = useQueryClient()
  const { user } = useFullUserSession()
  const backend = useBackend(category)
  const { data: labels } = useBackendQuery(backend, 'listTags', [])
  const { setModal, unsetModal } = useSetModal()
  const { localStorage } = useLocalStorage()
  const { getText } = useText()
  const inputBindings = useInputBindings()
  const navigator2D = useNavigator2D()
  const toastAndLog = useToastAndLog()
  const setCanCreateAssets = useSetCanCreateAssets()
  const setTargetDirectoryInStore = useSetTargetDirectory()
  const didLoadingProjectManagerFail = useDidLoadingProjectManagerFail()
  const reconnectToProjectManager = useReconnectToProjectManager()
  const [enabledColumns, setEnabledColumns] = useState(DEFAULT_ENABLED_COLUMNS)
  const setIsAssetPanelTemporarilyVisible = useSetIsAssetPanelTemporarilyVisible()
  const setAssetPanelProps = useSetAssetPanelProps()
  const resetAssetPanelProps = useResetAssetPanelProps()
  const setLabelsDragPayload = useSetLabelsDragPayload()

  const columns = useMemo(
    () =>
      getColumnList(user, backend.type, category).filter((column) => enabledColumns.has(column)),
    [backend.type, category, enabledColumns, user],
  )

  const hiddenColumns = useMemo(
    () =>
      getColumnList(user, backend.type, category).filter((column) => !enabledColumns.has(column)),
    [backend.type, category, enabledColumns, user],
  )

  const [sortInfo, setSortInfo] = useState<SortInfo<SortableColumn> | null>(null)
  const driveStore = useDriveStore()
  const setNewestFolderId = useSetNewestFolderId()
  const setSelectedAssets = useSetSelectedAssets()
  const setVisuallySelectedKeys = useSetVisuallySelectedKeys()
  const setPasteData = useSetPasteData()

<<<<<<< HEAD
  const { data: users } = useBackendQuery(backend, 'listUsers', [])

=======
>>>>>>> 516e0f2d
  const nameOfProjectToImmediatelyOpenRef = useRef(initialProjectName)

  const toggleDirectoryExpansion = useToggleDirectoryExpansion()

  const uploadFiles = useUploadFiles(backend, category)
  const updateSecretMutation = useMutation(backendMutationOptions(backend, 'updateSecret'))
  const cutAndPaste = useCutAndPaste(backend, category)
  const copyAssetsMutation = useMutation(copyAssetsMutationOptions(backend))
  const moveAssetsMutation = useMutation(moveAssetsMutationOptions(backend))
  const addAssetsLabelsMutation = useMutation(addAssetsLabelsMutationOptions(backend))
  const removeAssetsLabelsMutation = useMutation(removeAssetsLabelsMutationOptions(backend))

  const { rootDirectoryId, rootDirectory, expandedDirectoryIds } = useDirectoryIds({ category })
  const { isLoading, isError, assetTree } = useAssetTree({
    hidden,
    category,
    rootDirectory,
    expandedDirectoryIds,
  })
  const { displayItems, visibleItems, visibilities } = useAssetsTableItems({
    assetTree,
    query,
    sortInfo,
    expandedDirectoryIds,
  })

  const [isDraggingFiles, setIsDraggingFiles] = useState(false)
  const [droppedFilesCount, setDroppedFilesCount] = useState(0)
  const isCloud = backend.type === BackendType.remote
  const rootRef = useRef<HTMLDivElement | null>(null)
  const mainDropzoneRef = useRef<HTMLButtonElement | null>(null)
  const lastSelectedIdsRef = useRef<AssetId | ReadonlySet<AssetId> | null>(null)
  const headerRowRef = useRef<HTMLTableRowElement>(null)
  const assetTreeRef = useRef<AnyAssetTreeNode>(assetTree)
  const getPasteData = useEventCallback(() => driveStore.getState().pasteData)
  const nodeMapRef = useNodeMap()
  const setNodeMap = useSetNodeMap()
  const isAssetContextMenuVisible =
    category.type !== 'cloud' || user.plan == null || user.plan === Plan.solo

  const isMainDropzoneVisible = useIntersectionRatio(
    rootRef,
    mainDropzoneRef,
    MINIMUM_DROPZONE_INTERSECTION_RATIO,
    (ratio) => ratio >= MINIMUM_DROPZONE_INTERSECTION_RATIO,
    true,
  )

  const setTargetDirectory = useEventCallback(
    (targetDirectory: AssetTreeNode<DirectoryAsset> | null) => {
      const targetDirectorySelfPermission =
        targetDirectory == null ? null : (
          tryFindSelfPermission(user, targetDirectory.item.permissions)
        )
      const canCreateAssets =
        targetDirectory == null ?
          category.type !== 'cloud' || user.plan == null || user.plan === Plan.solo
        : isLocalCategory(category) ||
          (targetDirectorySelfPermission != null &&
            canPermissionModifyDirectoryContents(targetDirectorySelfPermission.permission))
      setCanCreateAssets(canCreateAssets)
      setTargetDirectoryInStore(targetDirectory)
    },
  )

  useEffect(() => {
    setNewestFolderId(null)
  }, [category, setNewestFolderId])

  useEffect(
    () =>
      driveStore.subscribe(({ selectedKeys }, { selectedKeys: oldSelectedKeys }) => {
        if (selectedKeys !== oldSelectedKeys) {
          if (selectedKeys.size === 0) {
            setTargetDirectory(null)
          } else if (selectedKeys.size === 1) {
            const [soleKey] = selectedKeys
            const item = soleKey == null ? null : nodeMapRef.current.get(soleKey)

            if (item != null && item.isType(AssetType.directory)) {
              setTargetDirectory(item)
            } else {
              setTargetDirectory(null)
            }

            if (
              item != null &&
              item.item.id !== assetPanelStore.getState().assetPanelProps.item?.id
            ) {
              setAssetPanelProps({ backend, item: item.item, path: item.path })
              setIsAssetPanelTemporarilyVisible(false)
            }
          } else {
            let commonDirectoryId: AssetId | null = null
            let otherCandidateDirectoryId: AssetId | null = null
            for (const key of selectedKeys) {
              const node = nodeMapRef.current.get(key)
              if (node != null) {
                if (commonDirectoryId == null) {
                  commonDirectoryId = node.item.parentId
                  otherCandidateDirectoryId =
                    node.item.type === AssetType.directory ? node.item.id : null
                } else if (
                  node.item.id === commonDirectoryId ||
                  node.item.parentId === commonDirectoryId
                ) {
                  otherCandidateDirectoryId = null
                } else if (
                  otherCandidateDirectoryId != null &&
                  (node.item.id === otherCandidateDirectoryId ||
                    node.item.parentId === otherCandidateDirectoryId)
                ) {
                  commonDirectoryId = otherCandidateDirectoryId
                  otherCandidateDirectoryId = null
                } else {
                  // No match; there is no common parent directory for the entire selection.
                  commonDirectoryId = null
                  break
                }
              }
            }
            const node =
              commonDirectoryId == null ? null : nodeMapRef.current.get(commonDirectoryId)
            if (node != null && node.isType(AssetType.directory)) {
              setTargetDirectory(node)
            } else {
              setTargetDirectory(null)
            }
          }
        }
      }),
    [
      backend,
      driveStore,
      nodeMapRef,
      setAssetPanelProps,
      setIsAssetPanelTemporarilyVisible,
      setTargetDirectory,
    ],
  )

  useEffect(() => {
    const nodeToSuggestion = (
      node: AnyAssetTreeNode,
      key: AssetQueryKey = 'names',
    ): assetSearchBar.Suggestion => ({
      key: node.item.id,
      render: () => `${key === 'names' ? '' : '-:'}${node.item.title}`,
      addToQuery: (oldQuery) => oldQuery.addToLastTerm({ [key]: [node.item.title] }),
      deleteFromQuery: (oldQuery) => oldQuery.deleteFromLastTerm({ [key]: [node.item.title] }),
    })
    const allVisibleNodes = () =>
      assetTree
        .preorderTraversal((children) =>
          children.filter((child) => visibilities.get(child.item.id) !== Visibility.hidden),
        )
        .filter(
          (node) =>
            visibilities.get(node.item.id) === Visibility.visible &&
            node.item.type !== AssetType.specialEmpty &&
            node.item.type !== AssetType.specialLoading,
        )

    const allVisible = (negative = false) => {
      return allVisibleNodes().map((node) =>
        nodeToSuggestion(node, negative ? 'negativeNames' : 'names'),
      )
    }

    const terms = AssetQuery.terms(query.query)
    const term = terms.find((otherTerm) => otherTerm.values.length === 0) ?? terms[terms.length - 1]
    const termValues = term?.values ?? []
    const shouldOmitNames = terms.some((otherTerm) => otherTerm.tag === 'name')

    if (termValues.length !== 0) {
      setSuggestions(shouldOmitNames ? [] : allVisible())
    } else {
      const negative = term?.tag?.startsWith('-') ?? false
      switch (term?.tag ?? null) {
        case null:
        case '':
        case '-':
        case 'name':
        case '-name': {
          setSuggestions(allVisible(negative))
          break
        }
        case 'no':
        case '-has': {
          setSuggestions(isCloud ? SUGGESTIONS_FOR_NO : [])
          break
        }
        case 'has':
        case '-no': {
          setSuggestions(isCloud ? SUGGESTIONS_FOR_HAS : [])
          break
        }
        case 'type': {
          setSuggestions(SUGGESTIONS_FOR_TYPE)
          break
        }
        case '-type': {
          setSuggestions(SUGGESTIONS_FOR_NEGATIVE_TYPE)
          break
        }
        case 'ext':
        case '-ext':
        case 'extension':
        case '-extension': {
          const extensions = allVisibleNodes()
            .filter((node) => node.item.type === AssetType.file)
            .map((node) => fileExtension(node.item.title))
          setSuggestions(
            Array.from(
              new Set(extensions),
              (extension): assetSearchBar.Suggestion => ({
                key: extension,
                render: () =>
                  AssetQuery.termToString({
                    tag: `${negative ? '-' : ''}extension`,
                    values: [extension],
                  }),
                addToQuery: (oldQuery) =>
                  oldQuery.addToLastTerm(
                    negative ? { negativeExtensions: [extension] } : { extensions: [extension] },
                  ),
                deleteFromQuery: (oldQuery) =>
                  oldQuery.deleteFromLastTerm(
                    negative ? { negativeExtensions: [extension] } : { extensions: [extension] },
                  ),
              }),
            ),
          )
          break
        }
        case 'modified':
        case '-modified': {
          const modifieds = assetTree.preorderTraversal().map((node) => {
            const date = new Date(node.item.modifiedAt)
            return `${date.getFullYear()}-${date.getMonth() + 1}-${date.getDate()}`
          })
          setSuggestions(
            Array.from(
              new Set(['today', ...modifieds]),
              (modified): assetSearchBar.Suggestion => ({
                key: modified,
                render: () =>
                  AssetQuery.termToString({
                    tag: `${negative ? '-' : ''}modified`,
                    values: [modified],
                  }),
                addToQuery: (oldQuery) =>
                  oldQuery.addToLastTerm(
                    negative ? { negativeModifieds: [modified] } : { modifieds: [modified] },
                  ),
                deleteFromQuery: (oldQuery) =>
                  oldQuery.deleteFromLastTerm(
                    negative ? { negativeModifieds: [modified] } : { modifieds: [modified] },
                  ),
              }),
            ),
          )
          break
        }
        case 'owner':
        case '-owner': {
          const owners = assetTree
            .preorderTraversal()
            .flatMap((node) =>
              (node.item.permissions ?? [])
                .filter((permission) => permission.permission === PermissionAction.own)
                .map(getAssetPermissionName),
            )
          setSuggestions(
            Array.from(
              new Set(owners),
              (owner): assetSearchBar.Suggestion => ({
                key: owner,
                render: () =>
                  AssetQuery.termToString({
                    tag: `${negative ? '-' : ''}owner`,
                    values: [owner],
                  }),
                addToQuery: (oldQuery) =>
                  oldQuery.addToLastTerm(
                    negative ? { negativeOwners: [owner] } : { owners: [owner] },
                  ),
                deleteFromQuery: (oldQuery) =>
                  oldQuery.deleteFromLastTerm(
                    negative ? { negativeOwners: [owner] } : { owners: [owner] },
                  ),
              }),
            ),
          )
          break
        }
        case 'label':
        case '-label': {
          setSuggestions(
            (labels ?? []).map(
              (label): assetSearchBar.Suggestion => ({
                key: label.value,
                render: () => (
                  <Label active color={label.color} onPress={() => {}}>
                    {label.value}
                  </Label>
                ),
                addToQuery: (oldQuery) =>
                  oldQuery.addToLastTerm(
                    negative ? { negativeLabels: [label.value] } : { labels: [label.value] },
                  ),
                deleteFromQuery: (oldQuery) =>
                  oldQuery.deleteFromLastTerm(
                    negative ? { negativeLabels: [label.value] } : { labels: [label.value] },
                  ),
              }),
            ),
          )
          break
        }
        default: {
          setSuggestions(shouldOmitNames ? [] : allVisible())
          break
        }
      }
    }
  }, [isCloud, assetTree, query, visibilities, labels, setSuggestions])

  useEffect(() => {
    assetTreeRef.current = assetTree
    const newNodeMap = new Map(assetTree.preorderTraversal().map((asset) => [asset.item.id, asset]))
    newNodeMap.set(assetTree.item.id, assetTree)
    setNodeMap(newNodeMap)
  }, [assetTree, setNodeMap])

  useEffect(() => {
    if (!hidden) {
      return inputBindings.attach(document.body, 'keydown', {
        cancelCut: () => {
          const pasteData = getPasteData()
          if (pasteData == null) {
            return false
          } else {
            setPasteData(null)
            return
          }
        },
      })
    }
  }, [getPasteData, hidden, inputBindings, setPasteData])

  useEffect(
    () =>
      driveStore.subscribe(({ selectedKeys }) => {
        const predicate =
          isCloud ?
            (type: AssetType | undefined) =>
              type === AssetType.project || type === AssetType.file || type === AssetType.datalink
          : (type: AssetType | undefined) => type === AssetType.project
        const newCanDownload =
          selectedKeys.size !== 0 &&
          Array.from(selectedKeys).every((key) => {
            const node = nodeMapRef.current.get(key)
            return predicate(node?.item.type)
          })
        const currentCanDownload = driveStore.getState().canDownload
        if (currentCanDownload !== newCanDownload) {
          setCanDownload(newCanDownload)
        }
      }),
    [driveStore, isCloud, nodeMapRef, setCanDownload],
  )

  const initialProjectNameDeps = useSyncRef({ assetTree, doOpenProject, isLoading, toastAndLog })
  useEffect(() => {
    const deps = initialProjectNameDeps.current
    if (deps.isLoading) {
      nameOfProjectToImmediatelyOpenRef.current = initialProjectName
    } else {
      // The project name here might also be a string with project id, e.g. when opening
      // a project file from explorer on Windows.
      const isInitialProject = (asset: AnyAsset) =>
        asset.title === initialProjectName || asset.id === initialProjectName
      const projectToLoad = deps.assetTree
        .preorderTraversal()
        .map((node) => node.item)
        .filter(assetIsProject)
        .find(isInitialProject)
      if (projectToLoad != null) {
        deps.doOpenProject({
          type: BackendType.local,
          id: projectToLoad.id,
          title: projectToLoad.title,
          parentId: projectToLoad.parentId,
        })
      } else if (initialProjectName != null) {
        deps.toastAndLog('findProjectError', null, initialProjectName)
      }
    }
  }, [initialProjectName, initialProjectNameDeps])

  useEffect(() => {
    const savedEnabledColumns = localStorage.get('enabledColumns')
    if (savedEnabledColumns != null) {
      setEnabledColumns(new Set(savedEnabledColumns))
    }
  }, [localStorage])

  useEffect(() => {
    localStorage.set('enabledColumns', [...enabledColumns])
  }, [enabledColumns, localStorage])

  useEffect(
    () =>
      driveStore.subscribe(({ selectedKeys }) => {
        if (selectedKeys.size !== 1) {
          resetAssetPanelProps()
          setIsAssetPanelTemporarilyVisible(false)
        }
      }),
    [driveStore, resetAssetPanelProps, setIsAssetPanelTemporarilyVisible],
  )

  const [keyboardSelectedIndex, setKeyboardSelectedIndex] = useState<number | null>(null)
  const mostRecentlySelectedIndexRef = useRef<number | null>(null)
  const selectionStartIndexRef = useRef<number | null>(null)
  const bodyRef = useRef<HTMLTableSectionElement>(null)

  const setMostRecentlySelectedIndex = useEventCallback(
    (index: number | null, isKeyboard: boolean = false) => {
      startTransition(() => {
        mostRecentlySelectedIndexRef.current = index
        setKeyboardSelectedIndex(isKeyboard ? index : null)
      })
    },
  )

  useEffect(() => {
    const body = bodyRef.current
    if (body == null) {
      return
    } else {
      return navigator2D.register(body, {
        focusPrimaryChild: () => {
          setMostRecentlySelectedIndex(0, true)
        },
      })
    }
  }, [navigator2D, setMostRecentlySelectedIndex])

  const onKeyDown = useEventCallback((event: KeyboardEvent) => {
    const { selectedAssets } = driveStore.getState()
    const prevIndex = mostRecentlySelectedIndexRef.current
    const item = prevIndex == null ? null : visibleItems[prevIndex]
    if (selectedAssets.length === 1 && item != null) {
      switch (event.key) {
        case 'Enter':
        case ' ': {
          if (event.key === ' ' && event.ctrlKey) {
            setSelectedAssets(
              selectedAssets.some((asset) => asset.id === item.item.id) ?
                selectedAssets.filter((asset) => asset.id !== item.item.id)
              : [...selectedAssets, item.item],
            )
          } else {
            switch (item.type) {
              case AssetType.directory: {
                event.preventDefault()
                event.stopPropagation()
                toggleDirectoryExpansion(item.item.id)
                break
              }
              case AssetType.project: {
                event.preventDefault()
                event.stopPropagation()
                doOpenProject({
                  type: backend.type,
                  id: item.item.id,
                  title: item.item.title,
                  parentId: item.item.parentId,
                })
                break
              }
              case AssetType.datalink: {
                event.preventDefault()
                event.stopPropagation()
                setIsAssetPanelTemporarilyVisible(true)
                break
              }
              case AssetType.secret: {
                event.preventDefault()
                event.stopPropagation()
                const id = item.item.id
                setModal(
                  <UpsertSecretModal
                    id={item.item.id}
                    name={item.item.title}
                    doCreate={async (title, value) => {
                      try {
                        await updateSecretMutation.mutateAsync([
                          id,
                          { title, value },
                          item.item.title,
                        ])
                      } catch (error) {
                        toastAndLog(null, error)
                      }
                    }}
                  />,
                )
                break
              }
              case AssetType.file:
              case AssetType.specialLoading:
              case AssetType.specialEmpty:
              case AssetType.specialError:
              default: {
                break
              }
            }
          }
          break
        }
        case 'ArrowLeft': {
          if (item.type === AssetType.directory) {
            if (item.children != null) {
              // The folder is expanded; collapse it.
              event.preventDefault()
              event.stopPropagation()
              toggleDirectoryExpansion(item.item.id, false)
            } else if (prevIndex != null) {
              // Focus parent if there is one.
              let index = prevIndex - 1
              let possibleParent = visibleItems[index]
              while (possibleParent != null && index >= 0) {
                if (possibleParent.depth < item.depth) {
                  event.preventDefault()
                  event.stopPropagation()
                  setSelectedAssets([possibleParent.item])
                  setMostRecentlySelectedIndex(index, true)
                  break
                }
                index -= 1
                possibleParent = visibleItems[index]
              }
            }
          }
          break
        }
        case 'ArrowRight': {
          if (item.type === AssetType.directory && item.children == null) {
            // The folder is collapsed; expand it.
            event.preventDefault()
            event.stopPropagation()
            toggleDirectoryExpansion(item.item.id, true)
          }
          break
        }
      }
    }
    switch (event.key) {
      case ' ': {
        if (event.ctrlKey && item != null) {
          setSelectedAssets(
            selectedAssets.some((asset) => asset.id === item.item.id) ?
              selectedAssets.filter((asset) => asset.id !== item.item.id)
            : [...selectedAssets, item.item],
          )
        }
        break
      }
      case 'Escape': {
        setSelectedAssets([])
        setMostRecentlySelectedIndex(null)
        selectionStartIndexRef.current = null
        break
      }
      case 'ArrowUp':
      case 'ArrowDown': {
        if (!event.shiftKey) {
          selectionStartIndexRef.current = null
        }
        let index = prevIndex ?? 0
        let oldIndex = index
        if (prevIndex != null) {
          let itemType = visibleItems[index]?.item.type
          do {
            oldIndex = index
            index =
              event.key === 'ArrowUp' ?
                Math.max(0, index - 1)
              : Math.min(visibleItems.length - 1, index + 1)
            itemType = visibleItems[index]?.item.type
          } while (
            index !== oldIndex &&
            (itemType === AssetType.specialEmpty || itemType === AssetType.specialLoading)
          )
          if (itemType === AssetType.specialEmpty || itemType === AssetType.specialLoading) {
            index = prevIndex
          }
        }
        setMostRecentlySelectedIndex(index, true)
        if (event.shiftKey) {
          event.preventDefault()
          event.stopPropagation()
          // On Windows, Ctrl+Shift+Arrow behaves the same as Shift+Arrow.
          if (selectionStartIndexRef.current == null) {
            selectionStartIndexRef.current = prevIndex ?? 0
          }
          const startIndex = Math.min(index, selectionStartIndexRef.current)
          const endIndex = Math.max(index, selectionStartIndexRef.current) + 1
          const selection = visibleItems.slice(startIndex, endIndex)
          setSelectedAssets(selection.map((newItem) => newItem.item))
        } else if (event.ctrlKey) {
          event.preventDefault()
          event.stopPropagation()
          selectionStartIndexRef.current = null
        } else if (index !== prevIndex) {
          event.preventDefault()
          event.stopPropagation()
          const newItem = visibleItems[index]
          if (newItem != null) {
            setSelectedAssets([newItem.item])
          }
          selectionStartIndexRef.current = null
        } else {
          // The arrow key will escape this container. In that case, do not stop propagation
          // and let `navigator2D` navigate to a different container.
          setSelectedAssets([])
          selectionStartIndexRef.current = null
        }
        break
      }
    }
  })

  useEffect(() => {
    const onClick = () => {
      setKeyboardSelectedIndex(null)
    }

    document.addEventListener('click', onClick, { capture: true })
    return () => {
      document.removeEventListener('click', onClick, { capture: true })
    }
  }, [setMostRecentlySelectedIndex])

<<<<<<< HEAD
  const deleteAsset = useEventCallback((assetId: AssetId) => {
    const asset = nodeMapRef.current.get(assetId)?.item

    if (asset) {
      const listDirectoryQuery = queryClient.getQueryCache().find<DirectoryQuery>({
        queryKey: [backend.type, 'listDirectory', asset.parentId],
        exact: false,
      })

      if (listDirectoryQuery?.state.data) {
        listDirectoryQuery.setData(
          listDirectoryQuery.state.data.filter((child) => child.id !== assetId),
        )
      }
    }
  })

  const onAssetListEvent = useEventCallback((event: AssetListEvent) => {
    switch (event.type) {
      case AssetListEventType.duplicateProject: {
        const parent = nodeMapRef.current.get(event.parentKey)
        const siblings = parent?.children ?? []
        const siblingTitles = new Set(siblings.map((sibling) => sibling.item.title))
        let index = 1
        let title = `${event.original.title} (${index})`
        while (siblingTitles.has(title)) {
          index += 1
          title = `${event.original.title} (${index})`
        }

        const placeholderItem: ProjectAsset = {
          type: AssetType.project,
          id: ProjectId(uniqueString()),
          title,
          modifiedAt: toRfc3339(new Date()),
          parentId: event.parentId,
          permissions: tryCreateOwnerPermission(
            `${parent?.path ?? ''}/${title}`,
            category,
            user,
            users ?? [],
            user.groups ?? [],
          ),
          projectState: {
            type: ProjectState.placeholder,
            volumeId: '',
            openedBy: user.email,
          },
          extension: null,
          labels: [],
          description: null,
          parentsPath: '',
          virtualParentsPath: '',
        }

        void duplicateProjectMutation
          .mutateAsync([event.original.id, event.versionId, placeholderItem.title])
          .catch((error) => {
            deleteAsset(placeholderItem.id)
            toastAndLog('createProjectError', error)

            throw error
          })
          .then((project) => {
            doOpenProject({
              type: backend.type,
              parentId: event.parentId,
              title: placeholderItem.title,
              id: project.projectId,
            })
          })

        break
      }
      case AssetListEventType.copy: {
        for (const item of event.items) {
          void doCopyOnBackend(event.newParentId, item)
        }
        break
      }
      case AssetListEventType.move: {
        for (const item of event.items) {
          void doMove(event.newParentId, item)
        }
        break
      }
      case AssetListEventType.delete: {
        const asset = nodeMapRef.current.get(event.key)?.item

        if (asset) {
          void doDelete(asset, false)
        }

        break
      }
      case AssetListEventType.emptyTrash: {
        if (category.type !== 'trash') {
          toastAndLog('canOnlyEmptyTrashWhenInTrash')
        } else if (assetTree.children != null) {
          const ids = new Set(
            assetTree.children
              .map((child) => child.item.id)
              .filter((id) => !isSpecialReadonlyDirectoryId(id)),
          )
          // This is required to prevent an infinite loop.
          window.setTimeout(() => {
            dispatchAssetEvent({ type: AssetEventType.deleteForever, ids })
          })
        }
        break
      }
      case AssetListEventType.removeSelf: {
        dispatchAssetEvent({ type: AssetEventType.removeSelf, id: event.id })
        break
      }
    }
  })

  eventListProvider.useAssetListEventListener((event) => {
    if (!isLoading) {
      onAssetListEvent(event)
    } else {
      queuedAssetListEventsRef.current.push(event)
    }
  })

=======
>>>>>>> 516e0f2d
  const doCopy = useEventCallback(() => {
    unsetModal()
    const { selectedKeys } = driveStore.getState()

    setPasteData({
      type: 'copy',
      data: { backendType: backend.type, category, ids: selectedKeys },
    })
  })

  const doCut = useEventCallback(() => {
    unsetModal()
    const { selectedKeys } = driveStore.getState()
    setPasteData({
      type: 'move',
      data: { backendType: backend.type, category, ids: selectedKeys },
    })
    setSelectedAssets([])
  })

  const doPaste = useEventCallback((newParentKey: DirectoryId, newParentId: DirectoryId) => {
    unsetModal()

    const { pasteData } = driveStore.getState()

    if (
      pasteData?.data.backendType === backend.type &&
      canTransferBetweenCategories(pasteData.data.category, category, user)
    ) {
      if (pasteData.data.ids.has(newParentKey)) {
        toast.error('Cannot paste a folder into itself.')
      } else {
        toggleDirectoryExpansion(newParentId, true)
        if (pasteData.type === 'copy') {
          copyAssetsMutation.mutate([[...pasteData.data.ids], newParentId])
        } else {
          cutAndPaste(newParentKey, newParentId, pasteData.data, nodeMapRef.current)
        }
        setPasteData(null)
      }
    }
  })

  const hiddenContextMenu = (
    <AssetsTableContextMenu
      hidden
      backend={backend}
      category={category}
      nodeMapRef={nodeMapRef}
      rootDirectoryId={rootDirectoryId}
      event={{ pageX: 0, pageY: 0 }}
      doCopy={doCopy}
      doCut={doCut}
      doPaste={doPaste}
    />
  )

  const onDropzoneDragOver = (event: DragEvent<Element>) => {
    const payload = ASSET_ROWS.lookup(event)
    const filtered = payload?.filter((item) => item.asset.parentId !== rootDirectoryId)
    if (filtered != null && filtered.length > 0) {
      event.preventDefault()
    } else if (event.dataTransfer.types.includes('Files')) {
      event.preventDefault()
    }
  }

  const updateIsDraggingFiles = (event: DragEvent<Element>) => {
    if (event.dataTransfer.types.includes('Files')) {
      setIsDraggingFiles(true)
      setDroppedFilesCount(event.dataTransfer.items.length)
    }
  }

  const handleFileDrop = (event: DragEvent) => {
    setIsDraggingFiles(false)
    if (event.dataTransfer.types.includes('Files')) {
      event.preventDefault()
      event.stopPropagation()
      void uploadFiles(Array.from(event.dataTransfer.files), rootDirectoryId, rootDirectoryId)
    }
  }

  const getAssetNodeById = useEventCallback(
    (id: AssetId) => assetTree.preorderTraversal().find((node) => node.item.id === id) ?? null,
  )

  const hideColumn = useEventCallback((column: Column) => {
    setEnabledColumns((currentColumns) => withPresence(currentColumns, column, false))
  })

  const state: AssetsTableState = useMemo(
    () => ({
      backend,
      rootDirectoryId,
      scrollContainerRef: rootRef,
      category,
      sortInfo,
      setSortInfo,
      query,
      setQuery,
      nodeMap: nodeMapRef,
      hideColumn,
      doCopy,
      doCut,
      doPaste,
      getAssetNodeById,
    }),
    [
      backend,
      category,
      doCopy,
      doCut,
      doPaste,
      getAssetNodeById,
      hideColumn,
      nodeMapRef,
      query,
      rootDirectoryId,
      setQuery,
      sortInfo,
    ],
  )

  useEffect(() => {
    // In some browsers, at least in Chrome 126,
    // in some situations, when an element has a
    // 'container-size' style, and the parent element is hidden,
    // the browser can't calculate the element's size
    // and thus the element doesn't appear when we unhide the parent.
    // The only way to fix that is to force browser to recalculate styles
    // So the trick is to change a property, trigger style recalc(`getBoundlingClientRect()`)
    // and remove the property.
    // since everything is happening synchronously, user won't see a broken layout during recalculation
    if (!hidden && rootRef.current) {
      for (let i = 0; i < rootRef.current.children.length; i++) {
        const element = rootRef.current.children[i]

        if (element instanceof HTMLElement) {
          element.style.width = '0px'
          element.getBoundingClientRect()
          element.style.width = ''
        }
      }
    }
  }, [hidden])

  const calculateNewSelection = useEventCallback(
    (
      event: MouseEvent | ReactMouseEvent,
      assets: readonly SelectedAssetInfo[],
      getRange: () => readonly SelectedAssetInfo[],
    ) => {
      event.stopPropagation()
      let result: readonly SelectedAssetInfo[] = []
      inputBindings.handler({
        selectRange: () => {
          result = getRange()
        },
        selectAdditionalRange: () => {
          const { selectedAssets } = driveStore.getState()
          const newAssetsMap = new Map(
            [...selectedAssets, ...getRange()].map((asset) => [asset.id, asset]),
          )
          result = [...newAssetsMap.values()]
        },
        selectAdditional: () => {
          const { selectedKeys, selectedAssets } = driveStore.getState()
          let count = 0
          for (const asset of assets) {
            if (selectedKeys.has(asset.id)) {
              count += 1
            }
          }
          const add = count * 2 < assets.length
          if (add) {
            const newAssetsMap = new Map(
              [...selectedAssets, ...assets].map((asset) => [asset.id, asset]),
            )
            result = [...newAssetsMap.values()]
          } else {
            const newIds = new Set(assets.map((asset) => asset.id))
            result = selectedAssets.filter((asset) => !newIds.has(asset.id))
          }
        },
        [DEFAULT_HANDLER]: () => {
          result = assets
        },
      })(event, false)
      return result
    },
  )

  const { startAutoScroll, endAutoScroll, onMouseEvent } = useAutoScroll(rootRef)

  const dragSelectionRangeRef = useRef<DragSelectionInfo | null>(null)

  const preventSelection = useEventCallback((event: PointerEvent) => {
    const { target } = event

    if (target instanceof HTMLElement) {
      const row = target.closest('tr')
      return Boolean(row?.dataset.selected === 'true')
    }

    return false
  })

  const onSelectionDrag = useEventCallback(({ event, rectangle }: OnDragParams) => {
    startAutoScroll()

    onMouseEvent(event)

    if (mostRecentlySelectedIndexRef.current != null) {
      setKeyboardSelectedIndex(null)
    }
    const scrollContainer = rootRef.current
    if (scrollContainer != null) {
      const rect = scrollContainer.getBoundingClientRect()
      const overlapsHorizontally = rect.right > rectangle.left && rect.left < rectangle.right
      const selectionTop = Math.max(0, rectangle.top - rect.top - ROW_HEIGHT_PX)
      const selectionBottom = Math.max(
        0,
        Math.min(rect.height, rectangle.bottom - rect.top - ROW_HEIGHT_PX),
      )
      const range = dragSelectionRangeRef.current

      if (!overlapsHorizontally) {
        dragSelectionRangeRef.current = null
      } else if (range == null) {
        const topIndex = (selectionTop + scrollContainer.scrollTop) / ROW_HEIGHT_PX
        const bottomIndex = (selectionBottom + scrollContainer.scrollTop) / ROW_HEIGHT_PX

        dragSelectionRangeRef.current = {
          initialIndex: rectangle.signedHeight < 0 ? bottomIndex : topIndex,
          start: Math.floor(topIndex),
          end: Math.ceil(bottomIndex),
        }
      } else {
        const topIndex = (selectionTop + scrollContainer.scrollTop) / ROW_HEIGHT_PX
        const bottomIndex = (selectionBottom + scrollContainer.scrollTop) / ROW_HEIGHT_PX
        const endIndex = rectangle.signedHeight < 0 ? topIndex : bottomIndex
        dragSelectionRangeRef.current = {
          initialIndex: range.initialIndex,
          start: Math.floor(Math.min(range.initialIndex, endIndex)),
          end: Math.ceil(Math.max(range.initialIndex, endIndex)),
        }
      }
      if (range == null) {
        setVisuallySelectedKeys(null)
      } else {
        const assets = displayItems.slice(range.start, range.end).map((node) => node.item)
        setVisuallySelectedKeys(
          new Set(calculateNewSelection(event, assets, () => []).map((asset) => asset.id)),
        )
      }
    }
  })

  const onSelectionDragEnd = useEventCallback((event: MouseEvent) => {
    event.stopImmediatePropagation()
    endAutoScroll()
    onMouseEvent(event)
    const range = dragSelectionRangeRef.current
    if (range != null) {
      const assets = displayItems.slice(range.start, range.end).map((node) => node.item)
      setSelectedAssets(calculateNewSelection(event, assets, () => []))
    }
    setVisuallySelectedKeys(null)
    dragSelectionRangeRef.current = null
  })

  const onSelectionDragCancel = useEventCallback(() => {
    setVisuallySelectedKeys(null)
    dragSelectionRangeRef.current = null
  })

  const grabRowKeyboardFocus = useEventCallback((item: AnyAsset) => {
    setSelectedAssets([item])
  })

  const onRowClick = useEventCallback(({ asset }: AssetRowInnerProps, event: ReactMouseEvent) => {
    event.stopPropagation()
    const newIndex = visibleItems.findIndex((innerItem) => innerItem.item.id === asset.id)
    const getRange = () => {
      if (mostRecentlySelectedIndexRef.current == null) {
        return [asset]
      } else {
        const index1 = mostRecentlySelectedIndexRef.current
        const index2 = newIndex
        const startIndex = Math.min(index1, index2)
        const endIndex = Math.max(index1, index2) + 1
        return visibleItems.slice(startIndex, endIndex).map(({ item }) => item)
      }
    }
    setSelectedAssets(calculateNewSelection(event, [asset], getRange))
    setMostRecentlySelectedIndex(newIndex)
    if (!event.shiftKey) {
      selectionStartIndexRef.current = null
    }
  })

  const selectRow = useEventCallback((item: AnyAsset) => {
    setMostRecentlySelectedIndex(
      visibleItems.findIndex((visibleItem) => visibleItem.item.id === item.id),
    )
    selectionStartIndexRef.current = null
    setSelectedAssets([item])
  })

  const onRowDragStart = useEventCallback(
    (event: DragEvent<HTMLTableRowElement>, item: AnyAsset) => {
      startAutoScroll()

      onMouseEvent(event)

      let newSelectedKeys = driveStore.getState().selectedKeys

      if (!newSelectedKeys.has(item.id)) {
        setMostRecentlySelectedIndex(
          visibleItems.findIndex((visibleItem) => visibleItem.item.id === item.id),
        )
        selectionStartIndexRef.current = null
        newSelectedKeys = new Set([item.id])
        setSelectedAssets([item])
      }
      const nodes = assetTree
        .preorderTraversal()
        .filter((node) => newSelectedKeys.has(node.item.id))
      const payload: AssetRowsDragPayload = nodes.map((node) => ({
        key: node.item.id,
        asset: node.item,
      }))
      event.dataTransfer.setData(
        ASSETS_MIME_TYPE,
        JSON.stringify(nodes.map((node) => node.item.id)),
      )
      setDragImageToBlank(event)
      ASSET_ROWS.bind(event, payload)
      setModal(
        <DragModal
          event={event}
          className="flex flex-col rounded-default bg-selected-frame backdrop-blur-default"
          onDragEnd={() => {
            ASSET_ROWS.unbind(payload)
          }}
        >
          {nodes.map((node) => (
            <NameColumn
              key={node.item.id}
              isPlaceholder={node.isPlaceholder()}
              isExpanded={false}
              item={node.item}
              depth={0}
              isOpened={false}
              backendType={backend.type}
              state={state}
              // Default states.
              isSoleSelected={false}
              selected={false}
              rowState={INITIAL_ROW_STATE}
              // The drag placeholder cannot be interacted with.
              setSelected={noop}
              setRowState={noop}
              isEditable={false}
            />
          ))}
        </DragModal>,
      )
    },
  )

  const onRowDragEnd = useEventCallback(() => {
    setIsDraggingFiles(false)
    endAutoScroll()
    lastSelectedIdsRef.current = null
  })

  const onRowDrop = useEventCallback((event: DragEvent<HTMLTableRowElement>, item: AnyAsset) => {
    endAutoScroll()
    const { selectedKeys } = driveStore.getState()
    const items =
      selectedKeys.has(item.id) ?
        [...selectedKeys].flatMap((id) => {
          const otherItem = nodeMapRef.current.get(id)
          return otherItem ? [otherItem.item] : []
        })
      : [item]
    const payload = LABELS.lookup(event)
    if (payload != null) {
      event.preventDefault()
      event.stopPropagation()
      let labelsPresent = 0
      for (const selectedItem of items) {
        for (const label of selectedItem.labels ?? []) {
          if (payload.has(label)) {
            labelsPresent += 1
          }
        }
      }
      const shouldAdd = labelsPresent * 2 < items.length * payload.size
      if (shouldAdd) {
        addAssetsLabelsMutation.mutate([items, [...payload]])
      } else {
        removeAssetsLabelsMutation.mutate([items, [...payload]])
      }
      setLabelsDragPayload(null)
    }
  })

  const getAsset = useEventCallback((key: AssetId) => nodeMapRef.current.get(key)?.item ?? null)

  const setAsset = useEventCallback((assetId: AssetId, asset: AnyAsset) => {
    const listDirectoryQuery = queryClient.getQueryCache().find<DirectoryQuery>({
      queryKey: [backend.type, 'listDirectory', asset.parentId],
      exact: false,
    })

    if (listDirectoryQuery?.state.data) {
      listDirectoryQuery.setData(
        listDirectoryQuery.state.data.map((child) => (child.id === assetId ? asset : child)),
      )
    }
  })

  useImperativeHandle(assetManagementApiRef, () => ({
    getAsset,
    setAsset,
  }))

  const headerRow = (
    <tr ref={headerRowRef} className="rounded-none text-sm font-semibold">
      {[...columns].map((column) => {
        // The spread on the line above is required for React Compiler to compile this component.
        // This is a React component, even though it does not contain JSX.
        const Heading = COLUMN_HEADING[column]

        return (
          <th key={column} className={COLUMN_CSS_CLASS[column]}>
            <Heading
              sortInfo={state.sortInfo}
              hideColumn={state.hideColumn}
              setSortInfo={state.setSortInfo}
              category={state.category}
            />
          </th>
        )
      })}
    </tr>
  )

  const itemRows =
    isLoading ?
      <tr className="h-row">
        <td colSpan={columns.length} className="bg-transparent">
          <div className="grid w-container justify-around">
            <IndefiniteSpinner size={LOADING_SPINNER_SIZE_PX} />
          </div>
        </td>
      </tr>
    : displayItems.map((item) => {
        const isOpenedByYou = openedProjects.some(({ id }) => item.item.id === id)
        const isOpenedOnTheBackend =
          item.item.projectState?.type != null ?
            IS_OPENING_OR_OPENED[item.item.projectState.type]
          : false
        return (
          <AssetRow
            key={item.item.id + item.path}
            isPlaceholder={item.isPlaceholder()}
            isExpanded={
              item.item.type === AssetType.directory ?
                expandedDirectoryIds.includes(item.item.id)
              : false
            }
            onCutAndPaste={cutAndPaste}
            isOpened={isOpenedByYou || isOpenedOnTheBackend}
            visibility={visibilities.get(item.item.id)}
            columns={columns}
            id={item.item.id}
            type={item.item.type}
            parentId={item.item.parentId}
            path={item.path}
            depth={item.depth}
            state={state}
            hidden={visibilities.get(item.item.id) === Visibility.hidden}
            isKeyboardSelected={
              keyboardSelectedIndex != null && item === visibleItems[keyboardSelectedIndex]
            }
            grabKeyboardFocus={grabRowKeyboardFocus}
            onClick={onRowClick}
            select={selectRow}
            onDragStart={onRowDragStart}
            onDragEnd={onRowDragEnd}
            onDrop={onRowDrop}
          />
        )
      })

  const dropzoneText =
    isDraggingFiles ?
      droppedFilesCount === 1 ?
        getText('assetsDropFileDescription')
      : getText('assetsDropFilesDescription', droppedFilesCount)
    : getText('assetsDropzoneDescription')

  const table = (
    <div
      className="flex flex-none flex-col"
      onContextMenu={(event) => {
        if (isAssetContextMenuVisible) {
          event.preventDefault()
          event.stopPropagation()
          setModal(
            <AssetsTableContextMenu
              backend={backend}
              category={category}
              nodeMapRef={nodeMapRef}
              event={event}
              rootDirectoryId={rootDirectoryId}
              doCopy={doCopy}
              doCut={doCut}
              doPaste={doPaste}
            />,
          )
        }
      }}
      onDragLeave={(event) => {
        const payload = LABELS.lookup(event)
        if (
          payload != null &&
          event.relatedTarget instanceof Node &&
          !event.currentTarget.contains(event.relatedTarget)
        ) {
          lastSelectedIdsRef.current = null
          setLabelsDragPayload(null)
        }
      }}
    >
      <table className="isolate table-fixed border-collapse rounded-rows">
        <thead className="sticky top-0 isolate z-1 bg-dashboard before:absolute before:-inset-1 before:bottom-0 before:bg-dashboard">
          {headerRow}
        </thead>
        <tbody ref={bodyRef} className="isolate">
          {itemRows}
          <tr className="hidden h-row first:table-row">
            <td colSpan={columns.length} className="bg-transparent">
              <Text
                className={twJoin('px-cell-x placeholder', isError && 'text-danger')}
                disableLineHeightCompensation
              >
                {isError ?
                  getText('thisFolderFailedToFetch')
                : category.type === 'trash' ?
                  query.query !== '' ?
                    getText('noFilesMatchTheCurrentFilters')
                  : getText('yourTrashIsEmpty')
                : category.type === 'recent' ?
                  query.query !== '' ?
                    getText('noFilesMatchTheCurrentFilters')
                  : getText('youHaveNoRecentProjects')
                : query.query !== '' ?
                  getText('noFilesMatchTheCurrentFilters')
                : getText('youHaveNoFiles')}
              </Text>
            </td>
          </tr>
        </tbody>
      </table>
      <AssetsTableAssetsUnselector asChild>
        <div
          data-testid="root-directory-dropzone"
          className={twMerge(
            'sticky left-0 grid max-w-container grow place-items-center py-20',
            (category.type === 'recent' || category.type === 'trash') && 'hidden',
          )}
          onDragEnter={onDropzoneDragOver}
          onDragOver={onDropzoneDragOver}
          onDragLeave={() => {
            lastSelectedIdsRef.current = null
          }}
          onDragEnd={() => {
            setIsDraggingFiles(false)
          }}
          onDrop={(event) => {
            const payload = ASSET_ROWS.lookup(event)
            const filtered = payload?.filter((item) => item.asset.parentId !== rootDirectoryId)
            if (filtered != null && filtered.length > 0) {
              event.preventDefault()
              event.stopPropagation()
              unsetModal()

              moveAssetsMutation.mutate([
                filtered.map((dragItem) => dragItem.asset.id),
                rootDirectoryId,
              ])
            }
            handleFileDrop(event)
          }}
          onClick={() => {
            setSelectedAssets([])
          }}
        >
          <FileTrigger
            onSelect={(event) => {
              void uploadFiles(Array.from(event ?? []), rootDirectoryId, rootDirectoryId)
            }}
          >
            <Button
              size="custom"
              variant="custom"
              ref={mainDropzoneRef}
              icon={DropFilesImage}
              className="rounded-2xl"
              contentClassName="h-[186px] flex flex-col items-center gap-3 text-primary/30 transition-colors duration-200 hover:text-primary/50"
            >
              {dropzoneText}
            </Button>
          </FileTrigger>
        </div>
      </AssetsTableAssetsUnselector>
    </div>
  )

  if (!isCloud && didLoadingProjectManagerFail) {
    return (
      <ErrorDisplay
        error={getText('couldNotConnectToPM')}
        resetErrorBoundary={reconnectToProjectManager}
      />
    )
  }

  return (
    <div className="relative grow contain-strict">
      <div
        data-testid="extra-columns"
        className="absolute right-3 top-0.5 isolate z-1 flex self-end p-2"
      >
        <FocusArea direction="horizontal">
          {(columnsBarProps) => (
            <div
              {...mergeProps<JSX.IntrinsicElements['div']>()(columnsBarProps, {
                className: 'inline-flex gap-icons',
                onFocus: () => {
                  setKeyboardSelectedIndex(null)
                },
              })}
            >
              {hiddenColumns.map((column) => (
                <HiddenColumn
                  key={column}
                  column={column}
                  enabledColumns={enabledColumns}
                  onColumnClick={setEnabledColumns}
                />
              ))}
            </div>
          )}
        </FocusArea>
      </div>

      <FocusArea direction="vertical">
        {(innerProps) => (
          <IsolateLayout className="isolate h-full w-full">
            <div
              {...mergeProps<JSX.IntrinsicElements['div']>()(innerProps, {
                className:
                  'flex-1 overflow-auto container-size w-full h-full scroll-p-24 scroll-smooth',
                onKeyDown,
                onBlur: (event) => {
                  if (
                    event.relatedTarget instanceof HTMLElement &&
                    !event.currentTarget.contains(event.relatedTarget)
                  ) {
                    setKeyboardSelectedIndex(null)
                  }
                },
                onDragEnter: updateIsDraggingFiles,
                onDragOver: updateIsDraggingFiles,
                onDragLeave: (event) => {
                  if (
                    !(event.relatedTarget instanceof Node) ||
                    !event.currentTarget.contains(event.relatedTarget)
                  ) {
                    lastSelectedIdsRef.current = null
                  }
                },
                onDragEnd: () => {
                  setIsDraggingFiles(false)
                },
                ref: rootRef,
              })}
            >
              {!hidden && hiddenContextMenu}
              {!hidden && (
                <SelectionBrush
                  targetRef={rootRef}
                  onDrag={onSelectionDrag}
                  onDragEnd={onSelectionDragEnd}
                  onDragCancel={onSelectionDragCancel}
                  preventDrag={preventSelection}
                />
              )}
              <div className="flex h-max min-h-full w-max min-w-full flex-col">
                <div className="flex h-full w-min min-w-full grow flex-col px-1">
                  {table}
                  <AssetsTableAssetsUnselector />
                </div>
              </div>
            </div>
          </IsolateLayout>
        )}
      </FocusArea>
      {isDraggingFiles && !isMainDropzoneVisible && (
        <div className="pointer-events-none absolute bottom-4 left-1/2 -translate-x-1/2">
          <div
            className="pointer-events-auto flex items-center justify-center gap-3 rounded-default bg-selected-frame px-8 py-6 text-primary/50 backdrop-blur-3xl transition-all"
            onDragEnter={onDropzoneDragOver}
            onDragOver={onDropzoneDragOver}
            onDragEnd={() => {
              setIsDraggingFiles(false)
            }}
            onDrop={(event) => {
              handleFileDrop(event)
            }}
          >
            <SvgMask src={DropFilesImage} className="size-8" />
            {dropzoneText}
          </div>
        </div>
      )}
    </div>
  )
}

/** Props for the {@link HiddenColumn} component. */
interface HiddenColumnProps {
  readonly column: Column
  readonly enabledColumns: ReadonlySet<Column>
  readonly onColumnClick: (columns: ReadonlySet<Column>) => void
}

/** Display a button to show/hide a column. */
const HiddenColumn = memo(function HiddenColumn(props: HiddenColumnProps) {
  const { column, enabledColumns, onColumnClick } = props

  const { getText } = useText()

  const onPress = useEventCallback(() => {
    const newExtraColumns = new Set(enabledColumns)
    if (enabledColumns.has(column)) {
      newExtraColumns.delete(column)
    } else {
      newExtraColumns.add(column)
    }
    onColumnClick(newExtraColumns)
  })

  return (
    <Button
      size="medium"
      variant="icon"
      key={column}
      icon={COLUMN_ICONS[column]}
      aria-label={getText(COLUMN_SHOW_TEXT_ID[column])}
      onPress={onPress}
      className="opacity-50"
    />
  )
})

/** Props for the {@link AssetsTableAssetsUnselector} component. */
export interface AssetsTableAssetsUnselectorProps {
  readonly className?: string
  readonly children?: ReactNode
  readonly asChild?: boolean
}

/** A component that unselects all assets when clicked. */
export function AssetsTableAssetsUnselector(props: AssetsTableAssetsUnselectorProps) {
  const { className, asChild = false, children } = props

  const driveStore = useDriveStore()
  const hasSelectedKeys = useStore(driveStore, (state) => state.selectedKeys.size > 0, {
    unsafeEnableTransition: true,
  })
  const setSelectedAssets = useSetSelectedAssets()

  const { pressProps } = usePress({
    isDisabled: !hasSelectedKeys,
    onPress: () => {
      setSelectedAssets([])
    },
  })

  if (asChild) {
    const childenArray = Children.toArray(children)
    const onlyChild = childenArray.length === 1 ? childenArray[0] : null

    invariant(onlyChild != null, 'Children must be a single element when `asChild` is true')
    invariant(isValidElement(onlyChild), 'Children must be a JSX element when `asChild` is true')

    return cloneElement(
      onlyChild,
      // eslint-disable-next-line @typescript-eslint/no-unsafe-argument, @typescript-eslint/no-explicit-any, no-restricted-syntax
      mergeProps<any>()(pressProps as any, onlyChild.props as any),
    )
  }

  return (
    <div
      {...pressProps}
      className={twMerge('h-full w-full flex-1', className)}
      data-testid="assets-table-assets-unselector"
    >
      {children}
    </div>
  )
}

export default memo(AssetsTable)<|MERGE_RESOLUTION|>--- conflicted
+++ resolved
@@ -272,11 +272,6 @@
   const setVisuallySelectedKeys = useSetVisuallySelectedKeys()
   const setPasteData = useSetPasteData()
 
-<<<<<<< HEAD
-  const { data: users } = useBackendQuery(backend, 'listUsers', [])
-
-=======
->>>>>>> 516e0f2d
   const nameOfProjectToImmediatelyOpenRef = useRef(initialProjectName)
 
   const toggleDirectoryExpansion = useToggleDirectoryExpansion()
@@ -924,135 +919,6 @@
     }
   }, [setMostRecentlySelectedIndex])
 
-<<<<<<< HEAD
-  const deleteAsset = useEventCallback((assetId: AssetId) => {
-    const asset = nodeMapRef.current.get(assetId)?.item
-
-    if (asset) {
-      const listDirectoryQuery = queryClient.getQueryCache().find<DirectoryQuery>({
-        queryKey: [backend.type, 'listDirectory', asset.parentId],
-        exact: false,
-      })
-
-      if (listDirectoryQuery?.state.data) {
-        listDirectoryQuery.setData(
-          listDirectoryQuery.state.data.filter((child) => child.id !== assetId),
-        )
-      }
-    }
-  })
-
-  const onAssetListEvent = useEventCallback((event: AssetListEvent) => {
-    switch (event.type) {
-      case AssetListEventType.duplicateProject: {
-        const parent = nodeMapRef.current.get(event.parentKey)
-        const siblings = parent?.children ?? []
-        const siblingTitles = new Set(siblings.map((sibling) => sibling.item.title))
-        let index = 1
-        let title = `${event.original.title} (${index})`
-        while (siblingTitles.has(title)) {
-          index += 1
-          title = `${event.original.title} (${index})`
-        }
-
-        const placeholderItem: ProjectAsset = {
-          type: AssetType.project,
-          id: ProjectId(uniqueString()),
-          title,
-          modifiedAt: toRfc3339(new Date()),
-          parentId: event.parentId,
-          permissions: tryCreateOwnerPermission(
-            `${parent?.path ?? ''}/${title}`,
-            category,
-            user,
-            users ?? [],
-            user.groups ?? [],
-          ),
-          projectState: {
-            type: ProjectState.placeholder,
-            volumeId: '',
-            openedBy: user.email,
-          },
-          extension: null,
-          labels: [],
-          description: null,
-          parentsPath: '',
-          virtualParentsPath: '',
-        }
-
-        void duplicateProjectMutation
-          .mutateAsync([event.original.id, event.versionId, placeholderItem.title])
-          .catch((error) => {
-            deleteAsset(placeholderItem.id)
-            toastAndLog('createProjectError', error)
-
-            throw error
-          })
-          .then((project) => {
-            doOpenProject({
-              type: backend.type,
-              parentId: event.parentId,
-              title: placeholderItem.title,
-              id: project.projectId,
-            })
-          })
-
-        break
-      }
-      case AssetListEventType.copy: {
-        for (const item of event.items) {
-          void doCopyOnBackend(event.newParentId, item)
-        }
-        break
-      }
-      case AssetListEventType.move: {
-        for (const item of event.items) {
-          void doMove(event.newParentId, item)
-        }
-        break
-      }
-      case AssetListEventType.delete: {
-        const asset = nodeMapRef.current.get(event.key)?.item
-
-        if (asset) {
-          void doDelete(asset, false)
-        }
-
-        break
-      }
-      case AssetListEventType.emptyTrash: {
-        if (category.type !== 'trash') {
-          toastAndLog('canOnlyEmptyTrashWhenInTrash')
-        } else if (assetTree.children != null) {
-          const ids = new Set(
-            assetTree.children
-              .map((child) => child.item.id)
-              .filter((id) => !isSpecialReadonlyDirectoryId(id)),
-          )
-          // This is required to prevent an infinite loop.
-          window.setTimeout(() => {
-            dispatchAssetEvent({ type: AssetEventType.deleteForever, ids })
-          })
-        }
-        break
-      }
-      case AssetListEventType.removeSelf: {
-        dispatchAssetEvent({ type: AssetEventType.removeSelf, id: event.id })
-        break
-      }
-    }
-  })
-
-  eventListProvider.useAssetListEventListener((event) => {
-    if (!isLoading) {
-      onAssetListEvent(event)
-    } else {
-      queuedAssetListEventsRef.current.push(event)
-    }
-  })
-
-=======
->>>>>>> 516e0f2d
   const doCopy = useEventCallback(() => {
     unsetModal()
     const { selectedKeys } = driveStore.getState()
