/** @file Table displaying a list of projects. */
import {
  startTransition,
  useEffect,
  useImperativeHandle,
  useMemo,
  useRef,
  useState,
  type Dispatch,
  type DragEvent,
  type KeyboardEvent,
  type MutableRefObject,
  type MouseEvent as ReactMouseEvent,
  type Ref,
  type RefObject,
  type SetStateAction,
} from 'react'

import {
  queryOptions,
  useMutation,
  useQueries,
  useQueryClient,
  useSuspenseQuery,
} from '@tanstack/react-query'
import { toast } from 'react-toastify'
import invariant from 'tiny-invariant'
import * as z from 'zod'

import DropFilesImage from '#/assets/drop_files.svg'
import { FileTrigger, mergeProps } from '#/components/aria'
import { Button, Text } from '#/components/AriaComponents'
import type { AssetRowInnerProps } from '#/components/dashboard/AssetRow'
import { AssetRow } from '#/components/dashboard/AssetRow'
import { INITIAL_ROW_STATE } from '#/components/dashboard/AssetRow/assetRowUtils'
import type { SortableColumn } from '#/components/dashboard/column/columnUtils'
import {
  Column,
  COLUMN_CSS_CLASS,
  COLUMN_ICONS,
  COLUMN_SHOW_TEXT_ID,
  DEFAULT_ENABLED_COLUMNS,
  getColumnList,
} from '#/components/dashboard/column/columnUtils'
import NameColumn from '#/components/dashboard/column/NameColumn'
import { COLUMN_HEADING } from '#/components/dashboard/columnHeading'
import Label from '#/components/dashboard/Label'
import { ErrorDisplay } from '#/components/ErrorBoundary'
import SelectionBrush from '#/components/SelectionBrush'
import Spinner, { SpinnerState } from '#/components/Spinner'
import FocusArea from '#/components/styled/FocusArea'
import SvgMask from '#/components/SvgMask'
import { ASSETS_MIME_TYPE } from '#/data/mimeTypes'
import AssetEventType from '#/events/AssetEventType'
import { useCutAndPaste, type AssetListEvent } from '#/events/assetListEvent'
import AssetListEventType from '#/events/AssetListEventType'
import { useAutoScroll } from '#/hooks/autoScrollHooks'
import { backendMutationOptions, backendQueryOptions, useBackendQuery } from '#/hooks/backendHooks'
import { useEventCallback } from '#/hooks/eventCallbackHooks'
import { useIntersectionRatio } from '#/hooks/intersectionHooks'
import { useOpenProject } from '#/hooks/projectHooks'
import { useToastAndLog } from '#/hooks/toastAndLogHooks'
import useOnScroll from '#/hooks/useOnScroll'
import type * as assetSearchBar from '#/layouts/AssetSearchBar'
import * as eventListProvider from '#/layouts/AssetsTable/EventListProvider'
import AssetsTableContextMenu from '#/layouts/AssetsTableContextMenu'
import {
<<<<<<< HEAD
  CATEGORY_TO_FILTER_BY,
  isLocalCategory,
=======
  canTransferBetweenCategories,
  isLocalCategory,
  useTransferBetweenCategories,
>>>>>>> e7bc796f
  type Category,
} from '#/layouts/CategorySwitcher/Category'
import DragModal from '#/modals/DragModal'
import DuplicateAssetsModal from '#/modals/DuplicateAssetsModal'
import UpsertSecretModal from '#/modals/UpsertSecretModal'
import { useFullUserSession } from '#/providers/AuthProvider'
import {
  useBackend,
  useDidLoadingProjectManagerFail,
  useReconnectToProjectManager,
} from '#/providers/BackendProvider'
import {
  useDriveStore,
  useSetAssetPanelProps,
  useSetCanCreateAssets,
  useSetCanDownload,
  useSetIsAssetPanelTemporarilyVisible,
  useSetNewestFolderId,
  useSetPasteData,
  useSetSelectedKeys,
  useSetSuggestions,
  useSetTargetDirectory,
  useSetVisuallySelectedKeys,
} from '#/providers/DriveProvider'
import { useFeatureFlag } from '#/providers/FeatureFlagsProvider'
import { useInputBindings } from '#/providers/InputBindingsProvider'
import { useLocalStorage, useLocalStorageState } from '#/providers/LocalStorageProvider'
import { useSetModal } from '#/providers/ModalProvider'
import { useNavigator2D } from '#/providers/Navigator2DProvider'
import { useLaunchedProjects } from '#/providers/ProjectsProvider'
import { useText } from '#/providers/TextProvider'
import type Backend from '#/services/Backend'
import {
  assetIsDirectory,
  assetIsFile,
  assetIsProject,
  AssetType,
  BackendType,
  createPlaceholderFileAsset,
  createPlaceholderProjectAsset,
  createRootDirectoryAsset,
  createSpecialEmptyAsset,
  createSpecialErrorAsset,
  createSpecialLoadingAsset,
  DatalinkId,
  DirectoryId,
  extractProjectExtension,
  fileIsNotProject,
  fileIsProject,
  getAssetPermissionName,
  Path,
  Plan,
  ProjectId,
  ProjectState,
  SecretId,
  stripProjectExtension,
  type AnyAsset,
  type AssetId,
  type DatalinkAsset,
  type DirectoryAsset,
  type LabelName,
  type ProjectAsset,
  type SecretAsset,
} from '#/services/Backend'
import LocalBackend, { extractTypeAndId, newProjectId } from '#/services/LocalBackend'
import { UUID } from '#/services/ProjectManager'
import { isSpecialReadonlyDirectoryId } from '#/services/RemoteBackend'
import { ROOT_PARENT_DIRECTORY_ID } from '#/services/remoteBackendPaths'
import type { AssetQueryKey } from '#/utilities/AssetQuery'
import AssetQuery from '#/utilities/AssetQuery'
import type { AnyAssetTreeNode } from '#/utilities/AssetTreeNode'
import AssetTreeNode from '#/utilities/AssetTreeNode'
import { toRfc3339 } from '#/utilities/dateTime'
import type { AssetRowsDragPayload } from '#/utilities/drag'
import { ASSET_ROWS, LABELS, setDragImageToBlank } from '#/utilities/drag'
import { fileExtension } from '#/utilities/fileInfo'
import type { DetailedRectangle } from '#/utilities/geometry'
import { DEFAULT_HANDLER } from '#/utilities/inputBindings'
import LocalStorage from '#/utilities/LocalStorage'
<<<<<<< HEAD
=======
import PasteType from '#/utilities/PasteType'
>>>>>>> e7bc796f
import {
  canPermissionModifyDirectoryContents,
  PermissionAction,
  tryCreateOwnerPermission,
  tryFindSelfPermission,
} from '#/utilities/permissions'
import { document } from '#/utilities/sanitizedEventTargets'
import { EMPTY_SET, setPresence, withPresence } from '#/utilities/set'
import type { SortInfo } from '#/utilities/sorting'
import { SortDirection } from '#/utilities/sorting'
import { regexEscape } from '#/utilities/string'
import { twJoin, twMerge } from '#/utilities/tailwindMerge'
import Visibility from '#/utilities/Visibility'
import { uniqueString } from 'enso-common/src/utilities/uniqueString'

// ============================
// === Global configuration ===
// ============================

declare module '#/utilities/LocalStorage' {
  /** */
  interface LocalStorageData {
    readonly enabledColumns: readonly Column[]
  }
}

LocalStorage.registerKey('enabledColumns', {
  schema: z.nativeEnum(Column).array().readonly(),
})

// =================
// === Constants ===
// =================

/**
 * If the ratio of intersection between the main dropzone that should be visible, and the
 * scrollable container, is below this value, then the backup dropzone will be shown.
 */
const MINIMUM_DROPZONE_INTERSECTION_RATIO = 0.5
/**
 * The height of each row in the table body. MUST be identical to the value as set by the
 * Tailwind styling.
 */
const ROW_HEIGHT_PX = 38
/** The size of the loading spinner. */
const LOADING_SPINNER_SIZE_PX = 36
/**
 * The number of pixels the header bar should shrink when the column selector is visible,
 * assuming 0 icons are visible in the column selector.
 */
const COLUMNS_SELECTOR_BASE_WIDTH_PX = 4
/** The number of pixels the header bar should shrink per collapsed column. */
const COLUMNS_SELECTOR_ICON_WIDTH_PX = 28

const SUGGESTIONS_FOR_NO: assetSearchBar.Suggestion[] = [
  {
    render: () => 'no:label',
    addToQuery: (query) => query.addToLastTerm({ nos: ['label'] }),
    deleteFromQuery: (query) => query.deleteFromLastTerm({ nos: ['label'] }),
  },
  {
    render: () => 'no:description',
    addToQuery: (query) => query.addToLastTerm({ nos: ['description'] }),
    deleteFromQuery: (query) => query.deleteFromLastTerm({ nos: ['description'] }),
  },
]
const SUGGESTIONS_FOR_HAS: assetSearchBar.Suggestion[] = [
  {
    render: () => 'has:label',
    addToQuery: (query) => query.addToLastTerm({ negativeNos: ['label'] }),
    deleteFromQuery: (query) => query.deleteFromLastTerm({ negativeNos: ['label'] }),
  },
  {
    render: () => 'has:description',
    addToQuery: (query) => query.addToLastTerm({ negativeNos: ['description'] }),
    deleteFromQuery: (query) => query.deleteFromLastTerm({ negativeNos: ['description'] }),
  },
]
const SUGGESTIONS_FOR_TYPE: assetSearchBar.Suggestion[] = [
  {
    render: () => 'type:project',
    addToQuery: (query) => query.addToLastTerm({ types: ['project'] }),
    deleteFromQuery: (query) => query.deleteFromLastTerm({ types: ['project'] }),
  },
  {
    render: () => 'type:folder',
    addToQuery: (query) => query.addToLastTerm({ types: ['folder'] }),
    deleteFromQuery: (query) => query.deleteFromLastTerm({ types: ['folder'] }),
  },
  {
    render: () => 'type:file',
    addToQuery: (query) => query.addToLastTerm({ types: ['file'] }),
    deleteFromQuery: (query) => query.deleteFromLastTerm({ types: ['file'] }),
  },
  {
    render: () => 'type:secret',
    addToQuery: (query) => query.addToLastTerm({ types: ['secret'] }),
    deleteFromQuery: (query) => query.deleteFromLastTerm({ types: ['secret'] }),
  },
  {
    render: () => 'type:datalink',
    addToQuery: (query) => query.addToLastTerm({ types: ['datalink'] }),
    deleteFromQuery: (query) => query.deleteFromLastTerm({ types: ['datalink'] }),
  },
]
const SUGGESTIONS_FOR_NEGATIVE_TYPE: assetSearchBar.Suggestion[] = [
  {
    render: () => 'type:project',
    addToQuery: (query) => query.addToLastTerm({ negativeTypes: ['project'] }),
    deleteFromQuery: (query) => query.deleteFromLastTerm({ negativeTypes: ['project'] }),
  },
  {
    render: () => 'type:folder',
    addToQuery: (query) => query.addToLastTerm({ negativeTypes: ['folder'] }),
    deleteFromQuery: (query) => query.deleteFromLastTerm({ negativeTypes: ['folder'] }),
  },
  {
    render: () => 'type:file',
    addToQuery: (query) => query.addToLastTerm({ negativeTypes: ['file'] }),
    deleteFromQuery: (query) => query.deleteFromLastTerm({ negativeTypes: ['file'] }),
  },
  {
    render: () => 'type:datalink',
    addToQuery: (query) => query.addToLastTerm({ negativeTypes: ['datalink'] }),
    deleteFromQuery: (query) => query.deleteFromLastTerm({ negativeTypes: ['datalink'] }),
  },
]

// =========================
// === DragSelectionInfo ===
// =========================

/** Information related to a drag selection. */
interface DragSelectionInfo {
  readonly initialIndex: number
  readonly start: number
  readonly end: number
}

// ===================
// === AssetsTable ===
// ===================

/** State passed through from a {@link AssetsTable} to every cell. */
export interface AssetsTableState {
  readonly backend: Backend
  readonly rootDirectoryId: DirectoryId
  readonly expandedDirectoryIds: readonly DirectoryId[]
  readonly scrollContainerRef: RefObject<HTMLElement>
  readonly visibilities: ReadonlyMap<AssetId, Visibility>
  readonly category: Category
  readonly sortInfo: SortInfo<SortableColumn> | null
  readonly setSortInfo: (sortInfo: SortInfo<SortableColumn> | null) => void
  readonly query: AssetQuery
  readonly setQuery: Dispatch<SetStateAction<AssetQuery>>
  readonly nodeMap: Readonly<MutableRefObject<ReadonlyMap<AssetId, AnyAssetTreeNode>>>
  readonly hideColumn: (column: Column) => void
  readonly doToggleDirectoryExpansion: (
    directoryId: DirectoryId,
    key: DirectoryId,
    override?: boolean,
  ) => void
  readonly doCopy: () => void
  readonly doCut: () => void
  readonly doPaste: (newParentKey: DirectoryId, newParentId: DirectoryId) => void
  readonly doDelete: (item: AnyAsset, forever: boolean) => Promise<void>
  readonly doRestore: (item: AnyAsset) => Promise<void>
  readonly doMove: (newParentKey: DirectoryId, item: AnyAsset) => Promise<void>
}

/** Data associated with a {@link AssetRow}, used for rendering. */
export interface AssetRowState {
  readonly isEditingName: boolean
  readonly temporarilyAddedLabels: ReadonlySet<LabelName>
  readonly temporarilyRemovedLabels: ReadonlySet<LabelName>
}

/** Props for a {@link AssetsTable}. */
export interface AssetsTableProps {
  readonly hidden: boolean
  readonly query: AssetQuery
  readonly setQuery: Dispatch<SetStateAction<AssetQuery>>
  readonly category: Category
  readonly initialProjectName: string | null
  readonly assetManagementApiRef: Ref<AssetManagementApi>
}

/**
 * The API for managing assets in the table.
 */
export interface AssetManagementApi {
  readonly getAsset: (id: AssetId) => AnyAsset | null
  readonly setAsset: (id: AssetId, asset: AnyAsset) => void
}

/** The table of project assets. */
export default function AssetsTable(props: AssetsTableProps) {
  const { hidden, query, setQuery, category, assetManagementApiRef } = props
  const { initialProjectName } = props

  const openedProjects = useLaunchedProjects()
  const doOpenProject = useOpenProject()
  const setCanDownload = useSetCanDownload()
  const setSuggestions = useSetSuggestions()

  const { user } = useFullUserSession()
  const backend = useBackend(category)
  const { data: labels } = useBackendQuery(backend, 'listTags', [])
  const { setModal, unsetModal } = useSetModal()
  const { localStorage } = useLocalStorage()
  const { getText } = useText()
  const inputBindings = useInputBindings()
  const navigator2D = useNavigator2D()
  const toastAndLog = useToastAndLog()
  const previousCategoryRef = useRef(category)
  const dispatchAssetEvent = eventListProvider.useDispatchAssetEvent()
  const dispatchAssetListEvent = eventListProvider.useDispatchAssetListEvent()
  const setCanCreateAssets = useSetCanCreateAssets()
  const setTargetDirectoryInStore = useSetTargetDirectory()
  const didLoadingProjectManagerFail = useDidLoadingProjectManagerFail()
  const reconnectToProjectManager = useReconnectToProjectManager()
  const [enabledColumns, setEnabledColumns] = useState(DEFAULT_ENABLED_COLUMNS)
  const setIsAssetPanelTemporarilyVisible = useSetIsAssetPanelTemporarilyVisible()
  const setAssetPanelProps = useSetAssetPanelProps()

  const hiddenColumns = getColumnList(user, backend.type, category).filter(
    (column) => !enabledColumns.has(column),
  )
  const [sortInfo, setSortInfo] = useState<SortInfo<SortableColumn> | null>(null)
  const driveStore = useDriveStore()
  const setNewestFolderId = useSetNewestFolderId()
  const setSelectedKeys = useSetSelectedKeys()
  const setVisuallySelectedKeys = useSetVisuallySelectedKeys()
  const updateAssetRef = useRef<Record<AnyAsset['id'], (asset: AnyAsset) => void>>({})
  const setPasteData = useSetPasteData()

  const { data: users } = useBackendQuery(backend, 'listUsers', [])
  const { data: userGroups } = useBackendQuery(backend, 'listUserGroups', [])
  const organizationQuery = useSuspenseQuery({
    queryKey: [backend.type, 'getOrganization'],
    queryFn: () => backend.getOrganization(),
  })

  const organization = organizationQuery.data

  const nameOfProjectToImmediatelyOpenRef = useRef(initialProjectName)
  const [localRootDirectory] = useLocalStorageState('localRootDirectory')
  const rootDirectoryId = useMemo(() => {
    const localRootPath = localRootDirectory != null ? Path(localRootDirectory) : null
    const id =
      'homeDirectoryId' in category ?
        category.homeDirectoryId
      : backend.rootDirectoryId(user, organization, localRootPath)
    invariant(id, 'Missing root directory')
    return id
  }, [category, backend, user, organization, localRootDirectory])

  const rootDirectory = useMemo(() => createRootDirectoryAsset(rootDirectoryId), [rootDirectoryId])

  const enableAssetsTableBackgroundRefresh = useFeatureFlag('enableAssetsTableBackgroundRefresh')
  const assetsTableBackgroundRefreshInterval = useFeatureFlag(
    'assetsTableBackgroundRefreshInterval',
  )
  /**
   * The expanded directories in the asset tree.
   * We don't include the root directory as it might change when a user switches
   * between items in sidebar and we don't want to reset the expanded state using useEffect.
   */
  const [privateExpandedDirectoryIds, setExpandedDirectoryIds] = useState<DirectoryId[]>(() => [])

  const expandedDirectoryIds = useMemo(
    () => [rootDirectoryId].concat(privateExpandedDirectoryIds),
    [privateExpandedDirectoryIds, rootDirectoryId],
  )

  const expandedDirectoryIdsSet = useMemo(
    () => new Set(expandedDirectoryIds),
    [expandedDirectoryIds],
  )

  const createProjectMutation = useMutation(backendMutationOptions(backend, 'createProject'))
  const duplicateProjectMutation = useMutation(backendMutationOptions(backend, 'duplicateProject'))
  const createDirectoryMutation = useMutation(backendMutationOptions(backend, 'createDirectory'))
  const createSecretMutation = useMutation(backendMutationOptions(backend, 'createSecret'))
  const updateSecretMutation = useMutation(backendMutationOptions(backend, 'updateSecret'))
  const createDatalinkMutation = useMutation(backendMutationOptions(backend, 'createDatalink'))
  const uploadFileMutation = useMutation(backendMutationOptions(backend, 'uploadFile'))
  const copyAssetMutation = useMutation(backendMutationOptions(backend, 'copyAsset'))
  const deleteAssetMutation = useMutation(backendMutationOptions(backend, 'deleteAsset'))
  const undoDeleteAssetMutation = useMutation(backendMutationOptions(backend, 'undoDeleteAsset'))
  const updateAssetMutation = useMutation(backendMutationOptions(backend, 'updateAsset'))
  const closeProjectMutation = useMutation(backendMutationOptions(backend, 'closeProject'))

  const directories = useQueries({
    // We query only expanded directories, as we don't want to load the data for directories that are not visible.
    queries: useMemo(
      () =>
        expandedDirectoryIds.map((directoryId) =>
          queryOptions({
            queryKey: [
              backend.type,
              'listDirectory',
              directoryId,
              {
                labels: null,
                filterBy: CATEGORY_TO_FILTER_BY[category.type],
                recentProjects: category.type === 'recent',
              },
            ] as const,
            queryFn: async ({ queryKey: [, , parentId, params] }) => {
              try {
                return await backend.listDirectory({ ...params, parentId }, parentId)
              } catch {
                throw Object.assign(new Error(), { parentId })
              }
            },

            refetchInterval:
              enableAssetsTableBackgroundRefresh ? assetsTableBackgroundRefreshInterval : false,
            refetchOnMount: 'always',
            refetchIntervalInBackground: false,
            refetchOnWindowFocus: true,

            enabled: !hidden,
            meta: { persist: false },
          }),
        ),
      [
        hidden,
        backend,
        category,
        expandedDirectoryIds,
        assetsTableBackgroundRefreshInterval,
        enableAssetsTableBackgroundRefresh,
      ],
    ),
    combine: (results) => {
      const rootQuery = results[expandedDirectoryIds.indexOf(rootDirectory.id)]

      return {
        rootDirectory: {
          isFetching: rootQuery?.isFetching ?? true,
          isLoading: rootQuery?.isLoading ?? true,
          isError: rootQuery?.isError ?? false,
          data: rootQuery?.data,
        },
        directories: new Map(
          results.map((res, i) => [
            expandedDirectoryIds[i],
            {
              isFetching: res.isFetching,
              isLoading: res.isLoading,
              isError: res.isError,
              data: res.data,
            },
          ]),
        ),
      }
    },
  })

  /**
   * Return type of the query function for the listDirectory query.
   */
  type DirectoryQuery = typeof directories.rootDirectory.data

  const rootDirectoryContent = directories.rootDirectory.data
  const isLoading = directories.rootDirectory.isLoading && !directories.rootDirectory.isError

  const assetTree = useMemo(() => {
    const rootPath = 'rootPath' in category ? category.rootPath : backend.rootPath(user)

    // If the root directory is not loaded, then we cannot render the tree.
    // Return null, and wait for the root directory to load.
    if (rootDirectoryContent == null) {
      // eslint-disable-next-line no-restricted-syntax
      return AssetTreeNode.fromAsset(
        createRootDirectoryAsset(rootDirectoryId),
        ROOT_PARENT_DIRECTORY_ID,
        ROOT_PARENT_DIRECTORY_ID,
        -1,
        rootPath,
        null,
      )
    } else if (directories.rootDirectory.isError) {
      // eslint-disable-next-line no-restricted-syntax
      return AssetTreeNode.fromAsset(
        createRootDirectoryAsset(rootDirectoryId),
        ROOT_PARENT_DIRECTORY_ID,
        ROOT_PARENT_DIRECTORY_ID,
        -1,
        rootPath,
        null,
      ).with({
        children: [
          AssetTreeNode.fromAsset(
            createSpecialErrorAsset(rootDirectoryId),
            rootDirectoryId,
            rootDirectoryId,
            0,
            '',
          ),
        ],
      })
    }

    const rootId = rootDirectory.id

    const children = rootDirectoryContent.map((content) => {
      /**
       * Recursively build assets tree. If a child is a directory, we search for its content
       * in the loaded data. If it is loaded, we append that data to the asset node
       * and do the same for the children.
       */
      const withChildren = (node: AnyAssetTreeNode, depth: number) => {
        const { item } = node

        if (assetIsDirectory(item)) {
          const childrenAssetsQuery = directories.directories.get(item.id)

          const nestedChildren = childrenAssetsQuery?.data?.map((child) =>
            AssetTreeNode.fromAsset(
              child,
              item.id,
              item.id,
              depth,
              `${node.path}/${child.title}`,
              null,
              child.id,
            ),
          )

          if (childrenAssetsQuery == null || childrenAssetsQuery.isLoading) {
            node = node.with({
              children: [
                AssetTreeNode.fromAsset(
                  createSpecialLoadingAsset(item.id),
                  item.id,
                  item.id,
                  depth,
                  '',
                ),
              ],
            })
          } else if (childrenAssetsQuery.isError) {
            node = node.with({
              children: [
                AssetTreeNode.fromAsset(
                  createSpecialErrorAsset(item.id),
                  item.id,
                  item.id,
                  depth,
                  '',
                ),
              ],
            })
          } else if (nestedChildren?.length === 0) {
            node = node.with({
              children: [
                AssetTreeNode.fromAsset(
                  createSpecialEmptyAsset(item.id),
                  item.id,
                  item.id,
                  depth,
                  '',
                ),
              ],
            })
          } else if (nestedChildren != null) {
            node = node.with({
              children: nestedChildren.map((child) => withChildren(child, depth + 1)),
            })
          }
        }

        return node
      }

      const node = AssetTreeNode.fromAsset(
        content,
        rootId,
        rootId,
        0,
        `${rootPath}/${content.title}`,
        null,
        content.id,
      )

      const ret = withChildren(node, 1)
      return ret
    })

    return new AssetTreeNode(
      rootDirectory,
      ROOT_PARENT_DIRECTORY_ID,
      ROOT_PARENT_DIRECTORY_ID,
      children,
      -1,
      rootPath,
      null,
      rootId,
    )
  }, [
    category,
    backend,
    user,
    rootDirectoryContent,
    directories.rootDirectory.isError,
    directories.directories,
    rootDirectory,
    rootDirectoryId,
  ])

  const filter = useMemo(() => {
    const globCache: Record<string, RegExp> = {}
    if (/^\s*$/.test(query.query)) {
      return null
    } else {
      return (node: AnyAssetTreeNode) => {
        if (
          node.item.type === AssetType.specialEmpty ||
          node.item.type === AssetType.specialLoading
        ) {
          // This is FINE, as these assets have no meaning info to match with.
          // eslint-disable-next-line no-restricted-syntax
          return false
        }
        const assetType =
          node.item.type === AssetType.directory ? 'folder'
          : node.item.type === AssetType.datalink ? 'datalink'
          : String(node.item.type)
        const assetExtension =
          node.item.type !== AssetType.file ? null : fileExtension(node.item.title).toLowerCase()
        const assetModifiedAt = new Date(node.item.modifiedAt)
        const nodeLabels: readonly string[] = node.item.labels ?? []
        const lowercaseName = node.item.title.toLowerCase()
        const lowercaseDescription = node.item.description?.toLowerCase() ?? ''
        const owners =
          node.item.permissions
            ?.filter((permission) => permission.permission === PermissionAction.own)
            .map(getAssetPermissionName) ?? []
        const globMatch = (glob: string, match: string) => {
          const regex = (globCache[glob] =
            globCache[glob] ??
            new RegExp('^' + regexEscape(glob).replace(/(?:\\\*)+/g, '.*') + '$', 'i'))
          return regex.test(match)
        }
        const isAbsent = (type: string) => {
          switch (type) {
            case 'label':
            case 'labels': {
              return nodeLabels.length === 0
            }
            case 'name': {
              // Should never be true, but handle it just in case.
              return lowercaseName === ''
            }
            case 'description': {
              return lowercaseDescription === ''
            }
            case 'extension': {
              // Should never be true, but handle it just in case.
              return assetExtension === ''
            }
          }
          // Things like `no:name` and `no:owner` are never true.
          return false
        }
        const parseDate = (date: string) => {
          const lowercase = date.toLowerCase()
          switch (lowercase) {
            case 'today': {
              return new Date()
            }
          }
          return new Date(date)
        }
        const matchesDate = (date: string) => {
          const parsed = parseDate(date)
          return (
            parsed.getFullYear() === assetModifiedAt.getFullYear() &&
            parsed.getMonth() === assetModifiedAt.getMonth() &&
            parsed.getDate() === assetModifiedAt.getDate()
          )
        }
        const isEmpty = (values: string[]) =>
          values.length === 0 || (values.length === 1 && values[0] === '')
        const filterTag = (
          positive: string[][],
          negative: string[][],
          predicate: (value: string) => boolean,
        ) =>
          positive.every((values) => isEmpty(values) || values.some(predicate)) &&
          negative.every((values) => !values.some(predicate))
        return (
          filterTag(query.nos, query.negativeNos, (no) => isAbsent(no.toLowerCase())) &&
          filterTag(query.keywords, query.negativeKeywords, (keyword) =>
            lowercaseName.includes(keyword.toLowerCase()),
          ) &&
          filterTag(query.names, query.negativeNames, (name) => globMatch(name, lowercaseName)) &&
          filterTag(query.labels, query.negativeLabels, (label) =>
            nodeLabels.some((assetLabel) => globMatch(label, assetLabel)),
          ) &&
          filterTag(query.types, query.negativeTypes, (type) => type === assetType) &&
          filterTag(
            query.extensions,
            query.negativeExtensions,
            (extension) => extension.toLowerCase() === assetExtension,
          ) &&
          filterTag(query.descriptions, query.negativeDescriptions, (description) =>
            lowercaseDescription.includes(description.toLowerCase()),
          ) &&
          filterTag(query.modifieds, query.negativeModifieds, matchesDate) &&
          filterTag(query.owners, query.negativeOwners, (owner) =>
            owners.some((assetOwner) => globMatch(owner, assetOwner)),
          )
        )
      }
    }
  }, [query])

  const visibilities = useMemo(() => {
    const map = new Map<AssetId, Visibility>()
    const processNode = (node: AnyAssetTreeNode) => {
      let displayState = Visibility.hidden
      const visible = filter?.(node) ?? true
      for (const child of node.children ?? []) {
        if (visible && child.item.type === AssetType.specialEmpty) {
          map.set(child.key, Visibility.visible)
        } else {
          processNode(child)
        }
        if (map.get(child.key) !== Visibility.hidden) {
          displayState = Visibility.faded
        }
      }
      if (visible) {
        displayState = Visibility.visible
      }
      map.set(node.key, displayState)
      return displayState
    }
    processNode(assetTree)
    return map
  }, [assetTree, filter])

  const displayItems = useMemo(() => {
    if (sortInfo == null) {
      return assetTree.preorderTraversal((children) =>
        children.filter((child) => expandedDirectoryIdsSet.has(child.directoryId)),
      )
    } else {
      const multiplier = sortInfo.direction === SortDirection.ascending ? 1 : -1
      let compare: (a: AnyAssetTreeNode, b: AnyAssetTreeNode) => number
      switch (sortInfo.field) {
        case Column.name: {
          compare = (a, b) => multiplier * a.item.title.localeCompare(b.item.title, 'en')
          break
        }
        case Column.modified: {
          compare = (a, b) => {
            const aOrder = Number(new Date(a.item.modifiedAt))
            const bOrder = Number(new Date(b.item.modifiedAt))
            return multiplier * (aOrder - bOrder)
          }
          break
        }
      }
      return assetTree.preorderTraversal((tree) =>
        [...tree].filter((child) => expandedDirectoryIdsSet.has(child.directoryId)).sort(compare),
      )
    }
  }, [assetTree, sortInfo, expandedDirectoryIdsSet])

  const visibleItems = useMemo(
    () => displayItems.filter((item) => visibilities.get(item.key) !== Visibility.hidden),
    [displayItems, visibilities],
  )

  const [isDraggingFiles, setIsDraggingFiles] = useState(false)
  const [droppedFilesCount, setDroppedFilesCount] = useState(0)
  const isCloud = backend.type === BackendType.remote
  /** Events sent when the asset list was still loading. */
  const queuedAssetListEventsRef = useRef<AssetListEvent[]>([])
  const rootRef = useRef<HTMLDivElement | null>(null)
  const cleanupRootRef = useRef(() => {})
  const mainDropzoneRef = useRef<HTMLButtonElement | null>(null)
  const lastSelectedIdsRef = useRef<AssetId | ReadonlySet<AssetId> | null>(null)
  const headerRowRef = useRef<HTMLTableRowElement>(null)
  const assetTreeRef = useRef<AnyAssetTreeNode>(assetTree)
<<<<<<< HEAD
  const getPasteData = useEventCallback(() => driveStore.getState().pasteData)
=======
>>>>>>> e7bc796f
  const nodeMapRef = useRef<ReadonlyMap<AssetId, AnyAssetTreeNode>>(
    new Map<AssetId, AnyAssetTreeNode>(),
  )
  const isAssetContextMenuVisible =
    category.type !== 'cloud' || user.plan == null || user.plan === Plan.solo

  const queryClient = useQueryClient()

  const isMainDropzoneVisible = useIntersectionRatio(
    rootRef,
    mainDropzoneRef,
    MINIMUM_DROPZONE_INTERSECTION_RATIO,
    (ratio) => ratio >= MINIMUM_DROPZONE_INTERSECTION_RATIO,
    true,
  )

  useEffect(() => {
    previousCategoryRef.current = category
  })

  const setTargetDirectory = useEventCallback(
    (targetDirectory: AssetTreeNode<DirectoryAsset> | null) => {
      const targetDirectorySelfPermission =
        targetDirectory == null ? null : (
          tryFindSelfPermission(user, targetDirectory.item.permissions)
        )
      const canCreateAssets =
        targetDirectory == null ?
          category.type !== 'cloud' || user.plan == null || user.plan === Plan.solo
        : isLocalCategory(category) ||
          (targetDirectorySelfPermission != null &&
            canPermissionModifyDirectoryContents(targetDirectorySelfPermission.permission))
      setCanCreateAssets(canCreateAssets)
      setTargetDirectoryInStore(targetDirectory)
    },
  )

  useEffect(() => {
    setNewestFolderId(null)
  }, [category, setNewestFolderId])

  useEffect(
    () =>
      driveStore.subscribe(({ selectedKeys }, { selectedKeys: oldSelectedKeys }) => {
        if (selectedKeys !== oldSelectedKeys) {
          if (selectedKeys.size === 0) {
            setTargetDirectory(null)
          } else if (selectedKeys.size === 1) {
            const [soleKey] = selectedKeys
            const node = soleKey == null ? null : nodeMapRef.current.get(soleKey)
            if (node != null && node.isType(AssetType.directory)) {
              setTargetDirectory(node)
            }
          } else {
            let commonDirectoryKey: AssetId | null = null
            let otherCandidateDirectoryKey: AssetId | null = null
            for (const key of selectedKeys) {
              const node = nodeMapRef.current.get(key)
              if (node != null) {
                if (commonDirectoryKey == null) {
                  commonDirectoryKey = node.directoryKey
                  otherCandidateDirectoryKey =
                    node.item.type === AssetType.directory ? node.key : null
                } else if (
                  node.key === commonDirectoryKey ||
                  node.directoryKey === commonDirectoryKey
                ) {
                  otherCandidateDirectoryKey = null
                } else if (
                  otherCandidateDirectoryKey != null &&
                  (node.key === otherCandidateDirectoryKey ||
                    node.directoryKey === otherCandidateDirectoryKey)
                ) {
                  commonDirectoryKey = otherCandidateDirectoryKey
                  otherCandidateDirectoryKey = null
                } else {
                  // No match; there is no common parent directory for the entire selection.
                  commonDirectoryKey = null
                  break
                }
              }
            }
            const node =
              commonDirectoryKey == null ? null : nodeMapRef.current.get(commonDirectoryKey)
            if (node != null && node.isType(AssetType.directory)) {
              setTargetDirectory(node)
            }
          }
        }
      }),
    [driveStore, setTargetDirectory],
  )

  useEffect(() => {
    const nodeToSuggestion = (
      node: AnyAssetTreeNode,
      key: AssetQueryKey = 'names',
    ): assetSearchBar.Suggestion => ({
      render: () => `${key === 'names' ? '' : '-:'}${node.item.title}`,
      addToQuery: (oldQuery) => oldQuery.addToLastTerm({ [key]: [node.item.title] }),
      deleteFromQuery: (oldQuery) => oldQuery.deleteFromLastTerm({ [key]: [node.item.title] }),
    })
    const allVisibleNodes = () =>
      assetTree
        .preorderTraversal((children) =>
          children.filter((child) => visibilities.get(child.key) !== Visibility.hidden),
        )
        .filter(
          (node) =>
            visibilities.get(node.key) === Visibility.visible &&
            node.item.type !== AssetType.specialEmpty &&
            node.item.type !== AssetType.specialLoading,
        )
    const allVisible = (negative = false) =>
      allVisibleNodes().map((node) => nodeToSuggestion(node, negative ? 'negativeNames' : 'names'))
    const terms = AssetQuery.terms(query.query)
    const term = terms.find((otherTerm) => otherTerm.values.length === 0) ?? terms[terms.length - 1]
    const termValues = term?.values ?? []
    const shouldOmitNames = terms.some((otherTerm) => otherTerm.tag === 'name')
    if (termValues.length !== 0) {
      setSuggestions(shouldOmitNames ? [] : allVisible())
    } else {
      const negative = term?.tag?.startsWith('-') ?? false
      switch (term?.tag ?? null) {
        case null:
        case '':
        case '-':
        case 'name':
        case '-name': {
          setSuggestions(allVisible(negative))
          break
        }
        case 'no':
        case '-has': {
          setSuggestions(isCloud ? SUGGESTIONS_FOR_NO : [])
          break
        }
        case 'has':
        case '-no': {
          setSuggestions(isCloud ? SUGGESTIONS_FOR_HAS : [])
          break
        }
        case 'type': {
          setSuggestions(SUGGESTIONS_FOR_TYPE)
          break
        }
        case '-type': {
          setSuggestions(SUGGESTIONS_FOR_NEGATIVE_TYPE)
          break
        }
        case 'ext':
        case '-ext':
        case 'extension':
        case '-extension': {
          const extensions = allVisibleNodes()
            .filter((node) => node.item.type === AssetType.file)
            .map((node) => fileExtension(node.item.title))
          setSuggestions(
            Array.from(
              new Set(extensions),
              (extension): assetSearchBar.Suggestion => ({
                render: () =>
                  AssetQuery.termToString({
                    tag: `${negative ? '-' : ''}extension`,
                    values: [extension],
                  }),
                addToQuery: (oldQuery) =>
                  oldQuery.addToLastTerm(
                    negative ? { negativeExtensions: [extension] } : { extensions: [extension] },
                  ),
                deleteFromQuery: (oldQuery) =>
                  oldQuery.deleteFromLastTerm(
                    negative ? { negativeExtensions: [extension] } : { extensions: [extension] },
                  ),
              }),
            ),
          )
          break
        }
        case 'modified':
        case '-modified': {
          const modifieds = assetTree.preorderTraversal().map((node) => {
            const date = new Date(node.item.modifiedAt)
            return `${date.getFullYear()}-${date.getMonth() + 1}-${date.getDate()}`
          })
          setSuggestions(
            Array.from(
              new Set(['today', ...modifieds]),
              (modified): assetSearchBar.Suggestion => ({
                render: () =>
                  AssetQuery.termToString({
                    tag: `${negative ? '-' : ''}modified`,
                    values: [modified],
                  }),
                addToQuery: (oldQuery) =>
                  oldQuery.addToLastTerm(
                    negative ? { negativeModifieds: [modified] } : { modifieds: [modified] },
                  ),
                deleteFromQuery: (oldQuery) =>
                  oldQuery.deleteFromLastTerm(
                    negative ? { negativeModifieds: [modified] } : { modifieds: [modified] },
                  ),
              }),
            ),
          )
          break
        }
        case 'owner':
        case '-owner': {
          const owners = assetTree
            .preorderTraversal()
            .flatMap((node) =>
              (node.item.permissions ?? [])
                .filter((permission) => permission.permission === PermissionAction.own)
                .map(getAssetPermissionName),
            )
          setSuggestions(
            Array.from(
              new Set(owners),
              (owner): assetSearchBar.Suggestion => ({
                render: () =>
                  AssetQuery.termToString({
                    tag: `${negative ? '-' : ''}owner`,
                    values: [owner],
                  }),
                addToQuery: (oldQuery) =>
                  oldQuery.addToLastTerm(
                    negative ? { negativeOwners: [owner] } : { owners: [owner] },
                  ),
                deleteFromQuery: (oldQuery) =>
                  oldQuery.deleteFromLastTerm(
                    negative ? { negativeOwners: [owner] } : { owners: [owner] },
                  ),
              }),
            ),
          )
          break
        }
        case 'label':
        case '-label': {
          setSuggestions(
            (labels ?? []).map(
              (label): assetSearchBar.Suggestion => ({
                render: () => (
                  <Label active color={label.color} onPress={() => {}}>
                    {label.value}
                  </Label>
                ),
                addToQuery: (oldQuery) =>
                  oldQuery.addToLastTerm(
                    negative ? { negativeLabels: [label.value] } : { labels: [label.value] },
                  ),
                deleteFromQuery: (oldQuery) =>
                  oldQuery.deleteFromLastTerm(
                    negative ? { negativeLabels: [label.value] } : { labels: [label.value] },
                  ),
              }),
            ),
          )
          break
        }
        default: {
          setSuggestions(shouldOmitNames ? [] : allVisible())
          break
        }
      }
    }
  }, [isCloud, assetTree, query, visibilities, labels, setSuggestions])

  useEffect(() => {
    assetTreeRef.current = assetTree
    const newNodeMap = new Map(assetTree.preorderTraversal().map((asset) => [asset.key, asset]))
    newNodeMap.set(assetTree.key, assetTree)
    nodeMapRef.current = newNodeMap
  }, [assetTree])

  useEffect(() => {
    if (!hidden) {
      return inputBindings.attach(document.body, 'keydown', {
        cancelCut: () => {
<<<<<<< HEAD
          const pasteData = getPasteData()
          if (pasteData == null) {
            return false
          } else {
            dispatchAssetEvent({ type: AssetEventType.cancelCut, ids: pasteData.data })
=======
          const { pasteData } = driveStore.getState()
          if (pasteData == null) {
            return false
          } else {
            dispatchAssetEvent({ type: AssetEventType.cancelCut, ids: pasteData.data.ids })
>>>>>>> e7bc796f
            setPasteData(null)
            return
          }
        },
      })
    }
<<<<<<< HEAD
  }, [dispatchAssetEvent, getPasteData, hidden, inputBindings, setPasteData])
=======
  }, [dispatchAssetEvent, driveStore, hidden, inputBindings, setPasteData])
>>>>>>> e7bc796f

  useEffect(
    () =>
      driveStore.subscribe(({ selectedKeys }) => {
        let newCanDownload: boolean
        if (!isCloud) {
          newCanDownload =
            selectedKeys.size !== 0 &&
            Array.from(selectedKeys).every((key) => {
              const node = nodeMapRef.current.get(key)
              return node?.item.type === AssetType.project
            })
        } else {
          newCanDownload =
            selectedKeys.size !== 0 &&
            Array.from(selectedKeys).every((key) => {
              const node = nodeMapRef.current.get(key)
              return (
                node?.item.type === AssetType.project ||
                node?.item.type === AssetType.file ||
                node?.item.type === AssetType.datalink
              )
            })
        }
        const currentCanDownload = driveStore.getState().canDownload
        if (currentCanDownload !== newCanDownload) {
          setCanDownload(newCanDownload)
        }
      }),
    [driveStore, isCloud, setCanDownload],
  )

  useEffect(() => {
    if (isLoading) {
      nameOfProjectToImmediatelyOpenRef.current = initialProjectName
    } else {
      // The project name here might also be a string with project id, e.g. when opening
      // a project file from explorer on Windows.
      const isInitialProject = (asset: AnyAsset) =>
        asset.title === initialProjectName || asset.id === initialProjectName
      const projectToLoad = assetTree
        .preorderTraversal()
        .map((node) => node.item)
        .filter(assetIsProject)
        .find(isInitialProject)
      if (projectToLoad != null) {
        doOpenProject({
          type: BackendType.local,
          id: projectToLoad.id,
          title: projectToLoad.title,
          parentId: projectToLoad.parentId,
        })
      } else if (initialProjectName != null) {
        toastAndLog('findProjectError', null, initialProjectName)
      }
    }
    // This effect MUST only run when `initialProjectName` is changed.
    // eslint-disable-next-line react-hooks/exhaustive-deps
  }, [initialProjectName])

  useEffect(() => {
    const savedEnabledColumns = localStorage.get('enabledColumns')
    if (savedEnabledColumns != null) {
      setEnabledColumns(new Set(savedEnabledColumns))
    }
  }, [localStorage])

  useEffect(() => {
    localStorage.set('enabledColumns', [...enabledColumns])
  }, [enabledColumns, localStorage])

  useEffect(
    () =>
      driveStore.subscribe(({ selectedKeys }) => {
        if (selectedKeys.size !== 1) {
          setAssetPanelProps(null)
          setIsAssetPanelTemporarilyVisible(false)
        }
      }),
    [driveStore, setAssetPanelProps, setIsAssetPanelTemporarilyVisible],
  )

  const doToggleDirectoryExpansion = useEventCallback(
    (directoryId: DirectoryId, _key: DirectoryId, override?: boolean) => {
      const isExpanded = expandedDirectoryIdsSet.has(directoryId)
      const shouldExpand = override ?? !isExpanded

      if (shouldExpand !== isExpanded) {
        startTransition(() => {
          if (shouldExpand) {
            setExpandedDirectoryIds((currentExpandedDirectoryIds) => [
              ...currentExpandedDirectoryIds,
              directoryId,
            ])
          } else {
            setExpandedDirectoryIds((currentExpandedDirectoryIds) =>
              currentExpandedDirectoryIds.filter((id) => id !== directoryId),
            )
          }
        })
      }
    },
  )

  const doCopyOnBackend = useEventCallback(
    async (newParentId: DirectoryId | null, asset: AnyAsset) => {
      try {
        newParentId ??= rootDirectoryId

        await copyAssetMutation.mutateAsync([
          asset.id,
          newParentId,
          asset.title,
          nodeMapRef.current.get(newParentId)?.item.title ?? '(unknown)',
        ])
      } catch (error) {
        toastAndLog('copyAssetError', error, asset.title)
      }
    },
  )

  const doMove = useEventCallback(async (newParentId: DirectoryId | null, asset: AnyAsset) => {
    try {
      if (asset.id === driveStore.getState().assetPanelProps?.item?.item.id) {
        setAssetPanelProps(null)
      }
      await updateAssetMutation.mutateAsync([
        asset.id,
        { parentDirectoryId: newParentId ?? rootDirectoryId, description: null },
        asset.title,
      ])
    } catch (error) {
      toastAndLog('moveAssetError', error, asset.title)
    }
  })

  const doDelete = useEventCallback(async (asset: AnyAsset, forever: boolean = false) => {
    if (asset.id === driveStore.getState().assetPanelProps?.item?.item.id) {
      setAssetPanelProps(null)
    }
    if (asset.type === AssetType.directory) {
      dispatchAssetListEvent({
        type: AssetListEventType.closeFolder,
        id: asset.id,
        // This is SAFE, as this asset is already known to be a directory.
        // eslint-disable-next-line no-restricted-syntax
        key: asset.id,
      })
    }
    try {
      if (asset.type === AssetType.project && backend.type === BackendType.local) {
        try {
          await closeProjectMutation.mutateAsync([asset.id, asset.title])
        } catch {
          // Ignored. The project was already closed.
        }
      }
      await deleteAssetMutation.mutateAsync([asset.id, { force: forever }, asset.title])
    } catch (error) {
      toastAndLog('deleteAssetError', error, asset.title)
    }
  })

  const doDeleteById = useEventCallback(async (assetId: AssetId, forever: boolean = false) => {
    if (assetId === driveStore.getState().assetPanelProps?.item?.item.id) {
      setAssetPanelProps(null)
    }
    const asset = nodeMapRef.current.get(assetId)?.item

    if (asset != null) {
      // eslint-disable-next-line no-restricted-syntax
      return doDelete(asset, forever)
    }
  })

  const [spinnerState, setSpinnerState] = useState(SpinnerState.initial)
  const [keyboardSelectedIndex, setKeyboardSelectedIndex] = useState<number | null>(null)
  const mostRecentlySelectedIndexRef = useRef<number | null>(null)
  const selectionStartIndexRef = useRef<number | null>(null)
  const bodyRef = useRef<HTMLTableSectionElement>(null)

  const setMostRecentlySelectedIndex = useEventCallback(
    (index: number | null, isKeyboard: boolean = false) => {
      startTransition(() => {
        mostRecentlySelectedIndexRef.current = index
        setKeyboardSelectedIndex(isKeyboard ? index : null)
      })
    },
  )

  useEffect(() => {
    const body = bodyRef.current
    if (body == null) {
      return
    } else {
      return navigator2D.register(body, {
        focusPrimaryChild: () => {
          setMostRecentlySelectedIndex(0, true)
        },
      })
    }
  }, [navigator2D, setMostRecentlySelectedIndex])

  // This is not a React component, even though it contains JSX.
  // eslint-disable-next-line no-restricted-syntax
  const onKeyDown = (event: KeyboardEvent) => {
    const { selectedKeys } = driveStore.getState()
    const prevIndex = mostRecentlySelectedIndexRef.current
    const item = prevIndex == null ? null : visibleItems[prevIndex]
    if (selectedKeys.size === 1 && item != null) {
      switch (event.key) {
        case 'Enter':
        case ' ': {
          if (event.key === ' ' && event.ctrlKey) {
            const keys = selectedKeys
            setSelectedKeys(withPresence(keys, item.key, !keys.has(item.key)))
          } else {
            switch (item.type) {
              case AssetType.directory: {
                event.preventDefault()
                event.stopPropagation()
                doToggleDirectoryExpansion(item.item.id, item.key)
                break
              }
              case AssetType.project: {
                event.preventDefault()
                event.stopPropagation()
                doOpenProject({
                  type: backend.type,
                  id: item.item.id,
                  title: item.item.title,
                  parentId: item.item.parentId,
                })
                break
              }
              case AssetType.datalink: {
                event.preventDefault()
                event.stopPropagation()
                setIsAssetPanelTemporarilyVisible(true)
                break
              }
              case AssetType.secret: {
                event.preventDefault()
                event.stopPropagation()
                const id = item.item.id
                setModal(
                  <UpsertSecretModal
                    id={item.item.id}
                    name={item.item.title}
                    doCreate={async (_name, value) => {
                      try {
                        await updateSecretMutation.mutateAsync([id, { value }, item.item.title])
                      } catch (error) {
                        toastAndLog(null, error)
                      }
                    }}
                  />,
                )
                break
              }
              default: {
                break
              }
            }
          }
          break
        }
        case 'ArrowLeft': {
          if (item.type === AssetType.directory) {
            if (item.children != null) {
              // The folder is expanded; collapse it.
              event.preventDefault()
              event.stopPropagation()
              doToggleDirectoryExpansion(item.item.id, item.key, false)
            } else if (prevIndex != null) {
              // Focus parent if there is one.
              let index = prevIndex - 1
              let possibleParent = visibleItems[index]
              while (possibleParent != null && index >= 0) {
                if (possibleParent.depth < item.depth) {
                  event.preventDefault()
                  event.stopPropagation()
                  setSelectedKeys(new Set([possibleParent.key]))
                  setMostRecentlySelectedIndex(index, true)
                  break
                }
                index -= 1
                possibleParent = visibleItems[index]
              }
            }
          }
          break
        }
        case 'ArrowRight': {
          if (item.type === AssetType.directory && item.children == null) {
            // The folder is collapsed; expand it.
            event.preventDefault()
            event.stopPropagation()
            doToggleDirectoryExpansion(item.item.id, item.key, true)
          }
          break
        }
      }
    }
    switch (event.key) {
      case ' ': {
        if (event.ctrlKey && item != null) {
          const keys = selectedKeys
          setSelectedKeys(withPresence(keys, item.key, !keys.has(item.key)))
        }
        break
      }
      case 'Escape': {
        setSelectedKeys(EMPTY_SET)
        setMostRecentlySelectedIndex(null)
        selectionStartIndexRef.current = null
        break
      }
      case 'ArrowUp':
      case 'ArrowDown': {
        if (!event.shiftKey) {
          selectionStartIndexRef.current = null
        }
        let index = prevIndex ?? 0
        let oldIndex = index
        if (prevIndex != null) {
          let itemType = visibleItems[index]?.item.type
          do {
            oldIndex = index
            index =
              event.key === 'ArrowUp' ?
                Math.max(0, index - 1)
              : Math.min(visibleItems.length - 1, index + 1)
            itemType = visibleItems[index]?.item.type
          } while (
            index !== oldIndex &&
            (itemType === AssetType.specialEmpty || itemType === AssetType.specialLoading)
          )
          if (itemType === AssetType.specialEmpty || itemType === AssetType.specialLoading) {
            index = prevIndex
          }
        }
        setMostRecentlySelectedIndex(index, true)
        if (event.shiftKey) {
          event.preventDefault()
          event.stopPropagation()
          // On Windows, Ctrl+Shift+Arrow behaves the same as Shift+Arrow.
          if (selectionStartIndexRef.current == null) {
            selectionStartIndexRef.current = prevIndex ?? 0
          }
          const startIndex = Math.min(index, selectionStartIndexRef.current)
          const endIndex = Math.max(index, selectionStartIndexRef.current) + 1
          const selection = visibleItems.slice(startIndex, endIndex)
          setSelectedKeys(new Set(selection.map((newItem) => newItem.key)))
        } else if (event.ctrlKey) {
          event.preventDefault()
          event.stopPropagation()
          selectionStartIndexRef.current = null
        } else if (index !== prevIndex) {
          event.preventDefault()
          event.stopPropagation()
          const newItem = visibleItems[index]
          if (newItem != null) {
            setSelectedKeys(new Set([newItem.key]))
          }
          selectionStartIndexRef.current = null
        } else {
          // The arrow key will escape this container. In that case, do not stop propagation
          // and let `navigator2D` navigate to a different container.
          setSelectedKeys(EMPTY_SET)
          selectionStartIndexRef.current = null
        }
        break
      }
    }
  }

  useEffect(() => {
    const onClick = () => {
      setKeyboardSelectedIndex(null)
    }

    document.addEventListener('click', onClick, { capture: true })
    return () => {
      document.removeEventListener('click', onClick, { capture: true })
    }
  }, [setMostRecentlySelectedIndex])

  const getNewProjectName = useEventCallback(
    (templateName: string | null, parentKey: DirectoryId | null) => {
      const prefix = `${templateName ?? 'New Project'} `
      const projectNameTemplate = new RegExp(`^${prefix}(?<projectIndex>\\d+)$`)
      const siblings =
        parentKey == null ?
          assetTree.children ?? []
        : nodeMapRef.current.get(parentKey)?.children ?? []
      const projectIndices = siblings
        .map((node) => node.item)
        .filter(assetIsProject)
        .map((item) => projectNameTemplate.exec(item.title)?.groups?.projectIndex)
        .map((maybeIndex) => (maybeIndex != null ? parseInt(maybeIndex, 10) : 0))
      return `${prefix}${Math.max(0, ...projectIndices) + 1}`
    },
  )

  const deleteAsset = useEventCallback((assetId: AssetId) => {
    const asset = nodeMapRef.current.get(assetId)?.item

    if (asset) {
      const listDirectoryQuery = queryClient.getQueryCache().find<DirectoryQuery>({
        queryKey: [backend.type, 'listDirectory', asset.parentId],
        exact: false,
      })

      if (listDirectoryQuery?.state.data) {
        listDirectoryQuery.setData(
          listDirectoryQuery.state.data.filter((child) => child.id !== assetId),
        )
      }
    }
  })

  /** All items must have the same type. */
  const insertAssets = useEventCallback(
    (assets: readonly AnyAsset[], parentId: DirectoryId | null) => {
      const actualParentId = parentId ?? rootDirectoryId

      const listDirectoryQuery = queryClient.getQueryCache().find<DirectoryQuery>({
        queryKey: [backend.type, 'listDirectory', actualParentId],
        exact: false,
      })

      if (listDirectoryQuery?.state.data) {
        listDirectoryQuery.setData([...listDirectoryQuery.state.data, ...assets])
      }
    },
  )

  // This is not a React component, even though it contains JSX.
  // eslint-disable-next-line no-restricted-syntax
  const onAssetListEvent = useEventCallback((event: AssetListEvent) => {
    switch (event.type) {
      case AssetListEventType.newFolder: {
        const parent = nodeMapRef.current.get(event.parentKey)
        const siblings = parent?.children ?? []
        const directoryIndices = siblings
          .map((node) => node.item)
          .filter(assetIsDirectory)
          .map((item) => /^New Folder (?<directoryIndex>\d+)$/.exec(item.title))
          .map((match) => match?.groups?.directoryIndex)
          .map((maybeIndex) => (maybeIndex != null ? parseInt(maybeIndex, 10) : 0))
        const title = `New Folder ${Math.max(0, ...directoryIndices) + 1}`
        const placeholderItem: DirectoryAsset = {
          type: AssetType.directory,
          id: DirectoryId(uniqueString()),
          title,
          modifiedAt: toRfc3339(new Date()),
          parentId: event.parentId,
          permissions: tryCreateOwnerPermission(
            `${parent?.path ?? ''}/${title}`,
            category,
            user,
            users ?? [],
            userGroups ?? [],
          ),
          projectState: null,
          labels: [],
          description: null,
        }

        doToggleDirectoryExpansion(event.parentId, event.parentKey, true)
        insertAssets([placeholderItem], event.parentId)

        void createDirectoryMutation
          .mutateAsync([{ parentId: placeholderItem.parentId, title: placeholderItem.title }])
          .then(({ id }) => {
            setNewestFolderId(id)
            setSelectedKeys(new Set([id]))
          })

        break
      }
      case AssetListEventType.newProject: {
        const parent = nodeMapRef.current.get(event.parentKey)
        const projectName = getNewProjectName(event.preferredName, event.parentId)
        const dummyId = ProjectId(uniqueString())
        const path =
          backend instanceof LocalBackend ? backend.joinPath(event.parentId, projectName) : null

        const placeholderItem: ProjectAsset = {
          type: AssetType.project,
          id: dummyId,
          title: projectName,
          modifiedAt: toRfc3339(new Date()),
          parentId: event.parentId,
          permissions: tryCreateOwnerPermission(
            `${parent?.path ?? ''}/${projectName}`,
            category,
            user,
            users ?? [],
            userGroups ?? [],
          ),
          projectState: {
            type: ProjectState.placeholder,
            volumeId: '',
            openedBy: user.email,
            ...(path != null ? { path } : {}),
          },
          labels: [],
          description: null,
        }
        doToggleDirectoryExpansion(event.parentId, event.parentKey, true)

        insertAssets([placeholderItem], event.parentId)

        void createProjectMutation
          .mutateAsync([
            {
              parentDirectoryId: placeholderItem.parentId,
              projectName: placeholderItem.title,
              ...(event.templateId == null ? {} : { projectTemplateName: event.templateId }),
              ...(event.datalinkId == null ? {} : { datalinkId: event.datalinkId }),
            },
          ])
          .catch((error) => {
            event.onError?.()

            deleteAsset(placeholderItem.id)
            toastAndLog('createProjectError', error)

            throw error
          })
          .then((createdProject) => {
            event.onCreated?.(createdProject)
            doOpenProject({
              id: createdProject.projectId,
              type: backend.type,
              parentId: placeholderItem.parentId,
              title: placeholderItem.title,
            })
          })

        break
      }
      case AssetListEventType.uploadFiles: {
        const localBackend = backend instanceof LocalBackend ? backend : null
        const reversedFiles = Array.from(event.files).reverse()
        const parent = nodeMapRef.current.get(event.parentKey)
        const siblingNodes = parent?.children ?? []
        const siblings = siblingNodes.map((node) => node.item)
        const siblingFiles = siblings.filter(assetIsFile)
        const siblingProjects = siblings.filter(assetIsProject)
        const siblingFileTitles = new Set(siblingFiles.map((asset) => asset.title))
        const siblingProjectTitles = new Set(siblingProjects.map((asset) => asset.title))
        const files = reversedFiles.filter(fileIsNotProject)
        const projects = reversedFiles.filter(fileIsProject)
        const duplicateFiles = files.filter((file) => siblingFileTitles.has(file.name))
        const duplicateProjects = projects.filter((project) =>
          siblingProjectTitles.has(stripProjectExtension(project.name)),
        )
        const ownerPermission = tryCreateOwnerPermission(
          parent?.path ?? '',
          category,
          user,
          users ?? [],
          userGroups ?? [],
        )
        const fileMap = new Map<AssetId, File>()
        const uploadedFileIds: AssetId[] = []
        const addIdToSelection = (id: AssetId) => {
          uploadedFileIds.push(id)
          const newIds = new Set(uploadedFileIds)
          setSelectedKeys(newIds)
        }

        const doUploadFile = async (asset: AnyAsset, method: 'new' | 'update') => {
          const file = fileMap.get(asset.id)

          if (file != null) {
            const fileId = method === 'new' ? null : asset.id

            switch (true) {
              case assetIsProject(asset): {
                const { extension } = extractProjectExtension(file.name)
                const title = stripProjectExtension(asset.title)

                const assetNode = nodeMapRef.current.get(asset.id)

                if (backend.type === BackendType.local && localBackend != null) {
                  const directory = extractTypeAndId(assetNode?.directoryId ?? asset.parentId).id
                  let id: string
                  if (
                    'backendApi' in window &&
                    // This non-standard property is defined in Electron.
                    'path' in file &&
                    typeof file.path === 'string'
                  ) {
                    const projectInfo = await window.backendApi.importProjectFromPath(
                      file.path,
                      directory,
                      title,
                    )
                    id = projectInfo.id
                  } else {
                    const searchParams = new URLSearchParams({ directory, name: title }).toString()
                    // Ideally this would use `file.stream()`, to minimize RAM
                    // requirements. for uploading large projects. Unfortunately,
                    // this requires HTTP/2, which is HTTPS-only, so it will not
                    // work on `http://localhost`.
                    const body =
                      window.location.protocol === 'https:' ?
                        file.stream()
                      : await file.arrayBuffer()
                    const path = `./api/upload-project?${searchParams}`
                    const response = await fetch(path, { method: 'POST', body })
                    id = await response.text()
                  }
                  const projectId = newProjectId(UUID(id))
                  addIdToSelection(projectId)

                  await queryClient
                    .fetchQuery(
                      backendQueryOptions(backend, 'getProjectDetails', [
                        projectId,
                        asset.parentId,
                        asset.title,
                      ]),
                    )
                    .catch((error) => {
                      deleteAsset(projectId)
                      toastAndLog('uploadProjectError', error)
                    })

                  void queryClient.invalidateQueries({
                    queryKey: [backend.type, 'listDirectory', asset.parentId],
                  })
                } else {
                  uploadFileMutation
                    .mutateAsync([
                      {
                        fileId,
                        fileName: `${title}.${extension}`,
                        parentDirectoryId: asset.parentId,
                      },
                      file,
                    ])
                    .then(({ id }) => {
                      addIdToSelection(id)
                    })
                    .catch((error) => {
                      deleteAsset(asset.id)
                      toastAndLog('uploadProjectError', error)
                    })
                }

                break
              }
              case assetIsFile(asset): {
                void uploadFileMutation
                  .mutateAsync([
                    { fileId, fileName: asset.title, parentDirectoryId: asset.parentId },
                    file,
                  ])
                  .then(({ id }) => {
                    addIdToSelection(id)
                  })

                break
              }
              default:
                break
            }
          }
        }

        if (duplicateFiles.length === 0 && duplicateProjects.length === 0) {
          const placeholderFiles = files.map((file) => {
            const asset = createPlaceholderFileAsset(file.name, event.parentId, ownerPermission)
            fileMap.set(asset.id, file)
            return asset
          })

          const placeholderProjects = projects.map((project) => {
            const basename = stripProjectExtension(project.name)
            const asset = createPlaceholderProjectAsset(
              basename,
              event.parentId,
              ownerPermission,
              user,
              localBackend?.joinPath(event.parentId, basename) ?? null,
            )
            fileMap.set(asset.id, project)
            return asset
          })

          const assets = [...placeholderFiles, ...placeholderProjects]

          doToggleDirectoryExpansion(event.parentId, event.parentKey, true)

          insertAssets(assets, event.parentId)

          void Promise.all(assets.map((asset) => doUploadFile(asset, 'new')))
        } else {
          const siblingFilesByName = new Map(siblingFiles.map((file) => [file.title, file]))
          const siblingProjectsByName = new Map(
            siblingProjects.map((project) => [project.title, project]),
          )
          const conflictingFiles = duplicateFiles.map((file) => ({
            // This is SAFE, as `duplicateFiles` only contains files that have siblings
            // with the same name.
            // eslint-disable-next-line @typescript-eslint/no-non-null-assertion
            current: siblingFilesByName.get(file.name)!,
            new: createPlaceholderFileAsset(file.name, event.parentId, ownerPermission),
            file,
          }))
          const conflictingProjects = duplicateProjects.map((project) => {
            const basename = stripProjectExtension(project.name)
            return {
              // This is SAFE, as `duplicateProjects` only contains projects that have
              // siblings with the same name.
              // eslint-disable-next-line @typescript-eslint/no-non-null-assertion
              current: siblingProjectsByName.get(basename)!,
              new: createPlaceholderProjectAsset(
                basename,
                event.parentId,
                ownerPermission,
                user,
                localBackend?.joinPath(event.parentId, basename) ?? null,
              ),
              file: project,
            }
          })
          setModal(
            <DuplicateAssetsModal
              parentKey={event.parentKey}
              parentId={event.parentId}
              conflictingFiles={conflictingFiles}
              conflictingProjects={conflictingProjects}
              siblingFileNames={siblingFilesByName.keys()}
              siblingProjectNames={siblingProjectsByName.keys()}
              nonConflictingFileCount={files.length - conflictingFiles.length}
              nonConflictingProjectCount={projects.length - conflictingProjects.length}
              doUpdateConflicting={(resolvedConflicts) => {
                for (const conflict of resolvedConflicts) {
                  const isUpdating = conflict.current.title === conflict.new.title

                  const asset = isUpdating ? conflict.current : conflict.new

                  fileMap.set(asset.id, conflict.file)

                  void doUploadFile(asset, isUpdating ? 'update' : 'new')
                }
              }}
              doUploadNonConflicting={() => {
                doToggleDirectoryExpansion(event.parentId, event.parentKey, true)

                const newFiles = files
                  .filter((file) => !siblingFileTitles.has(file.name))
                  .map((file) => {
                    const asset = createPlaceholderFileAsset(
                      file.name,
                      event.parentId,
                      ownerPermission,
                    )
                    fileMap.set(asset.id, file)
                    return asset
                  })

                const newProjects = projects
                  .filter(
                    (project) => !siblingProjectTitles.has(stripProjectExtension(project.name)),
                  )
                  .map((project) => {
                    const basename = stripProjectExtension(project.name)
                    const asset = createPlaceholderProjectAsset(
                      basename,
                      event.parentId,
                      ownerPermission,
                      user,
                      localBackend?.joinPath(event.parentId, basename) ?? null,
                    )
                    fileMap.set(asset.id, project)
                    return asset
                  })

                const assets = [...newFiles, ...newProjects]

                for (const asset of assets) {
                  void doUploadFile(asset, 'new')
                }
              }}
            />,
          )
        }
        break
      }
      case AssetListEventType.newDatalink: {
        const parent = nodeMapRef.current.get(event.parentKey)
        const placeholderItem: DatalinkAsset = {
          type: AssetType.datalink,
          id: DatalinkId(uniqueString()),
          title: event.name,
          modifiedAt: toRfc3339(new Date()),
          parentId: event.parentId,
          permissions: tryCreateOwnerPermission(
            `${parent?.path ?? ''}/${event.name}`,
            category,
            user,
            users ?? [],
            userGroups ?? [],
          ),
          projectState: null,
          labels: [],
          description: null,
        }
        doToggleDirectoryExpansion(event.parentId, event.parentKey, true)
        insertAssets([placeholderItem], event.parentId)

        createDatalinkMutation.mutate([
          {
            parentDirectoryId: placeholderItem.parentId,
            datalinkId: null,
            name: placeholderItem.title,
            value: event.value,
          },
        ])

        break
      }
      case AssetListEventType.newSecret: {
        const parent = nodeMapRef.current.get(event.parentKey)
        const placeholderItem: SecretAsset = {
          type: AssetType.secret,
          id: SecretId(uniqueString()),
          title: event.name,
          modifiedAt: toRfc3339(new Date()),
          parentId: event.parentId,
          permissions: tryCreateOwnerPermission(
            `${parent?.path ?? ''}/${event.name}`,
            category,
            user,
            users ?? [],
            userGroups ?? [],
          ),
          projectState: null,
          labels: [],
          description: null,
        }

        doToggleDirectoryExpansion(event.parentId, event.parentKey, true)
        insertAssets([placeholderItem], event.parentId)

        createSecretMutation.mutate([
          {
            parentDirectoryId: placeholderItem.parentId,
            name: placeholderItem.title,
            value: event.value,
          },
        ])

        break
      }
      case AssetListEventType.insertAssets: {
        insertAssets(event.assets, event.parentId)
        break
      }
      case AssetListEventType.duplicateProject: {
        const parent = nodeMapRef.current.get(event.parentKey)
        const siblings = parent?.children ?? []
        const siblingTitles = new Set(siblings.map((sibling) => sibling.item.title))
        let index = 1
        let title = `${event.original.title} (${index})`
        while (siblingTitles.has(title)) {
          index += 1
          title = `${event.original.title} (${index})`
        }

        const placeholderItem: ProjectAsset = {
          type: AssetType.project,
          id: ProjectId(uniqueString()),
          title,
          modifiedAt: toRfc3339(new Date()),
          parentId: event.parentId,
          permissions: tryCreateOwnerPermission(
            `${parent?.path ?? ''}/${title}`,
            category,
            user,
            users ?? [],
            userGroups ?? [],
          ),
          projectState: {
            type: ProjectState.placeholder,
            volumeId: '',
            openedBy: user.email,
          },
          labels: [],
          description: null,
        }

        insertAssets([placeholderItem], event.parentId)

        void duplicateProjectMutation
          .mutateAsync([event.original.id, event.versionId, placeholderItem.title])
          .catch((error) => {
            deleteAsset(placeholderItem.id)
            toastAndLog('createProjectError', error)

            throw error
          })
          .then((project) => {
            doOpenProject({
              type: backend.type,
              parentId: event.parentId,
              title: placeholderItem.title,
              id: project.projectId,
            })
          })

        break
      }
      case AssetListEventType.copy: {
        for (const item of event.items) {
          void doCopyOnBackend(event.newParentId, item)
        }
        break
      }
      case AssetListEventType.move: {
        for (const item of event.items) {
          void doMove(event.newParentId, item)
        }
        break
      }
      case AssetListEventType.delete: {
        const asset = nodeMapRef.current.get(event.key)?.item
        if (asset) {
          void doDelete(asset, false)
        }
        break
      }
      case AssetListEventType.emptyTrash: {
        if (category.type !== 'trash') {
          toastAndLog('canOnlyEmptyTrashWhenInTrash')
        } else if (assetTree.children != null) {
          const ids = new Set(
            assetTree.children
              .map((child) => child.item.id)
              .filter((id) => !isSpecialReadonlyDirectoryId(id)),
          )
          // This is required to prevent an infinite loop.
          window.setTimeout(() => {
            dispatchAssetEvent({ type: AssetEventType.deleteForever, ids })
          })
        }
        break
      }
      case AssetListEventType.removeSelf: {
        dispatchAssetEvent({ type: AssetEventType.removeSelf, id: event.id })
        break
      }
      case AssetListEventType.closeFolder: {
        doToggleDirectoryExpansion(event.id, event.key, false)
        break
      }
    }
  })
  eventListProvider.useAssetListEventListener((event) => {
    if (!isLoading) {
      onAssetListEvent(event)
    } else {
      queuedAssetListEventsRef.current.push(event)
    }
  })

  const doCopy = useEventCallback(() => {
    unsetModal()
    const { selectedKeys } = driveStore.getState()
<<<<<<< HEAD
    setPasteData({ type: 'copy', data: selectedKeys })
=======
    setPasteData({
      type: PasteType.copy,
      data: { backendType: backend.type, category, ids: selectedKeys },
    })
>>>>>>> e7bc796f
  })

  const doCut = useEventCallback(() => {
    unsetModal()
<<<<<<< HEAD
    const pasteData = getPasteData()
=======
    const { selectedKeys, pasteData } = driveStore.getState()
>>>>>>> e7bc796f
    if (pasteData != null) {
      dispatchAssetEvent({ type: AssetEventType.cancelCut, ids: pasteData.data.ids })
    }
<<<<<<< HEAD
    const { selectedKeys } = driveStore.getState()
    setPasteData({ type: 'move', data: selectedKeys })
=======
    setPasteData({
      type: PasteType.move,
      data: { backendType: backend.type, category, ids: selectedKeys },
    })
>>>>>>> e7bc796f
    dispatchAssetEvent({ type: AssetEventType.cut, ids: selectedKeys })
    setSelectedKeys(EMPTY_SET)
  })

<<<<<<< HEAD
  const cutAndPaste = useCutAndPaste()
  const doPaste = useEventCallback((newParentKey: DirectoryId, newParentId: DirectoryId) => {
    unsetModal()
    const pasteData = getPasteData()
    if (pasteData) {
      if (pasteData.data.has(newParentKey)) {
        toast.error('Cannot paste a folder into itself.')
      } else {
        doToggleDirectoryExpansion(newParentId, newParentKey, true)
        switch (pasteData.type) {
          case 'copy': {
            const assets = Array.from(pasteData.data, (id) => nodeMapRef.current.get(id)).flatMap(
              (asset) => (asset ? [asset.item] : []),
            )
            dispatchAssetListEvent({
              type: AssetListEventType.copy,
              items: assets,
              newParentId,
              newParentKey,
            })
            break
          }
          case 'move': {
            cutAndPaste(newParentKey, newParentId, [...pasteData.data], nodeMapRef.current)
            break
          }
=======
  const transferBetweenCategories = useTransferBetweenCategories(category)
  const doPaste = useEventCallback((newParentKey: DirectoryId, newParentId: DirectoryId) => {
    unsetModal()
    const { pasteData } = driveStore.getState()
    if (
      pasteData?.data.backendType === backend.type &&
      canTransferBetweenCategories(pasteData.data.category, category)
    ) {
      if (pasteData.data.ids.has(newParentKey)) {
        toast.error('Cannot paste a folder into itself.')
      } else {
        doToggleDirectoryExpansion(newParentId, newParentKey, true)
        if (pasteData.type === PasteType.copy) {
          const assets = Array.from(pasteData.data.ids, (id) => nodeMapRef.current.get(id)).flatMap(
            (asset) => (asset ? [asset.item] : []),
          )
          dispatchAssetListEvent({
            type: AssetListEventType.copy,
            items: assets,
            newParentId,
            newParentKey,
          })
        } else {
          transferBetweenCategories(
            pasteData.data.category,
            category,
            pasteData.data.ids,
            newParentKey,
            newParentId,
          )
>>>>>>> e7bc796f
        }
        setPasteData(null)
      }
    }
  })

  const doRestore = useEventCallback(async (asset: AnyAsset) => {
    try {
      if (asset.id === driveStore.getState().assetPanelProps?.item?.item.id) {
        setAssetPanelProps(null)
      }
      await undoDeleteAssetMutation.mutateAsync([asset.id, asset.title])
    } catch (error) {
      toastAndLog('restoreAssetError', error, asset.title)
    }
  })

  const hideColumn = useEventCallback((column: Column) => {
    setEnabledColumns((columns) => withPresence(columns, column, false))
  })

  const hiddenContextMenu = useMemo(
    () => (
      <AssetsTableContextMenu
        hidden
        backend={backend}
        category={category}
        nodeMapRef={nodeMapRef}
        rootDirectoryId={rootDirectoryId}
        event={{ pageX: 0, pageY: 0 }}
        doCopy={doCopy}
        doCut={doCut}
        doPaste={doPaste}
        doDelete={doDeleteById}
      />
    ),
    [backend, category, rootDirectoryId, doCopy, doCut, doPaste, doDeleteById],
  )

  const onDropzoneDragOver = (event: DragEvent<Element>) => {
    const payload = ASSET_ROWS.lookup(event)
    const filtered = payload?.filter((item) => item.asset.parentId !== rootDirectoryId)
    if (filtered != null && filtered.length > 0) {
      event.preventDefault()
    } else if (event.dataTransfer.types.includes('Files')) {
      event.preventDefault()
    }
  }

  const updateIsDraggingFiles = (event: DragEvent<Element>) => {
    if (event.dataTransfer.types.includes('Files')) {
      setIsDraggingFiles(true)
      setDroppedFilesCount(event.dataTransfer.items.length)
    }
  }

  const handleFileDrop = (event: DragEvent) => {
    setIsDraggingFiles(false)
    if (event.dataTransfer.types.includes('Files')) {
      event.preventDefault()
      event.stopPropagation()
      dispatchAssetListEvent({
        type: AssetListEventType.uploadFiles,
        parentKey: rootDirectoryId,
        parentId: rootDirectoryId,
        files: Array.from(event.dataTransfer.files),
      })
    }
  }

  const state = useMemo<AssetsTableState>(
    // The type MUST be here to trigger excess property errors at typecheck time.
    () => ({
      backend,
      expandedDirectoryIds,
      rootDirectoryId,
      visibilities,
      scrollContainerRef: rootRef,
      category,
      sortInfo,
      setSortInfo,
      query,
      setQuery,
      nodeMap: nodeMapRef,
      hideColumn,
      doToggleDirectoryExpansion,
      doCopy,
      doCut,
      doPaste,
      doDelete,
      doRestore,
      doMove,
    }),
    [
      backend,
      expandedDirectoryIds,
      rootDirectoryId,
      visibilities,
      category,
      sortInfo,
      query,
      doToggleDirectoryExpansion,
      doCopy,
      doCut,
      doPaste,
      doDelete,
      doRestore,
      doMove,
      hideColumn,
      setQuery,
    ],
  )

  useEffect(() => {
    // In some browsers, at least in Chrome 126,
    // in some situations, when an element has a
    // 'container-size' style, and the parent element is hidden,
    // the browser can't calculate the element's size
    // and thus the element doesn't appear when we unhide the parent.
    // The only way to fix that is to force browser to recalculate styles
    // So the trick is to change a property, trigger style recalc(`getBoundlingClientRect()`)
    // and remove the property.
    // since everything is happening synchronously, user won't see a broken layout during recalculation
    if (!hidden && rootRef.current) {
      for (let i = 0; i < rootRef.current.children.length; i++) {
        const element = rootRef.current.children[i]

        if (element instanceof HTMLElement) {
          element.style.width = '0px'
          element.getBoundingClientRect()
          element.style.width = ''
        }
      }
    }
  }, [hidden])

  // This is required to prevent the table body from overlapping the table header, because
  // the table header is transparent.
  const updateClipPath = useOnScroll(() => {
    if (bodyRef.current != null && rootRef.current != null) {
      bodyRef.current.style.clipPath = `inset(${rootRef.current.scrollTop}px 0 0 0)`
    }
    if (
      backend.type === BackendType.remote &&
      rootRef.current != null &&
      headerRowRef.current != null
    ) {
      const shrinkBy =
        COLUMNS_SELECTOR_BASE_WIDTH_PX + COLUMNS_SELECTOR_ICON_WIDTH_PX * hiddenColumns.length
      const rightOffset = rootRef.current.clientWidth + rootRef.current.scrollLeft - shrinkBy
      headerRowRef.current.style.clipPath = `polygon(0 0, ${rightOffset}px 0, ${rightOffset}px 100%, 0 100%)`
    }
  }, [backend.type, hiddenColumns.length])

  const updateClipPathObserver = useMemo(() => new ResizeObserver(updateClipPath), [updateClipPath])

  useEffect(
    () =>
      inputBindings.attach(
        document.body,
        'click',
        {
          selectAdditional: () => {},
          selectAdditionalRange: () => {},
          [DEFAULT_HANDLER]: (event) => {
            /**
             * When the document is clicked, deselect the keys, but only if the clicked element
             * is not inside a `Dialog`. To detect whether an element is a `Dialog`,
             * we check whether it is inside the `portal-root` where all the `Dialog`s are mounted.
             * If this check is omitted, when the user clicks inside a Datalink dialog,
             * the keys are deselected, causing the Datalink to be added to the root directory,
             * rather than the one that was selected when the dialog was opened.
             */
            const portalRoot =
              event.target instanceof HTMLElement || event.target instanceof SVGElement ?
                event.target.closest('.enso-portal-root')
              : null
            if (!portalRoot && driveStore.getState().selectedKeys.size !== 0) {
              setSelectedKeys(EMPTY_SET)
              setMostRecentlySelectedIndex(null)
            }
          },
        },
        false,
      ),
    [setSelectedKeys, inputBindings, setMostRecentlySelectedIndex, driveStore],
  )

  useEffect(() => {
    if (isLoading) {
      // Ensure the spinner stays in the "initial" state for at least one frame,
      // to ensure the CSS animation begins at the initial state.
      requestAnimationFrame(() => {
        setSpinnerState(SpinnerState.loadingFast)
      })
    } else {
      const queuedAssetEvents = queuedAssetListEventsRef.current
      if (queuedAssetEvents.length !== 0) {
        queuedAssetListEventsRef.current = []
        for (const event of queuedAssetEvents) {
          onAssetListEvent(event)
        }
      }
      setSpinnerState(SpinnerState.initial)
    }
  }, [isLoading, onAssetListEvent])

  const calculateNewKeys = useEventCallback(
    (event: MouseEvent | ReactMouseEvent, keys: AssetId[], getRange: () => AssetId[]) => {
      event.stopPropagation()
      let result = new Set<AssetId>()
      inputBindings.handler({
        selectRange: () => {
          result = new Set(getRange())
        },
        selectAdditionalRange: () => {
          const { selectedKeys } = driveStore.getState()
          result = new Set([...selectedKeys, ...getRange()])
        },
        selectAdditional: () => {
          const { selectedKeys } = driveStore.getState()
          const newSelectedKeys = new Set(selectedKeys)
          let count = 0
          for (const key of keys) {
            if (selectedKeys.has(key)) {
              count += 1
            }
          }
          for (const key of keys) {
            const add = count * 2 < keys.length
            setPresence(newSelectedKeys, key, add)
          }
          result = newSelectedKeys
        },
        [DEFAULT_HANDLER]: () => {
          result = new Set(keys)
        },
      })(event, false)
      return result
    },
  )

  const { startAutoScroll, endAutoScroll, onMouseEvent } = useAutoScroll(rootRef)

  const dragSelectionChangeLoopHandle = useRef(0)
  const dragSelectionRangeRef = useRef<DragSelectionInfo | null>(null)
  const onSelectionDrag = useEventCallback((rectangle: DetailedRectangle, event: MouseEvent) => {
    startAutoScroll()
    onMouseEvent(event)
    if (mostRecentlySelectedIndexRef.current != null) {
      setKeyboardSelectedIndex(null)
    }
    cancelAnimationFrame(dragSelectionChangeLoopHandle.current)
    const scrollContainer = rootRef.current
    if (scrollContainer != null) {
      const rect = scrollContainer.getBoundingClientRect()
      const overlapsHorizontally = rect.right > rectangle.left && rect.left < rectangle.right
      const selectionTop = Math.max(0, rectangle.top - rect.top - ROW_HEIGHT_PX)
      const selectionBottom = Math.max(
        0,
        Math.min(rect.height, rectangle.bottom - rect.top - ROW_HEIGHT_PX),
      )
      const range = dragSelectionRangeRef.current
      if (!overlapsHorizontally) {
        dragSelectionRangeRef.current = null
      } else if (range == null) {
        const topIndex = (selectionTop + scrollContainer.scrollTop) / ROW_HEIGHT_PX
        const bottomIndex = (selectionBottom + scrollContainer.scrollTop) / ROW_HEIGHT_PX
        dragSelectionRangeRef.current = {
          initialIndex: rectangle.signedHeight < 0 ? bottomIndex : topIndex,
          start: Math.floor(topIndex),
          end: Math.ceil(bottomIndex),
        }
      } else {
        const topIndex = (selectionTop + scrollContainer.scrollTop) / ROW_HEIGHT_PX
        const bottomIndex = (selectionBottom + scrollContainer.scrollTop) / ROW_HEIGHT_PX
        const endIndex = rectangle.signedHeight < 0 ? topIndex : bottomIndex
        dragSelectionRangeRef.current = {
          initialIndex: range.initialIndex,
          start: Math.floor(Math.min(range.initialIndex, endIndex)),
          end: Math.ceil(Math.max(range.initialIndex, endIndex)),
        }
      }
      if (range == null) {
        setVisuallySelectedKeys(null)
      } else {
        const keys = displayItems.slice(range.start, range.end).map((node) => node.key)
        setVisuallySelectedKeys(calculateNewKeys(event, keys, () => []))
      }
    }
  })

  const onSelectionDragEnd = useEventCallback((event: MouseEvent) => {
    endAutoScroll()
    onMouseEvent(event)
    const range = dragSelectionRangeRef.current
    if (range != null) {
      const keys = displayItems.slice(range.start, range.end).map((node) => node.key)
      setSelectedKeys(calculateNewKeys(event, keys, () => []))
    }
    setVisuallySelectedKeys(null)
    dragSelectionRangeRef.current = null
  })

  const onSelectionDragCancel = useEventCallback(() => {
    setVisuallySelectedKeys(null)
    dragSelectionRangeRef.current = null
  })

  const grabRowKeyboardFocus = useEventCallback((item: AnyAssetTreeNode) => {
    setSelectedKeys(new Set([item.key]))
  })

  const onRowClick = useEventCallback(
    (innerRowProps: AssetRowInnerProps, event: ReactMouseEvent) => {
      const { key } = innerRowProps
      event.stopPropagation()
      const newIndex = visibleItems.findIndex((innerItem) => innerItem.key === key)
      const getRange = () => {
        if (mostRecentlySelectedIndexRef.current == null) {
          return [key]
        } else {
          const index1 = mostRecentlySelectedIndexRef.current
          const index2 = newIndex
          const startIndex = Math.min(index1, index2)
          const endIndex = Math.max(index1, index2) + 1
          return visibleItems.slice(startIndex, endIndex).map((innerItem) => innerItem.key)
        }
      }
      setSelectedKeys(calculateNewKeys(event, [key], getRange))
      setMostRecentlySelectedIndex(newIndex)
      if (!event.shiftKey) {
        selectionStartIndexRef.current = null
      }
    },
  )

  const selectRow = useEventCallback((item: AnyAssetTreeNode) => {
    setMostRecentlySelectedIndex(visibleItems.indexOf(item))
    selectionStartIndexRef.current = null
    setSelectedKeys(new Set([item.key]))
  })

  const onRowDragStart = useEventCallback(
    (event: DragEvent<HTMLTableRowElement>, item: AnyAssetTreeNode) => {
      startAutoScroll()
      onMouseEvent(event)
      let newSelectedKeys = driveStore.getState().selectedKeys
      if (!newSelectedKeys.has(item.key)) {
        setMostRecentlySelectedIndex(visibleItems.indexOf(item))
        selectionStartIndexRef.current = null
        newSelectedKeys = new Set([item.key])
        setSelectedKeys(newSelectedKeys)
      }
      const nodes = assetTree.preorderTraversal().filter((node) => newSelectedKeys.has(node.key))
      const payload: AssetRowsDragPayload = nodes.map((node) => ({
        key: node.key,
        asset: node.item,
      }))
      event.dataTransfer.setData(ASSETS_MIME_TYPE, JSON.stringify(nodes.map((node) => node.key)))
      setDragImageToBlank(event)
      ASSET_ROWS.bind(event, payload)
      setModal(
        <DragModal
          event={event}
          className="flex flex-col rounded-default bg-selected-frame backdrop-blur-default"
          onDragEnd={() => {
            ASSET_ROWS.unbind(payload)
          }}
        >
          {nodes.map((node) => (
            <NameColumn
              key={node.key}
              isOpened={false}
              keyProp={node.key}
              item={node.with({ depth: 0 })}
              backendType={backend.type}
              state={state}
              // Default states.
              isSoleSelected={false}
              selected={false}
              rowState={INITIAL_ROW_STATE}
              // The drag placeholder cannot be interacted with.
              setSelected={() => {}}
              setItem={() => {}}
              setRowState={() => {}}
              isEditable={false}
            />
          ))}
        </DragModal>,
      )
    },
  )

  const onRowDragOver = useEventCallback(
    (event: DragEvent<HTMLTableRowElement>, item: AnyAssetTreeNode) => {
      onMouseEvent(event)
      const payload = LABELS.lookup(event)
      if (payload != null) {
        event.preventDefault()
        event.stopPropagation()
        const { selectedKeys } = driveStore.getState()
        const idsReference = selectedKeys.has(item.key) ? selectedKeys : item.key
        // This optimization is required in order to avoid severe lag on Firefox.
        if (idsReference !== lastSelectedIdsRef.current) {
          lastSelectedIdsRef.current = idsReference
          const ids = typeof idsReference === 'string' ? new Set([idsReference]) : idsReference
          let labelsPresent = 0
          for (const selectedKey of ids) {
            const nodeLabels = nodeMapRef.current.get(selectedKey)?.item.labels
            if (nodeLabels != null) {
              for (const label of nodeLabels) {
                if (payload.has(label)) {
                  labelsPresent += 1
                }
              }
            }
          }
          const shouldAdd = labelsPresent * 2 < ids.size * payload.size
          window.setTimeout(() => {
            dispatchAssetEvent({
              type:
                shouldAdd ?
                  AssetEventType.temporarilyAddLabels
                : AssetEventType.temporarilyRemoveLabels,
              ids,
              labelNames: payload,
            })
          })
        }
      }
    },
  )

  const onRowDragEnd = useEventCallback(() => {
    setIsDraggingFiles(false)
    endAutoScroll()
    lastSelectedIdsRef.current = null
    const { selectedKeys } = driveStore.getState()
    dispatchAssetEvent({
      type: AssetEventType.temporarilyAddLabels,
      ids: selectedKeys,
      labelNames: EMPTY_SET,
    })
  })

  const onRowDrop = useEventCallback(
    (event: DragEvent<HTMLTableRowElement>, item: AnyAssetTreeNode) => {
      endAutoScroll()
      const { selectedKeys } = driveStore.getState()
      const ids = new Set(selectedKeys.has(item.key) ? selectedKeys : [item.key])
      const payload = LABELS.lookup(event)
      if (payload != null) {
        event.preventDefault()
        event.stopPropagation()
        let labelsPresent = 0
        for (const selectedKey of ids) {
          const nodeLabels = nodeMapRef.current.get(selectedKey)?.item.labels
          if (nodeLabels != null) {
            for (const label of nodeLabels) {
              if (payload.has(label)) {
                labelsPresent += 1
              }
            }
          }
        }
        const shouldAdd = labelsPresent * 2 < ids.size * payload.size
        dispatchAssetEvent({
          type: shouldAdd ? AssetEventType.addLabels : AssetEventType.removeLabels,
          ids,
          labelNames: payload,
        })
      } else {
        dispatchAssetEvent({
          type: AssetEventType.temporarilyAddLabels,
          ids,
          labelNames: EMPTY_SET,
        })
      }
    },
  )

  const getAsset = useEventCallback((key: AssetId) => nodeMapRef.current.get(key)?.item ?? null)

  const setAsset = useEventCallback((assetId: AssetId, asset: AnyAsset) => {
    const listDirectoryQuery = queryClient.getQueryCache().find<DirectoryQuery>({
      queryKey: [backend.type, 'listDirectory', asset.parentId],
      exact: false,
    })

    if (listDirectoryQuery?.state.data) {
      listDirectoryQuery.setData(
        listDirectoryQuery.state.data.map((child) => (child.id === assetId ? asset : child)),
      )
    }
  })

  useImperativeHandle(assetManagementApiRef, () => ({
    getAsset,
    setAsset,
  }))

  const columns = useMemo(
    () =>
      getColumnList(user, backend.type, category).filter((column) => enabledColumns.has(column)),
    [backend.type, category, enabledColumns, user],
  )

  const headerRow = (
    <tr ref={headerRowRef} className="sticky top-[1px] text-sm font-semibold">
      {columns.map((column) => {
        // This is a React component, even though it does not contain JSX.
        // eslint-disable-next-line no-restricted-syntax
        const Heading = COLUMN_HEADING[column]
        return (
          <th key={column} className={COLUMN_CSS_CLASS[column]}>
            <Heading state={state} />
          </th>
        )
      })}
    </tr>
  )

  const itemRows =
    isLoading ?
      <tr className="h-row">
        <td colSpan={columns.length} className="bg-transparent">
          <div className="grid w-container justify-around">
            <Spinner size={LOADING_SPINNER_SIZE_PX} state={spinnerState} />
          </div>
        </td>
      </tr>
    : displayItems.map((item) => {
        return (
          <AssetRow
            key={item.key + item.path}
            updateAssetRef={updateAssetRef}
            isOpened={openedProjects.some(({ id }) => item.item.id === id)}
            columns={columns}
            item={item}
            state={state}
            hidden={hidden || visibilities.get(item.key) === Visibility.hidden}
            isKeyboardSelected={
              keyboardSelectedIndex != null && item === visibleItems[keyboardSelectedIndex]
            }
            grabKeyboardFocus={grabRowKeyboardFocus}
            onClick={onRowClick}
            select={selectRow}
            onDragStart={onRowDragStart}
            onDragOver={onRowDragOver}
            onDragEnd={onRowDragEnd}
            onDrop={onRowDrop}
          />
        )
      })

  const dropzoneText =
    isDraggingFiles ?
      droppedFilesCount === 1 ?
        getText('assetsDropFileDescription')
      : getText('assetsDropFilesDescription', droppedFilesCount)
    : getText('assetsDropzoneDescription')

  const table = (
    <div
      className="flex grow flex-col"
      onContextMenu={(event) => {
        if (isAssetContextMenuVisible) {
          event.preventDefault()
          event.stopPropagation()
          setModal(
            <AssetsTableContextMenu
              backend={backend}
              category={category}
              nodeMapRef={nodeMapRef}
              event={event}
              rootDirectoryId={rootDirectoryId}
              doCopy={doCopy}
              doCut={doCut}
              doPaste={doPaste}
              doDelete={doDeleteById}
            />,
          )
        }
      }}
      onDragLeave={(event) => {
        const payload = LABELS.lookup(event)
        if (
          payload != null &&
          event.relatedTarget instanceof Node &&
          !event.currentTarget.contains(event.relatedTarget)
        ) {
          lastSelectedIdsRef.current = null
          const { selectedKeys } = driveStore.getState()
          dispatchAssetEvent({
            type: AssetEventType.temporarilyAddLabels,
            ids: selectedKeys,
            labelNames: EMPTY_SET,
          })
        }
      }}
    >
      <table className="table-fixed border-collapse rounded-rows">
        <thead>{headerRow}</thead>
        <tbody ref={bodyRef}>
          {itemRows}
          <tr className="hidden h-row first:table-row">
            <td colSpan={columns.length} className="bg-transparent">
              <Text
                className={twJoin(
                  'px-cell-x placeholder',
                  directories.rootDirectory.isError && 'text-danger',
                )}
                disableLineHeightCompensation
              >
                {directories.rootDirectory.isError ?
                  getText('thisFolderFailedToFetch')
                : category.type === 'trash' ?
                  query.query !== '' ?
                    getText('noFilesMatchTheCurrentFilters')
                  : getText('yourTrashIsEmpty')
                : category.type === 'recent' ?
                  query.query !== '' ?
                    getText('noFilesMatchTheCurrentFilters')
                  : getText('youHaveNoRecentProjects')
                : query.query !== '' ?
                  getText('noFilesMatchTheCurrentFilters')
                : getText('youHaveNoFiles')}
              </Text>
            </td>
          </tr>
        </tbody>
      </table>
      <div
        data-testid="root-directory-dropzone"
        className={twMerge(
          'sticky left-0 my-20 grid max-w-container grow place-items-center',
          (category.type === 'recent' || category.type === 'trash') && 'hidden',
        )}
        onDragEnter={onDropzoneDragOver}
        onDragOver={onDropzoneDragOver}
        onDragLeave={() => {
          lastSelectedIdsRef.current = null
        }}
        onDragEnd={() => {
          setIsDraggingFiles(false)
        }}
        onDrop={(event) => {
          const payload = ASSET_ROWS.lookup(event)
          const filtered = payload?.filter((item) => item.asset.parentId !== rootDirectoryId)
          if (filtered != null && filtered.length > 0) {
            event.preventDefault()
            event.stopPropagation()
            unsetModal()

            dispatchAssetEvent({
              type: AssetEventType.move,
              newParentKey: rootDirectoryId,
              newParentId: rootDirectoryId,
              ids: new Set(filtered.map((dragItem) => dragItem.asset.id)),
            })
          }
          handleFileDrop(event)
        }}
        onClick={() => {
          setSelectedKeys(EMPTY_SET)
        }}
      >
        <FileTrigger
          onSelect={(event) => {
            dispatchAssetListEvent({
              type: AssetListEventType.uploadFiles,
              parentKey: rootDirectoryId,
              parentId: rootDirectoryId,
              files: Array.from(event ?? []),
            })
          }}
        >
          <Button
            size="custom"
            variant="custom"
            ref={mainDropzoneRef}
            icon={DropFilesImage}
            className="rounded-2xl"
            contentClassName="h-[186px] flex flex-col items-center gap-3 text-primary/30 transition-colors duration-200 hover:text-primary/50"
          >
            {dropzoneText}
          </Button>
        </FileTrigger>
      </div>
    </div>
  )

  return !isCloud && didLoadingProjectManagerFail ?
      <ErrorDisplay
        error={getText('couldNotConnectToPM')}
        resetErrorBoundary={reconnectToProjectManager}
      />
    : <div className="relative grow">
        <FocusArea direction="vertical">
          {(innerProps) => (
            <div
              {...mergeProps<JSX.IntrinsicElements['div']>()(innerProps, {
                ref: (value) => {
                  rootRef.current = value
                  cleanupRootRef.current()
                  if (value) {
                    updateClipPathObserver.observe(value)
                    cleanupRootRef.current = () => {
                      updateClipPathObserver.unobserve(value)
                    }
                  } else {
                    cleanupRootRef.current = () => {}
                  }
                },
                className: 'flex-1 overflow-auto container-size w-full h-full',
                onKeyDown,
                onScroll: updateClipPath,
                onBlur: (event) => {
                  if (
                    event.relatedTarget instanceof HTMLElement &&
                    !event.currentTarget.contains(event.relatedTarget)
                  ) {
                    setKeyboardSelectedIndex(null)
                  }
                },
                onDragEnter: updateIsDraggingFiles,
                onDragOver: updateIsDraggingFiles,
                onDragLeave: (event) => {
                  if (
                    !(event.relatedTarget instanceof Node) ||
                    !event.currentTarget.contains(event.relatedTarget)
                  ) {
                    lastSelectedIdsRef.current = null
                  }
                },
                onDragEnd: () => {
                  setIsDraggingFiles(false)
                },
              })}
            >
              {!hidden && hiddenContextMenu}
              {!hidden && (
                <SelectionBrush
                  targetRef={rootRef}
                  margin={16}
                  onDrag={onSelectionDrag}
                  onDragEnd={onSelectionDragEnd}
                  onDragCancel={onSelectionDragCancel}
                />
              )}
              <div className="flex h-max min-h-full w-max min-w-full flex-col">
                <div className="flex-0 sticky top-0 flex h-0 flex-col">
                  <div
                    data-testid="extra-columns"
                    className="sticky right-0 flex self-end px-2 py-3"
                  >
                    <FocusArea direction="horizontal">
                      {(columnsBarProps) => (
                        <div
                          {...mergeProps<JSX.IntrinsicElements['div']>()(columnsBarProps, {
                            className: 'inline-flex gap-icons',
                            onFocus: () => {
                              setKeyboardSelectedIndex(null)
                            },
                          })}
                        >
                          {hiddenColumns.map((column) => (
                            <Button
                              size="custom"
                              variant="custom"
                              key={column}
                              icon={COLUMN_ICONS[column]}
                              aria-label={getText(COLUMN_SHOW_TEXT_ID[column])}
                              onPress={() => {
                                const newExtraColumns = new Set(enabledColumns)
                                if (enabledColumns.has(column)) {
                                  newExtraColumns.delete(column)
                                } else {
                                  newExtraColumns.add(column)
                                }
                                setEnabledColumns(newExtraColumns)
                              }}
                            />
                          ))}
                        </div>
                      )}
                    </FocusArea>
                  </div>
                </div>
                <div className="flex h-full w-min min-w-full grow flex-col">{table}</div>
              </div>
            </div>
          )}
        </FocusArea>
        {isDraggingFiles && !isMainDropzoneVisible && (
          <div className="pointer-events-none absolute bottom-4 left-1/2 -translate-x-1/2">
            <div
              className="pointer-events-auto flex items-center justify-center gap-3 rounded-default bg-selected-frame px-8 py-6 text-primary/50 backdrop-blur-3xl transition-all"
              onDragEnter={onDropzoneDragOver}
              onDragOver={onDropzoneDragOver}
              onDragEnd={() => {
                setIsDraggingFiles(false)
              }}
              onDrop={(event) => {
                handleFileDrop(event)
              }}
            >
              <SvgMask src={DropFilesImage} className="size-8" />
              {dropzoneText}
            </div>
          </div>
        )}
      </div>
}<|MERGE_RESOLUTION|>--- conflicted
+++ resolved
@@ -65,14 +65,10 @@
 import * as eventListProvider from '#/layouts/AssetsTable/EventListProvider'
 import AssetsTableContextMenu from '#/layouts/AssetsTableContextMenu'
 import {
-<<<<<<< HEAD
+  canTransferBetweenCategories,
   CATEGORY_TO_FILTER_BY,
   isLocalCategory,
-=======
-  canTransferBetweenCategories,
-  isLocalCategory,
   useTransferBetweenCategories,
->>>>>>> e7bc796f
   type Category,
 } from '#/layouts/CategorySwitcher/Category'
 import DragModal from '#/modals/DragModal'
@@ -152,10 +148,6 @@
 import type { DetailedRectangle } from '#/utilities/geometry'
 import { DEFAULT_HANDLER } from '#/utilities/inputBindings'
 import LocalStorage from '#/utilities/LocalStorage'
-<<<<<<< HEAD
-=======
-import PasteType from '#/utilities/PasteType'
->>>>>>> e7bc796f
 import {
   canPermissionModifyDirectoryContents,
   PermissionAction,
@@ -846,10 +838,7 @@
   const lastSelectedIdsRef = useRef<AssetId | ReadonlySet<AssetId> | null>(null)
   const headerRowRef = useRef<HTMLTableRowElement>(null)
   const assetTreeRef = useRef<AnyAssetTreeNode>(assetTree)
-<<<<<<< HEAD
   const getPasteData = useEventCallback(() => driveStore.getState().pasteData)
-=======
->>>>>>> e7bc796f
   const nodeMapRef = useRef<ReadonlyMap<AssetId, AnyAssetTreeNode>>(
     new Map<AssetId, AnyAssetTreeNode>(),
   )
@@ -1130,30 +1119,18 @@
     if (!hidden) {
       return inputBindings.attach(document.body, 'keydown', {
         cancelCut: () => {
-<<<<<<< HEAD
           const pasteData = getPasteData()
           if (pasteData == null) {
             return false
           } else {
-            dispatchAssetEvent({ type: AssetEventType.cancelCut, ids: pasteData.data })
-=======
-          const { pasteData } = driveStore.getState()
-          if (pasteData == null) {
-            return false
-          } else {
             dispatchAssetEvent({ type: AssetEventType.cancelCut, ids: pasteData.data.ids })
->>>>>>> e7bc796f
             setPasteData(null)
             return
           }
         },
       })
     }
-<<<<<<< HEAD
   }, [dispatchAssetEvent, getPasteData, hidden, inputBindings, setPasteData])
-=======
-  }, [dispatchAssetEvent, driveStore, hidden, inputBindings, setPasteData])
->>>>>>> e7bc796f
 
   useEffect(
     () =>
@@ -2130,67 +2107,26 @@
   const doCopy = useEventCallback(() => {
     unsetModal()
     const { selectedKeys } = driveStore.getState()
-<<<<<<< HEAD
-    setPasteData({ type: 'copy', data: selectedKeys })
-=======
     setPasteData({
-      type: PasteType.copy,
+      type: 'copy',
       data: { backendType: backend.type, category, ids: selectedKeys },
     })
->>>>>>> e7bc796f
   })
 
   const doCut = useEventCallback(() => {
     unsetModal()
-<<<<<<< HEAD
-    const pasteData = getPasteData()
-=======
     const { selectedKeys, pasteData } = driveStore.getState()
->>>>>>> e7bc796f
     if (pasteData != null) {
       dispatchAssetEvent({ type: AssetEventType.cancelCut, ids: pasteData.data.ids })
     }
-<<<<<<< HEAD
-    const { selectedKeys } = driveStore.getState()
-    setPasteData({ type: 'move', data: selectedKeys })
-=======
     setPasteData({
-      type: PasteType.move,
+      type: 'move',
       data: { backendType: backend.type, category, ids: selectedKeys },
     })
->>>>>>> e7bc796f
     dispatchAssetEvent({ type: AssetEventType.cut, ids: selectedKeys })
     setSelectedKeys(EMPTY_SET)
   })
 
-<<<<<<< HEAD
-  const cutAndPaste = useCutAndPaste()
-  const doPaste = useEventCallback((newParentKey: DirectoryId, newParentId: DirectoryId) => {
-    unsetModal()
-    const pasteData = getPasteData()
-    if (pasteData) {
-      if (pasteData.data.has(newParentKey)) {
-        toast.error('Cannot paste a folder into itself.')
-      } else {
-        doToggleDirectoryExpansion(newParentId, newParentKey, true)
-        switch (pasteData.type) {
-          case 'copy': {
-            const assets = Array.from(pasteData.data, (id) => nodeMapRef.current.get(id)).flatMap(
-              (asset) => (asset ? [asset.item] : []),
-            )
-            dispatchAssetListEvent({
-              type: AssetListEventType.copy,
-              items: assets,
-              newParentId,
-              newParentKey,
-            })
-            break
-          }
-          case 'move': {
-            cutAndPaste(newParentKey, newParentId, [...pasteData.data], nodeMapRef.current)
-            break
-          }
-=======
   const transferBetweenCategories = useTransferBetweenCategories(category)
   const doPaste = useEventCallback((newParentKey: DirectoryId, newParentId: DirectoryId) => {
     unsetModal()
@@ -2203,7 +2139,7 @@
         toast.error('Cannot paste a folder into itself.')
       } else {
         doToggleDirectoryExpansion(newParentId, newParentKey, true)
-        if (pasteData.type === PasteType.copy) {
+        if (pasteData.type === 'copy') {
           const assets = Array.from(pasteData.data.ids, (id) => nodeMapRef.current.get(id)).flatMap(
             (asset) => (asset ? [asset.item] : []),
           )
@@ -2221,7 +2157,6 @@
             newParentKey,
             newParentId,
           )
->>>>>>> e7bc796f
         }
         setPasteData(null)
       }
