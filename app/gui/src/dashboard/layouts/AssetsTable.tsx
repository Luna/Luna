--- conflicted
+++ resolved
@@ -1005,7 +1005,6 @@
     setEnabledColumns((currentColumns) => withPresence(currentColumns, column, false))
   })
 
-<<<<<<< HEAD
   const state: AssetsTableState = {
     backend,
     rootDirectoryId,
@@ -1021,40 +1020,6 @@
     doCut,
     doPaste,
   }
-=======
-  const state: AssetsTableState = useMemo(
-    () => ({
-      backend,
-      rootDirectoryId,
-      scrollContainerRef: rootRef,
-      category,
-      sortInfo,
-      setSortInfo,
-      query,
-      setQuery,
-      nodeMap: nodeMapRef,
-      hideColumn,
-      doCopy,
-      doCut,
-      doPaste,
-      getAssetNodeById,
-    }),
-    [
-      backend,
-      category,
-      doCopy,
-      doCut,
-      doPaste,
-      getAssetNodeById,
-      hideColumn,
-      nodeMapRef,
-      query,
-      rootDirectoryId,
-      setQuery,
-      sortInfo,
-    ],
-  )
->>>>>>> 3543bd98
 
   useEffect(() => {
     // In some browsers, at least in Chrome 126,
