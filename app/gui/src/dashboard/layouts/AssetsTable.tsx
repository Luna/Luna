/** @file Table displaying a list of projects. */
import {
  startTransition,
  useEffect,
  useImperativeHandle,
  useMemo,
  useRef,
  useState,
  type Dispatch,
  type DragEvent,
  type KeyboardEvent,
  type MutableRefObject,
  type MouseEvent as ReactMouseEvent,
  type Ref,
  type RefObject,
  type SetStateAction,
} from 'react'

import {
  queryOptions,
  useMutation,
  useQueries,
  useQueryClient,
  useSuspenseQuery,
} from '@tanstack/react-query'
import { toast } from 'react-toastify'
import invariant from 'tiny-invariant'
import * as z from 'zod'

import DropFilesImage from '#/assets/drop_files.svg'
import { FileTrigger, mergeProps } from '#/components/aria'
import { Button, Text } from '#/components/AriaComponents'
import type { AssetRowInnerProps } from '#/components/dashboard/AssetRow'
import { AssetRow } from '#/components/dashboard/AssetRow'
import { INITIAL_ROW_STATE } from '#/components/dashboard/AssetRow/assetRowUtils'
import type { SortableColumn } from '#/components/dashboard/column/columnUtils'
import {
  Column,
  COLUMN_CSS_CLASS,
  COLUMN_ICONS,
  COLUMN_SHOW_TEXT_ID,
  DEFAULT_ENABLED_COLUMNS,
  getColumnList,
} from '#/components/dashboard/column/columnUtils'
import NameColumn from '#/components/dashboard/column/NameColumn'
import { COLUMN_HEADING } from '#/components/dashboard/columnHeading'
import Label from '#/components/dashboard/Label'
import { ErrorDisplay } from '#/components/ErrorBoundary'
import SelectionBrush from '#/components/SelectionBrush'
import Spinner, { SpinnerState } from '#/components/Spinner'
import FocusArea from '#/components/styled/FocusArea'
import SvgMask from '#/components/SvgMask'
import { ASSETS_MIME_TYPE } from '#/data/mimeTypes'
import AssetEventType from '#/events/AssetEventType'
import { useCutAndPaste, type AssetListEvent } from '#/events/assetListEvent'
import AssetListEventType from '#/events/AssetListEventType'
import { useAutoScroll } from '#/hooks/autoScrollHooks'
<<<<<<< HEAD
import {
  backendMutationOptions,
  useBackendQuery,
  useUploadFileWithToastMutation,
} from '#/hooks/backendHooks'
=======
import { backendMutationOptions, backendQueryOptions, useBackendQuery } from '#/hooks/backendHooks'
>>>>>>> 45ad3a75
import { useEventCallback } from '#/hooks/eventCallbackHooks'
import { useIntersectionRatio } from '#/hooks/intersectionHooks'
import { useOpenProject } from '#/hooks/projectHooks'
import { useToastAndLog } from '#/hooks/toastAndLogHooks'
import useOnScroll from '#/hooks/useOnScroll'
import type * as assetSearchBar from '#/layouts/AssetSearchBar'
import * as eventListProvider from '#/layouts/AssetsTable/EventListProvider'
import AssetsTableContextMenu from '#/layouts/AssetsTableContextMenu'
import {
  canTransferBetweenCategories,
  CATEGORY_TO_FILTER_BY,
  isLocalCategory,
  type Category,
} from '#/layouts/CategorySwitcher/Category'
import DragModal from '#/modals/DragModal'
import DuplicateAssetsModal from '#/modals/DuplicateAssetsModal'
import UpsertSecretModal from '#/modals/UpsertSecretModal'
import { useFullUserSession } from '#/providers/AuthProvider'
import {
  useBackend,
  useDidLoadingProjectManagerFail,
  useReconnectToProjectManager,
} from '#/providers/BackendProvider'
import {
  useDriveStore,
  useSetAssetPanelProps,
  useSetCanCreateAssets,
  useSetCanDownload,
  useSetIsAssetPanelTemporarilyVisible,
  useSetNewestFolderId,
  useSetPasteData,
  useSetSelectedKeys,
  useSetSuggestions,
  useSetTargetDirectory,
  useSetVisuallySelectedKeys,
} from '#/providers/DriveProvider'
import { useFeatureFlag } from '#/providers/FeatureFlagsProvider'
import { useInputBindings } from '#/providers/InputBindingsProvider'
import { useLocalStorage, useLocalStorageState } from '#/providers/LocalStorageProvider'
import { useSetModal } from '#/providers/ModalProvider'
import { useNavigator2D } from '#/providers/Navigator2DProvider'
import { useLaunchedProjects } from '#/providers/ProjectsProvider'
import { useText } from '#/providers/TextProvider'
import type Backend from '#/services/Backend'
import {
  assetIsDirectory,
  assetIsFile,
  assetIsProject,
  AssetType,
  BackendType,
  createPlaceholderFileAsset,
  createPlaceholderProjectAsset,
  createRootDirectoryAsset,
  createSpecialEmptyAsset,
  createSpecialErrorAsset,
  createSpecialLoadingAsset,
  DatalinkId,
  DirectoryId,
  extractProjectExtension,
  fileIsNotProject,
  fileIsProject,
  getAssetPermissionName,
  Path,
  Plan,
  ProjectId,
  ProjectState,
  SecretId,
  stripProjectExtension,
  type AnyAsset,
  type AssetId,
  type DatalinkAsset,
  type DirectoryAsset,
  type LabelName,
  type ProjectAsset,
  type SecretAsset,
} from '#/services/Backend'
import LocalBackend from '#/services/LocalBackend'
import { isSpecialReadonlyDirectoryId } from '#/services/RemoteBackend'
import { ROOT_PARENT_DIRECTORY_ID } from '#/services/remoteBackendPaths'
import type { AssetQueryKey } from '#/utilities/AssetQuery'
import AssetQuery from '#/utilities/AssetQuery'
import type { AnyAssetTreeNode } from '#/utilities/AssetTreeNode'
import AssetTreeNode from '#/utilities/AssetTreeNode'
import { toRfc3339 } from '#/utilities/dateTime'
import type { AssetRowsDragPayload } from '#/utilities/drag'
import { ASSET_ROWS, LABELS, setDragImageToBlank } from '#/utilities/drag'
import { fileExtension } from '#/utilities/fileInfo'
import type { DetailedRectangle } from '#/utilities/geometry'
import { DEFAULT_HANDLER } from '#/utilities/inputBindings'
import LocalStorage from '#/utilities/LocalStorage'
import {
  canPermissionModifyDirectoryContents,
  PermissionAction,
  tryCreateOwnerPermission,
  tryFindSelfPermission,
} from '#/utilities/permissions'
import { document } from '#/utilities/sanitizedEventTargets'
import { EMPTY_SET, setPresence, withPresence } from '#/utilities/set'
import type { SortInfo } from '#/utilities/sorting'
import { SortDirection } from '#/utilities/sorting'
import { regexEscape } from '#/utilities/string'
import { twJoin, twMerge } from '#/utilities/tailwindMerge'
import Visibility from '#/utilities/Visibility'
import { uniqueString } from 'enso-common/src/utilities/uniqueString'

// ============================
// === Global configuration ===
// ============================

declare module '#/utilities/LocalStorage' {
  /** */
  interface LocalStorageData {
    readonly enabledColumns: readonly Column[]
  }
}

LocalStorage.registerKey('enabledColumns', {
  schema: z.nativeEnum(Column).array().readonly(),
})

// =================
// === Constants ===
// =================

/**
 * If the ratio of intersection between the main dropzone that should be visible, and the
 * scrollable container, is below this value, then the backup dropzone will be shown.
 */
const MINIMUM_DROPZONE_INTERSECTION_RATIO = 0.5
/**
 * The height of each row in the table body. MUST be identical to the value as set by the
 * Tailwind styling.
 */
const ROW_HEIGHT_PX = 38
/** The size of the loading spinner. */
const LOADING_SPINNER_SIZE_PX = 36
/**
 * The number of pixels the header bar should shrink when the column selector is visible,
 * assuming 0 icons are visible in the column selector.
 */
const COLUMNS_SELECTOR_BASE_WIDTH_PX = 4
/** The number of pixels the header bar should shrink per collapsed column. */
const COLUMNS_SELECTOR_ICON_WIDTH_PX = 28

const SUGGESTIONS_FOR_NO: assetSearchBar.Suggestion[] = [
  {
    render: () => 'no:label',
    addToQuery: (query) => query.addToLastTerm({ nos: ['label'] }),
    deleteFromQuery: (query) => query.deleteFromLastTerm({ nos: ['label'] }),
  },
  {
    render: () => 'no:description',
    addToQuery: (query) => query.addToLastTerm({ nos: ['description'] }),
    deleteFromQuery: (query) => query.deleteFromLastTerm({ nos: ['description'] }),
  },
]
const SUGGESTIONS_FOR_HAS: assetSearchBar.Suggestion[] = [
  {
    render: () => 'has:label',
    addToQuery: (query) => query.addToLastTerm({ negativeNos: ['label'] }),
    deleteFromQuery: (query) => query.deleteFromLastTerm({ negativeNos: ['label'] }),
  },
  {
    render: () => 'has:description',
    addToQuery: (query) => query.addToLastTerm({ negativeNos: ['description'] }),
    deleteFromQuery: (query) => query.deleteFromLastTerm({ negativeNos: ['description'] }),
  },
]
const SUGGESTIONS_FOR_TYPE: assetSearchBar.Suggestion[] = [
  {
    render: () => 'type:project',
    addToQuery: (query) => query.addToLastTerm({ types: ['project'] }),
    deleteFromQuery: (query) => query.deleteFromLastTerm({ types: ['project'] }),
  },
  {
    render: () => 'type:folder',
    addToQuery: (query) => query.addToLastTerm({ types: ['folder'] }),
    deleteFromQuery: (query) => query.deleteFromLastTerm({ types: ['folder'] }),
  },
  {
    render: () => 'type:file',
    addToQuery: (query) => query.addToLastTerm({ types: ['file'] }),
    deleteFromQuery: (query) => query.deleteFromLastTerm({ types: ['file'] }),
  },
  {
    render: () => 'type:secret',
    addToQuery: (query) => query.addToLastTerm({ types: ['secret'] }),
    deleteFromQuery: (query) => query.deleteFromLastTerm({ types: ['secret'] }),
  },
  {
    render: () => 'type:datalink',
    addToQuery: (query) => query.addToLastTerm({ types: ['datalink'] }),
    deleteFromQuery: (query) => query.deleteFromLastTerm({ types: ['datalink'] }),
  },
]
const SUGGESTIONS_FOR_NEGATIVE_TYPE: assetSearchBar.Suggestion[] = [
  {
    render: () => 'type:project',
    addToQuery: (query) => query.addToLastTerm({ negativeTypes: ['project'] }),
    deleteFromQuery: (query) => query.deleteFromLastTerm({ negativeTypes: ['project'] }),
  },
  {
    render: () => 'type:folder',
    addToQuery: (query) => query.addToLastTerm({ negativeTypes: ['folder'] }),
    deleteFromQuery: (query) => query.deleteFromLastTerm({ negativeTypes: ['folder'] }),
  },
  {
    render: () => 'type:file',
    addToQuery: (query) => query.addToLastTerm({ negativeTypes: ['file'] }),
    deleteFromQuery: (query) => query.deleteFromLastTerm({ negativeTypes: ['file'] }),
  },
  {
    render: () => 'type:datalink',
    addToQuery: (query) => query.addToLastTerm({ negativeTypes: ['datalink'] }),
    deleteFromQuery: (query) => query.deleteFromLastTerm({ negativeTypes: ['datalink'] }),
  },
]

// =========================
// === DragSelectionInfo ===
// =========================

/** Information related to a drag selection. */
interface DragSelectionInfo {
  readonly initialIndex: number
  readonly start: number
  readonly end: number
}

// ===================
// === AssetsTable ===
// ===================

/** State passed through from a {@link AssetsTable} to every cell. */
export interface AssetsTableState {
  readonly backend: Backend
  readonly rootDirectoryId: DirectoryId
  readonly expandedDirectoryIds: readonly DirectoryId[]
  readonly scrollContainerRef: RefObject<HTMLElement>
  readonly visibilities: ReadonlyMap<AssetId, Visibility>
  readonly category: Category
  readonly sortInfo: SortInfo<SortableColumn> | null
  readonly setSortInfo: (sortInfo: SortInfo<SortableColumn> | null) => void
  readonly query: AssetQuery
  readonly setQuery: Dispatch<SetStateAction<AssetQuery>>
  readonly nodeMap: Readonly<MutableRefObject<ReadonlyMap<AssetId, AnyAssetTreeNode>>>
  readonly hideColumn: (column: Column) => void
  readonly doToggleDirectoryExpansion: (
    directoryId: DirectoryId,
    key: DirectoryId,
    override?: boolean,
  ) => void
  readonly doCopy: () => void
  readonly doCut: () => void
  readonly doPaste: (newParentKey: DirectoryId, newParentId: DirectoryId) => void
  readonly doDelete: (item: AnyAsset, forever: boolean) => Promise<void>
  readonly doRestore: (item: AnyAsset) => Promise<void>
  readonly doMove: (newParentKey: DirectoryId, item: AnyAsset) => Promise<void>
}

/** Data associated with a {@link AssetRow}, used for rendering. */
export interface AssetRowState {
  readonly isEditingName: boolean
  readonly temporarilyAddedLabels: ReadonlySet<LabelName>
  readonly temporarilyRemovedLabels: ReadonlySet<LabelName>
}

/** Props for a {@link AssetsTable}. */
export interface AssetsTableProps {
  readonly hidden: boolean
  readonly query: AssetQuery
  readonly setQuery: Dispatch<SetStateAction<AssetQuery>>
  readonly category: Category
  readonly initialProjectName: string | null
  readonly assetManagementApiRef: Ref<AssetManagementApi>
}

/**
 * The API for managing assets in the table.
 */
export interface AssetManagementApi {
  readonly getAsset: (id: AssetId) => AnyAsset | null
  readonly setAsset: (id: AssetId, asset: AnyAsset) => void
}

/** The table of project assets. */
export default function AssetsTable(props: AssetsTableProps) {
  const { hidden, query, setQuery, category, assetManagementApiRef } = props
  const { initialProjectName } = props

  const openedProjects = useLaunchedProjects()
  const doOpenProject = useOpenProject()
  const setCanDownload = useSetCanDownload()
  const setSuggestions = useSetSuggestions()

  const { user } = useFullUserSession()
  const backend = useBackend(category)
  const { data: labels } = useBackendQuery(backend, 'listTags', [])
  const { setModal, unsetModal } = useSetModal()
  const { localStorage } = useLocalStorage()
  const { getText } = useText()
  const inputBindings = useInputBindings()
  const navigator2D = useNavigator2D()
  const toastAndLog = useToastAndLog()
  const previousCategoryRef = useRef(category)
  const dispatchAssetEvent = eventListProvider.useDispatchAssetEvent()
  const dispatchAssetListEvent = eventListProvider.useDispatchAssetListEvent()
  const setCanCreateAssets = useSetCanCreateAssets()
  const setTargetDirectoryInStore = useSetTargetDirectory()
  const didLoadingProjectManagerFail = useDidLoadingProjectManagerFail()
  const reconnectToProjectManager = useReconnectToProjectManager()
  const [enabledColumns, setEnabledColumns] = useState(DEFAULT_ENABLED_COLUMNS)
  const setIsAssetPanelTemporarilyVisible = useSetIsAssetPanelTemporarilyVisible()
  const setAssetPanelProps = useSetAssetPanelProps()

  const hiddenColumns = getColumnList(user, backend.type, category).filter(
    (column) => !enabledColumns.has(column),
  )
  const [sortInfo, setSortInfo] = useState<SortInfo<SortableColumn> | null>(null)
  const driveStore = useDriveStore()
  const setNewestFolderId = useSetNewestFolderId()
  const setSelectedKeys = useSetSelectedKeys()
  const setVisuallySelectedKeys = useSetVisuallySelectedKeys()
  const updateAssetRef = useRef<Record<AnyAsset['id'], (asset: AnyAsset) => void>>({})
  const setPasteData = useSetPasteData()

  const { data: users } = useBackendQuery(backend, 'listUsers', [])
  const { data: userGroups } = useBackendQuery(backend, 'listUserGroups', [])
  const organizationQuery = useSuspenseQuery({
    queryKey: [backend.type, 'getOrganization'],
    queryFn: () => backend.getOrganization(),
  })

  const organization = organizationQuery.data

  const nameOfProjectToImmediatelyOpenRef = useRef(initialProjectName)
  const [localRootDirectory] = useLocalStorageState('localRootDirectory')
  const rootDirectoryId = useMemo(() => {
    const localRootPath = localRootDirectory != null ? Path(localRootDirectory) : null
    const id =
      'homeDirectoryId' in category ?
        category.homeDirectoryId
      : backend.rootDirectoryId(user, organization, localRootPath)
    invariant(id, 'Missing root directory')
    return id
  }, [category, backend, user, organization, localRootDirectory])

  const rootDirectory = useMemo(() => createRootDirectoryAsset(rootDirectoryId), [rootDirectoryId])

  const enableAssetsTableBackgroundRefresh = useFeatureFlag('enableAssetsTableBackgroundRefresh')
  const assetsTableBackgroundRefreshInterval = useFeatureFlag(
    'assetsTableBackgroundRefreshInterval',
  )
  /**
   * The expanded directories in the asset tree.
   * We don't include the root directory as it might change when a user switches
   * between items in sidebar and we don't want to reset the expanded state using useEffect.
   */
  const [privateExpandedDirectoryIds, setExpandedDirectoryIds] = useState<DirectoryId[]>(() => [])

  const expandedDirectoryIds = useMemo(
    () => [rootDirectoryId].concat(privateExpandedDirectoryIds),
    [privateExpandedDirectoryIds, rootDirectoryId],
  )

  const expandedDirectoryIdsSet = useMemo(
    () => new Set(expandedDirectoryIds),
    [expandedDirectoryIds],
  )

  const createProjectMutation = useMutation(backendMutationOptions(backend, 'createProject'))
  const duplicateProjectMutation = useMutation(backendMutationOptions(backend, 'duplicateProject'))
  const createDirectoryMutation = useMutation(backendMutationOptions(backend, 'createDirectory'))
  const createSecretMutation = useMutation(backendMutationOptions(backend, 'createSecret'))
  const updateSecretMutation = useMutation(backendMutationOptions(backend, 'updateSecret'))
  const createDatalinkMutation = useMutation(backendMutationOptions(backend, 'createDatalink'))
<<<<<<< HEAD
  const uploadFileMutation = useUploadFileWithToastMutation(backend)
=======
  const uploadFileMutation = useMutation(backendMutationOptions(backend, 'uploadFile'))
>>>>>>> 45ad3a75
  const copyAssetMutation = useMutation(backendMutationOptions(backend, 'copyAsset'))
  const deleteAssetMutation = useMutation(backendMutationOptions(backend, 'deleteAsset'))
  const undoDeleteAssetMutation = useMutation(backendMutationOptions(backend, 'undoDeleteAsset'))
  const updateAssetMutation = useMutation(backendMutationOptions(backend, 'updateAsset'))
  const closeProjectMutation = useMutation(backendMutationOptions(backend, 'closeProject'))

  const directories = useQueries({
    // We query only expanded directories, as we don't want to load the data for directories that are not visible.
    queries: useMemo(
      () =>
        expandedDirectoryIds.map((directoryId) =>
          queryOptions({
            queryKey: [
              backend.type,
              'listDirectory',
              directoryId,
              {
                labels: null,
                filterBy: CATEGORY_TO_FILTER_BY[category.type],
                recentProjects: category.type === 'recent',
              },
            ] as const,
            queryFn: async ({ queryKey: [, , parentId, params] }) => {
              try {
                return await backend.listDirectory({ ...params, parentId }, parentId)
              } catch {
                throw Object.assign(new Error(), { parentId })
              }
            },

            refetchInterval:
              enableAssetsTableBackgroundRefresh ? assetsTableBackgroundRefreshInterval : false,
            refetchOnMount: 'always',
            refetchIntervalInBackground: false,
            refetchOnWindowFocus: true,

            enabled: !hidden,
            meta: { persist: false },
          }),
        ),
      [
        hidden,
        backend,
        category,
        expandedDirectoryIds,
        assetsTableBackgroundRefreshInterval,
        enableAssetsTableBackgroundRefresh,
      ],
    ),
    combine: (results) => {
      const rootQuery = results[expandedDirectoryIds.indexOf(rootDirectory.id)]

      return {
        rootDirectory: {
          isFetching: rootQuery?.isFetching ?? true,
          isLoading: rootQuery?.isLoading ?? true,
          isError: rootQuery?.isError ?? false,
          data: rootQuery?.data,
        },
        directories: new Map(
          results.map((res, i) => [
            expandedDirectoryIds[i],
            {
              isFetching: res.isFetching,
              isLoading: res.isLoading,
              isError: res.isError,
              data: res.data,
            },
          ]),
        ),
      }
    },
  })

  /**
   * Return type of the query function for the listDirectory query.
   */
  type DirectoryQuery = typeof directories.rootDirectory.data

  const rootDirectoryContent = directories.rootDirectory.data
  const isLoading = directories.rootDirectory.isLoading && !directories.rootDirectory.isError

  const assetTree = useMemo(() => {
    const rootPath = 'rootPath' in category ? category.rootPath : backend.rootPath(user)

    // If the root directory is not loaded, then we cannot render the tree.
    // Return null, and wait for the root directory to load.
    if (rootDirectoryContent == null) {
      // eslint-disable-next-line no-restricted-syntax
      return AssetTreeNode.fromAsset(
        createRootDirectoryAsset(rootDirectoryId),
        ROOT_PARENT_DIRECTORY_ID,
        ROOT_PARENT_DIRECTORY_ID,
        -1,
        rootPath,
        null,
      )
    } else if (directories.rootDirectory.isError) {
      // eslint-disable-next-line no-restricted-syntax
      return AssetTreeNode.fromAsset(
        createRootDirectoryAsset(rootDirectoryId),
        ROOT_PARENT_DIRECTORY_ID,
        ROOT_PARENT_DIRECTORY_ID,
        -1,
        rootPath,
        null,
      ).with({
        children: [
          AssetTreeNode.fromAsset(
            createSpecialErrorAsset(rootDirectoryId),
            rootDirectoryId,
            rootDirectoryId,
            0,
            '',
          ),
        ],
      })
    }

    const rootId = rootDirectory.id

    const children = rootDirectoryContent.map((content) => {
      /**
       * Recursively build assets tree. If a child is a directory, we search for its content
       * in the loaded data. If it is loaded, we append that data to the asset node
       * and do the same for the children.
       */
      const withChildren = (node: AnyAssetTreeNode, depth: number) => {
        const { item } = node

        if (assetIsDirectory(item)) {
          const childrenAssetsQuery = directories.directories.get(item.id)

          const nestedChildren = childrenAssetsQuery?.data?.map((child) =>
            AssetTreeNode.fromAsset(
              child,
              item.id,
              item.id,
              depth,
              `${node.path}/${child.title}`,
              null,
              child.id,
            ),
          )

          if (childrenAssetsQuery == null || childrenAssetsQuery.isLoading) {
            node = node.with({
              children: [
                AssetTreeNode.fromAsset(
                  createSpecialLoadingAsset(item.id),
                  item.id,
                  item.id,
                  depth,
                  '',
                ),
              ],
            })
          } else if (childrenAssetsQuery.isError) {
            node = node.with({
              children: [
                AssetTreeNode.fromAsset(
                  createSpecialErrorAsset(item.id),
                  item.id,
                  item.id,
                  depth,
                  '',
                ),
              ],
            })
          } else if (nestedChildren?.length === 0) {
            node = node.with({
              children: [
                AssetTreeNode.fromAsset(
                  createSpecialEmptyAsset(item.id),
                  item.id,
                  item.id,
                  depth,
                  '',
                ),
              ],
            })
          } else if (nestedChildren != null) {
            node = node.with({
              children: nestedChildren.map((child) => withChildren(child, depth + 1)),
            })
          }
        }

        return node
      }

      const node = AssetTreeNode.fromAsset(
        content,
        rootId,
        rootId,
        0,
        `${rootPath}/${content.title}`,
        null,
        content.id,
      )

      const ret = withChildren(node, 1)
      return ret
    })

    return new AssetTreeNode(
      rootDirectory,
      ROOT_PARENT_DIRECTORY_ID,
      ROOT_PARENT_DIRECTORY_ID,
      children,
      -1,
      rootPath,
      null,
      rootId,
    )
  }, [
    category,
    backend,
    user,
    rootDirectoryContent,
    directories.rootDirectory.isError,
    directories.directories,
    rootDirectory,
    rootDirectoryId,
  ])

  const filter = useMemo(() => {
    const globCache: Record<string, RegExp> = {}
    if (/^\s*$/.test(query.query)) {
      return null
    } else {
      return (node: AnyAssetTreeNode) => {
        if (
          node.item.type === AssetType.specialEmpty ||
          node.item.type === AssetType.specialLoading
        ) {
          // This is FINE, as these assets have no meaning info to match with.
          // eslint-disable-next-line no-restricted-syntax
          return false
        }
        const assetType =
          node.item.type === AssetType.directory ? 'folder'
          : node.item.type === AssetType.datalink ? 'datalink'
          : String(node.item.type)
        const assetExtension =
          node.item.type !== AssetType.file ? null : fileExtension(node.item.title).toLowerCase()
        const assetModifiedAt = new Date(node.item.modifiedAt)
        const nodeLabels: readonly string[] = node.item.labels ?? []
        const lowercaseName = node.item.title.toLowerCase()
        const lowercaseDescription = node.item.description?.toLowerCase() ?? ''
        const owners =
          node.item.permissions
            ?.filter((permission) => permission.permission === PermissionAction.own)
            .map(getAssetPermissionName) ?? []
        const globMatch = (glob: string, match: string) => {
          const regex = (globCache[glob] =
            globCache[glob] ??
            new RegExp('^' + regexEscape(glob).replace(/(?:\\\*)+/g, '.*') + '$', 'i'))
          return regex.test(match)
        }
        const isAbsent = (type: string) => {
          switch (type) {
            case 'label':
            case 'labels': {
              return nodeLabels.length === 0
            }
            case 'name': {
              // Should never be true, but handle it just in case.
              return lowercaseName === ''
            }
            case 'description': {
              return lowercaseDescription === ''
            }
            case 'extension': {
              // Should never be true, but handle it just in case.
              return assetExtension === ''
            }
          }
          // Things like `no:name` and `no:owner` are never true.
          return false
        }
        const parseDate = (date: string) => {
          const lowercase = date.toLowerCase()
          switch (lowercase) {
            case 'today': {
              return new Date()
            }
          }
          return new Date(date)
        }
        const matchesDate = (date: string) => {
          const parsed = parseDate(date)
          return (
            parsed.getFullYear() === assetModifiedAt.getFullYear() &&
            parsed.getMonth() === assetModifiedAt.getMonth() &&
            parsed.getDate() === assetModifiedAt.getDate()
          )
        }
        const isEmpty = (values: string[]) =>
          values.length === 0 || (values.length === 1 && values[0] === '')
        const filterTag = (
          positive: string[][],
          negative: string[][],
          predicate: (value: string) => boolean,
        ) =>
          positive.every((values) => isEmpty(values) || values.some(predicate)) &&
          negative.every((values) => !values.some(predicate))
        return (
          filterTag(query.nos, query.negativeNos, (no) => isAbsent(no.toLowerCase())) &&
          filterTag(query.keywords, query.negativeKeywords, (keyword) =>
            lowercaseName.includes(keyword.toLowerCase()),
          ) &&
          filterTag(query.names, query.negativeNames, (name) => globMatch(name, lowercaseName)) &&
          filterTag(query.labels, query.negativeLabels, (label) =>
            nodeLabels.some((assetLabel) => globMatch(label, assetLabel)),
          ) &&
          filterTag(query.types, query.negativeTypes, (type) => type === assetType) &&
          filterTag(
            query.extensions,
            query.negativeExtensions,
            (extension) => extension.toLowerCase() === assetExtension,
          ) &&
          filterTag(query.descriptions, query.negativeDescriptions, (description) =>
            lowercaseDescription.includes(description.toLowerCase()),
          ) &&
          filterTag(query.modifieds, query.negativeModifieds, matchesDate) &&
          filterTag(query.owners, query.negativeOwners, (owner) =>
            owners.some((assetOwner) => globMatch(owner, assetOwner)),
          )
        )
      }
    }
  }, [query])

  const visibilities = useMemo(() => {
    const map = new Map<AssetId, Visibility>()
    const processNode = (node: AnyAssetTreeNode) => {
      let displayState = Visibility.hidden
      const visible = filter?.(node) ?? true
      for (const child of node.children ?? []) {
        if (visible && child.item.type === AssetType.specialEmpty) {
          map.set(child.key, Visibility.visible)
        } else {
          processNode(child)
        }
        if (map.get(child.key) !== Visibility.hidden) {
          displayState = Visibility.faded
        }
      }
      if (visible) {
        displayState = Visibility.visible
      }
      map.set(node.key, displayState)
      return displayState
    }
    processNode(assetTree)
    return map
  }, [assetTree, filter])

  const displayItems = useMemo(() => {
    if (sortInfo == null) {
      return assetTree.preorderTraversal((children) =>
        children.filter((child) => expandedDirectoryIdsSet.has(child.directoryId)),
      )
    } else {
      const multiplier = sortInfo.direction === SortDirection.ascending ? 1 : -1
      let compare: (a: AnyAssetTreeNode, b: AnyAssetTreeNode) => number
      switch (sortInfo.field) {
        case Column.name: {
          compare = (a, b) => multiplier * a.item.title.localeCompare(b.item.title, 'en')
          break
        }
        case Column.modified: {
          compare = (a, b) => {
            const aOrder = Number(new Date(a.item.modifiedAt))
            const bOrder = Number(new Date(b.item.modifiedAt))
            return multiplier * (aOrder - bOrder)
          }
          break
        }
      }
      return assetTree.preorderTraversal((tree) =>
        [...tree].filter((child) => expandedDirectoryIdsSet.has(child.directoryId)).sort(compare),
      )
    }
  }, [assetTree, sortInfo, expandedDirectoryIdsSet])

  const visibleItems = useMemo(
    () => displayItems.filter((item) => visibilities.get(item.key) !== Visibility.hidden),
    [displayItems, visibilities],
  )

  const [isDraggingFiles, setIsDraggingFiles] = useState(false)
  const [droppedFilesCount, setDroppedFilesCount] = useState(0)
  const isCloud = backend.type === BackendType.remote
  /** Events sent when the asset list was still loading. */
  const queuedAssetListEventsRef = useRef<AssetListEvent[]>([])
  const rootRef = useRef<HTMLDivElement | null>(null)
  const cleanupRootRef = useRef(() => {})
  const mainDropzoneRef = useRef<HTMLButtonElement | null>(null)
  const lastSelectedIdsRef = useRef<AssetId | ReadonlySet<AssetId> | null>(null)
  const headerRowRef = useRef<HTMLTableRowElement>(null)
  const assetTreeRef = useRef<AnyAssetTreeNode>(assetTree)
  const getPasteData = useEventCallback(() => driveStore.getState().pasteData)
  const nodeMapRef = useRef<ReadonlyMap<AssetId, AnyAssetTreeNode>>(
    new Map<AssetId, AnyAssetTreeNode>(),
  )
  const isAssetContextMenuVisible =
    category.type !== 'cloud' || user.plan == null || user.plan === Plan.solo

  const queryClient = useQueryClient()

  const isMainDropzoneVisible = useIntersectionRatio(
    rootRef,
    mainDropzoneRef,
    MINIMUM_DROPZONE_INTERSECTION_RATIO,
    (ratio) => ratio >= MINIMUM_DROPZONE_INTERSECTION_RATIO,
    true,
  )

  useEffect(() => {
    previousCategoryRef.current = category
  })

  const setTargetDirectory = useEventCallback(
    (targetDirectory: AssetTreeNode<DirectoryAsset> | null) => {
      const targetDirectorySelfPermission =
        targetDirectory == null ? null : (
          tryFindSelfPermission(user, targetDirectory.item.permissions)
        )
      const canCreateAssets =
        targetDirectory == null ?
          category.type !== 'cloud' || user.plan == null || user.plan === Plan.solo
        : isLocalCategory(category) ||
          (targetDirectorySelfPermission != null &&
            canPermissionModifyDirectoryContents(targetDirectorySelfPermission.permission))
      setCanCreateAssets(canCreateAssets)
      setTargetDirectoryInStore(targetDirectory)
    },
  )

  useEffect(() => {
    setNewestFolderId(null)
  }, [category, setNewestFolderId])

  useEffect(
    () =>
      driveStore.subscribe(({ selectedKeys }, { selectedKeys: oldSelectedKeys }) => {
        if (selectedKeys !== oldSelectedKeys) {
          if (selectedKeys.size === 0) {
            setTargetDirectory(null)
          } else if (selectedKeys.size === 1) {
            const [soleKey] = selectedKeys
            const item = soleKey == null ? null : nodeMapRef.current.get(soleKey)
            if (item != null && item.isType(AssetType.directory)) {
              setTargetDirectory(item)
            }
            if (item && item.item.id !== driveStore.getState().assetPanelProps?.item?.item.id) {
              setAssetPanelProps({ backend, item })
              setIsAssetPanelTemporarilyVisible(false)
            }
          } else {
            let commonDirectoryKey: AssetId | null = null
            let otherCandidateDirectoryKey: AssetId | null = null
            for (const key of selectedKeys) {
              const node = nodeMapRef.current.get(key)
              if (node != null) {
                if (commonDirectoryKey == null) {
                  commonDirectoryKey = node.directoryKey
                  otherCandidateDirectoryKey =
                    node.item.type === AssetType.directory ? node.key : null
                } else if (
                  node.key === commonDirectoryKey ||
                  node.directoryKey === commonDirectoryKey
                ) {
                  otherCandidateDirectoryKey = null
                } else if (
                  otherCandidateDirectoryKey != null &&
                  (node.key === otherCandidateDirectoryKey ||
                    node.directoryKey === otherCandidateDirectoryKey)
                ) {
                  commonDirectoryKey = otherCandidateDirectoryKey
                  otherCandidateDirectoryKey = null
                } else {
                  // No match; there is no common parent directory for the entire selection.
                  commonDirectoryKey = null
                  break
                }
              }
            }
            const node =
              commonDirectoryKey == null ? null : nodeMapRef.current.get(commonDirectoryKey)
            if (node != null && node.isType(AssetType.directory)) {
              setTargetDirectory(node)
            }
          }
        }
      }),
    [
      backend,
      driveStore,
      setAssetPanelProps,
      setIsAssetPanelTemporarilyVisible,
      setTargetDirectory,
    ],
  )

  useEffect(() => {
    const nodeToSuggestion = (
      node: AnyAssetTreeNode,
      key: AssetQueryKey = 'names',
    ): assetSearchBar.Suggestion => ({
      render: () => `${key === 'names' ? '' : '-:'}${node.item.title}`,
      addToQuery: (oldQuery) => oldQuery.addToLastTerm({ [key]: [node.item.title] }),
      deleteFromQuery: (oldQuery) => oldQuery.deleteFromLastTerm({ [key]: [node.item.title] }),
    })
    const allVisibleNodes = () =>
      assetTree
        .preorderTraversal((children) =>
          children.filter((child) => visibilities.get(child.key) !== Visibility.hidden),
        )
        .filter(
          (node) =>
            visibilities.get(node.key) === Visibility.visible &&
            node.item.type !== AssetType.specialEmpty &&
            node.item.type !== AssetType.specialLoading,
        )
    const allVisible = (negative = false) =>
      allVisibleNodes().map((node) => nodeToSuggestion(node, negative ? 'negativeNames' : 'names'))
    const terms = AssetQuery.terms(query.query)
    const term = terms.find((otherTerm) => otherTerm.values.length === 0) ?? terms[terms.length - 1]
    const termValues = term?.values ?? []
    const shouldOmitNames = terms.some((otherTerm) => otherTerm.tag === 'name')
    if (termValues.length !== 0) {
      setSuggestions(shouldOmitNames ? [] : allVisible())
    } else {
      const negative = term?.tag?.startsWith('-') ?? false
      switch (term?.tag ?? null) {
        case null:
        case '':
        case '-':
        case 'name':
        case '-name': {
          setSuggestions(allVisible(negative))
          break
        }
        case 'no':
        case '-has': {
          setSuggestions(isCloud ? SUGGESTIONS_FOR_NO : [])
          break
        }
        case 'has':
        case '-no': {
          setSuggestions(isCloud ? SUGGESTIONS_FOR_HAS : [])
          break
        }
        case 'type': {
          setSuggestions(SUGGESTIONS_FOR_TYPE)
          break
        }
        case '-type': {
          setSuggestions(SUGGESTIONS_FOR_NEGATIVE_TYPE)
          break
        }
        case 'ext':
        case '-ext':
        case 'extension':
        case '-extension': {
          const extensions = allVisibleNodes()
            .filter((node) => node.item.type === AssetType.file)
            .map((node) => fileExtension(node.item.title))
          setSuggestions(
            Array.from(
              new Set(extensions),
              (extension): assetSearchBar.Suggestion => ({
                render: () =>
                  AssetQuery.termToString({
                    tag: `${negative ? '-' : ''}extension`,
                    values: [extension],
                  }),
                addToQuery: (oldQuery) =>
                  oldQuery.addToLastTerm(
                    negative ? { negativeExtensions: [extension] } : { extensions: [extension] },
                  ),
                deleteFromQuery: (oldQuery) =>
                  oldQuery.deleteFromLastTerm(
                    negative ? { negativeExtensions: [extension] } : { extensions: [extension] },
                  ),
              }),
            ),
          )
          break
        }
        case 'modified':
        case '-modified': {
          const modifieds = assetTree.preorderTraversal().map((node) => {
            const date = new Date(node.item.modifiedAt)
            return `${date.getFullYear()}-${date.getMonth() + 1}-${date.getDate()}`
          })
          setSuggestions(
            Array.from(
              new Set(['today', ...modifieds]),
              (modified): assetSearchBar.Suggestion => ({
                render: () =>
                  AssetQuery.termToString({
                    tag: `${negative ? '-' : ''}modified`,
                    values: [modified],
                  }),
                addToQuery: (oldQuery) =>
                  oldQuery.addToLastTerm(
                    negative ? { negativeModifieds: [modified] } : { modifieds: [modified] },
                  ),
                deleteFromQuery: (oldQuery) =>
                  oldQuery.deleteFromLastTerm(
                    negative ? { negativeModifieds: [modified] } : { modifieds: [modified] },
                  ),
              }),
            ),
          )
          break
        }
        case 'owner':
        case '-owner': {
          const owners = assetTree
            .preorderTraversal()
            .flatMap((node) =>
              (node.item.permissions ?? [])
                .filter((permission) => permission.permission === PermissionAction.own)
                .map(getAssetPermissionName),
            )
          setSuggestions(
            Array.from(
              new Set(owners),
              (owner): assetSearchBar.Suggestion => ({
                render: () =>
                  AssetQuery.termToString({
                    tag: `${negative ? '-' : ''}owner`,
                    values: [owner],
                  }),
                addToQuery: (oldQuery) =>
                  oldQuery.addToLastTerm(
                    negative ? { negativeOwners: [owner] } : { owners: [owner] },
                  ),
                deleteFromQuery: (oldQuery) =>
                  oldQuery.deleteFromLastTerm(
                    negative ? { negativeOwners: [owner] } : { owners: [owner] },
                  ),
              }),
            ),
          )
          break
        }
        case 'label':
        case '-label': {
          setSuggestions(
            (labels ?? []).map(
              (label): assetSearchBar.Suggestion => ({
                render: () => (
                  <Label active color={label.color} onPress={() => {}}>
                    {label.value}
                  </Label>
                ),
                addToQuery: (oldQuery) =>
                  oldQuery.addToLastTerm(
                    negative ? { negativeLabels: [label.value] } : { labels: [label.value] },
                  ),
                deleteFromQuery: (oldQuery) =>
                  oldQuery.deleteFromLastTerm(
                    negative ? { negativeLabels: [label.value] } : { labels: [label.value] },
                  ),
              }),
            ),
          )
          break
        }
        default: {
          setSuggestions(shouldOmitNames ? [] : allVisible())
          break
        }
      }
    }
  }, [isCloud, assetTree, query, visibilities, labels, setSuggestions])

  useEffect(() => {
    assetTreeRef.current = assetTree
    const newNodeMap = new Map(assetTree.preorderTraversal().map((asset) => [asset.key, asset]))
    newNodeMap.set(assetTree.key, assetTree)
    nodeMapRef.current = newNodeMap
  }, [assetTree])

  useEffect(() => {
    if (!hidden) {
      return inputBindings.attach(document.body, 'keydown', {
        cancelCut: () => {
          const pasteData = getPasteData()
          if (pasteData == null) {
            return false
          } else {
            dispatchAssetEvent({ type: AssetEventType.cancelCut, ids: pasteData.data.ids })
            setPasteData(null)
            return
          }
        },
      })
    }
  }, [dispatchAssetEvent, getPasteData, hidden, inputBindings, setPasteData])

  useEffect(
    () =>
      driveStore.subscribe(({ selectedKeys }) => {
        let newCanDownload: boolean
        if (!isCloud) {
          newCanDownload =
            selectedKeys.size !== 0 &&
            Array.from(selectedKeys).every((key) => {
              const node = nodeMapRef.current.get(key)
              return node?.item.type === AssetType.project
            })
        } else {
          newCanDownload =
            selectedKeys.size !== 0 &&
            Array.from(selectedKeys).every((key) => {
              const node = nodeMapRef.current.get(key)
              return (
                node?.item.type === AssetType.project ||
                node?.item.type === AssetType.file ||
                node?.item.type === AssetType.datalink
              )
            })
        }
        const currentCanDownload = driveStore.getState().canDownload
        if (currentCanDownload !== newCanDownload) {
          setCanDownload(newCanDownload)
        }
      }),
    [driveStore, isCloud, setCanDownload],
  )

  useEffect(() => {
    if (isLoading) {
      nameOfProjectToImmediatelyOpenRef.current = initialProjectName
    } else {
      // The project name here might also be a string with project id, e.g. when opening
      // a project file from explorer on Windows.
      const isInitialProject = (asset: AnyAsset) =>
        asset.title === initialProjectName || asset.id === initialProjectName
      const projectToLoad = assetTree
        .preorderTraversal()
        .map((node) => node.item)
        .filter(assetIsProject)
        .find(isInitialProject)
      if (projectToLoad != null) {
        doOpenProject({
          type: BackendType.local,
          id: projectToLoad.id,
          title: projectToLoad.title,
          parentId: projectToLoad.parentId,
        })
      } else if (initialProjectName != null) {
        toastAndLog('findProjectError', null, initialProjectName)
      }
    }
    // This effect MUST only run when `initialProjectName` is changed.
    // eslint-disable-next-line react-hooks/exhaustive-deps
  }, [initialProjectName])

  useEffect(() => {
    const savedEnabledColumns = localStorage.get('enabledColumns')
    if (savedEnabledColumns != null) {
      setEnabledColumns(new Set(savedEnabledColumns))
    }
  }, [localStorage])

  useEffect(() => {
    localStorage.set('enabledColumns', [...enabledColumns])
  }, [enabledColumns, localStorage])

  useEffect(
    () =>
      driveStore.subscribe(({ selectedKeys }) => {
        if (selectedKeys.size !== 1) {
          setAssetPanelProps(null)
          setIsAssetPanelTemporarilyVisible(false)
        }
      }),
    [driveStore, setAssetPanelProps, setIsAssetPanelTemporarilyVisible],
  )

  const doToggleDirectoryExpansion = useEventCallback(
    (directoryId: DirectoryId, _key: DirectoryId, override?: boolean) => {
      const isExpanded = expandedDirectoryIdsSet.has(directoryId)
      const shouldExpand = override ?? !isExpanded

      if (shouldExpand !== isExpanded) {
        startTransition(() => {
          if (shouldExpand) {
            setExpandedDirectoryIds((currentExpandedDirectoryIds) => [
              ...currentExpandedDirectoryIds,
              directoryId,
            ])
          } else {
            setExpandedDirectoryIds((currentExpandedDirectoryIds) =>
              currentExpandedDirectoryIds.filter((id) => id !== directoryId),
            )
          }
        })
      }
    },
  )

  const doCopyOnBackend = useEventCallback(
    async (newParentId: DirectoryId | null, asset: AnyAsset) => {
      try {
        newParentId ??= rootDirectoryId

        await copyAssetMutation.mutateAsync([
          asset.id,
          newParentId,
          asset.title,
          nodeMapRef.current.get(newParentId)?.item.title ?? '(unknown)',
        ])
      } catch (error) {
        toastAndLog('copyAssetError', error, asset.title)
      }
    },
  )

  const doMove = useEventCallback(async (newParentId: DirectoryId | null, asset: AnyAsset) => {
    try {
      if (asset.id === driveStore.getState().assetPanelProps?.item?.item.id) {
        setAssetPanelProps(null)
      }
      await updateAssetMutation.mutateAsync([
        asset.id,
        { parentDirectoryId: newParentId ?? rootDirectoryId, description: null },
        asset.title,
      ])
    } catch (error) {
      toastAndLog('moveAssetError', error, asset.title)
    }
  })

  const doDelete = useEventCallback(async (asset: AnyAsset, forever: boolean = false) => {
    if (asset.id === driveStore.getState().assetPanelProps?.item?.item.id) {
      setAssetPanelProps(null)
    }
    if (asset.type === AssetType.directory) {
      dispatchAssetListEvent({
        type: AssetListEventType.closeFolder,
        id: asset.id,
        // This is SAFE, as this asset is already known to be a directory.
        // eslint-disable-next-line no-restricted-syntax
        key: asset.id,
      })
    }
    try {
      if (asset.type === AssetType.project && backend.type === BackendType.local) {
        try {
          await closeProjectMutation.mutateAsync([asset.id, asset.title])
        } catch {
          // Ignored. The project was already closed.
        }
      }
      await deleteAssetMutation.mutateAsync([asset.id, { force: forever }, asset.title])
    } catch (error) {
      toastAndLog('deleteAssetError', error, asset.title)
    }
  })

  const doDeleteById = useEventCallback(async (assetId: AssetId, forever: boolean = false) => {
    if (assetId === driveStore.getState().assetPanelProps?.item?.item.id) {
      setAssetPanelProps(null)
    }
    const asset = nodeMapRef.current.get(assetId)?.item

    if (asset != null) {
      // eslint-disable-next-line no-restricted-syntax
      return doDelete(asset, forever)
    }
  })

  const [spinnerState, setSpinnerState] = useState(SpinnerState.initial)
  const [keyboardSelectedIndex, setKeyboardSelectedIndex] = useState<number | null>(null)
  const mostRecentlySelectedIndexRef = useRef<number | null>(null)
  const selectionStartIndexRef = useRef<number | null>(null)
  const bodyRef = useRef<HTMLTableSectionElement>(null)

  const setMostRecentlySelectedIndex = useEventCallback(
    (index: number | null, isKeyboard: boolean = false) => {
      startTransition(() => {
        mostRecentlySelectedIndexRef.current = index
        setKeyboardSelectedIndex(isKeyboard ? index : null)
      })
    },
  )

  useEffect(() => {
    const body = bodyRef.current
    if (body == null) {
      return
    } else {
      return navigator2D.register(body, {
        focusPrimaryChild: () => {
          setMostRecentlySelectedIndex(0, true)
        },
      })
    }
  }, [navigator2D, setMostRecentlySelectedIndex])

  // This is not a React component, even though it contains JSX.
  // eslint-disable-next-line no-restricted-syntax
  const onKeyDown = (event: KeyboardEvent) => {
    const { selectedKeys } = driveStore.getState()
    const prevIndex = mostRecentlySelectedIndexRef.current
    const item = prevIndex == null ? null : visibleItems[prevIndex]
    if (selectedKeys.size === 1 && item != null) {
      switch (event.key) {
        case 'Enter':
        case ' ': {
          if (event.key === ' ' && event.ctrlKey) {
            const keys = selectedKeys
            setSelectedKeys(withPresence(keys, item.key, !keys.has(item.key)))
          } else {
            switch (item.type) {
              case AssetType.directory: {
                event.preventDefault()
                event.stopPropagation()
                doToggleDirectoryExpansion(item.item.id, item.key)
                break
              }
              case AssetType.project: {
                event.preventDefault()
                event.stopPropagation()
                doOpenProject({
                  type: backend.type,
                  id: item.item.id,
                  title: item.item.title,
                  parentId: item.item.parentId,
                })
                break
              }
              case AssetType.datalink: {
                event.preventDefault()
                event.stopPropagation()
                setIsAssetPanelTemporarilyVisible(true)
                break
              }
              case AssetType.secret: {
                event.preventDefault()
                event.stopPropagation()
                const id = item.item.id
                setModal(
                  <UpsertSecretModal
                    id={item.item.id}
                    name={item.item.title}
                    doCreate={async (_name, value) => {
                      try {
                        await updateSecretMutation.mutateAsync([id, { value }, item.item.title])
                      } catch (error) {
                        toastAndLog(null, error)
                      }
                    }}
                  />,
                )
                break
              }
              default: {
                break
              }
            }
          }
          break
        }
        case 'ArrowLeft': {
          if (item.type === AssetType.directory) {
            if (item.children != null) {
              // The folder is expanded; collapse it.
              event.preventDefault()
              event.stopPropagation()
              doToggleDirectoryExpansion(item.item.id, item.key, false)
            } else if (prevIndex != null) {
              // Focus parent if there is one.
              let index = prevIndex - 1
              let possibleParent = visibleItems[index]
              while (possibleParent != null && index >= 0) {
                if (possibleParent.depth < item.depth) {
                  event.preventDefault()
                  event.stopPropagation()
                  setSelectedKeys(new Set([possibleParent.key]))
                  setMostRecentlySelectedIndex(index, true)
                  break
                }
                index -= 1
                possibleParent = visibleItems[index]
              }
            }
          }
          break
        }
        case 'ArrowRight': {
          if (item.type === AssetType.directory && item.children == null) {
            // The folder is collapsed; expand it.
            event.preventDefault()
            event.stopPropagation()
            doToggleDirectoryExpansion(item.item.id, item.key, true)
          }
          break
        }
      }
    }
    switch (event.key) {
      case ' ': {
        if (event.ctrlKey && item != null) {
          const keys = selectedKeys
          setSelectedKeys(withPresence(keys, item.key, !keys.has(item.key)))
        }
        break
      }
      case 'Escape': {
        setSelectedKeys(EMPTY_SET)
        setMostRecentlySelectedIndex(null)
        selectionStartIndexRef.current = null
        break
      }
      case 'ArrowUp':
      case 'ArrowDown': {
        if (!event.shiftKey) {
          selectionStartIndexRef.current = null
        }
        let index = prevIndex ?? 0
        let oldIndex = index
        if (prevIndex != null) {
          let itemType = visibleItems[index]?.item.type
          do {
            oldIndex = index
            index =
              event.key === 'ArrowUp' ?
                Math.max(0, index - 1)
              : Math.min(visibleItems.length - 1, index + 1)
            itemType = visibleItems[index]?.item.type
          } while (
            index !== oldIndex &&
            (itemType === AssetType.specialEmpty || itemType === AssetType.specialLoading)
          )
          if (itemType === AssetType.specialEmpty || itemType === AssetType.specialLoading) {
            index = prevIndex
          }
        }
        setMostRecentlySelectedIndex(index, true)
        if (event.shiftKey) {
          event.preventDefault()
          event.stopPropagation()
          // On Windows, Ctrl+Shift+Arrow behaves the same as Shift+Arrow.
          if (selectionStartIndexRef.current == null) {
            selectionStartIndexRef.current = prevIndex ?? 0
          }
          const startIndex = Math.min(index, selectionStartIndexRef.current)
          const endIndex = Math.max(index, selectionStartIndexRef.current) + 1
          const selection = visibleItems.slice(startIndex, endIndex)
          setSelectedKeys(new Set(selection.map((newItem) => newItem.key)))
        } else if (event.ctrlKey) {
          event.preventDefault()
          event.stopPropagation()
          selectionStartIndexRef.current = null
        } else if (index !== prevIndex) {
          event.preventDefault()
          event.stopPropagation()
          const newItem = visibleItems[index]
          if (newItem != null) {
            setSelectedKeys(new Set([newItem.key]))
          }
          selectionStartIndexRef.current = null
        } else {
          // The arrow key will escape this container. In that case, do not stop propagation
          // and let `navigator2D` navigate to a different container.
          setSelectedKeys(EMPTY_SET)
          selectionStartIndexRef.current = null
        }
        break
      }
    }
  }

  useEffect(() => {
    const onClick = () => {
      setKeyboardSelectedIndex(null)
    }

    document.addEventListener('click', onClick, { capture: true })
    return () => {
      document.removeEventListener('click', onClick, { capture: true })
    }
  }, [setMostRecentlySelectedIndex])

  const getNewProjectName = useEventCallback(
    (templateName: string | null, parentKey: DirectoryId | null) => {
      const prefix = `${templateName ?? 'New Project'} `
      const projectNameTemplate = new RegExp(`^${prefix}(?<projectIndex>\\d+)$`)
      const siblings =
        parentKey == null ?
          assetTree.children ?? []
        : nodeMapRef.current.get(parentKey)?.children ?? []
      const projectIndices = siblings
        .map((node) => node.item)
        .filter(assetIsProject)
        .map((item) => projectNameTemplate.exec(item.title)?.groups?.projectIndex)
        .map((maybeIndex) => (maybeIndex != null ? parseInt(maybeIndex, 10) : 0))
      return `${prefix}${Math.max(0, ...projectIndices) + 1}`
    },
  )

  const deleteAsset = useEventCallback((assetId: AssetId) => {
    const asset = nodeMapRef.current.get(assetId)?.item

    if (asset) {
      const listDirectoryQuery = queryClient.getQueryCache().find<DirectoryQuery>({
        queryKey: [backend.type, 'listDirectory', asset.parentId],
        exact: false,
      })

      if (listDirectoryQuery?.state.data) {
        listDirectoryQuery.setData(
          listDirectoryQuery.state.data.filter((child) => child.id !== assetId),
        )
      }
    }
  })

  /** All items must have the same type. */
  const insertAssets = useEventCallback(
    (assets: readonly AnyAsset[], parentId: DirectoryId | null) => {
      const actualParentId = parentId ?? rootDirectoryId

      const listDirectoryQuery = queryClient.getQueryCache().find<DirectoryQuery>({
        queryKey: [backend.type, 'listDirectory', actualParentId],
        exact: false,
      })

      if (listDirectoryQuery?.state.data) {
        listDirectoryQuery.setData([...listDirectoryQuery.state.data, ...assets])
      }
    },
  )

  // This is not a React component, even though it contains JSX.
  // eslint-disable-next-line no-restricted-syntax
  const onAssetListEvent = useEventCallback((event: AssetListEvent) => {
    switch (event.type) {
      case AssetListEventType.newFolder: {
        const parent = nodeMapRef.current.get(event.parentKey)
        const siblings = parent?.children ?? []
        const directoryIndices = siblings
          .map((node) => node.item)
          .filter(assetIsDirectory)
          .map((item) => /^New Folder (?<directoryIndex>\d+)$/.exec(item.title))
          .map((match) => match?.groups?.directoryIndex)
          .map((maybeIndex) => (maybeIndex != null ? parseInt(maybeIndex, 10) : 0))
        const title = `New Folder ${Math.max(0, ...directoryIndices) + 1}`
        const placeholderItem: DirectoryAsset = {
          type: AssetType.directory,
          id: DirectoryId(uniqueString()),
          title,
          modifiedAt: toRfc3339(new Date()),
          parentId: event.parentId,
          permissions: tryCreateOwnerPermission(
            `${parent?.path ?? ''}/${title}`,
            category,
            user,
            users ?? [],
            userGroups ?? [],
          ),
          projectState: null,
          labels: [],
          description: null,
        }

        doToggleDirectoryExpansion(event.parentId, event.parentKey, true)
        insertAssets([placeholderItem], event.parentId)

        void createDirectoryMutation
          .mutateAsync([{ parentId: placeholderItem.parentId, title: placeholderItem.title }])
          .then(({ id }) => {
            setNewestFolderId(id)
            setSelectedKeys(new Set([id]))
          })

        break
      }
      case AssetListEventType.newProject: {
        const parent = nodeMapRef.current.get(event.parentKey)
        const projectName = getNewProjectName(event.preferredName, event.parentId)
        const dummyId = ProjectId(uniqueString())
        const path =
          backend instanceof LocalBackend ? backend.joinPath(event.parentId, projectName) : null

        const placeholderItem: ProjectAsset = {
          type: AssetType.project,
          id: dummyId,
          title: projectName,
          modifiedAt: toRfc3339(new Date()),
          parentId: event.parentId,
          permissions: tryCreateOwnerPermission(
            `${parent?.path ?? ''}/${projectName}`,
            category,
            user,
            users ?? [],
            userGroups ?? [],
          ),
          projectState: {
            type: ProjectState.placeholder,
            volumeId: '',
            openedBy: user.email,
            ...(path != null ? { path } : {}),
          },
          labels: [],
          description: null,
        }
        doToggleDirectoryExpansion(event.parentId, event.parentKey, true)

        insertAssets([placeholderItem], event.parentId)

        void createProjectMutation
          .mutateAsync([
            {
              parentDirectoryId: placeholderItem.parentId,
              projectName: placeholderItem.title,
              ...(event.templateId == null ? {} : { projectTemplateName: event.templateId }),
              ...(event.datalinkId == null ? {} : { datalinkId: event.datalinkId }),
            },
          ])
          .catch((error) => {
            event.onError?.()

            deleteAsset(placeholderItem.id)
            toastAndLog('createProjectError', error)

            throw error
          })
          .then((createdProject) => {
            event.onCreated?.(createdProject)
            doOpenProject({
              id: createdProject.projectId,
              type: backend.type,
              parentId: placeholderItem.parentId,
              title: placeholderItem.title,
            })
          })

        break
      }
      case AssetListEventType.uploadFiles: {
        const localBackend = backend instanceof LocalBackend ? backend : null
        const reversedFiles = Array.from(event.files).reverse()
        const parent = nodeMapRef.current.get(event.parentKey)
        const siblingNodes = parent?.children ?? []
        const siblings = siblingNodes.map((node) => node.item)
        const siblingFiles = siblings.filter(assetIsFile)
        const siblingProjects = siblings.filter(assetIsProject)
        const siblingFileTitles = new Set(siblingFiles.map((asset) => asset.title))
        const siblingProjectTitles = new Set(siblingProjects.map((asset) => asset.title))
        const files = reversedFiles.filter(fileIsNotProject)
        const projects = reversedFiles.filter(fileIsProject)
        const duplicateFiles = files.filter((file) => siblingFileTitles.has(file.name))
        const duplicateProjects = projects.filter((project) =>
          siblingProjectTitles.has(stripProjectExtension(project.name)),
        )
        const ownerPermission = tryCreateOwnerPermission(
          parent?.path ?? '',
          category,
          user,
          users ?? [],
          userGroups ?? [],
        )
        const fileMap = new Map<AssetId, File>()
        const uploadedFileIds: AssetId[] = []
        const addIdToSelection = (id: AssetId) => {
          uploadedFileIds.push(id)
          const newIds = new Set(uploadedFileIds)
          setSelectedKeys(newIds)
        }

        const doUploadFile = async (asset: AnyAsset, method: 'new' | 'update') => {
          const file = fileMap.get(asset.id)

          if (file != null) {
            const fileId = method === 'new' ? null : asset.id

            switch (true) {
              case assetIsProject(asset): {
                const { extension } = extractProjectExtension(file.name)
                const title = stripProjectExtension(asset.title)

<<<<<<< HEAD
                await uploadFileMutation
                  .mutateAsync(
                    {
                      fileId,
                      fileName: `${title}.${extension}`,
                      parentDirectoryId: asset.parentId,
                    },
                    file,
                  )
                  .then(({ id }) => {
                    addIdToSelection(id)
                  })
                  .catch((error) => {
                    toastAndLog('uploadProjectError', error)
=======
                const assetNode = nodeMapRef.current.get(asset.id)

                if (backend.type === BackendType.local && localBackend != null) {
                  const directory = extractTypeAndId(assetNode?.directoryId ?? asset.parentId).id
                  let id: string
                  if (
                    'backendApi' in window &&
                    // This non-standard property is defined in Electron.
                    'path' in file &&
                    typeof file.path === 'string'
                  ) {
                    const projectInfo = await window.backendApi.importProjectFromPath(
                      file.path,
                      directory,
                      title,
                    )
                    id = projectInfo.id
                  } else {
                    const searchParams = new URLSearchParams({ directory, name: title }).toString()
                    // Ideally this would use `file.stream()`, to minimize RAM
                    // requirements. for uploading large projects. Unfortunately,
                    // this requires HTTP/2, which is HTTPS-only, so it will not
                    // work on `http://localhost`.
                    const body =
                      window.location.protocol === 'https:' ?
                        file.stream()
                      : await file.arrayBuffer()
                    const path = `./api/upload-project?${searchParams}`
                    const response = await fetch(path, { method: 'POST', body })
                    id = await response.text()
                  }
                  const projectId = newProjectId(UUID(id))
                  addIdToSelection(projectId)

                  await queryClient
                    .fetchQuery(
                      backendQueryOptions(backend, 'getProjectDetails', [
                        projectId,
                        asset.parentId,
                        asset.title,
                      ]),
                    )
                    .catch((error) => {
                      deleteAsset(projectId)
                      toastAndLog('uploadProjectError', error)
                    })

                  void queryClient.invalidateQueries({
                    queryKey: [backend.type, 'listDirectory', asset.parentId],
>>>>>>> 45ad3a75
                  })

                break
              }
              case assetIsFile(asset): {
                await uploadFileMutation
                  .mutateAsync(
                    { fileId, fileName: asset.title, parentDirectoryId: asset.parentId },
                    file,
                  )
                  .then(({ id }) => {
                    addIdToSelection(id)
                  })

                break
              }
              default:
                break
            }
          }
        }

        if (duplicateFiles.length === 0 && duplicateProjects.length === 0) {
          const placeholderFiles = files.map((file) => {
            const asset = createPlaceholderFileAsset(file.name, event.parentId, ownerPermission)
            fileMap.set(asset.id, file)
            return asset
          })

          const placeholderProjects = projects.map((project) => {
            const basename = stripProjectExtension(project.name)
            const asset = createPlaceholderProjectAsset(
              basename,
              event.parentId,
              ownerPermission,
              user,
              localBackend?.joinPath(event.parentId, basename) ?? null,
            )
            fileMap.set(asset.id, project)
            return asset
          })

          const assets = [...placeholderFiles, ...placeholderProjects]

          doToggleDirectoryExpansion(event.parentId, event.parentKey, true)

          void Promise.all(assets.map((asset) => doUploadFile(asset, 'new')))
        } else {
          const siblingFilesByName = new Map(siblingFiles.map((file) => [file.title, file]))
          const siblingProjectsByName = new Map(
            siblingProjects.map((project) => [project.title, project]),
          )
          const conflictingFiles = duplicateFiles.map((file) => ({
            // This is SAFE, as `duplicateFiles` only contains files that have siblings
            // with the same name.
            // eslint-disable-next-line @typescript-eslint/no-non-null-assertion
            current: siblingFilesByName.get(file.name)!,
            new: createPlaceholderFileAsset(file.name, event.parentId, ownerPermission),
            file,
          }))
          const conflictingProjects = duplicateProjects.map((project) => {
            const basename = stripProjectExtension(project.name)
            return {
              // This is SAFE, as `duplicateProjects` only contains projects that have
              // siblings with the same name.
              // eslint-disable-next-line @typescript-eslint/no-non-null-assertion
              current: siblingProjectsByName.get(basename)!,
              new: createPlaceholderProjectAsset(
                basename,
                event.parentId,
                ownerPermission,
                user,
                localBackend?.joinPath(event.parentId, basename) ?? null,
              ),
              file: project,
            }
          })
          setModal(
            <DuplicateAssetsModal
              parentKey={event.parentKey}
              parentId={event.parentId}
              conflictingFiles={conflictingFiles}
              conflictingProjects={conflictingProjects}
              siblingFileNames={siblingFilesByName.keys()}
              siblingProjectNames={siblingProjectsByName.keys()}
              nonConflictingFileCount={files.length - conflictingFiles.length}
              nonConflictingProjectCount={projects.length - conflictingProjects.length}
              doUpdateConflicting={async (resolvedConflicts) => {
                await Promise.allSettled(
                  resolvedConflicts.map((conflict) => {
                    const isUpdating = conflict.current.title === conflict.new.title
                    const asset = isUpdating ? conflict.current : conflict.new
                    fileMap.set(asset.id, conflict.file)
                    return doUploadFile(asset, isUpdating ? 'update' : 'new')
                  }),
                )
              }}
              doUploadNonConflicting={async () => {
                doToggleDirectoryExpansion(event.parentId, event.parentKey, true)

                const newFiles = files
                  .filter((file) => !siblingFileTitles.has(file.name))
                  .map((file) => {
                    const asset = createPlaceholderFileAsset(
                      file.name,
                      event.parentId,
                      ownerPermission,
                    )
                    fileMap.set(asset.id, file)
                    return asset
                  })

                const newProjects = projects
                  .filter(
                    (project) => !siblingProjectTitles.has(stripProjectExtension(project.name)),
                  )
                  .map((project) => {
                    const basename = stripProjectExtension(project.name)
                    const asset = createPlaceholderProjectAsset(
                      basename,
                      event.parentId,
                      ownerPermission,
                      user,
                      localBackend?.joinPath(event.parentId, basename) ?? null,
                    )
                    fileMap.set(asset.id, project)
                    return asset
                  })

                const assets = [...newFiles, ...newProjects]

                await Promise.allSettled(assets.map((asset) => doUploadFile(asset, 'new')))
              }}
            />,
          )
        }
        break
      }
      case AssetListEventType.newDatalink: {
        const parent = nodeMapRef.current.get(event.parentKey)
        const placeholderItem: DatalinkAsset = {
          type: AssetType.datalink,
          id: DatalinkId(uniqueString()),
          title: event.name,
          modifiedAt: toRfc3339(new Date()),
          parentId: event.parentId,
          permissions: tryCreateOwnerPermission(
            `${parent?.path ?? ''}/${event.name}`,
            category,
            user,
            users ?? [],
            userGroups ?? [],
          ),
          projectState: null,
          labels: [],
          description: null,
        }
        doToggleDirectoryExpansion(event.parentId, event.parentKey, true)
        insertAssets([placeholderItem], event.parentId)

        createDatalinkMutation.mutate([
          {
            parentDirectoryId: placeholderItem.parentId,
            datalinkId: null,
            name: placeholderItem.title,
            value: event.value,
          },
        ])

        break
      }
      case AssetListEventType.newSecret: {
        const parent = nodeMapRef.current.get(event.parentKey)
        const placeholderItem: SecretAsset = {
          type: AssetType.secret,
          id: SecretId(uniqueString()),
          title: event.name,
          modifiedAt: toRfc3339(new Date()),
          parentId: event.parentId,
          permissions: tryCreateOwnerPermission(
            `${parent?.path ?? ''}/${event.name}`,
            category,
            user,
            users ?? [],
            userGroups ?? [],
          ),
          projectState: null,
          labels: [],
          description: null,
        }

        doToggleDirectoryExpansion(event.parentId, event.parentKey, true)
        insertAssets([placeholderItem], event.parentId)

        createSecretMutation.mutate([
          {
            parentDirectoryId: placeholderItem.parentId,
            name: placeholderItem.title,
            value: event.value,
          },
        ])

        break
      }
      case AssetListEventType.duplicateProject: {
        const parent = nodeMapRef.current.get(event.parentKey)
        const siblings = parent?.children ?? []
        const siblingTitles = new Set(siblings.map((sibling) => sibling.item.title))
        let index = 1
        let title = `${event.original.title} (${index})`
        while (siblingTitles.has(title)) {
          index += 1
          title = `${event.original.title} (${index})`
        }

        const placeholderItem: ProjectAsset = {
          type: AssetType.project,
          id: ProjectId(uniqueString()),
          title,
          modifiedAt: toRfc3339(new Date()),
          parentId: event.parentId,
          permissions: tryCreateOwnerPermission(
            `${parent?.path ?? ''}/${title}`,
            category,
            user,
            users ?? [],
            userGroups ?? [],
          ),
          projectState: {
            type: ProjectState.placeholder,
            volumeId: '',
            openedBy: user.email,
          },
          labels: [],
          description: null,
        }

        insertAssets([placeholderItem], event.parentId)

        void duplicateProjectMutation
          .mutateAsync([event.original.id, event.versionId, placeholderItem.title])
          .catch((error) => {
            deleteAsset(placeholderItem.id)
            toastAndLog('createProjectError', error)

            throw error
          })
          .then((project) => {
            doOpenProject({
              type: backend.type,
              parentId: event.parentId,
              title: placeholderItem.title,
              id: project.projectId,
            })
          })

        break
      }
      case AssetListEventType.copy: {
        for (const item of event.items) {
          void doCopyOnBackend(event.newParentId, item)
        }
        break
      }
      case AssetListEventType.move: {
        for (const item of event.items) {
          void doMove(event.newParentId, item)
        }
        break
      }
      case AssetListEventType.delete: {
        const asset = nodeMapRef.current.get(event.key)?.item
        if (asset) {
          void doDelete(asset, false)
        }
        break
      }
      case AssetListEventType.emptyTrash: {
        if (category.type !== 'trash') {
          toastAndLog('canOnlyEmptyTrashWhenInTrash')
        } else if (assetTree.children != null) {
          const ids = new Set(
            assetTree.children
              .map((child) => child.item.id)
              .filter((id) => !isSpecialReadonlyDirectoryId(id)),
          )
          // This is required to prevent an infinite loop.
          window.setTimeout(() => {
            dispatchAssetEvent({ type: AssetEventType.deleteForever, ids })
          })
        }
        break
      }
      case AssetListEventType.removeSelf: {
        dispatchAssetEvent({ type: AssetEventType.removeSelf, id: event.id })
        break
      }
      case AssetListEventType.closeFolder: {
        doToggleDirectoryExpansion(event.id, event.key, false)
        break
      }
    }
  })
  eventListProvider.useAssetListEventListener((event) => {
    if (!isLoading) {
      onAssetListEvent(event)
    } else {
      queuedAssetListEventsRef.current.push(event)
    }
  })

  const doCopy = useEventCallback(() => {
    unsetModal()
    const { selectedKeys } = driveStore.getState()
    setPasteData({
      type: 'copy',
      data: { backendType: backend.type, category, ids: selectedKeys },
    })
  })

  const doCut = useEventCallback(() => {
    unsetModal()
    const { selectedKeys, pasteData } = driveStore.getState()
    if (pasteData != null) {
      dispatchAssetEvent({ type: AssetEventType.cancelCut, ids: pasteData.data.ids })
    }
    setPasteData({
      type: 'move',
      data: { backendType: backend.type, category, ids: selectedKeys },
    })
    dispatchAssetEvent({ type: AssetEventType.cut, ids: selectedKeys })
    setSelectedKeys(EMPTY_SET)
  })

  const cutAndPaste = useCutAndPaste(category)
  const doPaste = useEventCallback((newParentKey: DirectoryId, newParentId: DirectoryId) => {
    unsetModal()
    const { pasteData } = driveStore.getState()
    if (
      pasteData?.data.backendType === backend.type &&
      canTransferBetweenCategories(pasteData.data.category, category)
    ) {
      if (pasteData.data.ids.has(newParentKey)) {
        toast.error('Cannot paste a folder into itself.')
      } else {
        doToggleDirectoryExpansion(newParentId, newParentKey, true)
        if (pasteData.type === 'copy') {
          const assets = Array.from(pasteData.data.ids, (id) => nodeMapRef.current.get(id)).flatMap(
            (asset) => (asset ? [asset.item] : []),
          )
          dispatchAssetListEvent({
            type: AssetListEventType.copy,
            items: assets,
            newParentId,
            newParentKey,
          })
        } else {
          cutAndPaste(newParentKey, newParentId, pasteData.data, nodeMapRef.current)
        }
        setPasteData(null)
      }
    }
  })

  const doRestore = useEventCallback(async (asset: AnyAsset) => {
    try {
      if (asset.id === driveStore.getState().assetPanelProps?.item?.item.id) {
        setAssetPanelProps(null)
      }
      await undoDeleteAssetMutation.mutateAsync([asset.id, asset.title])
    } catch (error) {
      toastAndLog('restoreAssetError', error, asset.title)
    }
  })

  const hideColumn = useEventCallback((column: Column) => {
    setEnabledColumns((columns) => withPresence(columns, column, false))
  })

  const hiddenContextMenu = useMemo(
    () => (
      <AssetsTableContextMenu
        hidden
        backend={backend}
        category={category}
        nodeMapRef={nodeMapRef}
        rootDirectoryId={rootDirectoryId}
        event={{ pageX: 0, pageY: 0 }}
        doCopy={doCopy}
        doCut={doCut}
        doPaste={doPaste}
        doDelete={doDeleteById}
      />
    ),
    [backend, category, rootDirectoryId, doCopy, doCut, doPaste, doDeleteById],
  )

  const onDropzoneDragOver = (event: DragEvent<Element>) => {
    const payload = ASSET_ROWS.lookup(event)
    const filtered = payload?.filter((item) => item.asset.parentId !== rootDirectoryId)
    if (filtered != null && filtered.length > 0) {
      event.preventDefault()
    } else if (event.dataTransfer.types.includes('Files')) {
      event.preventDefault()
    }
  }

  const updateIsDraggingFiles = (event: DragEvent<Element>) => {
    if (event.dataTransfer.types.includes('Files')) {
      setIsDraggingFiles(true)
      setDroppedFilesCount(event.dataTransfer.items.length)
    }
  }

  const handleFileDrop = (event: DragEvent) => {
    setIsDraggingFiles(false)
    if (event.dataTransfer.types.includes('Files')) {
      event.preventDefault()
      event.stopPropagation()
      dispatchAssetListEvent({
        type: AssetListEventType.uploadFiles,
        parentKey: rootDirectoryId,
        parentId: rootDirectoryId,
        files: Array.from(event.dataTransfer.files),
      })
    }
  }

  const state = useMemo<AssetsTableState>(
    // The type MUST be here to trigger excess property errors at typecheck time.
    () => ({
      backend,
      expandedDirectoryIds,
      rootDirectoryId,
      visibilities,
      scrollContainerRef: rootRef,
      category,
      sortInfo,
      setSortInfo,
      query,
      setQuery,
      nodeMap: nodeMapRef,
      hideColumn,
      doToggleDirectoryExpansion,
      doCopy,
      doCut,
      doPaste,
      doDelete,
      doRestore,
      doMove,
    }),
    [
      backend,
      expandedDirectoryIds,
      rootDirectoryId,
      visibilities,
      category,
      sortInfo,
      query,
      doToggleDirectoryExpansion,
      doCopy,
      doCut,
      doPaste,
      doDelete,
      doRestore,
      doMove,
      hideColumn,
      setQuery,
    ],
  )

  useEffect(() => {
    // In some browsers, at least in Chrome 126,
    // in some situations, when an element has a
    // 'container-size' style, and the parent element is hidden,
    // the browser can't calculate the element's size
    // and thus the element doesn't appear when we unhide the parent.
    // The only way to fix that is to force browser to recalculate styles
    // So the trick is to change a property, trigger style recalc(`getBoundlingClientRect()`)
    // and remove the property.
    // since everything is happening synchronously, user won't see a broken layout during recalculation
    if (!hidden && rootRef.current) {
      for (let i = 0; i < rootRef.current.children.length; i++) {
        const element = rootRef.current.children[i]

        if (element instanceof HTMLElement) {
          element.style.width = '0px'
          element.getBoundingClientRect()
          element.style.width = ''
        }
      }
    }
  }, [hidden])

  // This is required to prevent the table body from overlapping the table header, because
  // the table header is transparent.
  const updateClipPath = useOnScroll(() => {
    if (bodyRef.current != null && rootRef.current != null) {
      bodyRef.current.style.clipPath = `inset(${rootRef.current.scrollTop}px 0 0 0)`
    }
    if (
      backend.type === BackendType.remote &&
      rootRef.current != null &&
      headerRowRef.current != null
    ) {
      const shrinkBy =
        COLUMNS_SELECTOR_BASE_WIDTH_PX + COLUMNS_SELECTOR_ICON_WIDTH_PX * hiddenColumns.length
      const rightOffset = rootRef.current.clientWidth + rootRef.current.scrollLeft - shrinkBy
      headerRowRef.current.style.clipPath = `polygon(0 0, ${rightOffset}px 0, ${rightOffset}px 100%, 0 100%)`
    }
  }, [backend.type, hiddenColumns.length])

  const updateClipPathObserver = useMemo(() => new ResizeObserver(updateClipPath), [updateClipPath])

  useEffect(
    () =>
      inputBindings.attach(
        document.body,
        'click',
        {
          selectAdditional: () => {},
          selectAdditionalRange: () => {},
          [DEFAULT_HANDLER]: (event) => {
            /**
             * When the document is clicked, deselect the keys, but only if the clicked element
             * is not inside a `Dialog`. To detect whether an element is a `Dialog`,
             * we check whether it is inside the `portal-root` where all the `Dialog`s are mounted.
             * If this check is omitted, when the user clicks inside a Datalink dialog,
             * the keys are deselected, causing the Datalink to be added to the root directory,
             * rather than the one that was selected when the dialog was opened.
             */
            const portalRoot =
              event.target instanceof HTMLElement || event.target instanceof SVGElement ?
                event.target.closest('.enso-portal-root')
              : null
            if (!portalRoot && driveStore.getState().selectedKeys.size !== 0) {
              setSelectedKeys(EMPTY_SET)
              setMostRecentlySelectedIndex(null)
            }
          },
        },
        false,
      ),
    [setSelectedKeys, inputBindings, setMostRecentlySelectedIndex, driveStore],
  )

  useEffect(() => {
    if (isLoading) {
      // Ensure the spinner stays in the "initial" state for at least one frame,
      // to ensure the CSS animation begins at the initial state.
      requestAnimationFrame(() => {
        setSpinnerState(SpinnerState.loadingFast)
      })
    } else {
      const queuedAssetEvents = queuedAssetListEventsRef.current
      if (queuedAssetEvents.length !== 0) {
        queuedAssetListEventsRef.current = []
        for (const event of queuedAssetEvents) {
          onAssetListEvent(event)
        }
      }
      setSpinnerState(SpinnerState.initial)
    }
  }, [isLoading, onAssetListEvent])

  const calculateNewKeys = useEventCallback(
    (event: MouseEvent | ReactMouseEvent, keys: AssetId[], getRange: () => AssetId[]) => {
      event.stopPropagation()
      let result = new Set<AssetId>()
      inputBindings.handler({
        selectRange: () => {
          result = new Set(getRange())
        },
        selectAdditionalRange: () => {
          const { selectedKeys } = driveStore.getState()
          result = new Set([...selectedKeys, ...getRange()])
        },
        selectAdditional: () => {
          const { selectedKeys } = driveStore.getState()
          const newSelectedKeys = new Set(selectedKeys)
          let count = 0
          for (const key of keys) {
            if (selectedKeys.has(key)) {
              count += 1
            }
          }
          for (const key of keys) {
            const add = count * 2 < keys.length
            setPresence(newSelectedKeys, key, add)
          }
          result = newSelectedKeys
        },
        [DEFAULT_HANDLER]: () => {
          result = new Set(keys)
        },
      })(event, false)
      return result
    },
  )

  const { startAutoScroll, endAutoScroll, onMouseEvent } = useAutoScroll(rootRef)

  const dragSelectionChangeLoopHandle = useRef(0)
  const dragSelectionRangeRef = useRef<DragSelectionInfo | null>(null)
  const onSelectionDrag = useEventCallback((rectangle: DetailedRectangle, event: MouseEvent) => {
    startAutoScroll()
    onMouseEvent(event)
    if (mostRecentlySelectedIndexRef.current != null) {
      setKeyboardSelectedIndex(null)
    }
    cancelAnimationFrame(dragSelectionChangeLoopHandle.current)
    const scrollContainer = rootRef.current
    if (scrollContainer != null) {
      const rect = scrollContainer.getBoundingClientRect()
      const overlapsHorizontally = rect.right > rectangle.left && rect.left < rectangle.right
      const selectionTop = Math.max(0, rectangle.top - rect.top - ROW_HEIGHT_PX)
      const selectionBottom = Math.max(
        0,
        Math.min(rect.height, rectangle.bottom - rect.top - ROW_HEIGHT_PX),
      )
      const range = dragSelectionRangeRef.current
      if (!overlapsHorizontally) {
        dragSelectionRangeRef.current = null
      } else if (range == null) {
        const topIndex = (selectionTop + scrollContainer.scrollTop) / ROW_HEIGHT_PX
        const bottomIndex = (selectionBottom + scrollContainer.scrollTop) / ROW_HEIGHT_PX
        dragSelectionRangeRef.current = {
          initialIndex: rectangle.signedHeight < 0 ? bottomIndex : topIndex,
          start: Math.floor(topIndex),
          end: Math.ceil(bottomIndex),
        }
      } else {
        const topIndex = (selectionTop + scrollContainer.scrollTop) / ROW_HEIGHT_PX
        const bottomIndex = (selectionBottom + scrollContainer.scrollTop) / ROW_HEIGHT_PX
        const endIndex = rectangle.signedHeight < 0 ? topIndex : bottomIndex
        dragSelectionRangeRef.current = {
          initialIndex: range.initialIndex,
          start: Math.floor(Math.min(range.initialIndex, endIndex)),
          end: Math.ceil(Math.max(range.initialIndex, endIndex)),
        }
      }
      if (range == null) {
        setVisuallySelectedKeys(null)
      } else {
        const keys = displayItems.slice(range.start, range.end).map((node) => node.key)
        setVisuallySelectedKeys(calculateNewKeys(event, keys, () => []))
      }
    }
  })

  const onSelectionDragEnd = useEventCallback((event: MouseEvent) => {
    endAutoScroll()
    onMouseEvent(event)
    const range = dragSelectionRangeRef.current
    if (range != null) {
      const keys = displayItems.slice(range.start, range.end).map((node) => node.key)
      setSelectedKeys(calculateNewKeys(event, keys, () => []))
    }
    setVisuallySelectedKeys(null)
    dragSelectionRangeRef.current = null
  })

  const onSelectionDragCancel = useEventCallback(() => {
    setVisuallySelectedKeys(null)
    dragSelectionRangeRef.current = null
  })

  const grabRowKeyboardFocus = useEventCallback((item: AnyAssetTreeNode) => {
    setSelectedKeys(new Set([item.key]))
  })

  const onRowClick = useEventCallback(
    (innerRowProps: AssetRowInnerProps, event: ReactMouseEvent) => {
      const { key } = innerRowProps
      event.stopPropagation()
      const newIndex = visibleItems.findIndex((innerItem) => innerItem.key === key)
      const getRange = () => {
        if (mostRecentlySelectedIndexRef.current == null) {
          return [key]
        } else {
          const index1 = mostRecentlySelectedIndexRef.current
          const index2 = newIndex
          const startIndex = Math.min(index1, index2)
          const endIndex = Math.max(index1, index2) + 1
          return visibleItems.slice(startIndex, endIndex).map((innerItem) => innerItem.key)
        }
      }
      setSelectedKeys(calculateNewKeys(event, [key], getRange))
      setMostRecentlySelectedIndex(newIndex)
      if (!event.shiftKey) {
        selectionStartIndexRef.current = null
      }
    },
  )

  const selectRow = useEventCallback((item: AnyAssetTreeNode) => {
    setMostRecentlySelectedIndex(visibleItems.indexOf(item))
    selectionStartIndexRef.current = null
    setSelectedKeys(new Set([item.key]))
  })

  const onRowDragStart = useEventCallback(
    (event: DragEvent<HTMLTableRowElement>, item: AnyAssetTreeNode) => {
      startAutoScroll()
      onMouseEvent(event)
      let newSelectedKeys = driveStore.getState().selectedKeys
      if (!newSelectedKeys.has(item.key)) {
        setMostRecentlySelectedIndex(visibleItems.indexOf(item))
        selectionStartIndexRef.current = null
        newSelectedKeys = new Set([item.key])
        setSelectedKeys(newSelectedKeys)
      }
      const nodes = assetTree.preorderTraversal().filter((node) => newSelectedKeys.has(node.key))
      const payload: AssetRowsDragPayload = nodes.map((node) => ({
        key: node.key,
        asset: node.item,
      }))
      event.dataTransfer.setData(ASSETS_MIME_TYPE, JSON.stringify(nodes.map((node) => node.key)))
      setDragImageToBlank(event)
      ASSET_ROWS.bind(event, payload)
      setModal(
        <DragModal
          event={event}
          className="flex flex-col rounded-default bg-selected-frame backdrop-blur-default"
          onDragEnd={() => {
            ASSET_ROWS.unbind(payload)
          }}
        >
          {nodes.map((node) => (
            <NameColumn
              key={node.key}
              isOpened={false}
              keyProp={node.key}
              item={node.with({ depth: 0 })}
              backendType={backend.type}
              state={state}
              // Default states.
              isSoleSelected={false}
              selected={false}
              rowState={INITIAL_ROW_STATE}
              // The drag placeholder cannot be interacted with.
              setSelected={() => {}}
              setItem={() => {}}
              setRowState={() => {}}
              isEditable={false}
            />
          ))}
        </DragModal>,
      )
    },
  )

  const onRowDragOver = useEventCallback(
    (event: DragEvent<HTMLTableRowElement>, item: AnyAssetTreeNode) => {
      onMouseEvent(event)
      const payload = LABELS.lookup(event)
      if (payload != null) {
        event.preventDefault()
        event.stopPropagation()
        const { selectedKeys } = driveStore.getState()
        const idsReference = selectedKeys.has(item.key) ? selectedKeys : item.key
        // This optimization is required in order to avoid severe lag on Firefox.
        if (idsReference !== lastSelectedIdsRef.current) {
          lastSelectedIdsRef.current = idsReference
          const ids = typeof idsReference === 'string' ? new Set([idsReference]) : idsReference
          let labelsPresent = 0
          for (const selectedKey of ids) {
            const nodeLabels = nodeMapRef.current.get(selectedKey)?.item.labels
            if (nodeLabels != null) {
              for (const label of nodeLabels) {
                if (payload.has(label)) {
                  labelsPresent += 1
                }
              }
            }
          }
          const shouldAdd = labelsPresent * 2 < ids.size * payload.size
          window.setTimeout(() => {
            dispatchAssetEvent({
              type:
                shouldAdd ?
                  AssetEventType.temporarilyAddLabels
                : AssetEventType.temporarilyRemoveLabels,
              ids,
              labelNames: payload,
            })
          })
        }
      }
    },
  )

  const onRowDragEnd = useEventCallback(() => {
    setIsDraggingFiles(false)
    endAutoScroll()
    lastSelectedIdsRef.current = null
    const { selectedKeys } = driveStore.getState()
    dispatchAssetEvent({
      type: AssetEventType.temporarilyAddLabels,
      ids: selectedKeys,
      labelNames: EMPTY_SET,
    })
  })

  const onRowDrop = useEventCallback(
    (event: DragEvent<HTMLTableRowElement>, item: AnyAssetTreeNode) => {
      endAutoScroll()
      const { selectedKeys } = driveStore.getState()
      const ids = new Set(selectedKeys.has(item.key) ? selectedKeys : [item.key])
      const payload = LABELS.lookup(event)
      if (payload != null) {
        event.preventDefault()
        event.stopPropagation()
        let labelsPresent = 0
        for (const selectedKey of ids) {
          const nodeLabels = nodeMapRef.current.get(selectedKey)?.item.labels
          if (nodeLabels != null) {
            for (const label of nodeLabels) {
              if (payload.has(label)) {
                labelsPresent += 1
              }
            }
          }
        }
        const shouldAdd = labelsPresent * 2 < ids.size * payload.size
        dispatchAssetEvent({
          type: shouldAdd ? AssetEventType.addLabels : AssetEventType.removeLabels,
          ids,
          labelNames: payload,
        })
      } else {
        dispatchAssetEvent({
          type: AssetEventType.temporarilyAddLabels,
          ids,
          labelNames: EMPTY_SET,
        })
      }
    },
  )

  const getAsset = useEventCallback((key: AssetId) => nodeMapRef.current.get(key)?.item ?? null)

  const setAsset = useEventCallback((assetId: AssetId, asset: AnyAsset) => {
    const listDirectoryQuery = queryClient.getQueryCache().find<DirectoryQuery>({
      queryKey: [backend.type, 'listDirectory', asset.parentId],
      exact: false,
    })

    if (listDirectoryQuery?.state.data) {
      listDirectoryQuery.setData(
        listDirectoryQuery.state.data.map((child) => (child.id === assetId ? asset : child)),
      )
    }
  })

  useImperativeHandle(assetManagementApiRef, () => ({
    getAsset,
    setAsset,
  }))

  const columns = useMemo(
    () =>
      getColumnList(user, backend.type, category).filter((column) => enabledColumns.has(column)),
    [backend.type, category, enabledColumns, user],
  )

  const headerRow = (
    <tr ref={headerRowRef} className="sticky top-[1px] text-sm font-semibold">
      {columns.map((column) => {
        // This is a React component, even though it does not contain JSX.
        // eslint-disable-next-line no-restricted-syntax
        const Heading = COLUMN_HEADING[column]
        return (
          <th key={column} className={COLUMN_CSS_CLASS[column]}>
            <Heading state={state} />
          </th>
        )
      })}
    </tr>
  )

  const itemRows =
    isLoading ?
      <tr className="h-row">
        <td colSpan={columns.length} className="bg-transparent">
          <div className="grid w-container justify-around">
            <Spinner size={LOADING_SPINNER_SIZE_PX} state={spinnerState} />
          </div>
        </td>
      </tr>
    : displayItems.map((item) => {
        return (
          <AssetRow
            key={item.key + item.path}
            updateAssetRef={updateAssetRef}
            isOpened={openedProjects.some(({ id }) => item.item.id === id)}
            columns={columns}
            item={item}
            state={state}
            hidden={hidden || visibilities.get(item.key) === Visibility.hidden}
            isKeyboardSelected={
              keyboardSelectedIndex != null && item === visibleItems[keyboardSelectedIndex]
            }
            grabKeyboardFocus={grabRowKeyboardFocus}
            onClick={onRowClick}
            select={selectRow}
            onDragStart={onRowDragStart}
            onDragOver={onRowDragOver}
            onDragEnd={onRowDragEnd}
            onDrop={onRowDrop}
          />
        )
      })

  const dropzoneText =
    isDraggingFiles ?
      droppedFilesCount === 1 ?
        getText('assetsDropFileDescription')
      : getText('assetsDropFilesDescription', droppedFilesCount)
    : getText('assetsDropzoneDescription')

  const table = (
    <div
      className="flex grow flex-col"
      onContextMenu={(event) => {
        if (isAssetContextMenuVisible) {
          event.preventDefault()
          event.stopPropagation()
          setModal(
            <AssetsTableContextMenu
              backend={backend}
              category={category}
              nodeMapRef={nodeMapRef}
              event={event}
              rootDirectoryId={rootDirectoryId}
              doCopy={doCopy}
              doCut={doCut}
              doPaste={doPaste}
              doDelete={doDeleteById}
            />,
          )
        }
      }}
      onDragLeave={(event) => {
        const payload = LABELS.lookup(event)
        if (
          payload != null &&
          event.relatedTarget instanceof Node &&
          !event.currentTarget.contains(event.relatedTarget)
        ) {
          lastSelectedIdsRef.current = null
          const { selectedKeys } = driveStore.getState()
          dispatchAssetEvent({
            type: AssetEventType.temporarilyAddLabels,
            ids: selectedKeys,
            labelNames: EMPTY_SET,
          })
        }
      }}
    >
      <table className="table-fixed border-collapse rounded-rows">
        <thead>{headerRow}</thead>
        <tbody ref={bodyRef}>
          {itemRows}
          <tr className="hidden h-row first:table-row">
            <td colSpan={columns.length} className="bg-transparent">
              <Text
                className={twJoin(
                  'px-cell-x placeholder',
                  directories.rootDirectory.isError && 'text-danger',
                )}
                disableLineHeightCompensation
              >
                {directories.rootDirectory.isError ?
                  getText('thisFolderFailedToFetch')
                : category.type === 'trash' ?
                  query.query !== '' ?
                    getText('noFilesMatchTheCurrentFilters')
                  : getText('yourTrashIsEmpty')
                : category.type === 'recent' ?
                  query.query !== '' ?
                    getText('noFilesMatchTheCurrentFilters')
                  : getText('youHaveNoRecentProjects')
                : query.query !== '' ?
                  getText('noFilesMatchTheCurrentFilters')
                : getText('youHaveNoFiles')}
              </Text>
            </td>
          </tr>
        </tbody>
      </table>
      <div
        data-testid="root-directory-dropzone"
        className={twMerge(
          'sticky left-0 my-20 grid max-w-container grow place-items-center',
          (category.type === 'recent' || category.type === 'trash') && 'hidden',
        )}
        onDragEnter={onDropzoneDragOver}
        onDragOver={onDropzoneDragOver}
        onDragLeave={() => {
          lastSelectedIdsRef.current = null
        }}
        onDragEnd={() => {
          setIsDraggingFiles(false)
        }}
        onDrop={(event) => {
          const payload = ASSET_ROWS.lookup(event)
          const filtered = payload?.filter((item) => item.asset.parentId !== rootDirectoryId)
          if (filtered != null && filtered.length > 0) {
            event.preventDefault()
            event.stopPropagation()
            unsetModal()

            dispatchAssetEvent({
              type: AssetEventType.move,
              newParentKey: rootDirectoryId,
              newParentId: rootDirectoryId,
              ids: new Set(filtered.map((dragItem) => dragItem.asset.id)),
            })
          }
          handleFileDrop(event)
        }}
        onClick={() => {
          setSelectedKeys(EMPTY_SET)
        }}
      >
        <FileTrigger
          onSelect={(event) => {
            dispatchAssetListEvent({
              type: AssetListEventType.uploadFiles,
              parentKey: rootDirectoryId,
              parentId: rootDirectoryId,
              files: Array.from(event ?? []),
            })
          }}
        >
          <Button
            size="custom"
            variant="custom"
            ref={mainDropzoneRef}
            icon={DropFilesImage}
            className="rounded-2xl"
            contentClassName="h-[186px] flex flex-col items-center gap-3 text-primary/30 transition-colors duration-200 hover:text-primary/50"
          >
            {dropzoneText}
          </Button>
        </FileTrigger>
      </div>
    </div>
  )

  return !isCloud && didLoadingProjectManagerFail ?
      <ErrorDisplay
        error={getText('couldNotConnectToPM')}
        resetErrorBoundary={reconnectToProjectManager}
      />
    : <div className="relative grow">
        <FocusArea direction="vertical">
          {(innerProps) => (
            <div
              {...mergeProps<JSX.IntrinsicElements['div']>()(innerProps, {
                ref: (value) => {
                  rootRef.current = value
                  cleanupRootRef.current()
                  if (value) {
                    updateClipPathObserver.observe(value)
                    cleanupRootRef.current = () => {
                      updateClipPathObserver.unobserve(value)
                    }
                  } else {
                    cleanupRootRef.current = () => {}
                  }
                },
                className: 'flex-1 overflow-auto container-size w-full h-full',
                onKeyDown,
                onScroll: updateClipPath,
                onBlur: (event) => {
                  if (
                    event.relatedTarget instanceof HTMLElement &&
                    !event.currentTarget.contains(event.relatedTarget)
                  ) {
                    setKeyboardSelectedIndex(null)
                  }
                },
                onDragEnter: updateIsDraggingFiles,
                onDragOver: updateIsDraggingFiles,
                onDragLeave: (event) => {
                  if (
                    !(event.relatedTarget instanceof Node) ||
                    !event.currentTarget.contains(event.relatedTarget)
                  ) {
                    lastSelectedIdsRef.current = null
                  }
                },
                onDragEnd: () => {
                  setIsDraggingFiles(false)
                },
              })}
            >
              {!hidden && hiddenContextMenu}
              {!hidden && (
                <SelectionBrush
                  targetRef={rootRef}
                  margin={16}
                  onDrag={onSelectionDrag}
                  onDragEnd={onSelectionDragEnd}
                  onDragCancel={onSelectionDragCancel}
                />
              )}
              <div className="flex h-max min-h-full w-max min-w-full flex-col">
                <div className="flex-0 sticky top-0 flex h-0 flex-col">
                  <div
                    data-testid="extra-columns"
                    className="sticky right-0 flex self-end px-2 py-3"
                  >
                    <FocusArea direction="horizontal">
                      {(columnsBarProps) => (
                        <div
                          {...mergeProps<JSX.IntrinsicElements['div']>()(columnsBarProps, {
                            className: 'inline-flex gap-icons',
                            onFocus: () => {
                              setKeyboardSelectedIndex(null)
                            },
                          })}
                        >
                          {hiddenColumns.map((column) => (
                            <Button
                              size="custom"
                              variant="custom"
                              key={column}
                              icon={COLUMN_ICONS[column]}
                              aria-label={getText(COLUMN_SHOW_TEXT_ID[column])}
                              onPress={() => {
                                const newExtraColumns = new Set(enabledColumns)
                                if (enabledColumns.has(column)) {
                                  newExtraColumns.delete(column)
                                } else {
                                  newExtraColumns.add(column)
                                }
                                setEnabledColumns(newExtraColumns)
                              }}
                            />
                          ))}
                        </div>
                      )}
                    </FocusArea>
                  </div>
                </div>
                <div className="flex h-full w-min min-w-full grow flex-col">{table}</div>
              </div>
            </div>
          )}
        </FocusArea>
        {isDraggingFiles && !isMainDropzoneVisible && (
          <div className="pointer-events-none absolute bottom-4 left-1/2 -translate-x-1/2">
            <div
              className="pointer-events-auto flex items-center justify-center gap-3 rounded-default bg-selected-frame px-8 py-6 text-primary/50 backdrop-blur-3xl transition-all"
              onDragEnter={onDropzoneDragOver}
              onDragOver={onDropzoneDragOver}
              onDragEnd={() => {
                setIsDraggingFiles(false)
              }}
              onDrop={(event) => {
                handleFileDrop(event)
              }}
            >
              <SvgMask src={DropFilesImage} className="size-8" />
              {dropzoneText}
            </div>
          </div>
        )}
      </div>
}<|MERGE_RESOLUTION|>--- conflicted
+++ resolved
@@ -55,15 +55,11 @@
 import { useCutAndPaste, type AssetListEvent } from '#/events/assetListEvent'
 import AssetListEventType from '#/events/AssetListEventType'
 import { useAutoScroll } from '#/hooks/autoScrollHooks'
-<<<<<<< HEAD
 import {
   backendMutationOptions,
   useBackendQuery,
   useUploadFileWithToastMutation,
 } from '#/hooks/backendHooks'
-=======
-import { backendMutationOptions, backendQueryOptions, useBackendQuery } from '#/hooks/backendHooks'
->>>>>>> 45ad3a75
 import { useEventCallback } from '#/hooks/eventCallbackHooks'
 import { useIntersectionRatio } from '#/hooks/intersectionHooks'
 import { useOpenProject } from '#/hooks/projectHooks'
@@ -440,11 +436,7 @@
   const createSecretMutation = useMutation(backendMutationOptions(backend, 'createSecret'))
   const updateSecretMutation = useMutation(backendMutationOptions(backend, 'updateSecret'))
   const createDatalinkMutation = useMutation(backendMutationOptions(backend, 'createDatalink'))
-<<<<<<< HEAD
   const uploadFileMutation = useUploadFileWithToastMutation(backend)
-=======
-  const uploadFileMutation = useMutation(backendMutationOptions(backend, 'uploadFile'))
->>>>>>> 45ad3a75
   const copyAssetMutation = useMutation(backendMutationOptions(backend, 'copyAsset'))
   const deleteAssetMutation = useMutation(backendMutationOptions(backend, 'deleteAsset'))
   const undoDeleteAssetMutation = useMutation(backendMutationOptions(backend, 'undoDeleteAsset'))
@@ -1737,7 +1729,6 @@
                 const { extension } = extractProjectExtension(file.name)
                 const title = stripProjectExtension(asset.title)
 
-<<<<<<< HEAD
                 await uploadFileMutation
                   .mutateAsync(
                     {
@@ -1752,57 +1743,6 @@
                   })
                   .catch((error) => {
                     toastAndLog('uploadProjectError', error)
-=======
-                const assetNode = nodeMapRef.current.get(asset.id)
-
-                if (backend.type === BackendType.local && localBackend != null) {
-                  const directory = extractTypeAndId(assetNode?.directoryId ?? asset.parentId).id
-                  let id: string
-                  if (
-                    'backendApi' in window &&
-                    // This non-standard property is defined in Electron.
-                    'path' in file &&
-                    typeof file.path === 'string'
-                  ) {
-                    const projectInfo = await window.backendApi.importProjectFromPath(
-                      file.path,
-                      directory,
-                      title,
-                    )
-                    id = projectInfo.id
-                  } else {
-                    const searchParams = new URLSearchParams({ directory, name: title }).toString()
-                    // Ideally this would use `file.stream()`, to minimize RAM
-                    // requirements. for uploading large projects. Unfortunately,
-                    // this requires HTTP/2, which is HTTPS-only, so it will not
-                    // work on `http://localhost`.
-                    const body =
-                      window.location.protocol === 'https:' ?
-                        file.stream()
-                      : await file.arrayBuffer()
-                    const path = `./api/upload-project?${searchParams}`
-                    const response = await fetch(path, { method: 'POST', body })
-                    id = await response.text()
-                  }
-                  const projectId = newProjectId(UUID(id))
-                  addIdToSelection(projectId)
-
-                  await queryClient
-                    .fetchQuery(
-                      backendQueryOptions(backend, 'getProjectDetails', [
-                        projectId,
-                        asset.parentId,
-                        asset.title,
-                      ]),
-                    )
-                    .catch((error) => {
-                      deleteAsset(projectId)
-                      toastAndLog('uploadProjectError', error)
-                    })
-
-                  void queryClient.invalidateQueries({
-                    queryKey: [backend.type, 'listDirectory', asset.parentId],
->>>>>>> 45ad3a75
                   })
 
                 break
