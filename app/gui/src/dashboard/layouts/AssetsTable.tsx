/** @file Table displaying a list of projects. */
import {
  Children,
  cloneElement,
  isValidElement,
  memo,
  startTransition,
  useEffect,
  useImperativeHandle,
  useMemo,
  useRef,
  useState,
  type Dispatch,
  type DragEvent,
  type KeyboardEvent,
  type MutableRefObject,
  type MouseEvent as ReactMouseEvent,
  type ReactNode,
  type Ref,
  type RefObject,
  type SetStateAction,
} from 'react'

import { useMutation, useQueryClient } from '@tanstack/react-query'
import { toast } from 'react-toastify'
import * as z from 'zod'

import { uniqueString } from 'enso-common/src/utilities/uniqueString'

import DropFilesImage from '#/assets/drop_files.svg'
import { FileTrigger, mergeProps, usePress } from '#/components/aria'
import { Button, Text } from '#/components/AriaComponents'
import type { AssetRowInnerProps } from '#/components/dashboard/AssetRow'
import { AssetRow } from '#/components/dashboard/AssetRow'
import { INITIAL_ROW_STATE } from '#/components/dashboard/AssetRow/assetRowUtils'
import type { SortableColumn } from '#/components/dashboard/column/columnUtils'
import {
  Column,
  COLUMN_CSS_CLASS,
  COLUMN_ICONS,
  COLUMN_SHOW_TEXT_ID,
  DEFAULT_ENABLED_COLUMNS,
  getColumnList,
} from '#/components/dashboard/column/columnUtils'
import NameColumn from '#/components/dashboard/column/NameColumn'
import { COLUMN_HEADING } from '#/components/dashboard/columnHeading'
import Label from '#/components/dashboard/Label'
import { ErrorDisplay } from '#/components/ErrorBoundary'
import { IsolateLayout } from '#/components/IsolateLayout'
import { SelectionBrush, type OnDragParams } from '#/components/SelectionBrush'
import { IndefiniteSpinner } from '#/components/Spinner'
import FocusArea from '#/components/styled/FocusArea'
import SvgMask from '#/components/SvgMask'
import { ASSETS_MIME_TYPE } from '#/data/mimeTypes'
import AssetEventType from '#/events/AssetEventType'
import { useCutAndPaste, type AssetListEvent } from '#/events/assetListEvent'
import AssetListEventType from '#/events/AssetListEventType'
import { useAutoScroll } from '#/hooks/autoScrollHooks'
import { backendMutationOptions, useBackendQuery, useUploadFiles } from '#/hooks/backendHooks'
import { useEventCallback } from '#/hooks/eventCallbackHooks'
import { useIntersectionRatio } from '#/hooks/intersectionHooks'
import { useOpenProject } from '#/hooks/projectHooks'
import { useSyncRef } from '#/hooks/syncRefHooks'
import { useToastAndLog } from '#/hooks/toastAndLogHooks'
import {
  assetPanelStore,
  useResetAssetPanelProps,
  useSetAssetPanelProps,
  useSetIsAssetPanelTemporarilyVisible,
} from '#/layouts/AssetPanel'
import type * as assetSearchBar from '#/layouts/AssetSearchBar'
import { useSetSuggestions } from '#/layouts/AssetSearchBar'
import AssetsTableContextMenu from '#/layouts/AssetsTableContextMenu'
import {
  canTransferBetweenCategories,
  isLocalCategory,
  type Category,
} from '#/layouts/CategorySwitcher/Category'
import { useAssetsTableItems } from '#/layouts/Drive/assetsTableItemsHooks'
import { useAssetTree, type DirectoryQuery } from '#/layouts/Drive/assetTreeHooks'
import { useDirectoryIds } from '#/layouts/Drive/directoryIdsHooks'
import * as eventListProvider from '#/layouts/Drive/EventListProvider'
import DragModal from '#/modals/DragModal'
import UpsertSecretModal from '#/modals/UpsertSecretModal'
import { useFullUserSession } from '#/providers/AuthProvider'
import {
  useBackend,
  useDidLoadingProjectManagerFail,
  useReconnectToProjectManager,
} from '#/providers/BackendProvider'
import {
  useDriveStore,
  useSetCanCreateAssets,
  useSetCanDownload,
  useSetNewestFolderId,
  useSetPasteData,
  useSetSelectedKeys,
  useSetTargetDirectory,
  useSetVisuallySelectedKeys,
  useToggleDirectoryExpansion,
} from '#/providers/DriveProvider'
import { useInputBindings } from '#/providers/InputBindingsProvider'
import { useLocalStorage } from '#/providers/LocalStorageProvider'
import { useSetModal } from '#/providers/ModalProvider'
import { useNavigator2D } from '#/providers/Navigator2DProvider'
import { useLaunchedProjects } from '#/providers/ProjectsProvider'
import { useText } from '#/providers/TextProvider'
import type Backend from '#/services/Backend'
import type { AssetId } from '#/services/Backend'
import {
  assetIsProject,
  AssetType,
  BackendType,
  getAssetPermissionName,
  IS_OPENING_OR_OPENED,
  Plan,
  ProjectId,
  ProjectState,
  type AnyAsset,
  type DirectoryAsset,
  type DirectoryId,
  type LabelName,
  type ProjectAsset,
} from '#/services/Backend'
import { isSpecialReadonlyDirectoryId } from '#/services/RemoteBackend'
import type { AssetQueryKey } from '#/utilities/AssetQuery'
import AssetQuery from '#/utilities/AssetQuery'
import type AssetTreeNode from '#/utilities/AssetTreeNode'
import type { AnyAssetTreeNode } from '#/utilities/AssetTreeNode'
import { toRfc3339 } from '#/utilities/dateTime'
import type { AssetRowsDragPayload } from '#/utilities/drag'
import { ASSET_ROWS, LABELS, setDragImageToBlank } from '#/utilities/drag'
import { fileExtension } from '#/utilities/fileInfo'
import { noop } from '#/utilities/functions'
import { DEFAULT_HANDLER } from '#/utilities/inputBindings'
import LocalStorage from '#/utilities/LocalStorage'
import {
  canPermissionModifyDirectoryContents,
  PermissionAction,
  tryCreateOwnerPermission,
  tryFindSelfPermission,
} from '#/utilities/permissions'
import { document } from '#/utilities/sanitizedEventTargets'
import { EMPTY_SET, setPresence, withPresence } from '#/utilities/set'
import type { SortInfo } from '#/utilities/sorting'
import { twJoin, twMerge } from '#/utilities/tailwindMerge'
import Visibility from '#/utilities/Visibility'
import invariant from 'tiny-invariant'
import { useStore } from '../utilities/zustand'

declare module '#/utilities/LocalStorage' {
  /** */
  interface LocalStorageData {
    readonly enabledColumns: readonly Column[]
  }
}

LocalStorage.registerKey('enabledColumns', {
  schema: z.nativeEnum(Column).array().readonly(),
})

/**
 * If the ratio of intersection between the main dropzone that should be visible, and the
 * scrollable container, is below this value, then the backup dropzone will be shown.
 */
const MINIMUM_DROPZONE_INTERSECTION_RATIO = 0.5
/**
 * The height of each row in the table body. MUST be identical to the value as set by the
 * Tailwind styling.
 */
const ROW_HEIGHT_PX = 36
/** The size of the loading spinner. */
const LOADING_SPINNER_SIZE_PX = 36

const SUGGESTIONS_FOR_NO: assetSearchBar.Suggestion[] = [
  {
    key: 'no:label',
    render: () => 'no:label',
    addToQuery: (query) => query.addToLastTerm({ nos: ['label'] }),
    deleteFromQuery: (query) => query.deleteFromLastTerm({ nos: ['label'] }),
  },
  {
    key: 'no:description',
    render: () => 'no:description',
    addToQuery: (query) => query.addToLastTerm({ nos: ['description'] }),
    deleteFromQuery: (query) => query.deleteFromLastTerm({ nos: ['description'] }),
  },
]
const SUGGESTIONS_FOR_HAS: assetSearchBar.Suggestion[] = [
  {
    key: 'has:label',
    render: () => 'has:label',
    addToQuery: (query) => query.addToLastTerm({ negativeNos: ['label'] }),
    deleteFromQuery: (query) => query.deleteFromLastTerm({ negativeNos: ['label'] }),
  },
  {
    key: 'has:description',
    render: () => 'has:description',
    addToQuery: (query) => query.addToLastTerm({ negativeNos: ['description'] }),
    deleteFromQuery: (query) => query.deleteFromLastTerm({ negativeNos: ['description'] }),
  },
]
const SUGGESTIONS_FOR_TYPE: assetSearchBar.Suggestion[] = [
  {
    key: 'type:project',
    render: () => 'type:project',
    addToQuery: (query) => query.addToLastTerm({ types: ['project'] }),
    deleteFromQuery: (query) => query.deleteFromLastTerm({ types: ['project'] }),
  },
  {
    key: 'type:folder',
    render: () => 'type:folder',
    addToQuery: (query) => query.addToLastTerm({ types: ['folder'] }),
    deleteFromQuery: (query) => query.deleteFromLastTerm({ types: ['folder'] }),
  },
  {
    key: 'type:file',
    render: () => 'type:file',
    addToQuery: (query) => query.addToLastTerm({ types: ['file'] }),
    deleteFromQuery: (query) => query.deleteFromLastTerm({ types: ['file'] }),
  },
  {
    key: 'type:secret',
    render: () => 'type:secret',
    addToQuery: (query) => query.addToLastTerm({ types: ['secret'] }),
    deleteFromQuery: (query) => query.deleteFromLastTerm({ types: ['secret'] }),
  },
  {
    key: 'type:datalink',
    render: () => 'type:datalink',
    addToQuery: (query) => query.addToLastTerm({ types: ['datalink'] }),
    deleteFromQuery: (query) => query.deleteFromLastTerm({ types: ['datalink'] }),
  },
]
const SUGGESTIONS_FOR_NEGATIVE_TYPE: assetSearchBar.Suggestion[] = [
  {
    key: 'type:project',
    render: () => 'type:project',
    addToQuery: (query) => query.addToLastTerm({ negativeTypes: ['project'] }),
    deleteFromQuery: (query) => query.deleteFromLastTerm({ negativeTypes: ['project'] }),
  },
  {
    key: 'type:folder',
    render: () => 'type:folder',
    addToQuery: (query) => query.addToLastTerm({ negativeTypes: ['folder'] }),
    deleteFromQuery: (query) => query.deleteFromLastTerm({ negativeTypes: ['folder'] }),
  },
  {
    key: 'type:file',
    render: () => 'type:file',
    addToQuery: (query) => query.addToLastTerm({ negativeTypes: ['file'] }),
    deleteFromQuery: (query) => query.deleteFromLastTerm({ negativeTypes: ['file'] }),
  },
  {
    key: 'type:datalink',
    render: () => 'type:datalink',
    addToQuery: (query) => query.addToLastTerm({ negativeTypes: ['datalink'] }),
    deleteFromQuery: (query) => query.deleteFromLastTerm({ negativeTypes: ['datalink'] }),
  },
]

/** Information related to a drag selection. */
interface DragSelectionInfo {
  readonly initialIndex: number
  readonly start: number
  readonly end: number
}

/** State passed through from a {@link AssetsTable} to every cell. */
export interface AssetsTableState {
  readonly backend: Backend
  readonly rootDirectoryId: DirectoryId
  readonly scrollContainerRef: RefObject<HTMLElement>
  readonly category: Category
  readonly sortInfo: SortInfo<SortableColumn> | null
  readonly setSortInfo: (sortInfo: SortInfo<SortableColumn> | null) => void
  readonly query: AssetQuery
  readonly setQuery: Dispatch<SetStateAction<AssetQuery>>
  readonly nodeMap: Readonly<MutableRefObject<ReadonlyMap<AssetId, AnyAssetTreeNode>>>
  readonly hideColumn: (column: Column) => void
  readonly doCopy: () => void
  readonly doCut: () => void
  readonly doPaste: (newParentKey: DirectoryId, newParentId: DirectoryId) => void
  readonly doDelete: (item: AnyAsset, forever: boolean) => Promise<void>
  readonly doRestore: (item: AnyAsset) => Promise<void>
  readonly doMove: (newParentKey: DirectoryId, item: AnyAsset) => Promise<void>
  readonly getAssetNodeById: (id: AssetId) => AnyAssetTreeNode | null
}

/** Data associated with a {@link AssetRow}, used for rendering. */
export interface AssetRowState {
  readonly isEditingName: boolean
  readonly temporarilyAddedLabels: ReadonlySet<LabelName>
  readonly temporarilyRemovedLabels: ReadonlySet<LabelName>
}

/** Props for a {@link AssetsTable}. */
export interface AssetsTableProps {
  readonly hidden: boolean
  readonly query: AssetQuery
  readonly setQuery: Dispatch<SetStateAction<AssetQuery>>
  readonly category: Category
  readonly initialProjectName: string | null
  readonly assetManagementApiRef: Ref<AssetManagementApi>
}

/** The API for managing assets in the table. */
export interface AssetManagementApi {
  readonly getAsset: (id: AssetId) => AnyAsset | null
  readonly setAsset: (id: AssetId, asset: AnyAsset) => void
}

/** The table of project assets. */
function AssetsTable(props: AssetsTableProps) {
  const { hidden, query, setQuery, category, assetManagementApiRef } = props
  const { initialProjectName } = props

  const openedProjects = useLaunchedProjects()
  const doOpenProject = useOpenProject()
  const setCanDownload = useSetCanDownload()
  const setSuggestions = useSetSuggestions()

  const queryClient = useQueryClient()
  const { user } = useFullUserSession()
  const backend = useBackend(category)
  const { data: labels } = useBackendQuery(backend, 'listTags', [])
  const { setModal, unsetModal } = useSetModal()
  const { localStorage } = useLocalStorage()
  const { getText } = useText()
  const inputBindings = useInputBindings()
  const navigator2D = useNavigator2D()
  const toastAndLog = useToastAndLog()
  const dispatchAssetEvent = eventListProvider.useDispatchAssetEvent()
  const dispatchAssetListEvent = eventListProvider.useDispatchAssetListEvent()
  const setCanCreateAssets = useSetCanCreateAssets()
  const setTargetDirectoryInStore = useSetTargetDirectory()
  const didLoadingProjectManagerFail = useDidLoadingProjectManagerFail()
  const reconnectToProjectManager = useReconnectToProjectManager()
  const [enabledColumns, setEnabledColumns] = useState(DEFAULT_ENABLED_COLUMNS)
  const setIsAssetPanelTemporarilyVisible = useSetIsAssetPanelTemporarilyVisible()
  const setAssetPanelProps = useSetAssetPanelProps()
  const resetAssetPanelProps = useResetAssetPanelProps()

  const columns = useMemo(
    () =>
      getColumnList(user, backend.type, category).filter((column) => enabledColumns.has(column)),
    [user, backend.type, category, enabledColumns],
  )

  const hiddenColumns = useMemo(
    () =>
      getColumnList(user, backend.type, category).filter((column) => !enabledColumns.has(column)),
    [user, backend.type, category, enabledColumns],
  )

  const [sortInfo, setSortInfo] = useState<SortInfo<SortableColumn> | null>(null)
  const driveStore = useDriveStore()
  const setNewestFolderId = useSetNewestFolderId()
  const setSelectedKeys = useSetSelectedKeys()
  const setVisuallySelectedKeys = useSetVisuallySelectedKeys()
  const setPasteData = useSetPasteData()

  const { data: users } = useBackendQuery(backend, 'listUsers', [])
  const { data: userGroups } = useBackendQuery(backend, 'listUserGroups', [])

  const nameOfProjectToImmediatelyOpenRef = useRef(initialProjectName)

  const toggleDirectoryExpansion = useToggleDirectoryExpansion()

  const uploadFiles = useUploadFiles(backend, category)
  const duplicateProjectMutation = useMutation(
    useMemo(() => backendMutationOptions(backend, 'duplicateProject'), [backend]),
  )
  const updateSecretMutation = useMutation(
    useMemo(() => backendMutationOptions(backend, 'updateSecret'), [backend]),
  )
  const copyAssetMutation = useMutation(
    useMemo(() => backendMutationOptions(backend, 'copyAsset'), [backend]),
  )
  const deleteAssetMutation = useMutation(
    useMemo(() => backendMutationOptions(backend, 'deleteAsset'), [backend]),
  )
  const undoDeleteAssetMutation = useMutation(
    useMemo(() => backendMutationOptions(backend, 'undoDeleteAsset'), [backend]),
  )
  const updateAssetMutation = useMutation(
    useMemo(() => backendMutationOptions(backend, 'updateAsset'), [backend]),
  )
  const closeProjectMutation = useMutation(
    useMemo(() => backendMutationOptions(backend, 'closeProject'), [backend]),
  )

  const { rootDirectoryId, rootDirectory, expandedDirectoryIds } = useDirectoryIds({ category })
  const { isLoading, isError, assetTree } = useAssetTree({
    hidden,
    category,
    rootDirectory,
    expandedDirectoryIds,
  })
  const { displayItems, visibleItems, visibilities } = useAssetsTableItems({
    assetTree,
    query,
    sortInfo,
    expandedDirectoryIds,
  })

  const [isDraggingFiles, setIsDraggingFiles] = useState(false)
  const [droppedFilesCount, setDroppedFilesCount] = useState(0)
  const isCloud = backend.type === BackendType.remote
  /** Events sent when the asset list was still loading. */
  const queuedAssetListEventsRef = useRef<AssetListEvent[]>([])
  const rootRef = useRef<HTMLDivElement | null>(null)
  const mainDropzoneRef = useRef<HTMLButtonElement | null>(null)
  const lastSelectedIdsRef = useRef<AssetId | ReadonlySet<AssetId> | null>(null)
  const headerRowRef = useRef<HTMLTableRowElement>(null)
  const assetTreeRef = useRef<AnyAssetTreeNode>(assetTree)
  const getPasteData = useEventCallback(() => driveStore.getState().pasteData)
  const nodeMapRef = useRef<ReadonlyMap<AssetId, AnyAssetTreeNode>>(
    new Map<AssetId, AnyAssetTreeNode>(),
  )
  const isAssetContextMenuVisible =
    category.type !== 'cloud' || user.plan == null || user.plan === Plan.solo

  const isMainDropzoneVisible = useIntersectionRatio(
    rootRef,
    mainDropzoneRef,
    MINIMUM_DROPZONE_INTERSECTION_RATIO,
    (ratio) => ratio >= MINIMUM_DROPZONE_INTERSECTION_RATIO,
    true,
  )

  const setTargetDirectory = useEventCallback(
    (targetDirectory: AssetTreeNode<DirectoryAsset> | null) => {
      const targetDirectorySelfPermission =
        targetDirectory == null ? null : (
          tryFindSelfPermission(user, targetDirectory.item.permissions)
        )
      const canCreateAssets =
        targetDirectory == null ?
          category.type !== 'cloud' || user.plan == null || user.plan === Plan.solo
        : isLocalCategory(category) ||
          (targetDirectorySelfPermission != null &&
            canPermissionModifyDirectoryContents(targetDirectorySelfPermission.permission))
      setCanCreateAssets(canCreateAssets)
      setTargetDirectoryInStore(targetDirectory)
    },
  )

  useEffect(() => {
    setNewestFolderId(null)
  }, [category, setNewestFolderId])

  useEffect(
    () =>
      driveStore.subscribe(({ selectedKeys }, { selectedKeys: oldSelectedKeys }) => {
        if (selectedKeys !== oldSelectedKeys) {
          if (selectedKeys.size === 0) {
            setTargetDirectory(null)
          } else if (selectedKeys.size === 1) {
            const [soleKey] = selectedKeys
            const item = soleKey == null ? null : nodeMapRef.current.get(soleKey)

            if (item != null && item.isType(AssetType.directory)) {
              setTargetDirectory(item)
            } else {
              setTargetDirectory(null)
            }

            if (
              item != null &&
              item.item.id !== assetPanelStore.getState().assetPanelProps.item?.id
            ) {
              setAssetPanelProps({ backend, item: item.item, path: item.path })
              setIsAssetPanelTemporarilyVisible(false)
            }
          } else {
            let commonDirectoryKey: AssetId | null = null
            let otherCandidateDirectoryKey: AssetId | null = null

            for (const key of selectedKeys) {
              const node = nodeMapRef.current.get(key)
              if (node != null) {
                if (commonDirectoryKey == null) {
                  commonDirectoryKey = node.directoryKey
                  otherCandidateDirectoryKey =
                    node.item.type === AssetType.directory ? node.key : null
                } else if (
                  node.key === commonDirectoryKey ||
                  node.directoryKey === commonDirectoryKey
                ) {
                  otherCandidateDirectoryKey = null
                } else if (
                  otherCandidateDirectoryKey != null &&
                  (node.key === otherCandidateDirectoryKey ||
                    node.directoryKey === otherCandidateDirectoryKey)
                ) {
                  commonDirectoryKey = otherCandidateDirectoryKey
                  otherCandidateDirectoryKey = null
                } else {
                  // No match; there is no common parent directory for the entire selection.
                  commonDirectoryKey = null
                  break
                }
              }
            }
            const node =
              commonDirectoryKey == null ? null : nodeMapRef.current.get(commonDirectoryKey)

            if (node != null && node.isType(AssetType.directory)) {
              setTargetDirectory(node)
            } else {
              setTargetDirectory(null)
            }
          }
        }
      }),
    [
      backend,
      driveStore,
      setAssetPanelProps,
      setIsAssetPanelTemporarilyVisible,
      setTargetDirectory,
    ],
  )

  useEffect(() => {
    const nodeToSuggestion = (
      node: AnyAssetTreeNode,
      key: AssetQueryKey = 'names',
    ): assetSearchBar.Suggestion => ({
      key: node.item.id,
      render: () => `${key === 'names' ? '' : '-:'}${node.item.title}`,
      addToQuery: (oldQuery) => oldQuery.addToLastTerm({ [key]: [node.item.title] }),
      deleteFromQuery: (oldQuery) => oldQuery.deleteFromLastTerm({ [key]: [node.item.title] }),
    })
    const allVisibleNodes = () =>
      assetTree
        .preorderTraversal((children) =>
          children.filter((child) => visibilities.get(child.key) !== Visibility.hidden),
        )
        .filter(
          (node) =>
            visibilities.get(node.key) === Visibility.visible &&
            node.item.type !== AssetType.specialEmpty &&
            node.item.type !== AssetType.specialLoading,
        )

    const allVisible = (negative = false) => {
      return allVisibleNodes().map((node) =>
        nodeToSuggestion(node, negative ? 'negativeNames' : 'names'),
      )
    }

    const terms = AssetQuery.terms(query.query)
    const term = terms.find((otherTerm) => otherTerm.values.length === 0) ?? terms[terms.length - 1]
    const termValues = term?.values ?? []
    const shouldOmitNames = terms.some((otherTerm) => otherTerm.tag === 'name')

    if (termValues.length !== 0) {
      setSuggestions(shouldOmitNames ? [] : allVisible())
    } else {
      const negative = term?.tag?.startsWith('-') ?? false
      switch (term?.tag ?? null) {
        case null:
        case '':
        case '-':
        case 'name':
        case '-name': {
          setSuggestions(allVisible(negative))
          break
        }
        case 'no':
        case '-has': {
          setSuggestions(isCloud ? SUGGESTIONS_FOR_NO : [])
          break
        }
        case 'has':
        case '-no': {
          setSuggestions(isCloud ? SUGGESTIONS_FOR_HAS : [])
          break
        }
        case 'type': {
          setSuggestions(SUGGESTIONS_FOR_TYPE)
          break
        }
        case '-type': {
          setSuggestions(SUGGESTIONS_FOR_NEGATIVE_TYPE)
          break
        }
        case 'ext':
        case '-ext':
        case 'extension':
        case '-extension': {
          const extensions = allVisibleNodes()
            .filter((node) => node.item.type === AssetType.file)
            .map((node) => fileExtension(node.item.title))
          setSuggestions(
            Array.from(
              new Set(extensions),
              (extension): assetSearchBar.Suggestion => ({
                key: extension,
                render: () =>
                  AssetQuery.termToString({
                    tag: `${negative ? '-' : ''}extension`,
                    values: [extension],
                  }),
                addToQuery: (oldQuery) =>
                  oldQuery.addToLastTerm(
                    negative ? { negativeExtensions: [extension] } : { extensions: [extension] },
                  ),
                deleteFromQuery: (oldQuery) =>
                  oldQuery.deleteFromLastTerm(
                    negative ? { negativeExtensions: [extension] } : { extensions: [extension] },
                  ),
              }),
            ),
          )
          break
        }
        case 'modified':
        case '-modified': {
          const modifieds = assetTree.preorderTraversal().map((node) => {
            const date = new Date(node.item.modifiedAt)
            return `${date.getFullYear()}-${date.getMonth() + 1}-${date.getDate()}`
          })
          setSuggestions(
            Array.from(
              new Set(['today', ...modifieds]),
              (modified): assetSearchBar.Suggestion => ({
                key: modified,
                render: () =>
                  AssetQuery.termToString({
                    tag: `${negative ? '-' : ''}modified`,
                    values: [modified],
                  }),
                addToQuery: (oldQuery) =>
                  oldQuery.addToLastTerm(
                    negative ? { negativeModifieds: [modified] } : { modifieds: [modified] },
                  ),
                deleteFromQuery: (oldQuery) =>
                  oldQuery.deleteFromLastTerm(
                    negative ? { negativeModifieds: [modified] } : { modifieds: [modified] },
                  ),
              }),
            ),
          )
          break
        }
        case 'owner':
        case '-owner': {
          const owners = assetTree
            .preorderTraversal()
            .flatMap((node) =>
              (node.item.permissions ?? [])
                .filter((permission) => permission.permission === PermissionAction.own)
                .map(getAssetPermissionName),
            )
          setSuggestions(
            Array.from(
              new Set(owners),
              (owner): assetSearchBar.Suggestion => ({
                key: owner,
                render: () =>
                  AssetQuery.termToString({
                    tag: `${negative ? '-' : ''}owner`,
                    values: [owner],
                  }),
                addToQuery: (oldQuery) =>
                  oldQuery.addToLastTerm(
                    negative ? { negativeOwners: [owner] } : { owners: [owner] },
                  ),
                deleteFromQuery: (oldQuery) =>
                  oldQuery.deleteFromLastTerm(
                    negative ? { negativeOwners: [owner] } : { owners: [owner] },
                  ),
              }),
            ),
          )
          break
        }
        case 'label':
        case '-label': {
          setSuggestions(
            (labels ?? []).map(
              (label): assetSearchBar.Suggestion => ({
                key: label.value,
                render: () => (
                  <Label active color={label.color} onPress={() => {}}>
                    {label.value}
                  </Label>
                ),
                addToQuery: (oldQuery) =>
                  oldQuery.addToLastTerm(
                    negative ? { negativeLabels: [label.value] } : { labels: [label.value] },
                  ),
                deleteFromQuery: (oldQuery) =>
                  oldQuery.deleteFromLastTerm(
                    negative ? { negativeLabels: [label.value] } : { labels: [label.value] },
                  ),
              }),
            ),
          )
          break
        }
        default: {
          setSuggestions(shouldOmitNames ? [] : allVisible())
          break
        }
      }
    }
  }, [isCloud, assetTree, query, visibilities, labels, setSuggestions])

  useEffect(() => {
    assetTreeRef.current = assetTree
    const newNodeMap = new Map(assetTree.preorderTraversal().map((asset) => [asset.key, asset]))
    newNodeMap.set(assetTree.key, assetTree)
    nodeMapRef.current = newNodeMap
  }, [assetTree])

  useEffect(() => {
    if (!hidden) {
      return inputBindings.attach(document.body, 'keydown', {
        cancelCut: () => {
          const pasteData = getPasteData()
          if (pasteData == null) {
            return false
          } else {
            setPasteData(null)
            return
          }
        },
      })
    }
  }, [dispatchAssetEvent, getPasteData, hidden, inputBindings, setPasteData])

  useEffect(
    () =>
      driveStore.subscribe(({ selectedKeys }) => {
        let newCanDownload: boolean
        if (!isCloud) {
          newCanDownload =
            selectedKeys.size !== 0 &&
            Array.from(selectedKeys).every((key) => {
              const node = nodeMapRef.current.get(key)
              return node?.item.type === AssetType.project
            })
        } else {
          newCanDownload =
            selectedKeys.size !== 0 &&
            Array.from(selectedKeys).every((key) => {
              const node = nodeMapRef.current.get(key)
              return (
                node?.item.type === AssetType.project ||
                node?.item.type === AssetType.file ||
                node?.item.type === AssetType.datalink
              )
            })
        }
        const currentCanDownload = driveStore.getState().canDownload
        if (currentCanDownload !== newCanDownload) {
          setCanDownload(newCanDownload)
        }
      }),
    [driveStore, isCloud, setCanDownload],
  )

  const initialProjectNameDeps = useSyncRef({ assetTree, doOpenProject, isLoading, toastAndLog })
  useEffect(() => {
    const deps = initialProjectNameDeps.current
    if (deps.isLoading) {
      nameOfProjectToImmediatelyOpenRef.current = initialProjectName
    } else {
      // The project name here might also be a string with project id, e.g. when opening
      // a project file from explorer on Windows.
      const isInitialProject = (asset: AnyAsset) =>
        asset.title === initialProjectName || asset.id === initialProjectName
      const projectToLoad = deps.assetTree
        .preorderTraversal()
        .map((node) => node.item)
        .filter(assetIsProject)
        .find(isInitialProject)
      if (projectToLoad != null) {
        deps.doOpenProject({
          type: BackendType.local,
          id: projectToLoad.id,
          title: projectToLoad.title,
          parentId: projectToLoad.parentId,
        })
      } else if (initialProjectName != null) {
        deps.toastAndLog('findProjectError', null, initialProjectName)
      }
    }
  }, [initialProjectName, initialProjectNameDeps])

  useEffect(() => {
    const savedEnabledColumns = localStorage.get('enabledColumns')
    if (savedEnabledColumns != null) {
      setEnabledColumns(new Set(savedEnabledColumns))
    }
  }, [localStorage])

  useEffect(() => {
    localStorage.set('enabledColumns', [...enabledColumns])
  }, [enabledColumns, localStorage])

  useEffect(
    () =>
      driveStore.subscribe(({ selectedKeys }) => {
        if (selectedKeys.size !== 1) {
          resetAssetPanelProps()
          setIsAssetPanelTemporarilyVisible(false)
        }
      }),
    [driveStore, resetAssetPanelProps, setIsAssetPanelTemporarilyVisible],
  )

  const doCopyOnBackend = useEventCallback(
    async (newParentId: DirectoryId | null, asset: AnyAsset) => {
      newParentId = newParentId ?? rootDirectoryId

      return await copyAssetMutation
        .mutateAsync([
          asset.id,
          newParentId,
          asset.title,
          nodeMapRef.current.get(newParentId)?.item.title ?? '(unknown)',
        ])
        .catch((error) => {
          toastAndLog('copyAssetError', error, asset.title)
        })
    },
  )

  const doMove = useEventCallback(async (newParentId: DirectoryId | null, asset: AnyAsset) => {
    if (asset.id === assetPanelStore.getState().assetPanelProps.item?.id) {
      resetAssetPanelProps()
    }

    return updateAssetMutation
      .mutateAsync([
        asset.id,
        { parentDirectoryId: newParentId ?? rootDirectoryId, description: null },
        asset.title,
      ])
      .catch((error) => {
        toastAndLog('moveAssetError', error, asset.title)
      })
  })

  const doDelete = useEventCallback(async (asset: AnyAsset, forever: boolean = false) => {
    if (asset.id === assetPanelStore.getState().assetPanelProps.item?.id) {
      resetAssetPanelProps()
    }
    if (asset.type === AssetType.directory) {
      toggleDirectoryExpansion(asset.id, false)
    }

    if (asset.type === AssetType.project && backend.type === BackendType.local) {
      await closeProjectMutation.mutateAsync([asset.id, asset.title]).catch(noop)
    }

    return deleteAssetMutation
      .mutateAsync([asset.id, { force: forever }, asset.title])
      .catch((error) => {
        toastAndLog('deleteAssetError', error, asset.title)
      })
  })

  const doDeleteById = useEventCallback(async (assetId: AssetId, forever: boolean = false) => {
    if (assetId === assetPanelStore.getState().assetPanelProps.item?.id) {
      resetAssetPanelProps()
    }
    const asset = nodeMapRef.current.get(assetId)?.item

    if (asset != null) {
      return doDelete(asset, forever)
    }
  })

  const [keyboardSelectedIndex, setKeyboardSelectedIndex] = useState<number | null>(null)
  const mostRecentlySelectedIndexRef = useRef<number | null>(null)
  const selectionStartIndexRef = useRef<number | null>(null)
  const bodyRef = useRef<HTMLTableSectionElement>(null)

  const setMostRecentlySelectedIndex = useEventCallback(
    (index: number | null, isKeyboard: boolean = false) => {
      startTransition(() => {
        mostRecentlySelectedIndexRef.current = index
        setKeyboardSelectedIndex(isKeyboard ? index : null)
      })
    },
  )

  useEffect(() => {
    const body = bodyRef.current
    if (body == null) {
      return
    } else {
      return navigator2D.register(body, {
        focusPrimaryChild: () => {
          setMostRecentlySelectedIndex(0, true)
        },
      })
    }
  }, [navigator2D, setMostRecentlySelectedIndex])

  const onKeyDown = (event: KeyboardEvent) => {
    const { selectedKeys } = driveStore.getState()
    const prevIndex = mostRecentlySelectedIndexRef.current
    const item = prevIndex == null ? null : visibleItems[prevIndex]
    if (selectedKeys.size === 1 && item != null) {
      switch (event.key) {
        case 'Enter':
        case ' ': {
          if (event.key === ' ' && event.ctrlKey) {
            const keys = selectedKeys
            setSelectedKeys(withPresence(keys, item.key, !keys.has(item.key)))
          } else {
            switch (item.type) {
              case AssetType.directory: {
                event.preventDefault()
                event.stopPropagation()
                toggleDirectoryExpansion(item.item.id)
                break
              }
              case AssetType.project: {
                event.preventDefault()
                event.stopPropagation()
                doOpenProject({
                  type: backend.type,
                  id: item.item.id,
                  title: item.item.title,
                  parentId: item.item.parentId,
                })
                break
              }
              case AssetType.datalink: {
                event.preventDefault()
                event.stopPropagation()
                setIsAssetPanelTemporarilyVisible(true)
                break
              }
              case AssetType.secret: {
                event.preventDefault()
                event.stopPropagation()
                const id = item.item.id
                setModal(
                  <UpsertSecretModal
                    id={item.item.id}
                    name={item.item.title}
                    doCreate={async (_name, value) => {
                      try {
                        await updateSecretMutation.mutateAsync([id, { value }, item.item.title])
                      } catch (error) {
                        toastAndLog(null, error)
                      }
                    }}
                  />,
                )
                break
              }
              default: {
                break
              }
            }
          }
          break
        }
        case 'ArrowLeft': {
          if (item.type === AssetType.directory) {
            if (item.children != null) {
              // The folder is expanded; collapse it.
              event.preventDefault()
              event.stopPropagation()
              toggleDirectoryExpansion(item.item.id, false)
            } else if (prevIndex != null) {
              // Focus parent if there is one.
              let index = prevIndex - 1
              let possibleParent = visibleItems[index]
              while (possibleParent != null && index >= 0) {
                if (possibleParent.depth < item.depth) {
                  event.preventDefault()
                  event.stopPropagation()
                  setSelectedKeys(new Set([possibleParent.key]))
                  setMostRecentlySelectedIndex(index, true)
                  break
                }
                index -= 1
                possibleParent = visibleItems[index]
              }
            }
          }
          break
        }
        case 'ArrowRight': {
          if (item.type === AssetType.directory && item.children == null) {
            // The folder is collapsed; expand it.
            event.preventDefault()
            event.stopPropagation()
            toggleDirectoryExpansion(item.item.id, true)
          }
          break
        }
      }
    }
    switch (event.key) {
      case ' ': {
        if (event.ctrlKey && item != null) {
          const keys = selectedKeys
          setSelectedKeys(withPresence(keys, item.key, !keys.has(item.key)))
        }
        break
      }
      case 'Escape': {
        setSelectedKeys(EMPTY_SET)
        setMostRecentlySelectedIndex(null)
        selectionStartIndexRef.current = null
        break
      }
      case 'ArrowUp':
      case 'ArrowDown': {
        if (!event.shiftKey) {
          selectionStartIndexRef.current = null
        }
        let index = prevIndex ?? 0
        let oldIndex = index
        if (prevIndex != null) {
          let itemType = visibleItems[index]?.item.type
          do {
            oldIndex = index
            index =
              event.key === 'ArrowUp' ?
                Math.max(0, index - 1)
              : Math.min(visibleItems.length - 1, index + 1)
            itemType = visibleItems[index]?.item.type
          } while (
            index !== oldIndex &&
            (itemType === AssetType.specialEmpty || itemType === AssetType.specialLoading)
          )
          if (itemType === AssetType.specialEmpty || itemType === AssetType.specialLoading) {
            index = prevIndex
          }
        }
        setMostRecentlySelectedIndex(index, true)
        if (event.shiftKey) {
          event.preventDefault()
          event.stopPropagation()
          // On Windows, Ctrl+Shift+Arrow behaves the same as Shift+Arrow.
          if (selectionStartIndexRef.current == null) {
            selectionStartIndexRef.current = prevIndex ?? 0
          }
          const startIndex = Math.min(index, selectionStartIndexRef.current)
          const endIndex = Math.max(index, selectionStartIndexRef.current) + 1
          const selection = visibleItems.slice(startIndex, endIndex)
          setSelectedKeys(new Set(selection.map((newItem) => newItem.key)))
        } else if (event.ctrlKey) {
          event.preventDefault()
          event.stopPropagation()
          selectionStartIndexRef.current = null
        } else if (index !== prevIndex) {
          event.preventDefault()
          event.stopPropagation()
          const newItem = visibleItems[index]
          if (newItem != null) {
            setSelectedKeys(new Set([newItem.key]))
          }
          selectionStartIndexRef.current = null
        } else {
          // The arrow key will escape this container. In that case, do not stop propagation
          // and let `navigator2D` navigate to a different container.
          setSelectedKeys(EMPTY_SET)
          selectionStartIndexRef.current = null
        }
        break
      }
    }
  }

  useEffect(() => {
    const onClick = () => {
      setKeyboardSelectedIndex(null)
    }

    document.addEventListener('click', onClick, { capture: true })
    return () => {
      document.removeEventListener('click', onClick, { capture: true })
    }
  }, [setMostRecentlySelectedIndex])

  const deleteAsset = useEventCallback((assetId: AssetId) => {
    const asset = nodeMapRef.current.get(assetId)?.item

    if (asset) {
      const listDirectoryQuery = queryClient.getQueryCache().find<DirectoryQuery>({
        queryKey: [backend.type, 'listDirectory', asset.parentId],
        exact: false,
      })

      if (listDirectoryQuery?.state.data) {
        listDirectoryQuery.setData(
          listDirectoryQuery.state.data.filter((child) => child.id !== assetId),
        )
      }
    }
  })

  const onAssetListEvent = useEventCallback((event: AssetListEvent) => {
    switch (event.type) {
      case AssetListEventType.duplicateProject: {
        const parent = nodeMapRef.current.get(event.parentKey)
        const siblings = parent?.children ?? []
        const siblingTitles = new Set(siblings.map((sibling) => sibling.item.title))
        let index = 1
        let title = `${event.original.title} (${index})`
        while (siblingTitles.has(title)) {
          index += 1
          title = `${event.original.title} (${index})`
        }

        const placeholderItem: ProjectAsset = {
          type: AssetType.project,
          id: ProjectId(uniqueString()),
          title,
          modifiedAt: toRfc3339(new Date()),
          parentId: event.parentId,
          permissions: tryCreateOwnerPermission(
            `${parent?.path ?? ''}/${title}`,
            category,
            user,
            users ?? [],
            userGroups ?? [],
          ),
          projectState: {
            type: ProjectState.placeholder,
            volumeId: '',
            openedBy: user.email,
          },
          extension: null,
          labels: [],
          description: null,
          parentsPath: '',
          virtualParentsPath: '',
        }

        void duplicateProjectMutation
          .mutateAsync([event.original.id, event.versionId, placeholderItem.title])
          .catch((error) => {
            deleteAsset(placeholderItem.id)
            toastAndLog('createProjectError', error)

            throw error
          })
          .then((project) => {
            doOpenProject({
              type: backend.type,
              parentId: event.parentId,
              title: placeholderItem.title,
              id: project.projectId,
            })
          })

        break
      }
      case AssetListEventType.copy: {
        for (const item of event.items) {
          void doCopyOnBackend(event.newParentId, item)
        }
        break
      }
      case AssetListEventType.move: {
        for (const item of event.items) {
          void doMove(event.newParentId, item)
        }
        break
      }
      case AssetListEventType.delete: {
        const asset = nodeMapRef.current.get(event.key)?.item

        if (asset) {
          void doDelete(asset, false)
        }

        break
      }
      case AssetListEventType.emptyTrash: {
        if (category.type !== 'trash') {
          toastAndLog('canOnlyEmptyTrashWhenInTrash')
        } else if (assetTree.children != null) {
          const ids = new Set(
            assetTree.children
              .map((child) => child.item.id)
              .filter((id) => !isSpecialReadonlyDirectoryId(id)),
          )
          // This is required to prevent an infinite loop.
          window.setTimeout(() => {
            dispatchAssetEvent({ type: AssetEventType.deleteForever, ids })
          })
        }
        break
      }
      case AssetListEventType.removeSelf: {
        dispatchAssetEvent({ type: AssetEventType.removeSelf, id: event.id })
        break
      }
    }
  })

  eventListProvider.useAssetListEventListener((event) => {
    if (!isLoading) {
      onAssetListEvent(event)
    } else {
      queuedAssetListEventsRef.current.push(event)
    }
  })

  const doCopy = useEventCallback(() => {
    unsetModal()
    const { selectedKeys } = driveStore.getState()

    setPasteData({
      type: 'copy',
      data: { backendType: backend.type, category, ids: selectedKeys },
    })
  })

  const doCut = useEventCallback(() => {
    unsetModal()
    const { selectedKeys } = driveStore.getState()
    setPasteData({
      type: 'move',
      data: { backendType: backend.type, category, ids: selectedKeys },
    })
    setSelectedKeys(EMPTY_SET)
  })

  const cutAndPaste = useCutAndPaste(category)
  const doPaste = useEventCallback((newParentKey: DirectoryId, newParentId: DirectoryId) => {
    unsetModal()

    const { pasteData } = driveStore.getState()

    if (
      pasteData?.data.backendType === backend.type &&
      canTransferBetweenCategories(pasteData.data.category, category, user)
    ) {
      if (pasteData.data.ids.has(newParentKey)) {
        toast.error('Cannot paste a folder into itself.')
      } else {
        toggleDirectoryExpansion(newParentId, true)
        if (pasteData.type === 'copy') {
          const assets = Array.from(pasteData.data.ids, (id) => nodeMapRef.current.get(id)).flatMap(
            (asset) => (asset ? [asset.item] : []),
          )
          dispatchAssetListEvent({
            type: AssetListEventType.copy,
            items: assets,
            newParentId,
            newParentKey,
          })
        } else {
          cutAndPaste(newParentKey, newParentId, pasteData.data, nodeMapRef.current)
        }
        setPasteData(null)
      }
    }
  })

  const doRestore = useEventCallback(async (asset: AnyAsset) => {
    if (asset.id === assetPanelStore.getState().assetPanelProps.item?.id) {
      resetAssetPanelProps()
    }

    return undoDeleteAssetMutation.mutateAsync([asset.id, asset.title]).catch((error) => {
      toastAndLog('restoreAssetError', error, asset.title)
    })
  })

  const hideColumn = useEventCallback((column: Column) => {
    setEnabledColumns((currentColumns) => withPresence(currentColumns, column, false))
  })

  const hiddenContextMenu = useMemo(
    () => (
      <AssetsTableContextMenu
        hidden
        backend={backend}
        category={category}
        nodeMapRef={nodeMapRef}
        rootDirectoryId={rootDirectoryId}
        event={{ pageX: 0, pageY: 0 }}
        doCopy={doCopy}
        doCut={doCut}
        doPaste={doPaste}
        doDelete={doDeleteById}
      />
    ),
    [backend, category, rootDirectoryId, doCopy, doCut, doPaste, doDeleteById],
  )

  const onDropzoneDragOver = (event: DragEvent<Element>) => {
    const payload = ASSET_ROWS.lookup(event)
    const filtered = payload?.filter((item) => item.asset.parentId !== rootDirectoryId)
    if (filtered != null && filtered.length > 0) {
      event.preventDefault()
    } else if (event.dataTransfer.types.includes('Files')) {
      event.preventDefault()
    }
  }

  const updateIsDraggingFiles = (event: DragEvent<Element>) => {
    if (event.dataTransfer.types.includes('Files')) {
      setIsDraggingFiles(true)
      setDroppedFilesCount(event.dataTransfer.items.length)
    }
  }

  const handleFileDrop = (event: DragEvent) => {
    setIsDraggingFiles(false)
    if (event.dataTransfer.types.includes('Files')) {
      event.preventDefault()
      event.stopPropagation()
      void uploadFiles(Array.from(event.dataTransfer.files), rootDirectoryId, rootDirectoryId)
    }
  }

  const getAssetNodeById = useEventCallback(
    (id: AssetId) => assetTree.preorderTraversal().find((node) => node.key === id) ?? null,
  )

  const state = useMemo<AssetsTableState>(
    // The type MUST be here to trigger excess property errors at typecheck time.
    () => ({
      backend,
      rootDirectoryId,
      scrollContainerRef: rootRef,
      category,
      sortInfo,
      setSortInfo,
      query,
      setQuery,
      nodeMap: nodeMapRef,
      hideColumn,
      doCopy,
      doCut,
      doPaste,
      doDelete,
      doRestore,
      doMove,
      getAssetNodeById,
    }),
    [
      backend,
      rootDirectoryId,
      category,
      sortInfo,
      query,
      doCopy,
      doCut,
      doPaste,
      doDelete,
      doRestore,
      doMove,
      hideColumn,
      setQuery,
      getAssetNodeById,
    ],
  )

  useEffect(() => {
    // In some browsers, at least in Chrome 126,
    // in some situations, when an element has a
    // 'container-size' style, and the parent element is hidden,
    // the browser can't calculate the element's size
    // and thus the element doesn't appear when we unhide the parent.
    // The only way to fix that is to force browser to recalculate styles
    // So the trick is to change a property, trigger style recalc(`getBoundlingClientRect()`)
    // and remove the property.
    // since everything is happening synchronously, user won't see a broken layout during recalculation
    if (!hidden && rootRef.current) {
      for (let i = 0; i < rootRef.current.children.length; i++) {
        const element = rootRef.current.children[i]

        if (element instanceof HTMLElement) {
          element.style.width = '0px'
          element.getBoundingClientRect()
          element.style.width = ''
        }
      }
    }
  }, [hidden])

  const calculateNewKeys = useEventCallback(
    (event: MouseEvent | ReactMouseEvent, keys: AssetId[], getRange: () => AssetId[]) => {
      event.stopPropagation()
      let result = new Set<AssetId>()
      inputBindings.handler({
        selectRange: () => {
          result = new Set(getRange())
        },
        selectAdditionalRange: () => {
          const { selectedKeys } = driveStore.getState()
          result = new Set([...selectedKeys, ...getRange()])
        },
        selectAdditional: () => {
          const { selectedKeys } = driveStore.getState()
          const newSelectedKeys = new Set(selectedKeys)
          let count = 0
          for (const key of keys) {
            if (selectedKeys.has(key)) {
              count += 1
            }
          }
          for (const key of keys) {
            const add = count * 2 < keys.length
            setPresence(newSelectedKeys, key, add)
          }
          result = newSelectedKeys
        },
        [DEFAULT_HANDLER]: () => {
          result = new Set(keys)
        },
      })(event, false)
      return result
    },
  )

  const { startAutoScroll, endAutoScroll, onMouseEvent } = useAutoScroll(rootRef)

  const dragSelectionRangeRef = useRef<DragSelectionInfo | null>(null)

  const preventSelection = useEventCallback((event: PointerEvent) => {
    const { target } = event

    if (target instanceof HTMLElement) {
      const row = target.closest('tr')
      return Boolean(row?.dataset.selected === 'true')
    }

    return false
  })

  const onSelectionDrag = useEventCallback(({ event, rectangle }: OnDragParams) => {
    startAutoScroll()

    onMouseEvent(event)

    if (mostRecentlySelectedIndexRef.current != null) {
      setKeyboardSelectedIndex(null)
    }
    const scrollContainer = rootRef.current
    if (scrollContainer != null) {
      const rect = scrollContainer.getBoundingClientRect()
      const overlapsHorizontally = rect.right > rectangle.left && rect.left < rectangle.right
      const selectionTop = Math.max(0, rectangle.top - rect.top - ROW_HEIGHT_PX)
      const selectionBottom = Math.max(
        0,
        Math.min(rect.height, rectangle.bottom - rect.top - ROW_HEIGHT_PX),
      )
      const range = dragSelectionRangeRef.current

      if (!overlapsHorizontally) {
        dragSelectionRangeRef.current = null
      } else if (range == null) {
        const topIndex = (selectionTop + scrollContainer.scrollTop) / ROW_HEIGHT_PX
        const bottomIndex = (selectionBottom + scrollContainer.scrollTop) / ROW_HEIGHT_PX

        dragSelectionRangeRef.current = {
          initialIndex: rectangle.signedHeight < 0 ? bottomIndex : topIndex,
          start: Math.floor(topIndex),
          end: Math.ceil(bottomIndex),
        }
      } else {
        const topIndex = (selectionTop + scrollContainer.scrollTop) / ROW_HEIGHT_PX
        const bottomIndex = (selectionBottom + scrollContainer.scrollTop) / ROW_HEIGHT_PX
        const endIndex = rectangle.signedHeight < 0 ? topIndex : bottomIndex
        dragSelectionRangeRef.current = {
          initialIndex: range.initialIndex,
          start: Math.floor(Math.min(range.initialIndex, endIndex)),
          end: Math.ceil(Math.max(range.initialIndex, endIndex)),
        }
      }
      if (range == null) {
        setVisuallySelectedKeys(null)
      } else {
        const keys = displayItems.slice(range.start, range.end).map((node) => node.key)
        setVisuallySelectedKeys(calculateNewKeys(event, keys, () => []))
      }
    }
  })

  const onSelectionDragEnd = useEventCallback((event: MouseEvent) => {
    event.stopImmediatePropagation()
    endAutoScroll()
    onMouseEvent(event)
    const range = dragSelectionRangeRef.current
    if (range != null) {
      const keys = displayItems.slice(range.start, range.end).map((node) => node.key)
      setSelectedKeys(calculateNewKeys(event, keys, () => []))
    }
    setVisuallySelectedKeys(null)
    dragSelectionRangeRef.current = null
  })

  const onSelectionDragCancel = useEventCallback(() => {
    setVisuallySelectedKeys(null)
    dragSelectionRangeRef.current = null
  })

  const grabRowKeyboardFocus = useEventCallback((item: AnyAsset) => {
    setSelectedKeys(new Set([item.id]))
  })

  const onRowClick = useEventCallback(({ asset }: AssetRowInnerProps, event: ReactMouseEvent) => {
    event.stopPropagation()
    const newIndex = visibleItems.findIndex((innerItem) => innerItem.key === asset.id)
    const getRange = () => {
      if (mostRecentlySelectedIndexRef.current == null) {
        return [asset.id]
      } else {
        const index1 = mostRecentlySelectedIndexRef.current
        const index2 = newIndex
        const startIndex = Math.min(index1, index2)
        const endIndex = Math.max(index1, index2) + 1
        return visibleItems.slice(startIndex, endIndex).map((innerItem) => innerItem.key)
      }
    }
    setSelectedKeys(calculateNewKeys(event, [asset.id], getRange))
    setMostRecentlySelectedIndex(newIndex)
    if (!event.shiftKey) {
      selectionStartIndexRef.current = null
    }
  })

  const selectRow = useEventCallback((item: AnyAsset) => {
    setMostRecentlySelectedIndex(
      visibleItems.findIndex((visibleItem) => visibleItem.item.id === item.id),
    )
    selectionStartIndexRef.current = null
    setSelectedKeys(new Set([item.id]))
  })

  const onRowDragStart = useEventCallback(
    (event: DragEvent<HTMLTableRowElement>, item: AnyAsset) => {
      startAutoScroll()

      onMouseEvent(event)

      let newSelectedKeys = driveStore.getState().selectedKeys

      if (!newSelectedKeys.has(item.id)) {
        setMostRecentlySelectedIndex(
          visibleItems.findIndex((visibleItem) => visibleItem.item.id === item.id),
        )
        selectionStartIndexRef.current = null
        newSelectedKeys = new Set([item.id])
        setSelectedKeys(newSelectedKeys)
      }

      const nodes = assetTree.preorderTraversal().filter((node) => newSelectedKeys.has(node.key))

      const payload: AssetRowsDragPayload = nodes.map((node) => ({
        key: node.key,
        asset: node.item,
      }))

      event.dataTransfer.setData(ASSETS_MIME_TYPE, JSON.stringify(nodes.map((node) => node.key)))
      setDragImageToBlank(event)
      ASSET_ROWS.bind(event, payload)
      setModal(
        <DragModal
          event={event}
          className="flex flex-col rounded-default bg-selected-frame backdrop-blur-default"
          onDragEnd={() => {
            ASSET_ROWS.unbind(payload)
          }}
        >
          {nodes.map((node) => (
            <NameColumn
              key={node.key}
              isPlaceholder={node.isPlaceholder()}
              isExpanded={false}
              keyProp={node.key}
              item={node.item}
              depth={0}
              isOpened={false}
              backendType={backend.type}
              state={state}
              // Default states.
              isSoleSelected={false}
              selected={false}
              rowState={INITIAL_ROW_STATE}
              // The drag placeholder cannot be interacted with.
              setSelected={noop}
              setRowState={noop}
              isEditable={false}
            />
          ))}
        </DragModal>,
      )
    },
  )

  const onRowDragOver = useEventCallback(
    (event: DragEvent<HTMLTableRowElement>, item: AnyAsset) => {
      onMouseEvent(event)
      const payload = LABELS.lookup(event)
      if (payload != null) {
        event.preventDefault()
        event.stopPropagation()
        const { selectedKeys } = driveStore.getState()
        const idsReference = selectedKeys.has(item.id) ? selectedKeys : item.id
        // This optimization is required in order to avoid severe lag on Firefox.
        if (idsReference !== lastSelectedIdsRef.current) {
          lastSelectedIdsRef.current = idsReference
          const ids = typeof idsReference === 'string' ? new Set([idsReference]) : idsReference
          let labelsPresent = 0
          for (const selectedKey of ids) {
            const nodeLabels = nodeMapRef.current.get(selectedKey)?.item.labels
            if (nodeLabels != null) {
              for (const label of nodeLabels) {
                if (payload.has(label)) {
                  labelsPresent += 1
                }
              }
            }
          }
          const shouldAdd = labelsPresent * 2 < ids.size * payload.size
          window.setTimeout(() => {
            dispatchAssetEvent({
              type:
                shouldAdd ?
                  AssetEventType.temporarilyAddLabels
                : AssetEventType.temporarilyRemoveLabels,
              ids,
              labelNames: payload,
            })
          })
        }
      }
    },
  )

  const onRowDragEnd = useEventCallback(() => {
    setIsDraggingFiles(false)
    endAutoScroll()
    lastSelectedIdsRef.current = null
    const { selectedKeys } = driveStore.getState()
    dispatchAssetEvent({
      type: AssetEventType.temporarilyAddLabels,
      ids: selectedKeys,
      labelNames: EMPTY_SET,
    })
  })

  const onRowDrop = useEventCallback((event: DragEvent<HTMLTableRowElement>, item: AnyAsset) => {
    endAutoScroll()
    const { selectedKeys } = driveStore.getState()
    const ids = new Set(selectedKeys.has(item.id) ? selectedKeys : [item.id])
    const payload = LABELS.lookup(event)
    if (payload != null) {
      event.preventDefault()
      event.stopPropagation()
      let labelsPresent = 0
      for (const selectedKey of ids) {
        const nodeLabels = nodeMapRef.current.get(selectedKey)?.item.labels
        if (nodeLabels != null) {
          for (const label of nodeLabels) {
            if (payload.has(label)) {
              labelsPresent += 1
            }
          }
        }
      }
      const shouldAdd = labelsPresent * 2 < ids.size * payload.size
      dispatchAssetEvent({
        type: shouldAdd ? AssetEventType.addLabels : AssetEventType.removeLabels,
        ids,
        labelNames: payload,
      })
    } else {
      dispatchAssetEvent({
        type: AssetEventType.temporarilyAddLabels,
        ids,
        labelNames: EMPTY_SET,
      })
    }
  })

  const getAsset = useEventCallback((key: AssetId) => nodeMapRef.current.get(key)?.item ?? null)

  const setAsset = useEventCallback((assetId: AssetId, asset: AnyAsset) => {
    const listDirectoryQuery = queryClient.getQueryCache().find<DirectoryQuery>({
      queryKey: [backend.type, 'listDirectory', asset.parentId],
      exact: false,
    })

    if (listDirectoryQuery?.state.data) {
      listDirectoryQuery.setData(
        listDirectoryQuery.state.data.map((child) => (child.id === assetId ? asset : child)),
      )
    }
  })

  useImperativeHandle(assetManagementApiRef, () => ({
    getAsset,
    setAsset,
  }))

  const headerRow = (
    <tr ref={headerRowRef} className="rounded-none text-sm font-semibold">
      {columns.map((column) => {
        // This is a React component, even though it does not contain JSX.
        const Heading = COLUMN_HEADING[column]

        return (
          <th key={column} className={COLUMN_CSS_CLASS[column]}>
            <Heading
              sortInfo={state.sortInfo}
              hideColumn={state.hideColumn}
              setSortInfo={state.setSortInfo}
              category={state.category}
            />
          </th>
        )
      })}
    </tr>
  )

  const itemRows =
    isLoading ?
      <tr className="h-row">
        <td colSpan={columns.length} className="bg-transparent">
          <div className="grid w-container justify-around">
            <IndefiniteSpinner size={LOADING_SPINNER_SIZE_PX} />
          </div>
        </td>
      </tr>
    : displayItems.map((item) => {
        const isOpenedByYou = openedProjects.some(({ id }) => item.item.id === id)
        const isOpenedOnTheBackend =
          item.item.projectState?.type != null ?
            IS_OPENING_OR_OPENED[item.item.projectState.type]
          : false
        return (
          <AssetRow
            key={item.key + item.path}
            isPlaceholder={item.isPlaceholder()}
            isExpanded={
              item.item.type === AssetType.directory ?
                expandedDirectoryIds.includes(item.item.id)
              : false
            }
            onCutAndPaste={cutAndPaste}
            isOpened={isOpenedByYou || isOpenedOnTheBackend}
            visibility={visibilities.get(item.key)}
            columns={columns}
            id={item.item.id}
            type={item.item.type}
            parentId={item.directoryId}
            path={item.path}
            initialAssetEvents={item.initialAssetEvents}
            depth={item.depth}
            state={state}
            hidden={visibilities.get(item.key) === Visibility.hidden}
            isKeyboardSelected={
              keyboardSelectedIndex != null && item === visibleItems[keyboardSelectedIndex]
            }
            grabKeyboardFocus={grabRowKeyboardFocus}
            onClick={onRowClick}
            select={selectRow}
            onDragStart={onRowDragStart}
            onDragOver={onRowDragOver}
            onDragEnd={onRowDragEnd}
            onDrop={onRowDrop}
          />
        )
      })

  const dropzoneText =
    isDraggingFiles ?
      droppedFilesCount === 1 ?
        getText('assetsDropFileDescription')
      : getText('assetsDropFilesDescription', droppedFilesCount)
    : getText('assetsDropzoneDescription')

  const table = (
    <div
      className="flex flex-none flex-col"
      onContextMenu={(event) => {
        if (isAssetContextMenuVisible) {
          event.preventDefault()
          event.stopPropagation()
          setModal(
            <AssetsTableContextMenu
              backend={backend}
              category={category}
              nodeMapRef={nodeMapRef}
              event={event}
              rootDirectoryId={rootDirectoryId}
              doCopy={doCopy}
              doCut={doCut}
              doPaste={doPaste}
              doDelete={doDeleteById}
            />,
          )
        }
      }}
      onDragLeave={(event) => {
        const payload = LABELS.lookup(event)
        if (
          payload != null &&
          event.relatedTarget instanceof Node &&
          !event.currentTarget.contains(event.relatedTarget)
        ) {
          lastSelectedIdsRef.current = null
          const { selectedKeys } = driveStore.getState()
          dispatchAssetEvent({
            type: AssetEventType.temporarilyAddLabels,
            ids: selectedKeys,
            labelNames: EMPTY_SET,
          })
        }
      }}
    >
      <table className="isolate table-fixed border-collapse rounded-rows">
        <thead className="sticky top-0 isolate z-1 bg-dashboard before:absolute before:-inset-1 before:bottom-0 before:bg-dashboard">
          {headerRow}
        </thead>
        <tbody ref={bodyRef} className="isolate">
          {itemRows}
          <tr className="hidden h-row first:table-row">
            <td colSpan={columns.length} className="bg-transparent">
              <Text
                className={twJoin('px-cell-x placeholder', isError && 'text-danger')}
                disableLineHeightCompensation
              >
                {isError ?
                  getText('thisFolderFailedToFetch')
                : category.type === 'trash' ?
                  query.query !== '' ?
                    getText('noFilesMatchTheCurrentFilters')
                  : getText('yourTrashIsEmpty')
                : category.type === 'recent' ?
                  query.query !== '' ?
                    getText('noFilesMatchTheCurrentFilters')
                  : getText('youHaveNoRecentProjects')
                : query.query !== '' ?
                  getText('noFilesMatchTheCurrentFilters')
                : getText('youHaveNoFiles')}
              </Text>
            </td>
          </tr>
        </tbody>
      </table>
      <AssetsTableAssetsUnselector asChild>
        <div
          data-testid="root-directory-dropzone"
          className={twMerge(
            'sticky left-0 grid max-w-container grow place-items-center py-20',
            (category.type === 'recent' || category.type === 'trash') && 'hidden',
          )}
          onDragEnter={onDropzoneDragOver}
          onDragOver={onDropzoneDragOver}
          onDragLeave={() => {
            lastSelectedIdsRef.current = null
          }}
          onDragEnd={() => {
            setIsDraggingFiles(false)
          }}
          onDrop={(event) => {
            const payload = ASSET_ROWS.lookup(event)
            const filtered = payload?.filter((item) => item.asset.parentId !== rootDirectoryId)
            if (filtered != null && filtered.length > 0) {
              event.preventDefault()
              event.stopPropagation()
              unsetModal()

              dispatchAssetEvent({
                type: AssetEventType.move,
                newParentKey: rootDirectoryId,
                newParentId: rootDirectoryId,
                ids: new Set(filtered.map((dragItem) => dragItem.asset.id)),
              })
            }
            handleFileDrop(event)
          }}
          onClick={() => {
            setSelectedKeys(EMPTY_SET)
          }}
        >
          <FileTrigger
            onSelect={(event) => {
              void uploadFiles(Array.from(event ?? []), rootDirectoryId, rootDirectoryId)
            }}
          >
            <Button
              size="custom"
              variant="custom"
              ref={mainDropzoneRef}
              icon={DropFilesImage}
              className="rounded-2xl"
              contentClassName="h-[186px] flex flex-col items-center gap-3 text-primary/30 transition-colors duration-200 hover:text-primary/50"
            >
              {dropzoneText}
            </Button>
          </FileTrigger>
        </div>
      </AssetsTableAssetsUnselector>
    </div>
  )

  if (!isCloud && didLoadingProjectManagerFail) {
    return (
      <ErrorDisplay
        error={getText('couldNotConnectToPM')}
        resetErrorBoundary={reconnectToProjectManager}
      />
    )
  }

<<<<<<< HEAD
  return (
    <div className="relative grow contain-strict">
      <div
        data-testid="extra-columns"
        className="absolute right-3 top-0.5 isolate z-1 flex self-end p-2"
      >
        <FocusArea direction="horizontal">
          {(columnsBarProps) => (
            <div
              {...mergeProps<JSX.IntrinsicElements['div']>()(columnsBarProps, {
                className: 'inline-flex gap-icons',
                onFocus: () => {
                  setKeyboardSelectedIndex(null)
                },
              })}
            >
              {hiddenColumns.map((column) => (
                <HiddenColumn
                  key={column}
                  column={column}
                  enabledColumns={enabledColumns}
                  onColumnClick={setEnabledColumns}
                />
              ))}
            </div>
          )}
        </FocusArea>
      </div>

      <FocusArea direction="vertical">
        {(innerProps) => (
          <IsolateLayout className="isolate h-full w-full">
=======
        <FocusArea direction="vertical">
          {(innerProps) => (
            <IsolateLayout className="isolate h-full w-full">
              <div
                {...mergeProps<JSX.IntrinsicElements['div']>()(innerProps, {
                  className:
                    'flex-1 overflow-auto container-size w-full h-full scroll-p-24 scroll-smooth',
                  onKeyDown,
                  onBlur: (event) => {
                    if (
                      event.relatedTarget instanceof HTMLElement &&
                      !event.currentTarget.contains(event.relatedTarget)
                    ) {
                      setKeyboardSelectedIndex(null)
                    }
                  },
                  onDragEnter: updateIsDraggingFiles,
                  onDragOver: updateIsDraggingFiles,
                  onDragLeave: (event) => {
                    if (
                      !(event.relatedTarget instanceof Node) ||
                      !event.currentTarget.contains(event.relatedTarget)
                    ) {
                      lastSelectedIdsRef.current = null
                    }
                  },
                  onDragEnd: () => {
                    setIsDraggingFiles(false)
                  },
                  ref: rootRef,
                })}
              >
                {!hidden && hiddenContextMenu}
                {!hidden && (
                  <SelectionBrush
                    targetRef={rootRef}
                    onDrag={onSelectionDrag}
                    onDragEnd={onSelectionDragEnd}
                    onDragCancel={onSelectionDragCancel}
                    preventDrag={preventSelection}
                  />
                )}
                <div className="flex h-max min-h-full w-max min-w-full flex-col">
                  <div className="flex h-full w-min min-w-full grow flex-col px-1">
                    {table}
                    <AssetsTableAssetsUnselector />
                  </div>
                </div>
              </div>
            </IsolateLayout>
          )}
        </FocusArea>

        {isDraggingFiles && !isMainDropzoneVisible && (
          <div className="pointer-events-none absolute bottom-4 left-1/2 -translate-x-1/2">
>>>>>>> 74038702
            <div
              {...mergeProps<JSX.IntrinsicElements['div']>()(innerProps, {
                className:
                  'flex-1 overflow-auto container-size w-full h-full scroll-p-24 scroll-smooth',
                onKeyDown,
                onBlur: (event) => {
                  if (
                    event.relatedTarget instanceof HTMLElement &&
                    !event.currentTarget.contains(event.relatedTarget)
                  ) {
                    setKeyboardSelectedIndex(null)
                  }
                },
                onDragEnter: updateIsDraggingFiles,
                onDragOver: updateIsDraggingFiles,
                onDragLeave: (event) => {
                  if (
                    !(event.relatedTarget instanceof Node) ||
                    !event.currentTarget.contains(event.relatedTarget)
                  ) {
                    lastSelectedIdsRef.current = null
                  }
                },
                onDragEnd: () => {
                  setIsDraggingFiles(false)
                },
                ref: rootRef,
              })}
            >
              {!hidden && hiddenContextMenu}
              {!hidden && (
                <SelectionBrush
                  targetRef={rootRef}
                  margin={16}
                  onDrag={onSelectionDrag}
                  onDragEnd={onSelectionDragEnd}
                  onDragCancel={onSelectionDragCancel}
                />
              )}
              <div className="flex h-max min-h-full w-max min-w-full flex-col">
                <div className="flex h-full w-min min-w-full grow flex-col px-1">{table}</div>
              </div>
            </div>
          </IsolateLayout>
        )}
      </FocusArea>
      {isDraggingFiles && !isMainDropzoneVisible && (
        <div className="pointer-events-none absolute bottom-4 left-1/2 -translate-x-1/2">
          <div
            className="pointer-events-auto flex items-center justify-center gap-3 rounded-default bg-selected-frame px-8 py-6 text-primary/50 backdrop-blur-3xl transition-all"
            onDragEnter={onDropzoneDragOver}
            onDragOver={onDropzoneDragOver}
            onDragEnd={() => {
              setIsDraggingFiles(false)
            }}
            onDrop={(event) => {
              handleFileDrop(event)
            }}
          >
            <SvgMask src={DropFilesImage} className="size-8" />
            {dropzoneText}
          </div>
        </div>
      )}
    </div>
  )
}

/**
 * Props for the HiddenColumn component.
 */
interface HiddenColumnProps {
  readonly column: Column
  readonly enabledColumns: ReadonlySet<Column>
  readonly onColumnClick: (columns: ReadonlySet<Column>) => void
}

/**
 * Display a button to show/hide a column.
 */
const HiddenColumn = memo(function HiddenColumn(props: HiddenColumnProps) {
  const { column, enabledColumns, onColumnClick } = props

  const { getText } = useText()

  const onPress = useEventCallback(() => {
    const newExtraColumns = new Set(enabledColumns)
    if (enabledColumns.has(column)) {
      newExtraColumns.delete(column)
    } else {
      newExtraColumns.add(column)
    }
    onColumnClick(newExtraColumns)
  })

  return (
    <Button
      size="medium"
      variant="icon"
      key={column}
      icon={COLUMN_ICONS[column]}
      aria-label={getText(COLUMN_SHOW_TEXT_ID[column])}
      onPress={onPress}
      className="opacity-50"
    />
  )
})

/**
 * Props for the {@link AssetsTableAssetsUnselector} component.
 */
export interface AssetsTableAssetsUnselectorProps {
  readonly className?: string
  readonly children?: ReactNode
  readonly asChild?: boolean
}

/**
 * A component that unselects all assets when clicked.
 */
export function AssetsTableAssetsUnselector(props: AssetsTableAssetsUnselectorProps) {
  const { className, asChild = false, children } = props

  const driveStore = useDriveStore()
  const hasSelectedKeys = useStore(driveStore, (state) => state.selectedKeys.size > 0, {
    unsafeEnableTransition: true,
  })
  const setSelectedKeys = useSetSelectedKeys()

  const { pressProps } = usePress({
    isDisabled: !hasSelectedKeys,
    onPress: () => {
      setSelectedKeys(EMPTY_SET)
    },
  })

  if (asChild) {
    const childenArray = Children.toArray(children)
    const onlyChild = childenArray.length === 1 ? childenArray[0] : null

    invariant(onlyChild != null, 'Children must be a single element when `asChild` is true')
    invariant(isValidElement(onlyChild), 'Children must be a JSX element when `asChild` is true')

    return cloneElement(onlyChild, pressProps)
  }

  return (
    <div
      {...pressProps}
      className={twMerge('h-full w-full flex-1', className)}
      data-testid="assets-table-assets-unselector"
    >
      {children}
    </div>
  )
}

export default memo(AssetsTable)<|MERGE_RESOLUTION|>--- conflicted
+++ resolved
@@ -1918,7 +1918,6 @@
     )
   }
 
-<<<<<<< HEAD
   return (
     <div className="relative grow contain-strict">
       <div
@@ -1951,63 +1950,6 @@
       <FocusArea direction="vertical">
         {(innerProps) => (
           <IsolateLayout className="isolate h-full w-full">
-=======
-        <FocusArea direction="vertical">
-          {(innerProps) => (
-            <IsolateLayout className="isolate h-full w-full">
-              <div
-                {...mergeProps<JSX.IntrinsicElements['div']>()(innerProps, {
-                  className:
-                    'flex-1 overflow-auto container-size w-full h-full scroll-p-24 scroll-smooth',
-                  onKeyDown,
-                  onBlur: (event) => {
-                    if (
-                      event.relatedTarget instanceof HTMLElement &&
-                      !event.currentTarget.contains(event.relatedTarget)
-                    ) {
-                      setKeyboardSelectedIndex(null)
-                    }
-                  },
-                  onDragEnter: updateIsDraggingFiles,
-                  onDragOver: updateIsDraggingFiles,
-                  onDragLeave: (event) => {
-                    if (
-                      !(event.relatedTarget instanceof Node) ||
-                      !event.currentTarget.contains(event.relatedTarget)
-                    ) {
-                      lastSelectedIdsRef.current = null
-                    }
-                  },
-                  onDragEnd: () => {
-                    setIsDraggingFiles(false)
-                  },
-                  ref: rootRef,
-                })}
-              >
-                {!hidden && hiddenContextMenu}
-                {!hidden && (
-                  <SelectionBrush
-                    targetRef={rootRef}
-                    onDrag={onSelectionDrag}
-                    onDragEnd={onSelectionDragEnd}
-                    onDragCancel={onSelectionDragCancel}
-                    preventDrag={preventSelection}
-                  />
-                )}
-                <div className="flex h-max min-h-full w-max min-w-full flex-col">
-                  <div className="flex h-full w-min min-w-full grow flex-col px-1">
-                    {table}
-                    <AssetsTableAssetsUnselector />
-                  </div>
-                </div>
-              </div>
-            </IsolateLayout>
-          )}
-        </FocusArea>
-
-        {isDraggingFiles && !isMainDropzoneVisible && (
-          <div className="pointer-events-none absolute bottom-4 left-1/2 -translate-x-1/2">
->>>>>>> 74038702
             <div
               {...mergeProps<JSX.IntrinsicElements['div']>()(innerProps, {
                 className:
@@ -2041,14 +1983,17 @@
               {!hidden && (
                 <SelectionBrush
                   targetRef={rootRef}
-                  margin={16}
                   onDrag={onSelectionDrag}
                   onDragEnd={onSelectionDragEnd}
                   onDragCancel={onSelectionDragCancel}
+                  preventDrag={preventSelection}
                 />
               )}
               <div className="flex h-max min-h-full w-max min-w-full flex-col">
-                <div className="flex h-full w-min min-w-full grow flex-col px-1">{table}</div>
+                <div className="flex h-full w-min min-w-full grow flex-col px-1">
+                  {table}
+                  <AssetsTableAssetsUnselector />
+                </div>
               </div>
             </div>
           </IsolateLayout>
