--- conflicted
+++ resolved
@@ -1900,11 +1900,6 @@
         resetErrorBoundary={reconnectToProjectManager}
       />
     : <div className="relative grow contain-strict">
-<<<<<<< HEAD
-        <FocusArea direction="vertical">
-          {(innerProps) => (
-            <IsolateLayout className="h-full w-full">
-=======
         <div
           data-testid="extra-columns"
           className="absolute right-3 top-0.5 isolate z-1 flex self-end p-2"
@@ -1935,7 +1930,6 @@
         <FocusArea direction="vertical">
           {(innerProps) => (
             <IsolateLayout className="isolate h-full w-full">
->>>>>>> a7890d2f
               <div
                 {...mergeProps<JSX.IntrinsicElements['div']>()(innerProps, {
                   className:
@@ -1976,37 +1970,6 @@
                   />
                 )}
                 <div className="flex h-max min-h-full w-max min-w-full flex-col">
-<<<<<<< HEAD
-                  <div className="flex-0 sticky top-0 flex h-0 flex-col">
-                    <div
-                      data-testid="extra-columns"
-                      className="sticky right-0 flex self-end px-2 py-3"
-                    >
-                      <FocusArea direction="horizontal">
-                        {(columnsBarProps) => (
-                          <div
-                            {...mergeProps<JSX.IntrinsicElements['div']>()(columnsBarProps, {
-                              className: 'inline-flex gap-icons',
-                              onFocus: () => {
-                                setKeyboardSelectedIndex(null)
-                              },
-                            })}
-                          >
-                            {hiddenColumns.map((column) => (
-                              <HiddenColumn
-                                key={column}
-                                column={column}
-                                enabledColumns={enabledColumns}
-                                onColumnClick={setEnabledColumns}
-                              />
-                            ))}
-                          </div>
-                        )}
-                      </FocusArea>
-                    </div>
-                  </div>
-=======
->>>>>>> a7890d2f
                   <div className="flex h-full w-min min-w-full grow flex-col">{table}</div>
                 </div>
               </div>
@@ -2035,11 +1998,7 @@
 }
 
 /**
-<<<<<<< HEAD
- *
-=======
  * Props for the HiddenColumn component.
->>>>>>> a7890d2f
  */
 interface HiddenColumnProps {
   readonly column: Column
@@ -2067,13 +2026,8 @@
 
   return (
     <Button
-<<<<<<< HEAD
-      size="custom"
-      variant="custom"
-=======
       size="medium"
       variant="icon"
->>>>>>> a7890d2f
       key={column}
       icon={COLUMN_ICONS[column]}
       aria-label={getText(COLUMN_SHOW_TEXT_ID[column])}
