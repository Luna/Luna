--- conflicted
+++ resolved
@@ -26,27 +26,14 @@
 import * as modalProvider from '#/providers/ModalProvider'
 import { TabType } from '#/providers/ProjectsProvider'
 import * as textProvider from '#/providers/TextProvider'
-<<<<<<< HEAD
 import * as backend from '#/services/Backend'
-import { newDirectoryId } from '#/services/LocalBackend'
-import { TEAMS_DIRECTORY_ID, USERS_DIRECTORY_ID } from '#/services/remoteBackendPaths'
-import { getFileName } from '#/utilities/fileInfo'
 import { twJoin } from '#/utilities/tailwindMerge'
-=======
-import type * as backend from '#/services/Backend'
->>>>>>> bc6a8aa2
 import { tv } from '#/utilities/tailwindVariants'
 import { AnimatedBackground } from '../components/AnimatedBackground'
 import { useEventCallback } from '../hooks/eventCallbackHooks'
 
-<<<<<<< HEAD
-=======
 import { useCloudCategoryList, useLocalCategoryList } from './Drive/Categories/categoriesHooks'
-// ========================
-// === CategoryMetadata ===
-// ========================
-
->>>>>>> bc6a8aa2
+
 /** Metadata for a categoryModule.categoryType. */
 interface CategoryMetadata {
   readonly isNested?: boolean
@@ -234,12 +221,7 @@
 
   const { getText } = textProvider.useText()
   const [, setSearchParams] = useSearchParams()
-<<<<<<< HEAD
-  const [localRootDirectories, setLocalRootDirectories] = useLocalRootDirectoriesState()
-  const hasUserAndTeamSpaces = backend.userHasUserAndTeamSpaces(user)
-=======
   const dispatchAssetEvent = eventListProvider.useDispatchAssetEvent()
->>>>>>> bc6a8aa2
 
   const { isOffline } = offlineHooks.useOffline()
 
