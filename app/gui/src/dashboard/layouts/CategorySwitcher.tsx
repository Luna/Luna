/** @file Switcher to choose the currently visible assets table category. */
import * as React from 'react'

import { useSearchParams } from 'react-router-dom'
import * as z from 'zod'

import { SEARCH_PARAMS_PREFIX } from '#/appUtils'
import CloudIcon from '#/assets/cloud.svg'
import ComputerIcon from '#/assets/computer.svg'
import FolderAddIcon from '#/assets/folder_add.svg'
import FolderFilledIcon from '#/assets/folder_filled.svg'
import Minus2Icon from '#/assets/minus2.svg'
import PeopleIcon from '#/assets/people.svg'
import PersonIcon from '#/assets/person.svg'
import RecentIcon from '#/assets/recent.svg'
import SettingsIcon from '#/assets/settings.svg'
import Trash2Icon from '#/assets/trash2.svg'
import * as aria from '#/components/aria'
import * as ariaComponents from '#/components/AriaComponents'
import { Badge } from '#/components/Badge'
import * as mimeTypes from '#/data/mimeTypes'
import { useBackendQuery } from '#/hooks/backendHooks'
import * as offlineHooks from '#/hooks/offlineHooks'
import {
  areCategoriesEqual,
  canTransferBetweenCategories,
  useTransferBetweenCategories,
  type Category,
} from '#/layouts/CategorySwitcher/Category'
import * as eventListProvider from '#/layouts/Drive/EventListProvider'
import ConfirmDeleteModal from '#/modals/ConfirmDeleteModal'
import * as authProvider from '#/providers/AuthProvider'
import * as backendProvider from '#/providers/BackendProvider'
import { useLocalStorageState } from '#/providers/LocalStorageProvider'
import * as modalProvider from '#/providers/ModalProvider'
import * as textProvider from '#/providers/TextProvider'
import * as backend from '#/services/Backend'
import { newDirectoryId } from '#/services/LocalBackend'
import { TEAMS_DIRECTORY_ID, USERS_DIRECTORY_ID } from '#/services/remoteBackendPaths'
import { getFileName } from '#/utilities/fileInfo'
import LocalStorage from '#/utilities/LocalStorage'
import { tv } from '#/utilities/tailwindVariants'
import { twJoin } from 'tailwind-merge'
import { AnimatedBackground } from '../components/AnimatedBackground'
import { useEventCallback } from '../hooks/eventCallbackHooks'

// ============================
// === Global configuration ===
// ============================

declare module '#/utilities/LocalStorage' {
  /** */
  interface LocalStorageData {
    readonly localRootDirectories: readonly string[]
  }
}

LocalStorage.registerKey('localRootDirectories', { schema: z.string().array().readonly() })

// ========================
// === CategoryMetadata ===
// ========================

/** Metadata for a categoryModule.categoryType. */
interface CategoryMetadata {
  readonly isNested?: boolean
  readonly category: Category
  readonly icon: string
  readonly label: string
  readonly buttonLabel: string
  readonly dropZoneLabel: string
  readonly className?: string
  readonly iconClassName?: string
}

// ============================
// === CategorySwitcherItem ===
// ============================

/** Props for a {@link CategorySwitcherItem}. */
interface InternalCategorySwitcherItemProps extends CategoryMetadata {
  readonly currentCategory: Category
  readonly setCategory: (category: Category) => void
  readonly badgeContent?: React.ReactNode
}

const CATEGORY_SWITCHER_VARIANTS = tv({
  extend: ariaComponents.BUTTON_STYLES,
  base: 'group opacity-50 transition-opacity group-hover:opacity-100 w-auto max-w-full',
  slots: {
    wrapper: 'w-full',
    text: 'flex-1 min-w-0 w-auto items-start justify-start',
  },
})

/** An entry in a {@link CategorySwitcher}. */
function CategorySwitcherItem(props: InternalCategorySwitcherItemProps) {
  const { currentCategory, setCategory, badgeContent } = props
  const { isNested = false, category, icon, label, buttonLabel, dropZoneLabel } = props

  const [isTransitioning, startTransition] = React.useTransition()

  const { user } = authProvider.useFullUserSession()
  const { unsetModal } = modalProvider.useSetModal()
  const { getText } = textProvider.useText()
  const localBackend = backendProvider.useLocalBackend()
  const { isOffline } = offlineHooks.useOffline()
  const isCurrent = areCategoriesEqual(currentCategory, category)
  const transferBetweenCategories = useTransferBetweenCategories(currentCategory)
  const getCategoryError = useEventCallback((otherCategory: Category) => {
    switch (otherCategory.type) {
      case 'local':
      case 'local-directory': {
        if (localBackend == null) {
          return getText('localBackendNotDetectedError')
        } else {
          return null
        }
      }
      case 'cloud':
      case 'recent':
      case 'trash':
      case 'user':
      case 'team': {
        if (isOffline) {
          return getText('unavailableOffline')
        } else if (!user.isEnabled) {
          return getText('notEnabledSubtitle')
        } else {
          return null
        }
      }
    }
  })
  const error = getCategoryError(category)
  const isDisabled = error != null
  const tooltip = error ?? false

  const isDropTarget =
    !areCategoriesEqual(currentCategory, category) &&
    canTransferBetweenCategories(currentCategory, category, user)
  const acceptedDragTypes = isDropTarget ? [mimeTypes.ASSETS_MIME_TYPE] : []

  const onPress = useEventCallback(() => {
    if (error == null && !areCategoriesEqual(category, currentCategory)) {
      // We use startTransition to trigger a background transition between categories.
      // and to not invoke the Suspense boundary.
      // This makes the transition feel more responsive and natural.
      startTransition(() => {
        setCategory(category)
      })
    }
  })

  const onDrop = useEventCallback((event: aria.DropEvent) => {
    unsetModal()
    void Promise.all(
      event.items.flatMap(async (item) => {
        if (item.kind === 'text') {
          const text = await item.getText(mimeTypes.ASSETS_MIME_TYPE)
          const payload: unknown = JSON.parse(text)
          return Array.isArray(payload) ?
              payload.flatMap((key) =>
                // This is SAFE, assuming only this app creates payloads with
                // the specific mimetype above.
                // eslint-disable-next-line no-restricted-syntax
                typeof key === 'string' ? [key as backend.AssetId] : [],
              )
            : []
        } else {
          return []
        }
      }),
    ).then((keys) => {
      transferBetweenCategories(currentCategory, category, keys.flat(1))
    })
  })

  const element = (
    <aria.DropZone
      aria-label={dropZoneLabel}
      getDropOperation={(types) =>
        acceptedDragTypes.some((type) => types.has(type)) ? 'move' : 'cancel'
      }
      className="group relative flex w-full min-w-0 flex-auto items-start rounded-full drop-target-after"
      onDrop={onDrop}
    >
      <AnimatedBackground.Item
        isSelected={isCurrent}
        className="w-auto max-w-[calc(100%-24px)]"
        animationClassName="bg-invert rounded-full"
      >
        <ariaComponents.Button
          size="medium"
          variant="custom"
          tooltip={tooltip}
          tooltipPlacement="right"
          variants={CATEGORY_SWITCHER_VARIANTS}
          isDisabled={isDisabled}
          aria-label={buttonLabel}
          onPress={onPress}
          loaderPosition="icon"
          loading={isTransitioning}
          className={twJoin(isCurrent && 'opacity-100')}
          icon={icon}
          addonEnd={
            badgeContent != null && (
              <Badge color="accent" variant="solid">
                {badgeContent}
              </Badge>
            )
          }
        >
          <ariaComponents.Text
            disableLineHeightCompensation
            weight="semibold"
            color="current"
            truncate="1"
          >
            {label}
          </ariaComponents.Text>
        </ariaComponents.Button>
      </AnimatedBackground.Item>
      <div className="absolute left-full ml-2 hidden group-focus-visible:block">
        {getText('drop')}
      </div>
    </aria.DropZone>
  )

  return isNested ?
      <div className="flex w-full min-w-0 max-w-full flex-1">
        <div className="ml-[15px] mr-1.5 rounded-full border-r border-primary/20" />
        {element}
      </div>
    : element
}

// ========================
// === CategorySwitcher ===
// ========================

/** Props for a {@link CategorySwitcher}. */
export interface CategorySwitcherProps {
  readonly category: Category
  readonly setCategory: (category: Category) => void
}

/** A switcher to choose the currently visible assets table categoryModule.categoryType. */
function CategorySwitcher(props: CategorySwitcherProps) {
  const { category, setCategory } = props
  const { user } = authProvider.useFullUserSession()
  const { getText } = textProvider.useText()
  const remoteBackend = backendProvider.useRemoteBackend()
  const dispatchAssetEvent = eventListProvider.useDispatchAssetEvent()
  const [, setSearchParams] = useSearchParams()
  const [localRootDirectories, setLocalRootDirectories] =
    useLocalStorageState('localRootDirectories')
  const hasUserAndTeamSpaces = backend.userHasUserAndTeamSpaces(user)

  const localBackend = backendProvider.useLocalBackend()
  const itemProps = { currentCategory: category, setCategory, dispatchAssetEvent }
  const selfDirectoryId = backend.DirectoryId(`directory-${user.userId.replace(/^user-/, '')}`)

  const { data: users } = useBackendQuery(remoteBackend, 'listUsers', [])
  const { data: teams } = useBackendQuery(remoteBackend, 'listUserGroups', [])
  const usersById = React.useMemo<ReadonlyMap<backend.DirectoryId, backend.User>>(
    () =>
      new Map(
        (users ?? []).map((otherUser) => [
          backend.DirectoryId(`directory-${otherUser.userId.replace(/^user-/, '')}`),
          otherUser,
        ]),
      ),
    [users],
  )
  const teamsById = React.useMemo<ReadonlyMap<backend.DirectoryId, backend.UserGroupInfo>>(
    () =>
      new Map(
        (teams ?? []).map((team) => [
          backend.DirectoryId(`directory-${team.id.replace(/^usergroup-/, '')}`),
          team,
        ]),
      ),
    [teams],
  )
  const usersDirectoryQuery = useBackendQuery(
    remoteBackend,
    'listDirectory',
    [
      {
        parentId: USERS_DIRECTORY_ID,
        filterBy: backend.FilterBy.active,
        labels: null,
        recentProjects: false,
      },
      'Users',
    ],
    { enabled: hasUserAndTeamSpaces },
  )
  const teamsDirectoryQuery = useBackendQuery(
    remoteBackend,
    'listDirectory',
    [
      {
        parentId: TEAMS_DIRECTORY_ID,
        filterBy: backend.FilterBy.active,
        labels: null,
        recentProjects: false,
      },
      'Teams',
    ],
    { enabled: hasUserAndTeamSpaces },
  )

  return (
    <div className="flex flex-col gap-2 py-1">
      <AnimatedBackground>
        <ariaComponents.Text variant="subtitle" weight="semibold" className="px-2">
          {getText('category')}
        </ariaComponents.Text>

        <div
          aria-label={getText('categorySwitcherMenuLabel')}
          role="grid"
          className="flex flex-col items-start"
        >
          <CategorySwitcherItem
            {...itemProps}
            category={{ type: 'cloud' }}
            icon={CloudIcon}
            label={getText('cloudCategory')}
            buttonLabel={getText('cloudCategoryButtonLabel')}
            dropZoneLabel={getText('cloudCategoryDropZoneLabel')}
            badgeContent={getText('cloudCategoryBadgeContent')}
          />
          {(user.plan === backend.Plan.team || user.plan === backend.Plan.enterprise) && (
            <CategorySwitcherItem
              {...itemProps}
<<<<<<< HEAD
              category={{ type: 'local' }}
              icon={ComputerIcon}
              label={getText('localCategory')}
              buttonLabel={getText('localCategoryButtonLabel')}
              dropZoneLabel={getText('localCategoryDropZoneLabel')}
            />
            <ariaComponents.Button
              size="medium"
              variant="icon"
              extraClickZone={false}
              icon={SettingsIcon}
              aria-label={getText('changeLocalRootDirectoryInSettings')}
              className="opacity-0 transition-opacity group-hover:opacity-100"
              onPress={() => {
                setSearchParams({
                  [`${SEARCH_PARAMS_PREFIX}SettingsTab`]: JSON.stringify('local'),
                  [`${SEARCH_PARAMS_PREFIX}page`]: JSON.stringify('settings'),
                })
=======
              isNested
              category={{
                type: 'user',
                rootPath: backend.Path(`enso://Users/${user.name}`),
                homeDirectoryId: selfDirectoryId,
>>>>>>> 6f211799
              }}
              icon={PersonIcon}
              label={getText('myFilesCategory')}
              buttonLabel={getText('myFilesCategoryButtonLabel')}
              dropZoneLabel={getText('myFilesCategoryDropZoneLabel')}
            />
          )}
          {usersDirectoryQuery.data?.map((userDirectory) => {
            if (userDirectory.type !== backend.AssetType.directory) {
              return null
            } else {
              const otherUser = usersById.get(userDirectory.id)
              return !otherUser || otherUser.userId === user.userId ?
                  null
                : <CategorySwitcherItem
                    key={otherUser.userId}
                    {...itemProps}
                    isNested
                    category={{
                      type: 'user',
                      rootPath: backend.Path(`enso://Users/${otherUser.name}`),
                      homeDirectoryId: userDirectory.id,
                    }}
                    icon={PersonIcon}
                    label={getText('userCategory', otherUser.name)}
                    buttonLabel={getText('userCategoryButtonLabel', otherUser.name)}
                    dropZoneLabel={getText('userCategoryDropZoneLabel', otherUser.name)}
                  />
            }
          })}
          {teamsDirectoryQuery.data?.map((teamDirectory) => {
            if (teamDirectory.type !== backend.AssetType.directory) {
              return null
            } else {
              const team = teamsById.get(teamDirectory.id)
              return !team ? null : (
                  <CategorySwitcherItem
                    key={team.id}
                    {...itemProps}
                    isNested
                    category={{
                      type: 'team',
                      team,
                      rootPath: backend.Path(`enso://Teams/${team.groupName}`),
                      homeDirectoryId: teamDirectory.id,
                    }}
                    icon={PeopleIcon}
                    label={getText('teamCategory', team.groupName)}
                    buttonLabel={getText('teamCategoryButtonLabel', team.groupName)}
                    dropZoneLabel={getText('teamCategoryDropZoneLabel', team.groupName)}
                  />
                )
            }
          })}
          <CategorySwitcherItem
            {...itemProps}
            isNested
            category={{ type: 'recent' }}
            icon={RecentIcon}
            label={getText('recentCategory')}
            buttonLabel={getText('recentCategoryButtonLabel')}
            dropZoneLabel={getText('recentCategoryDropZoneLabel')}
          />
          <CategorySwitcherItem
            {...itemProps}
            isNested
            category={{ type: 'trash' }}
            icon={Trash2Icon}
            label={getText('trashCategory')}
            buttonLabel={getText('trashCategoryButtonLabel')}
            dropZoneLabel={getText('trashCategoryDropZoneLabel')}
          />

          {localBackend && (
            <div className="group flex items-center gap-2 self-stretch drop-target-after">
              <CategorySwitcherItem
                {...itemProps}
                category={{ type: 'local' }}
                icon={ComputerIcon}
                label={getText('localCategory')}
                buttonLabel={getText('localCategoryButtonLabel')}
                dropZoneLabel={getText('localCategoryDropZoneLabel')}
              />

              <ariaComponents.Button
                size="medium"
                variant="icon"
                extraClickZone="small"
                icon={SettingsIcon}
                aria-label={getText('changeLocalRootDirectoryInSettings')}
                className="my-auto opacity-0 transition-opacity group-hover:opacity-100"
                onPress={() => {
                  setSearchParams({
                    [`${SEARCH_PARAMS_PREFIX}SettingsTab`]: JSON.stringify('local'),
                    [`${SEARCH_PARAMS_PREFIX}page`]: JSON.stringify(TabType.settings),
                  })
                }}
              />
            </div>
          )}
          {localBackend &&
            localRootDirectories?.map((directory) => (
              <div key={directory} className="group flex items-center gap-2 self-stretch">
                <CategorySwitcherItem
                  {...itemProps}
                  isNested
                  category={{
                    type: 'local-directory',
                    rootPath: backend.Path(directory),
                    homeDirectoryId: newDirectoryId(backend.Path(directory)),
                  }}
                  icon={FolderFilledIcon}
                  label={getFileName(directory)}
                  buttonLabel={getText('localCategoryButtonLabel')}
                  dropZoneLabel={getText('localCategoryDropZoneLabel')}
                />
                <ariaComponents.DialogTrigger>
                  <ariaComponents.Button
                    size="medium"
                    variant="icon"
                    extraClickZone={false}
                    icon={Minus2Icon}
                    aria-label={getText('removeDirectoryFromFavorites')}
                    className="hidden group-hover:block"
                  />
                  <ConfirmDeleteModal
                    actionText={getText(
                      'removeTheLocalDirectoryXFromFavorites',
                      getFileName(directory),
                    )}
                    actionButtonLabel={getText('remove')}
                    doDelete={() => {
                      setLocalRootDirectories(
                        localRootDirectories.filter(
                          (otherDirectory) => otherDirectory !== directory,
                        ),
                      )
                    }}
                  />
                </ariaComponents.DialogTrigger>
              </div>
            ))}
          {localBackend && window.fileBrowserApi && (
            <div className="flex">
              <div className="ml-[15px] mr-1.5 rounded-full border-r border-primary/20" />
              <ariaComponents.Button
                size="medium"
                variant="icon"
                icon={FolderAddIcon}
                loaderPosition="icon"
                onPress={async () => {
                  const [newDirectory] =
                    (await window.fileBrowserApi?.openFileBrowser('directory')) ?? []
                  if (newDirectory != null) {
                    setLocalRootDirectories([...(localRootDirectories ?? []), newDirectory])
                  }
                }}
              >
                {getText('addLocalDirectory')}
              </ariaComponents.Button>
            </div>
          )}
        </div>
      </AnimatedBackground>
    </div>
  )
}

export default React.memo(CategorySwitcher)<|MERGE_RESOLUTION|>--- conflicted
+++ resolved
@@ -336,32 +336,11 @@
           {(user.plan === backend.Plan.team || user.plan === backend.Plan.enterprise) && (
             <CategorySwitcherItem
               {...itemProps}
-<<<<<<< HEAD
-              category={{ type: 'local' }}
-              icon={ComputerIcon}
-              label={getText('localCategory')}
-              buttonLabel={getText('localCategoryButtonLabel')}
-              dropZoneLabel={getText('localCategoryDropZoneLabel')}
-            />
-            <ariaComponents.Button
-              size="medium"
-              variant="icon"
-              extraClickZone={false}
-              icon={SettingsIcon}
-              aria-label={getText('changeLocalRootDirectoryInSettings')}
-              className="opacity-0 transition-opacity group-hover:opacity-100"
-              onPress={() => {
-                setSearchParams({
-                  [`${SEARCH_PARAMS_PREFIX}SettingsTab`]: JSON.stringify('local'),
-                  [`${SEARCH_PARAMS_PREFIX}page`]: JSON.stringify('settings'),
-                })
-=======
               isNested
               category={{
                 type: 'user',
                 rootPath: backend.Path(`enso://Users/${user.name}`),
                 homeDirectoryId: selfDirectoryId,
->>>>>>> 6f211799
               }}
               icon={PersonIcon}
               label={getText('myFilesCategory')}
@@ -456,7 +435,7 @@
                 onPress={() => {
                   setSearchParams({
                     [`${SEARCH_PARAMS_PREFIX}SettingsTab`]: JSON.stringify('local'),
-                    [`${SEARCH_PARAMS_PREFIX}page`]: JSON.stringify(TabType.settings),
+                    [`${SEARCH_PARAMS_PREFIX}page`]: JSON.stringify('settings'),
                   })
                 }}
               />
