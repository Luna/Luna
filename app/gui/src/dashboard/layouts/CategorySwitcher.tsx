/** @file Switcher to choose the currently visible assets table category. */
import * as React from 'react'

import { useSearchParams } from 'react-router-dom'

import { SEARCH_PARAMS_PREFIX } from '#/appUtils'
import FolderAddIcon from '#/assets/folder_add.svg'
import Minus2Icon from '#/assets/minus2.svg'
import SettingsIcon from '#/assets/settings.svg'
import * as aria from '#/components/aria'
import * as ariaComponents from '#/components/AriaComponents'
import { Badge } from '#/components/Badge'
import * as mimeTypes from '#/data/mimeTypes'
import * as offlineHooks from '#/hooks/offlineHooks'
import {
  areCategoriesEqual,
  canTransferBetweenCategories,
  useTransferBetweenCategories,
  type Category,
} from '#/layouts/CategorySwitcher/Category'
import ConfirmDeleteModal from '#/modals/ConfirmDeleteModal'
import * as authProvider from '#/providers/AuthProvider'
import * as backendProvider from '#/providers/BackendProvider'
import * as modalProvider from '#/providers/ModalProvider'
import { TabType } from '#/providers/ProjectsProvider'
import * as textProvider from '#/providers/TextProvider'
import type * as backend from '#/services/Backend'
import { tv } from '#/utilities/tailwindVariants'
import { EMPTY_ARRAY } from 'enso-common/src/utilities/data/array'
import { twJoin } from 'tailwind-merge'
import { AnimatedBackground } from '../components/AnimatedBackground'
import { useEventCallback } from '../hooks/eventCallbackHooks'

<<<<<<< HEAD
declare module '#/utilities/LocalStorage' {
  /** */
  interface LocalStorageData {
    readonly localRootDirectories: readonly string[]
  }
}

LocalStorage.registerKey('localRootDirectories', { schema: z.string().array().readonly() })
=======
import { useCloudCategoryList, useLocalCategoryList } from './Drive/Categories/categoriesHooks'
// ========================
// === CategoryMetadata ===
// ========================
>>>>>>> bc6a8aa2

/** Metadata for a categoryModule.categoryType. */
interface CategoryMetadata {
  readonly isNested?: boolean
  readonly category: Category
  readonly icon: string
  readonly label: string
  readonly buttonLabel: string
  readonly dropZoneLabel: string
  readonly className?: string
  readonly iconClassName?: string
}

/** Props for a {@link CategorySwitcherItem}. */
interface InternalCategorySwitcherItemProps extends CategoryMetadata {
  readonly currentCategory: Category
  readonly setCategoryId: (categoryId: Category['id']) => void
  readonly badgeContent?: React.ReactNode
  readonly isDisabled: boolean
}

const CATEGORY_SWITCHER_VARIANTS = tv({
  extend: ariaComponents.BUTTON_STYLES,
  base: 'group opacity-50 transition-opacity group-hover:opacity-100 w-auto max-w-full',
  slots: {
    wrapper: 'w-full',
    text: 'flex-1 min-w-0 w-auto items-start justify-start',
  },
})

/** An entry in a {@link CategorySwitcher}. */
function CategorySwitcherItem(props: InternalCategorySwitcherItemProps) {
  const { currentCategory, setCategoryId, badgeContent, isDisabled: isDisabledRaw } = props
  const { isNested = false, category, icon, label, buttonLabel, dropZoneLabel } = props

  const [isTransitioning, startTransition] = React.useTransition()

  const { user } = authProvider.useFullUserSession()
  const { unsetModal } = modalProvider.useSetModal()
  const { getText } = textProvider.useText()
  const localBackend = backendProvider.useLocalBackend()
  const { isOffline } = offlineHooks.useOffline()

  const isCurrent = areCategoriesEqual(currentCategory, category)

  const transferBetweenCategories = useTransferBetweenCategories(currentCategory)

  const getCategoryError = useEventCallback((otherCategory: Category) => {
    switch (otherCategory.type) {
      case 'local':
      case 'local-directory': {
        if (localBackend == null) {
          return getText('localBackendNotDetectedError')
        } else {
          return null
        }
      }
      case 'cloud':
      case 'recent':
      case 'trash':
      case 'user':
      case 'team': {
        if (isOffline) {
          return getText('unavailableOffline')
        } else if (!user.isEnabled) {
          return getText('notEnabledSubtitle')
        } else {
          return null
        }
      }
    }
  })
  const error = getCategoryError(category)
  const isDisabled = error != null || isDisabledRaw
  const tooltip = error ?? false

  const isDropTarget =
    !areCategoriesEqual(currentCategory, category) &&
    canTransferBetweenCategories(currentCategory, category, user)
  const acceptedDragTypes = isDropTarget ? [mimeTypes.ASSETS_MIME_TYPE] : []

  const onPress = useEventCallback(() => {
    if (error == null && !areCategoriesEqual(category, currentCategory)) {
      // We use startTransition to trigger a background transition between categories.
      // and to not invoke the Suspense boundary.
      // This makes the transition feel more responsive and natural.
      startTransition(() => {
        setCategoryId(category.id)
      })
    }
  })

  const onDrop = useEventCallback((event: aria.DropEvent) => {
    unsetModal()
    void Promise.all(
      event.items.flatMap(async (item) => {
        if (item.kind === 'text') {
          const text = await item.getText(mimeTypes.ASSETS_MIME_TYPE)
          const payload: unknown = JSON.parse(text)
          return Array.isArray(payload) ?
              payload.flatMap((key) =>
                // This is SAFE, assuming only this app creates payloads with
                // the specific mimetype above.
                // eslint-disable-next-line no-restricted-syntax
                typeof key === 'string' ? [key as backend.AssetId] : [],
              )
            : []
        } else {
          return []
        }
      }),
    ).then((keys) => {
      transferBetweenCategories(currentCategory, category, keys.flat(1))
    })
  })

  const element = (
    <aria.DropZone
      aria-label={dropZoneLabel}
      getDropOperation={(types) =>
        acceptedDragTypes.some((type) => types.has(type)) ? 'move' : 'cancel'
      }
      className="group relative flex w-full min-w-0 flex-auto items-start rounded-full drop-target-after"
      onDrop={onDrop}
    >
      <AnimatedBackground.Item
        isSelected={isCurrent}
        className="w-auto max-w-[calc(100%-24px)]"
        animationClassName="bg-invert rounded-full"
      >
        <ariaComponents.Button
          size="medium"
          variant="custom"
          tooltip={tooltip}
          tooltipPlacement="right"
          variants={CATEGORY_SWITCHER_VARIANTS}
          isDisabled={isDisabled}
          aria-label={buttonLabel}
          onPress={onPress}
          loaderPosition="icon"
          data-selected={isCurrent}
          loading={isTransitioning}
          className={twJoin(isCurrent && 'opacity-100')}
          icon={icon}
          addonEnd={
            badgeContent != null && (
              <Badge color="accent" variant="solid">
                {badgeContent}
              </Badge>
            )
          }
        >
          <ariaComponents.Text
            disableLineHeightCompensation
            weight="semibold"
            color="current"
            truncate="1"
          >
            {label}
          </ariaComponents.Text>
        </ariaComponents.Button>
      </AnimatedBackground.Item>
      <div className="absolute left-full ml-2 hidden group-focus-visible:block">
        {getText('drop')}
      </div>
    </aria.DropZone>
  )

  return isNested ?
      <div className="flex w-full min-w-0 max-w-full flex-1">
        <div className="ml-[15px] mr-1.5 rounded-full border-r border-primary/20" />
        {element}
      </div>
    : element
}

/** Props for a {@link CategorySwitcher}. */
export interface CategorySwitcherProps {
  readonly category: Category
  readonly setCategoryId: (categoryId: Category['id']) => void
}

/** A switcher to choose the currently visible assets table categoryModule.categoryType. */
function CategorySwitcher(props: CategorySwitcherProps) {
  const { category, setCategoryId } = props

  const { getText } = textProvider.useText()
<<<<<<< HEAD
  const remoteBackend = backendProvider.useRemoteBackend()
=======
>>>>>>> bc6a8aa2
  const [, setSearchParams] = useSearchParams()
  const dispatchAssetEvent = eventListProvider.useDispatchAssetEvent()

<<<<<<< HEAD
  const localBackend = backendProvider.useLocalBackend()
  const itemProps = {
    currentCategory: category,
    setCategory,
  } satisfies Partial<InternalCategorySwitcherItemProps>
  const selfDirectoryId = backend.DirectoryId(`directory-${user.userId.replace(/^user-/, '')}`)

  const { data: users } = useBackendQuery(remoteBackend, 'listUsers', EMPTY_ARRAY)
  const { data: teams } = useBackendQuery(remoteBackend, 'listUserGroups', EMPTY_ARRAY)
  const usersById = React.useMemo<ReadonlyMap<backend.DirectoryId, backend.User>>(
    () =>
      new Map(
        (users ?? []).map((otherUser) => [
          backend.DirectoryId(`directory-${otherUser.userId.replace(/^user-/, '')}`),
          otherUser,
        ]),
      ),
    [users],
  )
  const teamsById = React.useMemo<ReadonlyMap<backend.DirectoryId, backend.UserGroupInfo>>(
    () =>
      new Map(
        (teams ?? []).map((team) => [
          backend.DirectoryId(`directory-${team.id.replace(/^usergroup-/, '')}`),
          team,
        ]),
      ),
    [teams],
  )
  const usersDirectoryQuery = useBackendQuery(
    remoteBackend,
    'listDirectory',
    [
      {
        parentId: USERS_DIRECTORY_ID,
        filterBy: backend.FilterBy.active,
        labels: null,
        recentProjects: false,
      },
      'Users',
    ],
    { enabled: hasUserAndTeamSpaces },
  )
  const teamsDirectoryQuery = useBackendQuery(
    remoteBackend,
    'listDirectory',
    [
      {
        parentId: TEAMS_DIRECTORY_ID,
        filterBy: backend.FilterBy.active,
        labels: null,
        recentProjects: false,
      },
      'Teams',
    ],
    { enabled: hasUserAndTeamSpaces },
  )
=======
  const { isOffline } = offlineHooks.useOffline()

  const cloudCategories = useCloudCategoryList()
  const localCategories = useLocalCategoryList()

  const itemProps = { currentCategory: category, setCategoryId, dispatchAssetEvent }

  const { cloudCategory, recentCategory, trashCategory, userCategory, teamCategories } =
    cloudCategories
  const { localCategory, directories, addDirectory, removeDirectory } = localCategories
>>>>>>> bc6a8aa2

  return (
    <div className="flex flex-col gap-2 py-1">
      <AnimatedBackground>
        <ariaComponents.Text variant="subtitle" weight="semibold" className="px-2">
          {getText('category')}
        </ariaComponents.Text>

        <div
          aria-label={getText('categorySwitcherMenuLabel')}
          role="grid"
          className="flex flex-col items-start"
        >
          <CategorySwitcherItem
            {...itemProps}
            key={cloudCategory.id}
            category={cloudCategory}
            icon={cloudCategory.icon}
            label={cloudCategory.label}
            isDisabled={isOffline}
            buttonLabel={getText('cloudCategoryButtonLabel')}
            dropZoneLabel={getText('cloudCategoryDropZoneLabel')}
            badgeContent={getText('cloudCategoryBadgeContent')}
          />

          {/* Self user space */}
          {userCategory != null && (
            <CategorySwitcherItem
              {...itemProps}
              isNested
              category={userCategory}
              icon={userCategory.icon}
              label={userCategory.label}
              isDisabled={isOffline}
              buttonLabel={getText('myFilesCategoryButtonLabel')}
              dropZoneLabel={getText('myFilesCategoryDropZoneLabel')}
            />
          )}

          {teamCategories?.map((teamCategory) => (
            <CategorySwitcherItem
              key={teamCategory.id}
              {...itemProps}
              isNested
              category={teamCategory}
              icon={teamCategory.icon}
              label={teamCategory.label}
              isDisabled={isOffline}
              buttonLabel={getText('teamCategoryButtonLabel', teamCategory.team.groupName)}
              dropZoneLabel={getText('teamCategoryDropZoneLabel', teamCategory.team.groupName)}
            />
          ))}

          <CategorySwitcherItem
            {...itemProps}
            key={recentCategory.id}
            isNested
            category={recentCategory}
            icon={recentCategory.icon}
            label={recentCategory.label}
            isDisabled={isOffline}
            buttonLabel={getText('recentCategoryButtonLabel')}
            dropZoneLabel={getText('recentCategoryDropZoneLabel')}
          />

          <CategorySwitcherItem
            {...itemProps}
            key={trashCategory.id}
            isNested
            category={trashCategory}
            icon={trashCategory.icon}
            label={trashCategory.label}
            isDisabled={isOffline}
            buttonLabel={getText('trashCategoryButtonLabel')}
            dropZoneLabel={getText('trashCategoryDropZoneLabel')}
          />

          {localCategory != null && (
            <div className="group flex items-center gap-2 self-stretch drop-target-after">
              <CategorySwitcherItem
                {...itemProps}
                category={localCategory}
                icon={localCategory.icon}
                label={localCategory.label}
                isDisabled={false}
                buttonLabel={getText('localCategoryButtonLabel')}
                dropZoneLabel={getText('localCategoryDropZoneLabel')}
              />

              <ariaComponents.Button
                size="medium"
                variant="icon"
                extraClickZone="small"
                icon={SettingsIcon}
                aria-label={getText('changeLocalRootDirectoryInSettings')}
                className="my-auto opacity-0 transition-opacity group-hover:opacity-100"
                onPress={() => {
                  setSearchParams({
                    [`${SEARCH_PARAMS_PREFIX}SettingsTab`]: JSON.stringify('local'),
                    [`${SEARCH_PARAMS_PREFIX}page`]: JSON.stringify(TabType.settings),
                  })
                }}
              />
            </div>
          )}
          {directories != null &&
            directories.map((directory) => (
              <div key={directory.id} className="group flex items-center gap-2 self-stretch">
                <CategorySwitcherItem
                  {...itemProps}
                  isNested
                  category={directory}
                  icon={directory.icon}
                  label={directory.label}
                  isDisabled={false}
                  buttonLabel={getText('localCategoryButtonLabel')}
                  dropZoneLabel={getText('localCategoryDropZoneLabel')}
                />

                <ariaComponents.DialogTrigger>
                  <ariaComponents.Button
                    size="medium"
                    variant="icon"
                    extraClickZone={false}
                    icon={Minus2Icon}
                    aria-label={getText('removeDirectoryFromFavorites')}
                    className="hidden group-hover:block"
                  />

                  <ConfirmDeleteModal
                    actionText={getText('removeTheLocalDirectoryXFromFavorites', directory.label)}
                    actionButtonLabel={getText('remove')}
                    doDelete={() => {
                      removeDirectory(directory.id)
                    }}
                  />
                </ariaComponents.DialogTrigger>
              </div>
            ))}

          {directories != null && window.fileBrowserApi && (
            <div className="flex">
              <div className="ml-[15px] mr-1.5 rounded-full border-r border-primary/20" />

              <ariaComponents.Button
                size="medium"
                variant="icon"
                icon={FolderAddIcon}
                loaderPosition="icon"
                onPress={async () => {
                  const [newDirectory] =
                    (await window.fileBrowserApi?.openFileBrowser('directory')) ?? []
                  if (newDirectory != null) {
                    addDirectory(newDirectory)
                  }
                }}
              >
                {getText('addLocalDirectory')}
              </ariaComponents.Button>
            </div>
          )}
        </div>
      </AnimatedBackground>
    </div>
  )
}

export default React.memo(CategorySwitcher)<|MERGE_RESOLUTION|>--- conflicted
+++ resolved
@@ -31,21 +31,7 @@
 import { AnimatedBackground } from '../components/AnimatedBackground'
 import { useEventCallback } from '../hooks/eventCallbackHooks'
 
-<<<<<<< HEAD
-declare module '#/utilities/LocalStorage' {
-  /** */
-  interface LocalStorageData {
-    readonly localRootDirectories: readonly string[]
-  }
-}
-
-LocalStorage.registerKey('localRootDirectories', { schema: z.string().array().readonly() })
-=======
 import { useCloudCategoryList, useLocalCategoryList } from './Drive/Categories/categoriesHooks'
-// ========================
-// === CategoryMetadata ===
-// ========================
->>>>>>> bc6a8aa2
 
 /** Metadata for a categoryModule.categoryType. */
 interface CategoryMetadata {
@@ -233,83 +219,18 @@
   const { category, setCategoryId } = props
 
   const { getText } = textProvider.useText()
-<<<<<<< HEAD
-  const remoteBackend = backendProvider.useRemoteBackend()
-=======
->>>>>>> bc6a8aa2
   const [, setSearchParams] = useSearchParams()
-  const dispatchAssetEvent = eventListProvider.useDispatchAssetEvent()
-
-<<<<<<< HEAD
-  const localBackend = backendProvider.useLocalBackend()
-  const itemProps = {
-    currentCategory: category,
-    setCategory,
-  } satisfies Partial<InternalCategorySwitcherItemProps>
-  const selfDirectoryId = backend.DirectoryId(`directory-${user.userId.replace(/^user-/, '')}`)
-
-  const { data: users } = useBackendQuery(remoteBackend, 'listUsers', EMPTY_ARRAY)
-  const { data: teams } = useBackendQuery(remoteBackend, 'listUserGroups', EMPTY_ARRAY)
-  const usersById = React.useMemo<ReadonlyMap<backend.DirectoryId, backend.User>>(
-    () =>
-      new Map(
-        (users ?? []).map((otherUser) => [
-          backend.DirectoryId(`directory-${otherUser.userId.replace(/^user-/, '')}`),
-          otherUser,
-        ]),
-      ),
-    [users],
-  )
-  const teamsById = React.useMemo<ReadonlyMap<backend.DirectoryId, backend.UserGroupInfo>>(
-    () =>
-      new Map(
-        (teams ?? []).map((team) => [
-          backend.DirectoryId(`directory-${team.id.replace(/^usergroup-/, '')}`),
-          team,
-        ]),
-      ),
-    [teams],
-  )
-  const usersDirectoryQuery = useBackendQuery(
-    remoteBackend,
-    'listDirectory',
-    [
-      {
-        parentId: USERS_DIRECTORY_ID,
-        filterBy: backend.FilterBy.active,
-        labels: null,
-        recentProjects: false,
-      },
-      'Users',
-    ],
-    { enabled: hasUserAndTeamSpaces },
-  )
-  const teamsDirectoryQuery = useBackendQuery(
-    remoteBackend,
-    'listDirectory',
-    [
-      {
-        parentId: TEAMS_DIRECTORY_ID,
-        filterBy: backend.FilterBy.active,
-        labels: null,
-        recentProjects: false,
-      },
-      'Teams',
-    ],
-    { enabled: hasUserAndTeamSpaces },
-  )
-=======
+
   const { isOffline } = offlineHooks.useOffline()
 
   const cloudCategories = useCloudCategoryList()
   const localCategories = useLocalCategoryList()
 
-  const itemProps = { currentCategory: category, setCategoryId, dispatchAssetEvent }
+  const itemProps = { currentCategory: category, setCategoryId }
 
   const { cloudCategory, recentCategory, trashCategory, userCategory, teamCategories } =
     cloudCategories
   const { localCategory, directories, addDirectory, removeDirectory } = localCategories
->>>>>>> bc6a8aa2
 
   return (
     <div className="flex flex-col gap-2 py-1">
