--- conflicted
+++ resolved
@@ -38,12 +38,7 @@
   const privateExpandedDirectoryIds = useExpandedDirectoryIds()
   const setExpandedDirectoryIds = useSetExpandedDirectoryIds()
 
-<<<<<<<< HEAD:app/gui/src/dashboard/layouts/Drive/directoryIdsHooks.ts
   const [localRootDirectory] = useLocalRootDirectoryState()
-========
-  const [localRootDirectory] = useLocalStorageState('localRootDirectory')
-
->>>>>>>> develop:app/gui/src/dashboard/layouts/Drive/directoryIdsHooks.tsx
   const rootDirectoryId = useMemo(() => {
     const localRootPath = localRootDirectory != null ? Path(localRootDirectory) : null
     const id =
