/** @file The context menu for an arbitrary {@link backendModule.Asset}. */
import * as React from 'react'

import * as reactQuery from '@tanstack/react-query'
import * as toast from 'react-toastify'

import * as billingHooks from '#/hooks/billing'
import * as copyHooks from '#/hooks/copyHooks'
import * as projectHooks from '#/hooks/projectHooks'
import * as toastAndLogHooks from '#/hooks/toastAndLogHooks'

import * as authProvider from '#/providers/AuthProvider'
import * as backendProvider from '#/providers/BackendProvider'
import * as modalProvider from '#/providers/ModalProvider'
import * as textProvider from '#/providers/TextProvider'

import * as categoryModule from '#/layouts/CategorySwitcher/Category'
import { GlobalContextMenu } from '#/layouts/GlobalContextMenu'

import ContextMenu from '#/components/ContextMenu'
import ContextMenuEntry from '#/components/ContextMenuEntry'
import type * as assetRow from '#/components/dashboard/AssetRow'
import Separator from '#/components/styled/Separator'

import ConfirmDeleteModal from '#/modals/ConfirmDeleteModal'
import ManageLabelsModal from '#/modals/ManageLabelsModal'
import ManagePermissionsModal from '#/modals/ManagePermissionsModal'

import * as backendModule from '#/services/Backend'
import * as localBackendModule from '#/services/LocalBackend'

import { ContextMenuEntry as PaywallContextMenuEntry } from '#/components/Paywall'
import {
  copyAssetsMutationOptions,
  deleteAssetsMutationOptions,
  downloadAssetsMutationOptions,
  restoreAssetsMutationOptions,
} from '#/hooks/backendBatchedHooks'
import { useNewProject, useRemoveSelfPermissionMutation } from '#/hooks/backendHooks'
import { useUploadFileWithToastMutation } from '#/hooks/backendUploadFilesHooks'
import { usePasteData } from '#/providers/DriveProvider'
import { TEAMS_DIRECTORY_ID, USERS_DIRECTORY_ID } from '#/services/remoteBackendPaths'
import { normalizePath } from '#/utilities/fileInfo'
import { mapNonNullish } from '#/utilities/nullable'
import * as permissions from '#/utilities/permissions'
import * as object from 'enso-common/src/utilities/data/object'
import { useSetAssetPanelProps, useSetIsAssetPanelTemporarilyOpen } from './AssetPanel'

/** Props for a {@link AssetContextMenu}. */
export interface AssetContextMenuProps {
  readonly hidden?: boolean
  readonly innerProps: assetRow.AssetRowInnerProps
  readonly rootDirectoryId: backendModule.DirectoryId
  readonly triggerRef: React.MutableRefObject<HTMLElement | null>
  readonly event: Pick<React.MouseEvent, 'pageX' | 'pageY'>
  readonly eventTarget: HTMLElement | null
  readonly doCopy: () => void
  readonly doCut: () => void
  readonly doPaste: (
    newParentKey: backendModule.DirectoryId,
    newParentId: backendModule.DirectoryId,
  ) => void
}

/** The context menu for an arbitrary {@link backendModule.Asset}. */
export default function AssetContextMenu(props: AssetContextMenuProps) {
  const { innerProps, rootDirectoryId, event, eventTarget, hidden = false, triggerRef } = props
  const { doCopy, doCut, doPaste } = props
  const { asset, path: pathRaw, state, setRowState } = innerProps
  const { backend, category, nodeMap } = state

  const canOpenProjects = projectHooks.useCanOpenProjects()
  const { user } = authProvider.useFullUserSession()
  const { setModal } = modalProvider.useSetModal()
  const remoteBackend = backendProvider.useRemoteBackend()
  const localBackend = backendProvider.useLocalBackend()
  const { getText } = textProvider.useText()
  const toastAndLog = toastAndLogHooks.useToastAndLog()
<<<<<<< HEAD
  const dispatchAssetEvent = eventListProvider.useDispatchAssetEvent()
  const dispatchAssetListEvent = eventListProvider.useDispatchAssetListEvent()
  const setIsAssetPanelTemporarilyVisible = useSetIsAssetPanelTemporarilyOpen()
=======
  const setIsAssetPanelTemporarilyVisible = useSetIsAssetPanelTemporarilyVisible()
>>>>>>> bfd31f9f
  const setAssetPanelProps = useSetAssetPanelProps()
  const openProject = projectHooks.useOpenProject()
  const closeProject = projectHooks.useCloseProject()
  const deleteAssetsMutation = reactQuery.useMutation(deleteAssetsMutationOptions(backend))
  const restoreAssetsMutation = reactQuery.useMutation(restoreAssetsMutationOptions(backend))
  const copyAssetsMutation = reactQuery.useMutation(copyAssetsMutationOptions(backend))
  const downloadAssetsMutation = reactQuery.useMutation(downloadAssetsMutationOptions(backend))
  const removeSelfPermissionMutation = useRemoveSelfPermissionMutation(backend)
  const openProjectMutation = projectHooks.useOpenProjectMutation()
  const self = permissions.tryFindSelfPermission(user, asset.permissions)
  const isCloud = categoryModule.isCloudCategory(category)
  const pathComputed =
    category.type === 'recent' || category.type === 'trash' ? null
    : isCloud ? `${pathRaw}${asset.type === backendModule.AssetType.datalink ? '.datalink' : ''}`
    : asset.type === backendModule.AssetType.project ?
      mapNonNullish(localBackend?.getProjectPath(asset.id) ?? null, normalizePath)
    : normalizePath(localBackendModule.extractTypeAndId(asset.id).id)
  const path =
    pathComputed == null ? null
    : isCloud ? encodeURI(pathComputed)
    : pathComputed
  const copyMutation = copyHooks.useCopy({ copyText: path ?? '' })
  const uploadFileToCloudMutation = useUploadFileWithToastMutation(remoteBackend)
  const disabledTooltip = !canOpenProjects ? getText('downloadToOpenWorkflow') : undefined

  const { isFeatureUnderPaywall } = billingHooks.usePaywall({ plan: user.plan })
  const isUnderPaywall = isFeatureUnderPaywall('share')

  const newProject = useNewProject(backend, category)

  const systemApi = window.systemApi
  const ownsThisAsset = !isCloud || self?.permission === permissions.PermissionAction.own
  const canManageThisAsset = asset.id !== USERS_DIRECTORY_ID && asset.id !== TEAMS_DIRECTORY_ID
  const managesThisAsset = ownsThisAsset || self?.permission === permissions.PermissionAction.admin
  const canEditThisAsset =
    managesThisAsset || self?.permission === permissions.PermissionAction.edit
  const canAddToThisDirectory =
    category.type !== 'recent' &&
    asset.type === backendModule.AssetType.directory &&
    canEditThisAsset
  const pasteData = usePasteData()
  const hasPasteData = (pasteData?.data.ids.size ?? 0) > 0
  const pasteDataParentKeys =
    !pasteData ? null : (
      new Map(
        Array.from(nodeMap.current.entries()).map(([id, otherAsset]) => [
          id,
          otherAsset.item.parentId,
        ]),
      )
    )
  const canPaste =
    !pasteData || !pasteDataParentKeys || !isCloud ?
      true
    : Array.from(pasteData.data.ids).every((key) => {
        const parentKey = pasteDataParentKeys.get(key)
        const parent = parentKey == null ? null : nodeMap.current.get(parentKey)
        if (!parent) {
          return false
        } else if (permissions.isTeamPath(parent.path)) {
          return true
        } else {
          // Assume user path; check permissions
          const permission = permissions.tryFindSelfPermission(user, asset.permissions)
          return (
            permission != null &&
            permissions.canPermissionModifyDirectoryContents(permission.permission)
          )
        }
      })

  const { data } = reactQuery.useQuery({
    ...projectHooks.createGetProjectDetailsQuery({
      // This is safe because we disable the query when the asset is not a project.
      // see `enabled` property below.
      // eslint-disable-next-line no-restricted-syntax
      assetId: asset.id as backendModule.ProjectId,
      backend,
    }),
    enabled: asset.type === backendModule.AssetType.project && canOpenProjects,
  })

  const isRunningProject =
    (asset.type === backendModule.AssetType.project &&
      data &&
      backendModule.IS_OPENING_OR_OPENED[data.state.type]) ??
    false

  const canExecute =
    category.type !== 'trash' &&
    (!isCloud || (self != null && permissions.PERMISSION_ACTION_CAN_EXECUTE[self.permission]))

  const isOtherUserUsingProject =
    isCloud &&
    backendModule.assetIsProject(asset) &&
    asset.projectState.openedBy != null &&
    asset.projectState.openedBy !== user.email

  const pasteMenuEntry = hasPasteData && canPaste && (
    <ContextMenuEntry
      hidden={hidden}
      action="paste"
      doAction={() => {
        const directoryId =
          asset.type === backendModule.AssetType.directory ? asset.id : asset.parentId
        doPaste(directoryId, directoryId)
      }}
    />
  )

  const canUploadToCloud = user.plan !== backendModule.Plan.free

  return (
    category.type === 'trash' ?
      !ownsThisAsset ? null
      : <ContextMenu aria-label={getText('assetContextMenuLabel')} hidden={hidden} event={event}>
          <ContextMenuEntry
            hidden={hidden}
            action="undelete"
            label={getText('restoreFromTrashShortcut')}
            doAction={() => {
              restoreAssetsMutation.mutate([asset.id])
            }}
          />
          <ContextMenuEntry
            hidden={hidden}
            action="delete"
            label={getText('deleteForeverShortcut')}
            doAction={() => {
              setModal(
                <ConfirmDeleteModal
                  defaultOpen
                  cannotUndo
                  actionText={getText('deleteTheAssetTypeTitleForever', asset.type, asset.title)}
                  doDelete={async () => {
                    await deleteAssetsMutation.mutateAsync([[asset.id], true])
                  }}
                />,
              )
            }}
          />
          {pasteMenuEntry}
        </ContextMenu>
    : !canManageThisAsset ? null
    : <ContextMenu aria-label={getText('assetContextMenuLabel')} hidden={hidden} event={event}>
        {asset.type === backendModule.AssetType.datalink && (
          <ContextMenuEntry
            hidden={hidden}
            action="useInNewProject"
            doAction={() => {
              void newProject(
                { templateName: asset.title, datalinkId: asset.id },
                asset.parentId,
                path,
              )
            }}
          />
        )}
        {asset.type === backendModule.AssetType.project &&
          canExecute &&
          !isRunningProject &&
          !isOtherUserUsingProject && (
            <ContextMenuEntry
              hidden={hidden}
              action="open"
              isDisabled={!canOpenProjects}
              tooltip={disabledTooltip}
              doAction={() => {
                openProject({
                  id: asset.id,
                  title: asset.title,
                  parentId: asset.parentId,
                  type: state.backend.type,
                })
              }}
            />
          )}
        {asset.type === backendModule.AssetType.project && isCloud && (
          <ContextMenuEntry
            hidden={hidden}
            action="run"
            isDisabled={!canOpenProjects}
            tooltip={disabledTooltip}
            doAction={() => {
              openProjectMutation.mutate({
                id: asset.id,
                title: asset.title,
                parentId: asset.parentId,
                type: state.backend.type,
                inBackground: true,
              })
            }}
          />
        )}
        {!isCloud && path != null && systemApi && (
          <ContextMenuEntry
            hidden={hidden}
            action="openInFileBrowser"
            doAction={() => {
              systemApi.showItemInFolder(path)
            }}
          />
        )}
        {asset.type === backendModule.AssetType.project &&
          canExecute &&
          isRunningProject &&
          !isOtherUserUsingProject && (
            <ContextMenuEntry
              hidden={hidden}
              action="close"
              doAction={() => {
                closeProject({
                  id: asset.id,
                  title: asset.title,
                  parentId: asset.parentId,
                  type: state.backend.type,
                })
              }}
            />
          )}
        {asset.type === backendModule.AssetType.project && !isCloud && (
          <PaywallContextMenuEntry
            hidden={hidden}
            isUnderPaywall={!canUploadToCloud}
            feature="uploadToCloud"
            action="uploadToCloud"
            doAction={async () => {
              try {
                const projectResponse = await fetch(
                  `./api/project-manager/projects/${localBackendModule.extractTypeAndId(asset.id).id}/enso-project`,
                )
                const fileName = `${asset.title}.enso-project`
                await uploadFileToCloudMutation.mutateAsync([
                  {
                    fileName,
                    fileId: null,
                    parentDirectoryId: null,
                  },
                  new File([await projectResponse.blob()], fileName),
                ])
                toast.toast.success(getText('uploadProjectToCloudSuccess'))
              } catch (error) {
                toastAndLog('uploadProjectToCloudError', error)
              }
            }}
          />
        )}
        {canExecute &&
          !isRunningProject &&
          !isOtherUserUsingProject &&
          (!isCloud ||
            asset.type === backendModule.AssetType.project ||
            asset.type === backendModule.AssetType.directory) && (
            <ContextMenuEntry
              hidden={hidden}
              action="rename"
              doAction={() => {
                setRowState(object.merger({ isEditingName: true }))
              }}
            />
          )}
        {(asset.type === backendModule.AssetType.secret ||
          asset.type === backendModule.AssetType.datalink) &&
          canEditThisAsset && (
            <ContextMenuEntry
              hidden={hidden}
              action="edit"
              doAction={() => {
                setIsAssetPanelTemporarilyVisible(true)
                const assetPanelProps = { backend, item: asset }
                switch (asset.type) {
                  case backendModule.AssetType.secret: {
                    setAssetPanelProps({
                      ...assetPanelProps,
                      path: pathRaw,
                      spotlightOn: 'secret',
                    })
                    break
                  }
                  case backendModule.AssetType.datalink: {
                    setAssetPanelProps({
                      ...assetPanelProps,
                      path: pathRaw,
                      spotlightOn: 'datalink',
                    })
                    break
                  }
                }
              }}
            />
          )}
        {isCloud && (
          <ContextMenuEntry
            hidden={hidden}
            action="editDescription"
            label={getText('editDescriptionShortcut')}
            doAction={() => {
              setIsAssetPanelTemporarilyVisible(true)
              setAssetPanelProps({
                backend,
                item: asset,
                path: pathRaw,
                spotlightOn: 'description',
              })
            }}
          />
        )}
        {isCloud && (
          <ContextMenuEntry
            hidden={hidden}
            isDisabled
            action="snapshot"
            doAction={() => {
              // No backend support yet.
            }}
          />
        )}
        {ownsThisAsset && !isRunningProject && !isOtherUserUsingProject && (
          <ContextMenuEntry
            hidden={hidden}
            action="delete"
            label={isCloud ? getText('moveToTrashShortcut') : getText('deleteShortcut')}
            doAction={() => {
              if (isCloud) {
                if (asset.type === backendModule.AssetType.directory) {
                  setModal(
                    <ConfirmDeleteModal
                      defaultOpen
                      actionText={getText('trashTheAssetTypeTitle', asset.type, asset.title)}
                      doDelete={async () => {
                        await deleteAssetsMutation.mutateAsync([[asset.id], false])
                      }}
                    />,
                  )
                } else {
                  deleteAssetsMutation.mutate([[asset.id], false])
                }
              } else {
                setModal(
                  <ConfirmDeleteModal
                    defaultOpen
                    actionText={getText('deleteTheAssetTypeTitle', asset.type, asset.title)}
                    doDelete={async () => {
                      await deleteAssetsMutation.mutateAsync([[asset.id], false])
                    }}
                  />,
                )
              }
            }}
          />
        )}
        {isCloud && <Separator hidden={hidden} />}

        {isCloud && managesThisAsset && self != null && (
          <PaywallContextMenuEntry
            feature="share"
            isUnderPaywall={isUnderPaywall}
            action="share"
            hidden={hidden}
            doAction={() => {
              setModal(
                <ManagePermissionsModal
                  backend={backend}
                  category={category}
                  item={asset}
                  self={self}
                  eventTarget={eventTarget}
                  doRemoveSelf={() => {
                    removeSelfPermissionMutation.mutate(asset.id)
                  }}
                />,
              )
            }}
          />
        )}

        {isCloud && (
          <ContextMenuEntry
            hidden={hidden}
            action="label"
            doAction={() => {
              setModal(<ManageLabelsModal backend={backend} item={asset} triggerRef={triggerRef} />)
            }}
          />
        )}
        {isCloud && managesThisAsset && self != null && <Separator hidden={hidden} />}
        {asset.type === backendModule.AssetType.project && (
          <ContextMenuEntry
            hidden={hidden}
            action="duplicate"
            doAction={() => {
              copyAssetsMutation.mutate([[asset.id], asset.parentId])
            }}
          />
        )}
        {isCloud && <ContextMenuEntry hidden={hidden} action="copy" doAction={doCopy} />}
        {path != null && (
          <ContextMenuEntry
            hidden={hidden}
            action="copyAsPath"
            doAction={copyMutation.mutateAsync}
          />
        )}
        {!isRunningProject && !isOtherUserUsingProject && (
          <ContextMenuEntry hidden={hidden} action="cut" doAction={doCut} />
        )}
        {(isCloud ?
          asset.type !== backendModule.AssetType.directory
        : asset.type === backendModule.AssetType.project) && (
          <ContextMenuEntry
            hidden={hidden}
            isDisabled={asset.type === backendModule.AssetType.secret}
            action="download"
            doAction={() => {
              downloadAssetsMutation.mutate([{ id: asset.id, title: asset.title }])
            }}
          />
        )}
        {pasteMenuEntry}
        {canAddToThisDirectory && <Separator hidden={hidden} />}
        {canAddToThisDirectory && (
          <GlobalContextMenu
            noWrapper
            hidden={hidden}
            backend={backend}
            category={category}
            rootDirectoryId={rootDirectoryId}
            directoryId={asset.id}
            path={path}
            doPaste={doPaste}
            event={event}
          />
        )}
      </ContextMenu>
  )
}<|MERGE_RESOLUTION|>--- conflicted
+++ resolved
@@ -76,13 +76,7 @@
   const localBackend = backendProvider.useLocalBackend()
   const { getText } = textProvider.useText()
   const toastAndLog = toastAndLogHooks.useToastAndLog()
-<<<<<<< HEAD
-  const dispatchAssetEvent = eventListProvider.useDispatchAssetEvent()
-  const dispatchAssetListEvent = eventListProvider.useDispatchAssetListEvent()
-  const setIsAssetPanelTemporarilyVisible = useSetIsAssetPanelTemporarilyOpen()
-=======
-  const setIsAssetPanelTemporarilyVisible = useSetIsAssetPanelTemporarilyVisible()
->>>>>>> bfd31f9f
+  const setIsAssetPanelTemporarilyOpen = useSetIsAssetPanelTemporarilyOpen()
   const setAssetPanelProps = useSetAssetPanelProps()
   const openProject = projectHooks.useOpenProject()
   const closeProject = projectHooks.useCloseProject()
@@ -351,7 +345,7 @@
               hidden={hidden}
               action="edit"
               doAction={() => {
-                setIsAssetPanelTemporarilyVisible(true)
+                setIsAssetPanelTemporarilyOpen(true)
                 const assetPanelProps = { backend, item: asset }
                 switch (asset.type) {
                   case backendModule.AssetType.secret: {
@@ -380,7 +374,7 @@
             action="editDescription"
             label={getText('editDescriptionShortcut')}
             doAction={() => {
-              setIsAssetPanelTemporarilyVisible(true)
+              setIsAssetPanelTemporarilyOpen(true)
               setAssetPanelProps({
                 backend,
                 item: asset,
