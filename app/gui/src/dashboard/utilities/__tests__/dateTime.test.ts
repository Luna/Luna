--- conflicted
+++ resolved
@@ -7,13 +7,6 @@
   toRfc3339,
 } from 'enso-common/src/utilities/data/dateTime'
 
-<<<<<<< HEAD
-/* eslint-disable @typescript-eslint/no-magic-numbers */
-
-=======
-/** The number of milliseconds in a minute. */
-const MIN_MS = 60_000
->>>>>>> 498b5062
 /** Remove all UTC offset from a {@link Date}. Daylight savings-aware. */
 function convertUTCToLocal(date: Date) {
   const offsetMins = date.getTimezoneOffset()
