--- conflicted
+++ resolved
@@ -1,12 +1,9 @@
 /** @file Hooks for interacting with the backend. */
-import { useMemo } from 'react'
-
-<<<<<<< HEAD
-import * as reactQuery from '@tanstack/react-query'
-import { toast } from 'react-toastify'
-=======
+import { useId, useMemo, useState } from 'react'
+
 import {
   queryOptions,
+  useMutation,
   useMutationState,
   useQuery,
   type Mutation,
@@ -15,28 +12,20 @@
   type UseQueryOptions,
   type UseQueryResult,
 } from '@tanstack/react-query'
+import { toast } from 'react-toastify'
 import invariant from 'tiny-invariant'
->>>>>>> 45ad3a75
 
 import {
   backendQueryOptions as backendQueryOptionsBase,
   type BackendMethods,
 } from 'enso-common/src/backendQuery'
 
-<<<<<<< HEAD
 import { useEventCallback } from '#/hooks/eventCallbackHooks'
 import { useToastAndLog, useToastAndLogWithId } from '#/hooks/toastAndLogHooks'
+import { CATEGORY_TO_FILTER_BY, type Category } from '#/layouts/CategorySwitcher/Category'
 import { useText } from '#/providers/TextProvider'
 import type Backend from '#/services/Backend'
 import * as backendModule from '#/services/Backend'
-import { usePreventNavigation } from '#/utilities/preventNavigation'
-
-// The number of bytes in 1 megabyte.
-const MB_BYTES = 1_000_000
-const S3_CHUNK_SIZE_MB = Math.round(backendModule.S3_CHUNK_SIZE_BYTES / MB_BYTES)
-=======
-import { CATEGORY_TO_FILTER_BY, type Category } from '#/layouts/CategorySwitcher/Category'
-import type Backend from '#/services/Backend'
 import {
   AssetType,
   BackendType,
@@ -48,8 +37,12 @@
   type UserGroupInfo,
 } from '#/services/Backend'
 import { TEAMS_DIRECTORY_ID, USERS_DIRECTORY_ID } from '#/services/remoteBackendPaths'
+import { usePreventNavigation } from '#/utilities/preventNavigation'
 import { toRfc3339 } from 'enso-common/src/utilities/data/dateTime'
->>>>>>> 45ad3a75
+
+// The number of bytes in 1 megabyte.
+const MB_BYTES = 1_000_000
+const S3_CHUNK_SIZE_MB = Math.round(backendModule.S3_CHUNK_SIZE_BYTES / MB_BYTES)
 
 // ============================
 // === DefineBackendMethods ===
@@ -202,13 +195,8 @@
   createDirectory: ['listDirectory'],
   createSecret: ['listDirectory'],
   updateSecret: ['listDirectory'],
-<<<<<<< HEAD
-  createDatalink: ['listDirectory'],
+  createDatalink: ['listDirectory', 'getDatalink'],
   uploadFileEnd: ['listDirectory'],
-=======
-  createDatalink: ['listDirectory', 'getDatalink'],
-  uploadFile: ['listDirectory'],
->>>>>>> 45ad3a75
   copyAsset: ['listDirectory', 'listAssetVersions'],
   deleteAsset: ['listDirectory', 'listAssetVersions'],
   undoDeleteAsset: ['listDirectory'],
@@ -301,7 +289,6 @@
   }, [listUserGroupsQuery.data, listUsersQuery.data])
 }
 
-<<<<<<< HEAD
 /**
  * Upload progress for {@link useUploadFileMutation}.
  */
@@ -315,200 +302,6 @@
   readonly totalMb: number
 }
 
-/**
- * Options for {@link useUploadFileMutation}.
- */
-export interface UploadFileMutationOptions {
-  /**
-   * Defaults to 3.
-   * Controls the default value of {@link UploadFileMutationOptions['chunkRetries']}
-   * and {@link UploadFileMutationOptions['endRetries']}.
-   */
-  readonly retries?: number
-  /** Defaults to {@link UploadFileMutationOptions['retries']}. */
-  readonly chunkRetries?: number
-  /** Defaults to {@link UploadFileMutationOptions['retries']}. */
-  readonly endRetries?: number
-  /** Called for all progress updates (`onBegin`, `onChunkSuccess` and `onSuccess`). */
-  readonly onProgress?: (progress: UploadFileMutationProgress) => void
-  /** Called before any mutations are sent. */
-  readonly onBegin?: (progress: UploadFileMutationProgress) => void
-  /** Called after each successful chunk upload mutation. */
-  readonly onChunkSuccess?: (progress: UploadFileMutationProgress) => void
-  /** Called after the entire mutation succeeds. */
-  readonly onSuccess?: (progress: UploadFileMutationProgress) => void
-  /** Called after any mutations fail. */
-  readonly onError?: (error: unknown) => void
-  /** Called after `onSuccess` or `onError`, depending on whether the mutation succeeded. */
-  readonly onSettled?: (progress: UploadFileMutationProgress | null, error: unknown) => void
-}
-
-/**
- * Call "upload file" mutations for a file.
- * Always uses multipart upload for Cloud backend.
- * Shows toasts to update progress.
- */
-export function useUploadFileWithToastMutation(
-  backend: Backend,
-  options: UploadFileMutationOptions = {},
-) {
-  const toastId = React.useId()
-  const { getText } = useText()
-  const toastAndLog = useToastAndLogWithId()
-  const { onBegin, onChunkSuccess, onSuccess, onError } = options
-
-  const mutation = useUploadFileMutation(backend, {
-    ...options,
-    onBegin: (progress) => {
-      onBegin?.(progress)
-      const { sentMb, totalMb } = progress
-      toast.loading(getText('uploadLargeFileStatus', sentMb, totalMb), {
-        toastId,
-        position: 'bottom-right',
-      })
-    },
-    onChunkSuccess: (progress) => {
-      onChunkSuccess?.(progress)
-      const { sentMb, totalMb } = progress
-      const text = getText('uploadLargeFileStatus', sentMb, totalMb)
-      toast.update(toastId, { render: text })
-    },
-    onSuccess: (progress) => {
-      onSuccess?.(progress)
-      toast.update(toastId, {
-        type: 'success',
-        render: getText('uploadLargeFileSuccess'),
-        isLoading: false,
-        autoClose: null,
-      })
-    },
-    onError: (error) => {
-      onError?.(error)
-      toastAndLog(toastId, 'uploadLargeFileError', error)
-    },
-  })
-
-  usePreventNavigation({ message: getText('anUploadIsInProgress'), isEnabled: mutation.isPending })
-
-  return mutation
-}
-
-/**
- * Call "upload file" mutations for a file.
- * Always uses multipart upload for Cloud backend.
- */
-export function useUploadFileMutation(backend: Backend, options: UploadFileMutationOptions = {}) {
-  const toastAndLog = useToastAndLog()
-  const {
-    retries = 3,
-    chunkRetries = retries,
-    endRetries = retries,
-    onError = (error) => {
-      toastAndLog('uploadLargeFileError', error)
-    },
-  } = options
-  const uploadFileStartMutation = reactQuery.useMutation(
-    backendMutationOptions(backend, 'uploadFileStart'),
-  )
-  const uploadFileChunkMutation = reactQuery.useMutation(
-    backendMutationOptions(backend, 'uploadFileChunk', { retry: chunkRetries }),
-  )
-  const uploadFileEndMutation = reactQuery.useMutation(
-    backendMutationOptions(backend, 'uploadFileEnd', { retry: endRetries }),
-  )
-  const [variables, setVariables] =
-    React.useState<[params: backendModule.UploadFileRequestParams, file: File]>()
-  const [sentMb, setSentMb] = React.useState(0)
-  const [totalMb, setTotalMb] = React.useState(0)
-  const mutateAsync = useEventCallback(
-    async (body: backendModule.UploadFileRequestParams, file: File) => {
-      setVariables([body, file])
-      const fileSizeMb = Math.ceil(file.size / MB_BYTES)
-      options.onBegin?.({ event: 'begin', sentMb: 0, totalMb: fileSizeMb })
-      setSentMb(0)
-      setTotalMb(fileSizeMb)
-      try {
-        const { sourcePath, uploadId, presignedUrls } = await uploadFileStartMutation.mutateAsync([
-          body,
-          file,
-        ])
-        const parts: backendModule.S3MultipartPart[] = []
-        for (const [url, i] of Array.from(
-          presignedUrls,
-          (presignedUrl, index) => [presignedUrl, index] as const,
-        )) {
-          parts.push(await uploadFileChunkMutation.mutateAsync([url, file, i]))
-          const newSentMb = Math.min((i + 1) * S3_CHUNK_SIZE_MB, fileSizeMb)
-          setSentMb(newSentMb)
-          options.onChunkSuccess?.({
-            event: 'chunk',
-            sentMb: newSentMb,
-            totalMb: fileSizeMb,
-          })
-        }
-        const result = await uploadFileEndMutation.mutateAsync([
-          {
-            parentDirectoryId: body.parentDirectoryId,
-            parts,
-            sourcePath: sourcePath,
-            uploadId: uploadId,
-            assetId: body.fileId,
-            fileName: body.fileName,
-          },
-        ])
-        setSentMb(fileSizeMb)
-        const progress: UploadFileMutationProgress = {
-          event: 'end',
-          sentMb: fileSizeMb,
-          totalMb: fileSizeMb,
-        }
-        options.onSuccess?.(progress)
-        options.onSettled?.(progress, null)
-        return result
-      } catch (error) {
-        onError(error)
-        options.onSettled?.(null, error)
-        throw error
-      }
-    },
-  )
-  const mutate = useEventCallback((params: backendModule.UploadFileRequestParams, file: File) => {
-    void mutateAsync(params, file)
-  })
-
-  return {
-    sentMb,
-    totalMb,
-    variables,
-    mutate,
-    mutateAsync,
-    context: uploadFileEndMutation.context,
-    data: uploadFileEndMutation.data,
-    failureCount:
-      uploadFileEndMutation.failureCount +
-      uploadFileChunkMutation.failureCount +
-      uploadFileStartMutation.failureCount,
-    failureReason:
-      uploadFileEndMutation.failureReason ??
-      uploadFileChunkMutation.failureReason ??
-      uploadFileStartMutation.failureReason,
-    isError:
-      uploadFileStartMutation.isError ||
-      uploadFileChunkMutation.isError ||
-      uploadFileEndMutation.isError,
-    error:
-      uploadFileEndMutation.error ?? uploadFileChunkMutation.error ?? uploadFileStartMutation.error,
-    isPaused:
-      uploadFileStartMutation.isPaused ||
-      uploadFileChunkMutation.isPaused ||
-      uploadFileEndMutation.isPaused,
-    isPending:
-      uploadFileStartMutation.isPending ||
-      uploadFileChunkMutation.isPending ||
-      uploadFileEndMutation.isPending,
-    isSuccess: uploadFileEndMutation.isSuccess,
-  }
-=======
 /** Data for a specific asset. */
 export function useAssetPassiveListener(
   backendType: BackendType,
@@ -600,5 +393,195 @@
     // eslint-disable-next-line no-restricted-syntax
     select: select as (mutation: Mutation<unknown, Error, unknown, unknown>) => Result,
   })
->>>>>>> 45ad3a75
+}
+
+/** Options for {@link useUploadFileMutation}. */
+export interface UploadFileMutationOptions {
+  /**
+   * Defaults to 3.
+   * Controls the default value of {@link UploadFileMutationOptions['chunkRetries']}
+   * and {@link UploadFileMutationOptions['endRetries']}.
+   */
+  readonly retries?: number
+  /** Defaults to {@link UploadFileMutationOptions['retries']}. */
+  readonly chunkRetries?: number
+  /** Defaults to {@link UploadFileMutationOptions['retries']}. */
+  readonly endRetries?: number
+  /** Called for all progress updates (`onBegin`, `onChunkSuccess` and `onSuccess`). */
+  readonly onProgress?: (progress: UploadFileMutationProgress) => void
+  /** Called before any mutations are sent. */
+  readonly onBegin?: (progress: UploadFileMutationProgress) => void
+  /** Called after each successful chunk upload mutation. */
+  readonly onChunkSuccess?: (progress: UploadFileMutationProgress) => void
+  /** Called after the entire mutation succeeds. */
+  readonly onSuccess?: (progress: UploadFileMutationProgress) => void
+  /** Called after any mutations fail. */
+  readonly onError?: (error: unknown) => void
+  /** Called after `onSuccess` or `onError`, depending on whether the mutation succeeded. */
+  readonly onSettled?: (progress: UploadFileMutationProgress | null, error: unknown) => void
+}
+
+/**
+ * Call "upload file" mutations for a file.
+ * Always uses multipart upload for Cloud backend.
+ * Shows toasts to update progress.
+ */
+export function useUploadFileWithToastMutation(
+  backend: Backend,
+  options: UploadFileMutationOptions = {},
+) {
+  const toastId = useId()
+  const { getText } = useText()
+  const toastAndLog = useToastAndLogWithId()
+  const { onBegin, onChunkSuccess, onSuccess, onError } = options
+
+  const mutation = useUploadFileMutation(backend, {
+    ...options,
+    onBegin: (progress) => {
+      onBegin?.(progress)
+      const { sentMb, totalMb } = progress
+      toast.loading(getText('uploadLargeFileStatus', sentMb, totalMb), {
+        toastId,
+        position: 'bottom-right',
+      })
+    },
+    onChunkSuccess: (progress) => {
+      onChunkSuccess?.(progress)
+      const { sentMb, totalMb } = progress
+      const text = getText('uploadLargeFileStatus', sentMb, totalMb)
+      toast.update(toastId, { render: text })
+    },
+    onSuccess: (progress) => {
+      onSuccess?.(progress)
+      toast.update(toastId, {
+        type: 'success',
+        render: getText('uploadLargeFileSuccess'),
+        isLoading: false,
+        autoClose: null,
+      })
+    },
+    onError: (error) => {
+      onError?.(error)
+      toastAndLog(toastId, 'uploadLargeFileError', error)
+    },
+  })
+
+  usePreventNavigation({ message: getText('anUploadIsInProgress'), isEnabled: mutation.isPending })
+
+  return mutation
+}
+
+/**
+ * Call "upload file" mutations for a file.
+ * Always uses multipart upload for Cloud backend.
+ */
+export function useUploadFileMutation(backend: Backend, options: UploadFileMutationOptions = {}) {
+  const toastAndLog = useToastAndLog()
+  const {
+    retries = 3,
+    chunkRetries = retries,
+    endRetries = retries,
+    onError = (error) => {
+      toastAndLog('uploadLargeFileError', error)
+    },
+  } = options
+  const uploadFileStartMutation = useMutation(backendMutationOptions(backend, 'uploadFileStart'))
+  const uploadFileChunkMutation = useMutation(
+    backendMutationOptions(backend, 'uploadFileChunk', { retry: chunkRetries }),
+  )
+  const uploadFileEndMutation = useMutation(
+    backendMutationOptions(backend, 'uploadFileEnd', { retry: endRetries }),
+  )
+  const [variables, setVariables] =
+    useState<[params: backendModule.UploadFileRequestParams, file: File]>()
+  const [sentMb, setSentMb] = useState(0)
+  const [totalMb, setTotalMb] = useState(0)
+  const mutateAsync = useEventCallback(
+    async (body: backendModule.UploadFileRequestParams, file: File) => {
+      setVariables([body, file])
+      const fileSizeMb = Math.ceil(file.size / MB_BYTES)
+      options.onBegin?.({ event: 'begin', sentMb: 0, totalMb: fileSizeMb })
+      setSentMb(0)
+      setTotalMb(fileSizeMb)
+      try {
+        const { sourcePath, uploadId, presignedUrls } = await uploadFileStartMutation.mutateAsync([
+          body,
+          file,
+        ])
+        const parts: backendModule.S3MultipartPart[] = []
+        for (const [url, i] of Array.from(
+          presignedUrls,
+          (presignedUrl, index) => [presignedUrl, index] as const,
+        )) {
+          parts.push(await uploadFileChunkMutation.mutateAsync([url, file, i]))
+          const newSentMb = Math.min((i + 1) * S3_CHUNK_SIZE_MB, fileSizeMb)
+          setSentMb(newSentMb)
+          options.onChunkSuccess?.({
+            event: 'chunk',
+            sentMb: newSentMb,
+            totalMb: fileSizeMb,
+          })
+        }
+        const result = await uploadFileEndMutation.mutateAsync([
+          {
+            parentDirectoryId: body.parentDirectoryId,
+            parts,
+            sourcePath: sourcePath,
+            uploadId: uploadId,
+            assetId: body.fileId,
+            fileName: body.fileName,
+          },
+        ])
+        setSentMb(fileSizeMb)
+        const progress: UploadFileMutationProgress = {
+          event: 'end',
+          sentMb: fileSizeMb,
+          totalMb: fileSizeMb,
+        }
+        options.onSuccess?.(progress)
+        options.onSettled?.(progress, null)
+        return result
+      } catch (error) {
+        onError(error)
+        options.onSettled?.(null, error)
+        throw error
+      }
+    },
+  )
+  const mutate = useEventCallback((params: backendModule.UploadFileRequestParams, file: File) => {
+    void mutateAsync(params, file)
+  })
+
+  return {
+    sentMb,
+    totalMb,
+    variables,
+    mutate,
+    mutateAsync,
+    context: uploadFileEndMutation.context,
+    data: uploadFileEndMutation.data,
+    failureCount:
+      uploadFileEndMutation.failureCount +
+      uploadFileChunkMutation.failureCount +
+      uploadFileStartMutation.failureCount,
+    failureReason:
+      uploadFileEndMutation.failureReason ??
+      uploadFileChunkMutation.failureReason ??
+      uploadFileStartMutation.failureReason,
+    isError:
+      uploadFileStartMutation.isError ||
+      uploadFileChunkMutation.isError ||
+      uploadFileEndMutation.isError,
+    error:
+      uploadFileEndMutation.error ?? uploadFileChunkMutation.error ?? uploadFileStartMutation.error,
+    isPaused:
+      uploadFileStartMutation.isPaused ||
+      uploadFileChunkMutation.isPaused ||
+      uploadFileEndMutation.isPaused,
+    isPending:
+      uploadFileStartMutation.isPending ||
+      uploadFileChunkMutation.isPending ||
+      uploadFileEndMutation.isPending,
+    isSuccess: uploadFileEndMutation.isSuccess,
+  }
 }