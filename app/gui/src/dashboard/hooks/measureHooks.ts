--- conflicted
+++ resolved
@@ -8,14 +8,9 @@
 
 import { frame, useMotionValue } from 'framer-motion'
 
-<<<<<<< HEAD
 import { unsafeMutable } from 'enso-common/src/utilities/data/object'
 
-=======
-import { useEffect, useRef, useState } from 'react'
-import { unsafeMutable } from '../utilities/object'
 import { findScrollContainers, type HTMLOrSVGElement } from '../utilities/scrollContainers'
->>>>>>> bc6a8aa2
 import { useDebouncedCallback } from './debounceCallbackHooks'
 import { useEventCallback } from './eventCallbackHooks'
 import { useEventListener } from './eventListenerHooks'
