--- conflicted
+++ resolved
@@ -1,24 +1,20 @@
 /**
  * @file
  *
- * This file contains the useMeasure hook, which is used to measure the size and position of an element.
- */
+ * This file contains the useMeasure hook, which is used to measure the size and position
+ * of an element.
+ */
+import { useEffect, useRef, useState } from 'react'
+
 import { frame, useMotionValue } from 'framer-motion'
 
-<<<<<<< HEAD
 import { unsafeMutable } from 'enso-common/src/utilities/data/object'
-import { startTransition, useEffect, useRef, useState } from 'react'
-=======
-import { useEffect, useRef, useState } from 'react'
-import { unsafeMutable } from '../utilities/object'
->>>>>>> 9e00b9dd
+
 import { useDebouncedCallback } from './debounceCallbackHooks'
 import { useEventCallback } from './eventCallbackHooks'
 import { useUnmount } from './unmountHooks'
 
-/**
- * A read-only version of the DOMRect object.
- */
+/** A read-only version of {@link DOMRect}. */
 export interface RectReadOnly {
   readonly x: number
   readonly y: number
