/** @file A hook to debounce a callback function. */
import * as React from 'react'

import { useEventCallback } from './eventCallbackHooks'
import { useUnmount } from './unmountHooks'

/** Wrap a callback into a debounced function */
export function useDebouncedCallback<Fn extends (...args: never[]) => unknown>(
  callback: Fn,
  delay: number,
  maxWait: number | null = null,
): DebouncedFunction<Fn> {
  const stableCallback = useEventCallback(callback)
  const timeoutIdRef = React.useRef<ReturnType<typeof setTimeout>>()
  const waitTimeoutIdRef = React.useRef<ReturnType<typeof setTimeout>>()
  const lastCallRef = React.useRef<{ args: Parameters<Fn> }>()

  const clear = useEventCallback(() => {
    if (timeoutIdRef.current) {
      clearTimeout(timeoutIdRef.current)
      timeoutIdRef.current = undefined
    }

    if (waitTimeoutIdRef.current) {
      clearTimeout(waitTimeoutIdRef.current)
      waitTimeoutIdRef.current = undefined
    }
  })

  const execute = useEventCallback(() => {
    if (!lastCallRef.current) {
      return
    }

    const context = lastCallRef.current
    lastCallRef.current = undefined

    stableCallback(...context.args)

    clear()
  })

  const wrapped = useEventCallback((...args: Parameters<Fn>) => {
    if (timeoutIdRef.current) {
      clearTimeout(timeoutIdRef.current)
    }

    lastCallRef.current = { args }

<<<<<<< HEAD
      if (delay === 0) {
        execute()
      } else {
        // Plan regular execution.
        timeoutIdRef.current = setTimeout(execute, delay)

        // Plan `maxWait` execution if required.
        if (maxWait > 0 && !waitTimeoutIdRef.current) {
          waitTimeoutIdRef.current = setTimeout(execute, maxWait)
        }
=======
    if (delay === 0) {
      execute()
    } else {
      // plan regular execution
      timeoutIdRef.current = setTimeout(execute, delay)

      // plan maxWait execution if required
      if (maxWait != null && !waitTimeoutIdRef.current) {
        waitTimeoutIdRef.current = setTimeout(execute, maxWait)
>>>>>>> 6b810ee1
      }
    }
  })

  Object.defineProperties(wrapped, {
    length: { value: stableCallback.length },
    name: { value: `${stableCallback.name || 'anonymous'}__debounced__${delay}` },
  })

  // cancel scheduled execution on unmount
  useUnmount(clear)

<<<<<<< HEAD
    return wrapped
    // Unavoidable, as this is a wrapped hook.
    // eslint-disable-next-line react-compiler/react-compiler
    // eslint-disable-next-line react-hooks/exhaustive-deps
  }, [stableCallback, delay, maxWait, ...deps])
=======
  return wrapped
>>>>>>> 6b810ee1
}

/** The type of a wrapped function that has been debounced. */
export type DebouncedFunction<Fn extends (...args: never[]) => unknown> = (
  this: ThisParameterType<Fn>,
  ...args: Parameters<Fn>
) => void<|MERGE_RESOLUTION|>--- conflicted
+++ resolved
@@ -47,18 +47,6 @@
 
     lastCallRef.current = { args }
 
-<<<<<<< HEAD
-      if (delay === 0) {
-        execute()
-      } else {
-        // Plan regular execution.
-        timeoutIdRef.current = setTimeout(execute, delay)
-
-        // Plan `maxWait` execution if required.
-        if (maxWait > 0 && !waitTimeoutIdRef.current) {
-          waitTimeoutIdRef.current = setTimeout(execute, maxWait)
-        }
-=======
     if (delay === 0) {
       execute()
     } else {
@@ -68,7 +56,6 @@
       // plan maxWait execution if required
       if (maxWait != null && !waitTimeoutIdRef.current) {
         waitTimeoutIdRef.current = setTimeout(execute, maxWait)
->>>>>>> 6b810ee1
       }
     }
   })
@@ -81,15 +68,7 @@
   // cancel scheduled execution on unmount
   useUnmount(clear)
 
-<<<<<<< HEAD
-    return wrapped
-    // Unavoidable, as this is a wrapped hook.
-    // eslint-disable-next-line react-compiler/react-compiler
-    // eslint-disable-next-line react-hooks/exhaustive-deps
-  }, [stableCallback, delay, maxWait, ...deps])
-=======
   return wrapped
->>>>>>> 6b810ee1
 }
 
 /** The type of a wrapped function that has been debounced. */
