/** @file Hooks for interacting with the backend. */
import { useId, useMemo, useState } from 'react'

import {
  queryOptions,
  useMutation,
  useMutationState,
  useQuery,
  useQueryClient,
  useSuspenseQuery,
  type Mutation,
  type MutationKey,
  type UseMutationOptions,
  type UseQueryOptions,
  type UseQueryResult,
} from '@tanstack/react-query'
import { toast } from 'react-toastify'
import invariant from 'tiny-invariant'

import {
  backendQueryOptions as backendQueryOptionsBase,
  type BackendMethods,
} from 'enso-common/src/backendQuery'

import { useEventCallback } from '#/hooks/eventCallbackHooks'
import { useOpenProject } from '#/hooks/projectHooks'
import { useToastAndLog, useToastAndLogWithId } from '#/hooks/toastAndLogHooks'
import { CATEGORY_TO_FILTER_BY, type Category } from '#/layouts/CategorySwitcher/Category'
import DuplicateAssetsModal from '#/modals/DuplicateAssetsModal'
import { useFullUserSession } from '#/providers/AuthProvider'
import {
  useSetNewestFolderId,
  useSetSelectedKeys,
  useToggleDirectoryExpansion,
} from '#/providers/DriveProvider'
import { useLocalStorageState } from '#/providers/LocalStorageProvider'
import { useSetModal } from '#/providers/ModalProvider'
import { useText } from '#/providers/TextProvider'
import type Backend from '#/services/Backend'
import * as backendModule from '#/services/Backend'
import {
  AssetType,
  BackendType,
  type AnyAsset,
  type AssetId,
  type DirectoryAsset,
  type DirectoryId,
  type User,
  type UserGroupInfo,
} from '#/services/Backend'
import LocalBackend from '#/services/LocalBackend'
import { TEAMS_DIRECTORY_ID, USERS_DIRECTORY_ID } from '#/services/remoteBackendPaths'
import { tryCreateOwnerPermission } from '#/utilities/permissions'
import { usePreventNavigation } from '#/utilities/preventNavigation'
import { toRfc3339 } from 'enso-common/src/utilities/data/dateTime'

// The number of bytes in 1 megabyte.
const MB_BYTES = 1_000_000
const S3_CHUNK_SIZE_MB = Math.round(backendModule.S3_CHUNK_SIZE_BYTES / MB_BYTES)

// ============================
// === DefineBackendMethods ===
// ============================

/** Ensure that the given type contains only names of backend methods. */
type DefineBackendMethods<T extends keyof Backend> = T

// ======================
// === MutationMethod ===
// ======================

/** Names of methods corresponding to mutations. */
export type MutationMethod = DefineBackendMethods<
  | 'acceptInvitation'
  | 'associateTag'
  | 'changeUserGroup'
  | 'closeProject'
  | 'copyAsset'
  | 'createCheckoutSession'
  | 'createDatalink'
  | 'createDirectory'
  | 'createPermission'
  | 'createProject'
  | 'createProjectExecution'
  | 'createSecret'
  | 'createTag'
  | 'createUser'
  | 'createUserGroup'
  | 'declineInvitation'
  | 'deleteAsset'
  | 'deleteDatalink'
  | 'deleteInvitation'
  | 'deleteProjectExecution'
  | 'deleteTag'
  | 'deleteUser'
  | 'deleteUserGroup'
  | 'duplicateProject'
  | 'inviteUser'
  | 'logEvent'
  | 'openProject'
  | 'removeUser'
  | 'resendInvitation'
  | 'restoreUser'
  | 'syncProjectExecution'
  | 'undoDeleteAsset'
  | 'updateAsset'
  | 'updateDirectory'
  | 'updateFile'
  | 'updateOrganization'
  | 'updateProject'
  | 'updateProjectExecution'
  | 'updateSecret'
  | 'updateUser'
  | 'uploadFileChunk'
  | 'uploadFileEnd'
  | 'uploadFileStart'
  | 'uploadOrganizationPicture'
  | 'uploadUserPicture'
>

// =======================
// === useBackendQuery ===
// =======================

export function backendQueryOptions<Method extends BackendMethods>(
  backend: Backend,
  method: Method,
  args: Parameters<Backend[Method]>,
  options?: Omit<UseQueryOptions<Awaited<ReturnType<Backend[Method]>>>, 'queryFn' | 'queryKey'> &
    Partial<Pick<UseQueryOptions<Awaited<ReturnType<Backend[Method]>>>, 'queryKey'>>,
): UseQueryOptions<Awaited<ReturnType<Backend[Method]>>>
export function backendQueryOptions<Method extends BackendMethods>(
  backend: Backend | null,
  method: Method,
  args: Parameters<Backend[Method]>,
  options?: Omit<UseQueryOptions<Awaited<ReturnType<Backend[Method]>>>, 'queryFn' | 'queryKey'> &
    Partial<Pick<UseQueryOptions<Awaited<ReturnType<Backend[Method]>>>, 'queryKey'>>,
): UseQueryOptions<Awaited<ReturnType<Backend[Method]>> | undefined>
/** Wrap a backend method call in a React Query. */
export function backendQueryOptions<Method extends BackendMethods>(
  backend: Backend | null,
  method: Method,
  args: Parameters<Backend[Method]>,
  options?: Omit<UseQueryOptions<Awaited<ReturnType<Backend[Method]>>>, 'queryFn' | 'queryKey'> &
    Partial<Pick<UseQueryOptions<Awaited<ReturnType<Backend[Method]>>>, 'queryKey'>>,
) {
  // @ts-expect-error This call is generic over the presence or absence of `inputData`.
  return queryOptions<Awaited<ReturnType<Backend[Method]>>>({
    ...options,
    ...backendQueryOptionsBase(backend, method, args, options?.queryKey),
    // eslint-disable-next-line no-restricted-syntax, @typescript-eslint/no-unsafe-call, @typescript-eslint/no-explicit-any, @typescript-eslint/no-unsafe-return
    queryFn: () => (backend?.[method] as any)?.(...args),
  })
}

export function useBackendQuery<Method extends BackendMethods>(
  backend: Backend,
  method: Method,
  args: Parameters<Backend[Method]>,
  options?: Omit<UseQueryOptions<Awaited<ReturnType<Backend[Method]>>>, 'queryFn' | 'queryKey'> &
    Partial<Pick<UseQueryOptions<Awaited<ReturnType<Backend[Method]>>>, 'queryKey'>>,
): UseQueryResult<Awaited<ReturnType<Backend[Method]>>>
export function useBackendQuery<Method extends BackendMethods>(
  backend: Backend | null,
  method: Method,
  args: Parameters<Backend[Method]>,
  options?: Omit<UseQueryOptions<Awaited<ReturnType<Backend[Method]>>>, 'queryFn' | 'queryKey'> &
    Partial<Pick<UseQueryOptions<Awaited<ReturnType<Backend[Method]>>>, 'queryKey'>>,
): UseQueryResult<Awaited<ReturnType<Backend[Method]>> | undefined>
/** Wrap a backend method call in a React Query. */
export function useBackendQuery<Method extends BackendMethods>(
  backend: Backend | null,
  method: Method,
  args: Parameters<Backend[Method]>,
  options?: Omit<UseQueryOptions<Awaited<ReturnType<Backend[Method]>>>, 'queryFn' | 'queryKey'> &
    Partial<Pick<UseQueryOptions<Awaited<ReturnType<Backend[Method]>>>, 'queryKey'>>,
) {
  return useQuery(backendQueryOptions(backend, method, args, options))
}

// ==========================
// === useBackendMutation ===
// ==========================

const INVALIDATE_ALL_QUERIES = Symbol('invalidate all queries')
const INVALIDATION_MAP: Partial<
  Record<MutationMethod, readonly (BackendMethods | typeof INVALIDATE_ALL_QUERIES)[]>
> = {
  createUser: ['usersMe'],
  updateUser: ['usersMe'],
  deleteUser: ['usersMe'],
  restoreUser: ['usersMe'],
  uploadUserPicture: ['usersMe'],
  updateOrganization: ['getOrganization'],
  uploadOrganizationPicture: ['getOrganization'],
  createUserGroup: ['listUserGroups'],
  deleteUserGroup: ['listUserGroups'],
  changeUserGroup: ['listUsers'],
  createTag: ['listTags'],
  deleteTag: ['listTags'],
  associateTag: ['listDirectory'],
  acceptInvitation: [INVALIDATE_ALL_QUERIES],
  declineInvitation: ['usersMe'],
  createProject: ['listDirectory'],
  duplicateProject: ['listDirectory'],
  createDirectory: ['listDirectory'],
  createSecret: ['listDirectory'],
  updateSecret: ['listDirectory'],
  updateProject: ['listDirectory'],
  updateDirectory: ['listDirectory'],
  createDatalink: ['listDirectory', 'getDatalink'],
  uploadFileEnd: ['listDirectory'],
  copyAsset: ['listDirectory', 'listAssetVersions'],
  deleteAsset: ['listDirectory', 'listAssetVersions'],
  undoDeleteAsset: ['listDirectory'],
  updateAsset: ['listDirectory', 'listAssetVersions'],
  closeProject: ['listDirectory', 'listAssetVersions'],
<<<<<<< HEAD
  updateDirectory: ['listDirectory'],
  createProjectExecution: ['listProjectExecutions'],
  syncProjectExecution: ['listProjectExecutions'],
  updateProjectExecution: ['listProjectExecutions'],
  deleteProjectExecution: ['listProjectExecutions'],
=======
>>>>>>> 731c884d
}

/** The type of the corresponding mutation for the given backend method. */
export type BackendMutation<Method extends MutationMethod> = Mutation<
  Awaited<ReturnType<Backend[Method]>>,
  Error,
  Parameters<Backend[Method]>
>

export function backendMutationOptions<Method extends MutationMethod>(
  backend: Backend,
  method: Method,
  options?: Omit<
    UseMutationOptions<Awaited<ReturnType<Backend[Method]>>, Error, Parameters<Backend[Method]>>,
    'mutationFn'
  >,
): UseMutationOptions<Awaited<ReturnType<Backend[Method]>>, Error, Parameters<Backend[Method]>>
export function backendMutationOptions<Method extends MutationMethod>(
  backend: Backend | null,
  method: Method,
  options?: Omit<
    UseMutationOptions<Awaited<ReturnType<Backend[Method]>>, Error, Parameters<Backend[Method]>>,
    'mutationFn'
  >,
): UseMutationOptions<
  Awaited<ReturnType<Backend[Method]>> | undefined,
  Error,
  Parameters<Backend[Method]>
>
/** Wrap a backend method call in a React Query Mutation. */
export function backendMutationOptions<Method extends MutationMethod>(
  backend: Backend | null,
  method: Method,
  options?: Omit<
    UseMutationOptions<Awaited<ReturnType<Backend[Method]>>, Error, Parameters<Backend[Method]>>,
    'mutationFn'
  >,
): UseMutationOptions<Awaited<ReturnType<Backend[Method]>>, Error, Parameters<Backend[Method]>> {
  return {
    ...options,
    mutationKey: [backend?.type, method, ...(options?.mutationKey ?? [])],
    // eslint-disable-next-line no-restricted-syntax, @typescript-eslint/no-unsafe-call, @typescript-eslint/no-explicit-any, @typescript-eslint/no-unsafe-return
    mutationFn: (args) => (backend?.[method] as any)?.(...args),
    networkMode: backend?.type === BackendType.local ? 'always' : 'online',
    meta: {
      invalidates: [
        ...(options?.meta?.invalidates ?? []),
        ...(INVALIDATION_MAP[method]?.map((queryMethod) =>
          queryMethod === INVALIDATE_ALL_QUERIES ? [backend?.type] : [backend?.type, queryMethod],
        ) ?? []),
      ],
      awaitInvalidates: options?.meta?.awaitInvalidates ?? true,
    },
  }
}

// ==================================
// === useListUserGroupsWithUsers ===
// ==================================

/** A user group, as well as the users that are a part of the user group. */
export interface UserGroupInfoWithUsers extends UserGroupInfo {
  readonly users: readonly User[]
}

/** A list of user groups, taking into account optimistic state. */
export function useListUserGroupsWithUsers(
  backend: Backend,
): readonly UserGroupInfoWithUsers[] | null {
  const listUserGroupsQuery = useBackendQuery(backend, 'listUserGroups', [])
  const listUsersQuery = useBackendQuery(backend, 'listUsers', [])
  return useMemo(() => {
    if (listUserGroupsQuery.data == null || listUsersQuery.data == null) {
      return null
    } else {
      const result = listUserGroupsQuery.data.map((userGroup) => {
        const usersInGroup: readonly User[] = listUsersQuery.data.filter((user) =>
          user.userGroups?.includes(userGroup.id),
        )
        return { ...userGroup, users: usersInGroup }
      })
      return result
    }
  }, [listUserGroupsQuery.data, listUsersQuery.data])
}

/** Options for {@link listDirectoryQueryOptions}. */
export interface ListDirectoryQueryOptions {
  readonly backend: Backend
  readonly parentId: DirectoryId
  readonly category: Category
}

/** Build a query options object to fetch the children of a directory. */
export function listDirectoryQueryOptions(options: ListDirectoryQueryOptions) {
  const { backend, parentId, category } = options

  return queryOptions({
    queryKey: [
      backend.type,
      'listDirectory',
      parentId,
      {
        labels: null,
        filterBy: CATEGORY_TO_FILTER_BY[category.type],
        recentProjects: category.type === 'recent',
      },
    ] as const,
    // Setting stale time to Infinity to attaching a ton of
    // setTimeouts to the query. Improves performance.
    // Anyways, refetching is handled by another query.
    staleTime: Infinity,
    queryFn: async () => {
      try {
        return await backend.listDirectory(
          {
            parentId,
            filterBy: CATEGORY_TO_FILTER_BY[category.type],
            labels: null,
            recentProjects: category.type === 'recent',
          },
          parentId,
        )
      } catch {
        throw Object.assign(new Error(), { parentId })
      }
    },

    meta: { persist: false },
  })
}

/** The type of directory listings in the React Query cache. */
type DirectoryQuery = readonly AnyAsset<AssetType>[] | undefined

/** Data for a specific asset. */
export function useAssetPassiveListener(
  backendType: BackendType,
  assetId: AssetId | null | undefined,
  parentId: DirectoryId | null | undefined,
  category: Category,
) {
  const { data: asset } = useQuery<readonly AnyAsset[] | undefined, Error, AnyAsset | undefined>({
    queryKey: [
      backendType,
      'listDirectory',
      parentId,
      {
        labels: null,
        filterBy: CATEGORY_TO_FILTER_BY[category.type],
        recentProjects: category.type === 'recent',
      },
    ],
    initialData: undefined,
    select: (data) => data?.find((child) => child.id === assetId),
  })
  if (asset || !assetId || !parentId) {
    return asset
  }
  const shared = {
    parentId,
    projectState: null,
    extension: null,
    description: '',
    modifiedAt: toRfc3339(new Date()),
    permissions: [],
    labels: [],
    parentsPath: '',
    virtualParentsPath: '',
  }
  switch (true) {
    case assetId === USERS_DIRECTORY_ID: {
      return {
        ...shared,
        id: assetId,
        title: 'Users',
        type: AssetType.directory,
      } satisfies DirectoryAsset
    }
    case assetId === TEAMS_DIRECTORY_ID: {
      return {
        ...shared,
        id: assetId,
        title: 'Teams',
        type: AssetType.directory,
      } satisfies DirectoryAsset
    }
    case backendModule.isLoadingAssetId(assetId): {
      return {
        ...shared,
        id: assetId,
        title: '',
        type: AssetType.specialLoading,
      } satisfies backendModule.SpecialLoadingAsset
    }
    case backendModule.isEmptyAssetId(assetId): {
      return {
        ...shared,
        id: assetId,
        title: '',
        type: AssetType.specialEmpty,
      } satisfies backendModule.SpecialEmptyAsset
    }
    case backendModule.isErrorAssetId(assetId): {
      return {
        ...shared,
        id: assetId,
        title: '',
        type: AssetType.specialError,
      } satisfies backendModule.SpecialErrorAsset
    }
    default: {
      return
    }
  }
}

/** Data for a specific asset. */
export function useAssetPassiveListenerStrict(
  backendType: BackendType,
  assetId: AssetId | null | undefined,
  parentId: DirectoryId | null | undefined,
  category: Category,
) {
  const asset = useAssetPassiveListener(backendType, assetId, parentId, category)
  invariant(asset, 'Asset not found')
  return asset
}

/** Options for {@link useAsset}. */
export interface UseAssetOptions extends ListDirectoryQueryOptions {
  readonly assetId: AssetId
}

/** Data for a specific asset. */
export function useAsset(options: UseAssetOptions) {
  const { parentId, assetId } = options

  const { data: asset } = useQuery({
    ...listDirectoryQueryOptions(options),
    select: (data) => data.find((child) => child.id === assetId),
  })

  if (asset) {
    return asset
  }

  const shared = {
    parentId,
    projectState: null,
    extension: null,
    description: '',
    modifiedAt: toRfc3339(new Date()),
    permissions: [],
    labels: [],
    parentsPath: '',
    virtualParentsPath: '',
  }
  switch (true) {
    case assetId === USERS_DIRECTORY_ID: {
      return {
        ...shared,
        id: assetId,
        title: 'Users',
        type: AssetType.directory,
      } satisfies DirectoryAsset
    }
    case assetId === TEAMS_DIRECTORY_ID: {
      return {
        ...shared,
        id: assetId,
        title: 'Teams',
        type: AssetType.directory,
      } satisfies DirectoryAsset
    }
    case backendModule.isLoadingAssetId(assetId): {
      return {
        ...shared,
        id: assetId,
        title: '',
        type: AssetType.specialLoading,
      } satisfies backendModule.SpecialLoadingAsset
    }
    case backendModule.isEmptyAssetId(assetId): {
      return {
        ...shared,
        id: assetId,
        title: '',
        type: AssetType.specialEmpty,
      } satisfies backendModule.SpecialEmptyAsset
    }
    case backendModule.isErrorAssetId(assetId): {
      return {
        ...shared,
        id: assetId,
        title: '',
        type: AssetType.specialError,
      } satisfies backendModule.SpecialErrorAsset
    }
    default: {
      return
    }
  }
}

/** Non-nullable for a specific asset. */
export function useAssetStrict(options: UseAssetOptions) {
  const asset = useAsset(options)

  invariant(
    asset,
    `Expected asset to be defined, but got undefined, Asset ID: ${JSON.stringify(options.assetId)}`,
  )

  return asset
}

/** Return matching in-flight mutations */
export function useBackendMutationState<Method extends MutationMethod, Result>(
  backend: Backend,
  method: Method,
  options: {
    mutationKey?: MutationKey
    predicate?: (mutation: BackendMutation<Method>) => boolean
    select?: (mutation: BackendMutation<Method>) => Result
  } = {},
) {
  const { mutationKey, predicate, select } = options
  return useMutationState({
    filters: {
      ...backendMutationOptions(backend, method, mutationKey ? { mutationKey } : {}),
      predicate: (mutation: BackendMutation<Method>) =>
        mutation.state.status === 'pending' && (predicate?.(mutation) ?? true),
    },
    // This is UNSAFE when the `Result` parameter is explicitly specified in the
    // generic parameter list.
    // eslint-disable-next-line no-restricted-syntax
    select: select as (mutation: Mutation<unknown, Error, unknown, unknown>) => Result,
  })
}

/** Get the root directory ID given the current backend and category. */
export function useRootDirectoryId(backend: Backend, category: Category) {
  const { user } = useFullUserSession()
  const { data: organization } = useSuspenseQuery({
    queryKey: [backend.type, 'getOrganization'],
    queryFn: () => backend.getOrganization(),
  })
  const [localRootDirectory] = useLocalStorageState('localRootDirectory')

  return useMemo(() => {
    const localRootPath = localRootDirectory != null ? backendModule.Path(localRootDirectory) : null
    const id =
      'homeDirectoryId' in category ?
        category.homeDirectoryId
      : backend.rootDirectoryId(user, organization, localRootPath)
    invariant(id, 'Missing root directory')
    return id
  }, [category, backend, user, organization, localRootDirectory])
}

/** A function to optimistically insert assets into the React Query cache listing for a folder. */
function useInsertAssets(backend: Backend, category: Category) {
  const queryClient = useQueryClient()
  const rootDirectoryId = useRootDirectoryId(backend, category)

  return useEventCallback((assets: readonly AnyAsset[], parentId: DirectoryId | null) => {
    const actualParentId = parentId ?? rootDirectoryId

    const listDirectoryQuery = queryClient.getQueryCache().find<DirectoryQuery>({
      queryKey: [backend.type, 'listDirectory', actualParentId],
      exact: false,
    })

    if (listDirectoryQuery?.state.data) {
      listDirectoryQuery.setData([...listDirectoryQuery.state.data, ...assets])
    }
  })
}

/** Return query data for the children of a directory, fetching it if it does not exist. */
function useEnsureListDirectory(backend: Backend, category: Category) {
  const queryClient = useQueryClient()
  return useEventCallback(async (parentId: DirectoryId) => {
    return await queryClient.ensureQueryData(
      backendQueryOptions(backend, 'listDirectory', [
        {
          parentId,
          labels: null,
          filterBy: CATEGORY_TO_FILTER_BY[category.type],
          recentProjects: category.type === 'recent',
        },
        '(unknown)',
      ]),
    )
  })
}

/**
 * Remove an asset from the React Query cache. Should only be called on
 * optimistically inserted assets.
 */
function useDeleteAsset(backend: Backend, category: Category) {
  const queryClient = useQueryClient()
  const ensureListDirectory = useEnsureListDirectory(backend, category)

  return useEventCallback(async (assetId: AssetId, parentId: DirectoryId) => {
    const siblings = await ensureListDirectory(parentId)
    const asset = siblings.find((sibling) => sibling.id === assetId)
    if (!asset) return

    const listDirectoryQuery = queryClient.getQueryCache().find<DirectoryQuery>({
      queryKey: [
        backend.type,
        'listDirectory',
        parentId,
        {
          labels: null,
          filterBy: CATEGORY_TO_FILTER_BY[category.type],
          recentProjects: category.type === 'recent',
        },
      ],
    })

    if (listDirectoryQuery?.state.data) {
      listDirectoryQuery.setData(
        listDirectoryQuery.state.data.filter((child) => child.id !== assetId),
      )
    }
  })
}

/** A function to create a new folder. */
export function useNewFolder(backend: Backend, category: Category) {
  const insertAssets = useInsertAssets(backend, category)
  const ensureListDirectory = useEnsureListDirectory(backend, category)
  const toggleDirectoryExpansion = useToggleDirectoryExpansion()
  const setNewestFolderId = useSetNewestFolderId()
  const setSelectedKeys = useSetSelectedKeys()
  const { user } = useFullUserSession()
  const { data: users } = useBackendQuery(backend, 'listUsers', [])
  const { data: userGroups } = useBackendQuery(backend, 'listUserGroups', [])
  const createDirectoryMutation = useMutation(backendMutationOptions(backend, 'createDirectory'))

  return useEventCallback(async (parentId: DirectoryId, parentPath: string | null | undefined) => {
    toggleDirectoryExpansion(parentId, true)
    const siblings = await ensureListDirectory(parentId)
    const directoryIndices = siblings
      .filter(backendModule.assetIsDirectory)
      .map((item) => /^New Folder (?<directoryIndex>\d+)$/.exec(item.title))
      .map((match) => match?.groups?.directoryIndex)
      .map((maybeIndex) => (maybeIndex != null ? parseInt(maybeIndex, 10) : 0))
    const title = `New Folder ${Math.max(0, ...directoryIndices) + 1}`
    const placeholderItem = backendModule.createPlaceholderDirectoryAsset(
      title,
      parentId,
      tryCreateOwnerPermission(
        `${parentPath ?? ''}/${title}`,
        category,
        user,
        users ?? [],
        userGroups ?? [],
      ),
    )

    insertAssets([placeholderItem], parentId)

    return await createDirectoryMutation
      .mutateAsync([{ parentId: placeholderItem.parentId, title: placeholderItem.title }])
      .then((result) => {
        const { id } = result
        setNewestFolderId(id)
        setSelectedKeys(new Set([id]))
        return result
      })
  })
}

/** A function to create a new project. */
export function useNewProject(backend: Backend, category: Category) {
  const insertAssets = useInsertAssets(backend, category)
  const ensureListDirectory = useEnsureListDirectory(backend, category)
  const toastAndLog = useToastAndLog()
  const doOpenProject = useOpenProject()
  const deleteAsset = useDeleteAsset(backend, category)
  const toggleDirectoryExpansion = useToggleDirectoryExpansion()
  const { user } = useFullUserSession()
  const { data: users } = useBackendQuery(backend, 'listUsers', [])
  const { data: userGroups } = useBackendQuery(backend, 'listUserGroups', [])
  const createProjectMutation = useMutation(backendMutationOptions(backend, 'createProject'))

  return useEventCallback(
    async (
      {
        templateName,
        templateId,
        datalinkId,
      }: {
        templateName: string | null | undefined
        templateId?: string | null | undefined
        datalinkId?: backendModule.DatalinkId | null | undefined
      },
      parentId: DirectoryId,
      parentPath: string | null | undefined,
    ) => {
      toggleDirectoryExpansion(parentId, true)
      const siblings = await ensureListDirectory(parentId)
      const projectName = (() => {
        const prefix = `${templateName ?? 'New Project'} `
        const projectNameTemplate = new RegExp(`^${prefix}(?<projectIndex>\\d+)$`)
        const projectIndices = siblings
          .filter(backendModule.assetIsProject)
          .map((item) => projectNameTemplate.exec(item.title)?.groups?.projectIndex)
          .map((maybeIndex) => (maybeIndex != null ? parseInt(maybeIndex, 10) : 0))
        return `${prefix}${Math.max(0, ...projectIndices) + 1}`
      })()
      const path = backend instanceof LocalBackend ? backend.joinPath(parentId, projectName) : null

      const placeholderItem = backendModule.createPlaceholderProjectAsset(
        projectName,
        parentId,
        tryCreateOwnerPermission(
          `${parentPath ?? ''}/${projectName}`,
          category,
          user,
          users ?? [],
          userGroups ?? [],
        ),
        user,
        path,
      )

      insertAssets([placeholderItem], parentId)

      return await createProjectMutation
        .mutateAsync([
          {
            parentDirectoryId: placeholderItem.parentId,
            projectName: placeholderItem.title,
            ...(templateId == null ? {} : { projectTemplateName: templateId }),
            ...(datalinkId == null ? {} : { datalinkId: datalinkId }),
          },
        ])
        .catch((error) => {
          void deleteAsset(placeholderItem.id, parentId)
          toastAndLog('createProjectError', error)
          throw error
        })
        .then((createdProject) => {
          doOpenProject({
            id: createdProject.projectId,
            type: backend.type,
            parentId: placeholderItem.parentId,
            title: placeholderItem.title,
          })
          return createdProject
        })
    },
  )
}

/** A function to create a new secret. */
export function useNewSecret(backend: Backend, category: Category) {
  const insertAssets = useInsertAssets(backend, category)
  const toggleDirectoryExpansion = useToggleDirectoryExpansion()
  const { user } = useFullUserSession()
  const { data: users } = useBackendQuery(backend, 'listUsers', [])
  const { data: userGroups } = useBackendQuery(backend, 'listUserGroups', [])
  const createSecretMutation = useMutation(backendMutationOptions(backend, 'createSecret'))

  return useEventCallback(
    async (
      name: string,
      value: string,
      parentId: DirectoryId,
      parentPath: string | null | undefined,
    ) => {
      toggleDirectoryExpansion(parentId, true)
      const placeholderItem = backendModule.createPlaceholderSecretAsset(
        name,
        parentId,
        tryCreateOwnerPermission(
          `${parentPath ?? ''}/${name}`,
          category,
          user,
          users ?? [],
          userGroups ?? [],
        ),
      )

      insertAssets([placeholderItem], parentId)

      return await createSecretMutation.mutateAsync([
        {
          parentDirectoryId: placeholderItem.parentId,
          name: placeholderItem.title,
          value: value,
        },
      ])
    },
  )
}

/** A function to create a new Datalink. */
export function useNewDatalink(backend: Backend, category: Category) {
  const insertAssets = useInsertAssets(backend, category)
  const toggleDirectoryExpansion = useToggleDirectoryExpansion()
  const { user } = useFullUserSession()
  const { data: users } = useBackendQuery(backend, 'listUsers', [])
  const { data: userGroups } = useBackendQuery(backend, 'listUserGroups', [])
  const createDatalinkMutation = useMutation(backendMutationOptions(backend, 'createDatalink'))

  return useEventCallback(
    async (
      name: string,
      value: unknown,
      parentId: DirectoryId,
      parentPath: string | null | undefined,
    ) => {
      toggleDirectoryExpansion(parentId, true)
      const placeholderItem = backendModule.createPlaceholderDatalinkAsset(
        name,
        parentId,
        tryCreateOwnerPermission(
          `${parentPath ?? ''}/${name}`,
          category,
          user,
          users ?? [],
          userGroups ?? [],
        ),
      )

      insertAssets([placeholderItem], parentId)

      return await createDatalinkMutation.mutateAsync([
        {
          parentDirectoryId: placeholderItem.parentId,
          datalinkId: null,
          name: placeholderItem.title,
          value,
        },
      ])
    },
  )
}

/** A function to upload files. */
export function useUploadFiles(backend: Backend, category: Category) {
  const ensureListDirectory = useEnsureListDirectory(backend, category)
  const toastAndLog = useToastAndLog()
  const toggleDirectoryExpansion = useToggleDirectoryExpansion()
  const { setModal } = useSetModal()
  const { user } = useFullUserSession()
  const { data: users } = useBackendQuery(backend, 'listUsers', [])
  const { data: userGroups } = useBackendQuery(backend, 'listUserGroups', [])
  const uploadFileMutation = useUploadFileWithToastMutation(backend)
  const setSelectedKeys = useSetSelectedKeys()

  return useEventCallback(
    async (
      filesToUpload: readonly File[],
      parentId: DirectoryId,
      parentPath: string | null | undefined,
    ) => {
      const localBackend = backend instanceof LocalBackend ? backend : null
      const reversedFiles = Array.from(filesToUpload).reverse()
      const siblings = await ensureListDirectory(parentId)
      const siblingFiles = siblings.filter(backendModule.assetIsFile)
      const siblingProjects = siblings.filter(backendModule.assetIsProject)
      const siblingFileTitles = new Set(siblingFiles.map((asset) => asset.title))
      const siblingProjectTitles = new Set(siblingProjects.map((asset) => asset.title))
      const ownerPermission = tryCreateOwnerPermission(
        parentPath ?? '',
        category,
        user,
        users ?? [],
        userGroups ?? [],
      )
      const files = reversedFiles.filter(backendModule.fileIsNotProject).map((file) => {
        const asset = backendModule.createPlaceholderFileAsset(
          backendModule.escapeSpecialCharacters(file.name),
          parentId,
          ownerPermission,
        )
        return { asset, file }
      })
      const projects = reversedFiles.filter(backendModule.fileIsProject).map((file) => {
        const basename = backendModule.escapeSpecialCharacters(
          backendModule.stripProjectExtension(file.name),
        )
        const asset = backendModule.createPlaceholderProjectAsset(
          basename,
          parentId,
          ownerPermission,
          user,
          localBackend?.joinPath(parentId, basename) ?? null,
        )
        return { asset, file }
      })
      const duplicateFiles = files.filter((file) => siblingFileTitles.has(file.asset.title))
      const duplicateProjects = projects.filter((project) =>
        siblingProjectTitles.has(backendModule.stripProjectExtension(project.asset.title)),
      )
      const fileMap = new Map<AssetId, File>([
        ...files.map(({ asset, file }) => [asset.id, file] as const),
        ...projects.map(({ asset, file }) => [asset.id, file] as const),
      ])
      const uploadedFileIds: AssetId[] = []
      const addIdToSelection = (id: AssetId) => {
        uploadedFileIds.push(id)
        const newIds = new Set(uploadedFileIds)
        setSelectedKeys(newIds)
      }

      const doUploadFile = async (asset: AnyAsset, method: 'new' | 'update') => {
        const file = fileMap.get(asset.id)

        if (file != null) {
          const fileId = method === 'new' ? null : asset.id

          switch (true) {
            case backendModule.assetIsProject(asset): {
              const { extension } = backendModule.extractProjectExtension(file.name)
              const title = backendModule.escapeSpecialCharacters(
                backendModule.stripProjectExtension(asset.title),
              )

              await uploadFileMutation
                .mutateAsync(
                  {
                    fileId,
                    fileName: `${title}.${extension}`,
                    parentDirectoryId: asset.parentId,
                  },
                  file,
                )
                .then(({ id }) => {
                  addIdToSelection(id)
                })
                .catch((error) => {
                  toastAndLog('uploadProjectError', error)
                })

              break
            }
            case backendModule.assetIsFile(asset): {
              const title = backendModule.escapeSpecialCharacters(asset.title)
              await uploadFileMutation
                .mutateAsync({ fileId, fileName: title, parentDirectoryId: asset.parentId }, file)
                .then(({ id }) => {
                  addIdToSelection(id)
                })

              break
            }
            default:
              break
          }
        }
      }

      if (duplicateFiles.length === 0 && duplicateProjects.length === 0) {
        toggleDirectoryExpansion(parentId, true)
        const assets = [...files, ...projects].map(({ asset }) => asset)
        void Promise.all(assets.map((asset) => doUploadFile(asset, 'new')))
      } else {
        const siblingFilesByName = new Map(siblingFiles.map((file) => [file.title, file]))
        const siblingProjectsByName = new Map(
          siblingProjects.map((project) => [project.title, project]),
        )
        const conflictingFiles = duplicateFiles.map((file) => ({
          // This is SAFE, as `duplicateFiles` only contains files that have siblings
          // with the same name.
          // eslint-disable-next-line @typescript-eslint/no-non-null-assertion
          current: siblingFilesByName.get(file.asset.title)!,
          new: backendModule.createPlaceholderFileAsset(
            file.asset.title,
            parentId,
            ownerPermission,
          ),
          file: file.file,
        }))
        const conflictingProjects = duplicateProjects.map((project) => {
          const basename = backendModule.stripProjectExtension(project.asset.title)
          return {
            // This is SAFE, as `duplicateProjects` only contains projects that have
            // siblings with the same name.
            // eslint-disable-next-line @typescript-eslint/no-non-null-assertion
            current: siblingProjectsByName.get(basename)!,
            new: backendModule.createPlaceholderProjectAsset(
              basename,
              parentId,
              ownerPermission,
              user,
              localBackend?.joinPath(parentId, basename) ?? null,
            ),
            file: project.file,
          }
        })
        setModal(
          <DuplicateAssetsModal
            parentKey={parentId}
            parentId={parentId}
            conflictingFiles={conflictingFiles}
            conflictingProjects={conflictingProjects}
            siblingFileNames={siblingFilesByName.keys()}
            siblingProjectNames={siblingProjectsByName.keys()}
            nonConflictingFileCount={files.length - conflictingFiles.length}
            nonConflictingProjectCount={projects.length - conflictingProjects.length}
            doUpdateConflicting={async (resolvedConflicts) => {
              toggleDirectoryExpansion(parentId, true)

              await Promise.allSettled(
                resolvedConflicts.map((conflict) => {
                  const isUpdating = conflict.current.title === conflict.new.title
                  const asset = isUpdating ? conflict.current : conflict.new
                  fileMap.set(asset.id, conflict.file)
                  return doUploadFile(asset, isUpdating ? 'update' : 'new')
                }),
              )
            }}
            doUploadNonConflicting={async () => {
              toggleDirectoryExpansion(parentId, true)

              const newFiles = files
                .filter((file) => !siblingFileTitles.has(file.asset.title))
                .map((file) => {
                  const asset = backendModule.createPlaceholderFileAsset(
                    file.asset.title,
                    parentId,
                    ownerPermission,
                  )
                  fileMap.set(asset.id, file.file)
                  return asset
                })

              const newProjects = projects
                .filter(
                  (project) =>
                    !siblingProjectTitles.has(
                      backendModule.stripProjectExtension(project.asset.title),
                    ),
                )
                .map((project) => {
                  const basename = backendModule.stripProjectExtension(project.asset.title)
                  const asset = backendModule.createPlaceholderProjectAsset(
                    basename,
                    parentId,
                    ownerPermission,
                    user,
                    localBackend?.joinPath(parentId, basename) ?? null,
                  )
                  fileMap.set(asset.id, project.file)
                  return asset
                })

              const assets = [...newFiles, ...newProjects]

              await Promise.allSettled(assets.map((asset) => doUploadFile(asset, 'new')))
            }}
          />,
        )
      }
    },
  )
}

/** Upload progress for {@link useUploadFileMutation}. */
export interface UploadFileMutationProgress {
  /**
   * Whether this is the first progress update.
   * Useful to determine whether to create a new toast or to update an existing toast.
   */
  readonly event: 'begin' | 'chunk' | 'end'
  readonly sentMb: number
  readonly totalMb: number
}

/** Options for {@link useUploadFileMutation}. */
export interface UploadFileMutationOptions {
  /**
   * Defaults to 3.
   * Controls the default value of {@link UploadFileMutationOptions['chunkRetries']}
   * and {@link UploadFileMutationOptions['endRetries']}.
   */
  readonly retries?: number
  /** Defaults to {@link UploadFileMutationOptions['retries']}. */
  readonly chunkRetries?: number
  /** Defaults to {@link UploadFileMutationOptions['retries']}. */
  readonly endRetries?: number
  /** Called for all progress updates (`onBegin`, `onChunkSuccess` and `onSuccess`). */
  readonly onProgress?: (progress: UploadFileMutationProgress) => void
  /** Called before any mutations are sent. */
  readonly onBegin?: (progress: UploadFileMutationProgress) => void
  /** Called after each successful chunk upload mutation. */
  readonly onChunkSuccess?: (progress: UploadFileMutationProgress) => void
  /** Called after the entire mutation succeeds. */
  readonly onSuccess?: (progress: UploadFileMutationProgress) => void
  /** Called after any mutations fail. */
  readonly onError?: (error: unknown) => void
  /** Called after `onSuccess` or `onError`, depending on whether the mutation succeeded. */
  readonly onSettled?: (progress: UploadFileMutationProgress | null, error: unknown) => void
}

/**
 * Call "upload file" mutations for a file.
 * Always uses multipart upload for Cloud backend.
 * Shows toasts to update progress.
 */
export function useUploadFileWithToastMutation(
  backend: Backend,
  options: UploadFileMutationOptions = {},
) {
  const toastId = useId()
  const { getText } = useText()
  const toastAndLog = useToastAndLogWithId()
  const { onBegin, onChunkSuccess, onSuccess, onError } = options

  const mutation = useUploadFileMutation(backend, {
    ...options,
    onBegin: (progress) => {
      onBegin?.(progress)
      const { sentMb, totalMb } = progress
      toast.loading(getText('uploadLargeFileStatus', sentMb, totalMb), {
        toastId,
        position: 'bottom-right',
      })
    },
    onChunkSuccess: (progress) => {
      onChunkSuccess?.(progress)
      const { sentMb, totalMb } = progress
      const text = getText('uploadLargeFileStatus', sentMb, totalMb)
      toast.update(toastId, { render: text })
    },
    onSuccess: (progress) => {
      onSuccess?.(progress)
      toast.update(toastId, {
        type: 'success',
        render: getText('uploadLargeFileSuccess'),
        isLoading: false,
        autoClose: null,
      })
    },
    onError: (error) => {
      onError?.(error)
      toastAndLog(toastId, 'uploadLargeFileError', error)
    },
  })

  usePreventNavigation({ message: getText('anUploadIsInProgress'), isEnabled: mutation.isPending })

  return mutation
}

/**
 * Call "upload file" mutations for a file.
 * Always uses multipart upload for Cloud backend.
 */
export function useUploadFileMutation(backend: Backend, options: UploadFileMutationOptions = {}) {
  const toastAndLog = useToastAndLog()
  const {
    retries = 3,
    chunkRetries = retries,
    endRetries = retries,
    onError = (error) => {
      toastAndLog('uploadLargeFileError', error)
    },
  } = options
  const uploadFileStartMutation = useMutation(
    useMemo(() => backendMutationOptions(backend, 'uploadFileStart'), [backend]),
  )
  const uploadFileChunkMutation = useMutation(
    useMemo(
      () => backendMutationOptions(backend, 'uploadFileChunk', { retry: chunkRetries }),
      [backend, chunkRetries],
    ),
  )
  const uploadFileEndMutation = useMutation(
    useMemo(
      () => backendMutationOptions(backend, 'uploadFileEnd', { retry: endRetries }),
      [backend, endRetries],
    ),
  )
  const [variables, setVariables] =
    useState<[params: backendModule.UploadFileRequestParams, file: File]>()
  const [sentMb, setSentMb] = useState(0)
  const [totalMb, setTotalMb] = useState(0)
  const mutateAsync = useEventCallback(
    async (body: backendModule.UploadFileRequestParams, file: File) => {
      setVariables([body, file])
      const fileSizeMb = Math.ceil(file.size / MB_BYTES)
      options.onBegin?.({ event: 'begin', sentMb: 0, totalMb: fileSizeMb })
      setSentMb(0)
      setTotalMb(fileSizeMb)
      try {
        const { sourcePath, uploadId, presignedUrls } = await uploadFileStartMutation.mutateAsync([
          body,
          file,
        ])
        const parts: backendModule.S3MultipartPart[] = []
        for (const [url, i] of Array.from(
          presignedUrls,
          (presignedUrl, index) => [presignedUrl, index] as const,
        )) {
          parts.push(await uploadFileChunkMutation.mutateAsync([url, file, i]))
          const newSentMb = Math.min((i + 1) * S3_CHUNK_SIZE_MB, fileSizeMb)
          setSentMb(newSentMb)
          options.onChunkSuccess?.({
            event: 'chunk',
            sentMb: newSentMb,
            totalMb: fileSizeMb,
          })
        }
        const result = await uploadFileEndMutation.mutateAsync([
          {
            parentDirectoryId: body.parentDirectoryId,
            parts,
            sourcePath: sourcePath,
            uploadId: uploadId,
            assetId: body.fileId,
            fileName: body.fileName,
          },
        ])
        setSentMb(fileSizeMb)
        const progress: UploadFileMutationProgress = {
          event: 'end',
          sentMb: fileSizeMb,
          totalMb: fileSizeMb,
        }
        options.onSuccess?.(progress)
        options.onSettled?.(progress, null)
        return result
      } catch (error) {
        onError(error)
        options.onSettled?.(null, error)
        throw error
      }
    },
  )
  const mutate = useEventCallback((params: backendModule.UploadFileRequestParams, file: File) => {
    void mutateAsync(params, file)
  })

  return {
    sentMb,
    totalMb,
    variables,
    mutate,
    mutateAsync,
    context: uploadFileEndMutation.context,
    data: uploadFileEndMutation.data,
    failureCount:
      uploadFileEndMutation.failureCount +
      uploadFileChunkMutation.failureCount +
      uploadFileStartMutation.failureCount,
    failureReason:
      uploadFileEndMutation.failureReason ??
      uploadFileChunkMutation.failureReason ??
      uploadFileStartMutation.failureReason,
    isError:
      uploadFileStartMutation.isError ||
      uploadFileChunkMutation.isError ||
      uploadFileEndMutation.isError,
    error:
      uploadFileEndMutation.error ?? uploadFileChunkMutation.error ?? uploadFileStartMutation.error,
    isPaused:
      uploadFileStartMutation.isPaused ||
      uploadFileChunkMutation.isPaused ||
      uploadFileEndMutation.isPaused,
    isPending:
      uploadFileStartMutation.isPending ||
      uploadFileChunkMutation.isPending ||
      uploadFileEndMutation.isPending,
    isSuccess: uploadFileEndMutation.isSuccess,
  }
}<|MERGE_RESOLUTION|>--- conflicted
+++ resolved
@@ -215,14 +215,10 @@
   undoDeleteAsset: ['listDirectory'],
   updateAsset: ['listDirectory', 'listAssetVersions'],
   closeProject: ['listDirectory', 'listAssetVersions'],
-<<<<<<< HEAD
-  updateDirectory: ['listDirectory'],
   createProjectExecution: ['listProjectExecutions'],
   syncProjectExecution: ['listProjectExecutions'],
   updateProjectExecution: ['listProjectExecutions'],
   deleteProjectExecution: ['listProjectExecutions'],
-=======
->>>>>>> 731c884d
 }
 
 /** The type of the corresponding mutation for the given backend method. */
