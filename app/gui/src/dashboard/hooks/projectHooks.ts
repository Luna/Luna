/** @file Mutations related to project management. */
import * as reactQuery from '@tanstack/react-query'
import invariant from 'tiny-invariant'

import { merge } from 'enso-common/src/utilities/data/object'

import * as eventCallbacks from '#/hooks/eventCallbackHooks'

import * as authProvider from '#/providers/AuthProvider'
import * as backendProvider from '#/providers/BackendProvider'
import {
  TabType,
  useAddLaunchedProject,
  useProjectsStore,
  useRemoveLaunchedProject,
  useSetPage,
  useUpdateLaunchedProjects,
  type LaunchedProject,
  type LaunchedProjectId,
} from '#/providers/ProjectsProvider'

import { useFeatureFlag } from '#/providers/FeatureFlagsProvider'
import type Backend from '#/services/Backend'
import * as backendModule from '#/services/Backend'

/** Default interval for refetching project status when the project is opened. */
const OPENED_INTERVAL_MS = 30_000
/**
 * Interval when we open a cloud project.
 * Since opening a cloud project is a long operation, we want to check the status less often.
 */
const CLOUD_OPENING_INTERVAL_MS = 2_500
/**
 * Interval when we open a local project or when we want to sync the project status as soon as
 * possible.
 */
const LOCAL_OPENING_INTERVAL_MS = 100

const DEFAULT_INTERVAL_MS = 120_000

/** Options for {@link createGetProjectDetailsQuery}. */
export interface CreateOpenedProjectQueryOptions {
  readonly assetId: backendModule.Asset<backendModule.AssetType.project>['id']
  readonly backend: Backend
}

/** Whether the user can open projects. */
export function useCanOpenProjects() {
  const enableCloudExecution = useFeatureFlag('enableCloudExecution')
  return enableCloudExecution
}

/** Return a function to update a project asset in the TanStack Query cache. */
function useSetProjectAsset() {
  const queryClient = reactQuery.useQueryClient()
  return eventCallbacks.useEventCallback(
    (
      backendType: backendModule.BackendType,
      assetId: backendModule.AssetId,
      parentId: backendModule.DirectoryId,
      transform: (asset: backendModule.ProjectAsset) => backendModule.ProjectAsset,
    ) => {
      const listDirectoryQuery = queryClient
        .getQueryCache()
        .find<readonly backendModule.AnyAsset<backendModule.AssetType>[] | undefined>({
          queryKey: [backendType, 'listDirectory', parentId],
          exact: false,
        })

      if (listDirectoryQuery?.state.data) {
        listDirectoryQuery.setData(
          listDirectoryQuery.state.data.map((child) =>
            child.id === assetId && child.type === backendModule.AssetType.project ?
              transform(child)
            : child,
          ),
        )
      }
    },
  )
}

export const OPENING_PROJECT_STATES = new Set([
  backendModule.ProjectState.provisioned,
  backendModule.ProjectState.scheduled,
  backendModule.ProjectState.openInProgress,
  backendModule.ProjectState.closing,
])
export const OPENED_PROJECT_STATES = new Set([backendModule.ProjectState.opened])
export const CLOSED_PROJECT_STATES = new Set([backendModule.ProjectState.closed])
export const STATIC_PROJECT_STATES = new Set([
  backendModule.ProjectState.opened,
  backendModule.ProjectState.closed,
])
export const CREATED_PROJECT_STATES = new Set([
  backendModule.ProjectState.created,
  backendModule.ProjectState.new,
])

/** Stale time for local projects, set to 10 seconds. */
// eslint-disable-next-line @typescript-eslint/no-magic-numbers
export const LOCAL_PROJECT_OPEN_TIMEOUT_MS = 10 * 1_000
/** Stale time for cloud projects, set to 5 minutes. */
// eslint-disable-next-line @typescript-eslint/no-magic-numbers
export const CLOUD_PROJECT_OPEN_TIMEOUT_MS = 5 * 60 * 1_000

/**
 * Get the timeout based on the backend type.
 * @param backendType - The backend type.
 * @throws If the backend type is not supported.
 * @returns The timeout in milliseconds.
 */
export function getTimeoutBasedOnTheBackendType(backendType: backendModule.BackendType) {
  switch (backendType) {
    case backendModule.BackendType.local: {
      return LOCAL_PROJECT_OPEN_TIMEOUT_MS
    }
    case backendModule.BackendType.remote: {
      return CLOUD_PROJECT_OPEN_TIMEOUT_MS
    }

    default: {
      throw new Error('Unsupported backend type')
    }
  }
}

/** Project status query.  */
export function createGetProjectDetailsQuery(options: CreateOpenedProjectQueryOptions) {
  const { assetId, backend } = options

  const isLocal = backend.type === backendModule.BackendType.local

  return reactQuery.queryOptions({
    queryKey: createGetProjectDetailsQuery.getQueryKey(assetId),
<<<<<<< HEAD
    queryFn: () => backend.getProjectDetails(assetId),
    meta: { persist: false },
=======
    queryFn: () => backend.getProjectDetails(assetId, parentId),
>>>>>>> 9299f059
    refetchIntervalInBackground: true,
    refetchOnWindowFocus: true,
    refetchOnMount: true,
    networkMode: backend.type === backendModule.BackendType.remote ? 'online' : 'always',
    meta: { persist: false },
    refetchInterval: (query): number | false => {
      const { state } = query

      const staticStates = STATIC_PROJECT_STATES

      const openingStates = OPENING_PROJECT_STATES

      const createdStates = CREATED_PROJECT_STATES

      if (state.status === 'error') {
        return false
      }

      if (state.data == null) {
        return false
      }

      const currentState = state.data.state.type

      if (isLocal) {
        if (createdStates.has(currentState)) {
          return LOCAL_OPENING_INTERVAL_MS
        }

        if (staticStates.has(state.data.state.type)) {
          return OPENED_INTERVAL_MS
        }

        if (openingStates.has(state.data.state.type)) {
          return LOCAL_OPENING_INTERVAL_MS
        }
      }

      if (createdStates.has(currentState)) {
        return CLOUD_OPENING_INTERVAL_MS
      }

      // Cloud project
      if (staticStates.has(state.data.state.type)) {
        return OPENED_INTERVAL_MS
      }
      if (openingStates.has(state.data.state.type)) {
        return CLOUD_OPENING_INTERVAL_MS
      }

      return DEFAULT_INTERVAL_MS
    },
  })
}
createGetProjectDetailsQuery.getQueryKey = (id: LaunchedProjectId) => ['project', id] as const

/** A mutation to open a project. */
export function useOpenProjectMutation() {
  const client = reactQuery.useQueryClient()
  const session = authProvider.useFullUserSession()
  const remoteBackend = backendProvider.useRemoteBackend()
  const localBackend = backendProvider.useLocalBackend()
  const setProjectAsset = useSetProjectAsset()

  return reactQuery.useMutation({
    mutationKey: ['openProject'],
    networkMode: 'always',
    mutationFn: ({
      title,
      id,
      type,
      parentId,
      inBackground = false,
    }: LaunchedProject & { inBackground?: boolean }) => {
      const backend = type === backendModule.BackendType.remote ? remoteBackend : localBackend

      invariant(backend != null, 'Backend is null')

      return backend.openProject(
        id,
        {
          executeAsync: inBackground,
          cognitoCredentials: {
            accessToken: session.accessToken,
            refreshToken: session.refreshToken,
            clientId: session.clientId,
            expireAt: session.expireAt,
            refreshUrl: session.refreshUrl,
          },
          parentId,
        },
        title,
      )
    },
    onMutate: ({ type, id, parentId }) => {
      const queryKey = createGetProjectDetailsQuery.getQueryKey(id)

      client.setQueryData(queryKey, { state: { type: backendModule.ProjectState.openInProgress } })
      setProjectAsset(type, id, parentId, (asset) => ({
        ...asset,
        projectState: { ...asset.projectState, type: backendModule.ProjectState.openInProgress },
      }))

      void client.cancelQueries({ queryKey })
    },
    onSuccess: async (_, { type, id, parentId }) => {
      await client.resetQueries({ queryKey: createGetProjectDetailsQuery.getQueryKey(id) })
      await client.invalidateQueries({ queryKey: [type, 'listDirectory', parentId] })
    },
    onError: async (_, { type, id, parentId }) => {
      await client.invalidateQueries({ queryKey: createGetProjectDetailsQuery.getQueryKey(id) })
      await client.invalidateQueries({ queryKey: [type, 'listDirectory', parentId] })
    },
  })
}

/** Mutation to close a project. */
export function useCloseProjectMutation() {
  const client = reactQuery.useQueryClient()
  const remoteBackend = backendProvider.useRemoteBackend()
  const localBackend = backendProvider.useLocalBackend()
  const setProjectAsset = useSetProjectAsset()

  return reactQuery.useMutation({
    mutationKey: ['closeProject'],
    mutationFn: ({ type, id, title }: LaunchedProject) => {
      const backend = type === backendModule.BackendType.remote ? remoteBackend : localBackend

      invariant(backend != null, 'Backend is null')

      return backend.closeProject(id, title)
    },
    onMutate: ({ type, id, parentId }) => {
      const queryKey = createGetProjectDetailsQuery.getQueryKey(id)

      client.setQueryData(queryKey, { state: { type: backendModule.ProjectState.closing } })
      setProjectAsset(type, id, parentId, (asset) => ({
        ...asset,
        projectState: { ...asset.projectState, type: backendModule.ProjectState.closing },
      }))

      void client.cancelQueries({ queryKey })
    },
    onSuccess: async (_, { type, id, parentId }) => {
      await client.resetQueries({ queryKey: createGetProjectDetailsQuery.getQueryKey(id) })
      setProjectAsset(type, id, parentId, (asset) => ({
        ...asset,
        projectState: { ...asset.projectState, type: backendModule.ProjectState.closed },
      }))
    },
    onError: async (_, { type, id, parentId }) => {
      await client.invalidateQueries({ queryKey: createGetProjectDetailsQuery.getQueryKey(id) })
      await client.invalidateQueries({ queryKey: [type, 'listDirectory', parentId] })
    },
  })
}

/** Mutation to rename a project. */
export function useRenameProjectMutation() {
  const client = reactQuery.useQueryClient()
  const remoteBackend = backendProvider.useRemoteBackend()
  const localBackend = backendProvider.useLocalBackend()
  const updateLaunchedProjects = useUpdateLaunchedProjects()

  return reactQuery.useMutation({
    mutationKey: ['renameProject'],
    mutationFn: ({ newName, project }: { newName: string; project: LaunchedProject }) => {
      const { type, id, title } = project
      const backend = type === backendModule.BackendType.remote ? remoteBackend : localBackend

      invariant(backend != null, 'Backend is null')

      return backend.updateProject(id, { projectName: newName, ami: null, ideVersion: null }, title)
    },
    onSuccess: (_, { newName, project }) => {
      updateLaunchedProjects((projects) =>
        projects.map((otherProject) =>
          project.id !== otherProject.id ? otherProject : merge(otherProject, { title: newName }),
        ),
      )
      return client.invalidateQueries({
        queryKey: createGetProjectDetailsQuery.getQueryKey(project.id),
      })
    },
  })
}

/** A callback to open a project. */
export function useOpenProject() {
  const client = reactQuery.useQueryClient()
  const canOpenProjects = useCanOpenProjects()
  const projectsStore = useProjectsStore()
  const addLaunchedProject = useAddLaunchedProject()
  const closeAllProjects = useCloseAllProjects()
  const openProjectMutation = useOpenProjectMutation()

  const enableMultitabs = useFeatureFlag('enableMultitabs')

  return eventCallbacks.useEventCallback((project: LaunchedProject) => {
    if (!canOpenProjects) {
      return
    }

    if (!enableMultitabs) {
      // Since multiple tabs cannot be opened at the same time, the opened projects need to be closed first.
      if (projectsStore.getState().launchedProjects.length > 0) {
        closeAllProjects()
      }
    }

    const existingMutation = client.getMutationCache().find({
      mutationKey: ['openProject'],
      predicate: (mutation) => mutation.options.scope?.id === project.id,
    })
    const isOpeningTheSameProject = existingMutation?.state.status === 'pending'

    if (!isOpeningTheSameProject) {
      openProjectMutation.mutate(project)
      const openingProjectMutation = client.getMutationCache().find({
        mutationKey: ['openProject'],
        // this is unsafe, but we can't do anything about it
        // eslint-disable-next-line @typescript-eslint/no-unsafe-member-access
        predicate: (mutation) => mutation.state.variables?.id === project.id,
      })
      openingProjectMutation?.setOptions({
        ...openingProjectMutation.options,
        scope: { id: project.id },
      })

      addLaunchedProject(project)
    }
  })
}

/** A function to open the editor. */
export function useOpenEditor() {
  const setPage = useSetPage()
  return eventCallbacks.useEventCallback((projectId: LaunchedProjectId) => {
    setPage(projectId)
  })
}

/** A function to close a project. */
export function useCloseProject() {
  const client = reactQuery.useQueryClient()
  const closeProjectMutation = useCloseProjectMutation()
  const removeLaunchedProject = useRemoveLaunchedProject()
  const setPage = useSetPage()

  return eventCallbacks.useEventCallback((project: LaunchedProject) => {
    client
      .getMutationCache()
      .findAll({
        mutationKey: ['openProject'],
        predicate: (mutation) => mutation.options.scope?.id === project.id,
      })
      .forEach((mutation) => {
        mutation.setOptions({ ...mutation.options, retry: false })
        mutation.destroy()
      })

    closeProjectMutation.mutate(project)

    client
      .getMutationCache()
      .findAll({
        mutationKey: ['closeProject'],
        // This is unsafe, but we cannot do anything about it.
        // eslint-disable-next-line @typescript-eslint/no-unsafe-member-access
        predicate: (mutation) => mutation.state.variables?.id === project.id,
      })
      .forEach((mutation) => {
        mutation.setOptions({ ...mutation.options, scope: { id: project.id } })
      })

    removeLaunchedProject(project.id)

    setPage(TabType.drive)
  })
}

/** A function to close all projects. */
export function useCloseAllProjects() {
  const closeProject = useCloseProject()
  const projectsStore = useProjectsStore()

  return eventCallbacks.useEventCallback(() => {
    const launchedProjects = projectsStore.getState().launchedProjects

    for (const launchedProject of launchedProjects) {
      closeProject(launchedProject)
    }
  })
}<|MERGE_RESOLUTION|>--- conflicted
+++ resolved
@@ -133,12 +133,7 @@
 
   return reactQuery.queryOptions({
     queryKey: createGetProjectDetailsQuery.getQueryKey(assetId),
-<<<<<<< HEAD
     queryFn: () => backend.getProjectDetails(assetId),
-    meta: { persist: false },
-=======
-    queryFn: () => backend.getProjectDetails(assetId, parentId),
->>>>>>> 9299f059
     refetchIntervalInBackground: true,
     refetchOnWindowFocus: true,
     refetchOnMount: true,
