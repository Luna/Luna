/** @file Functions for manipulating Vue reactive objects. */

import { defaultEquality } from '@/util/equals'
import { debouncedWatch } from '@vueuse/core'
import { nop } from 'lib0/function'
import type {
  ComputedRef,
  DeepReadonly,
  MaybeRefOrGetter,
  ReactiveEffectOptions,
  ReactiveEffectRunner,
  Ref,
  WatchSource,
  WatchStopHandle,
  WritableComputedRef,
} from 'vue'
import {
  callWithErrorHandling,
  computed,
<<<<<<< HEAD
  ComputedRef,
  // (it is used in docs)
  // eslint-disable-next-line @typescript-eslint/no-unused-vars
  DebuggerOptions,
  DeepReadonly,
=======
>>>>>>> d02f7e21
  effect,
  effectScope,
  isRef,
  queuePostFlushCb,
  reactive,
  ReactiveEffect,
  shallowReactive,
  shallowRef,
  toRaw,
  toValue,
  watch,
} from 'vue'

/** Cast watch source to an observable ref. */
export function watchSourceToRef<T>(src: WatchSource<T>): Ref<T> {
  return isRef(src) ? src : computed(src)
}

/** Get the value behind a watch source at the current time. */
export function evalWatchSource<T>(src: WatchSource<T>): T {
  return isRef(src) ? src.value : src()
}

/** Create a `ReactiveEffect`. This is similar to the `effect` function, but doesn't immediately run the created effect. */
export function lazyEffect<T = any>(
  fn: () => T,
  options?: ReactiveEffectOptions,
): ReactiveEffectRunner<T> {
  if ((fn as ReactiveEffectRunner).effect instanceof ReactiveEffect) {
    fn = (fn as ReactiveEffectRunner).effect.fn
  }

  const e = new ReactiveEffect(fn)
  if (options) {
    Object.assign(e, options)
  }
  const runner = e.run.bind(e) as ReactiveEffectRunner
  runner.effect = e
  return runner
}

export type OnCleanup = (fn: () => void) => void
export type StopEffect = () => void

/**
 * A set of effects that will defer their re-execution until an explicit flush. This is useful for
 * implementing incremental updates to an external data structure, while delaying the update logic
 * until next time that data structure is queried.
 */
export class LazySyncEffectSet {
  _dirtyRunners = new Set<() => void>()
  _boundFlush = this.flush.bind(this)

  /** TODO: Add docs */
  constructor(private _scope = effectScope()) {}

  /**
   * Add an effect to the lazy set. The effect will run once immediately, and any subsequent runs
   * will be delayed until the next flush. Only effects that were notified about a dependency change
   * will be re-run on flush.
   *
   * Returns a function that can be used to manually stop the effect.
   */
  lazyEffect(fn: (onCleanup: OnCleanup) => void): StopEffect {
    return (
      this._scope.run(() => {
        let cleanup: (() => void) | null = null
        const callCleanup = () => {
          if (cleanup != null) {
            const tmpCleanup = cleanup
            cleanup = null
            callWithErrorHandling(tmpCleanup, null, 4 /* ErrorCodes.WATCH_CLEANUP */)
          }
        }
        function onCleanup(fn: () => void) {
          cleanup = fn
        }

        const runner = lazyEffect(
          () => {
            callCleanup()
            fn(onCleanup)
          },
          {
            scheduler: () => {
              if (this._dirtyRunners.size === 0) queuePostFlushCb(this._boundFlush)
              this._dirtyRunners.add(runner)
            },
            onStop: () => {
              this._dirtyRunners.delete(runner)
              callCleanup()
            },
          },
        )
        runner.effect.scheduler?.()
        return () => runner.effect.stop()
      }) ?? nop
    )
  }

  /**
   * Run all effects that are currently dirty. In case any effect causes other effects to become
   * dirty, they will be rerun during the same flush.
   */
  flush() {
    while (this._dirtyRunners.size !== 0) {
      const runners = [...this._dirtyRunners]
      this._dirtyRunners.clear()
      for (let i = 0; i < runners.length; ++i) runners[i]!()
    }
  }

  // Immediately stops all effects and clears the dirty set.
  /** TODO: Add docs */
  stop() {
    this._scope.stop()
  }
}

/**
 * Supports dynamically creating watchers that will be scheduled with the same priority as a watcher created where
 * `useWatchContext` is called.
 *
 * Watchers created during a component's `setup` are scheduled according to the component hierarchy; all watchers of a
 * parent component are run before any watchers of a child component. If a watcher isn't created during `setup`, e.g.
 * because it is created in a `watchEffect` handler, it will not have any associated instance, and will run after all
 * other pre-flush jobs, including all jobs associated with descendants.
 *
 * Calling this function during a component's `setup` captures the component instance's watch context, and provides an
 * API for dynamically creating watchers that will be scheduled as if they'd been created directly by the component.
 */
export function useWatchContext(): { watchEffect: (f: () => void) => WatchStopHandle } {
  const queued = new Set<object>()
  const jobs = reactive(new Array<() => void>())
  watch(jobs, () => {
    while (jobs.length > 0) {
      const job = jobs.pop()!
      // Do not run scheduled job if it's stopped. It's consistent with vue's "watchEffect" (checked in tests)
      if (queued.delete(job)) {
        job()
      }
    }
  })
  function watchEffect(f: () => void) {
    const runner = effect(f, {
      scheduler: () => {
        if (!queued.has(runner)) {
          jobs.push(runner)
          queued.add(runner)
        }
      },
      allowRecurse: true,
    })
    return () => {
      runner.effect.stop()
      queued.delete(runner)
    }
  }
  return { watchEffect }
}

/**
 * Create a ref that is updated whenever the given function's return value changes. Similar to
 * `computed`, but differs in significant ways:
 * - The dependencies of the `getter` will not be propagated to any effects that access the result.
 * - The `getter` will run even if the ref is not actively observed by any effects (i.e. it is
 * effectively an **always-active watcher**),
 * - The `ref` will only be updated only when the derived value actually changed (as determined by
 *   the `equalFn` equality test).
 *
 * This is most useful for derived values that are accessed often and recompute frequently, but the
 * actual derived result changes very rarely. When in doubt, use `computed` instead.
 */
export function cachedGetter<T>(
  getter: () => T,
  equalFn: (a: T, b: T) => boolean = defaultEquality,
): Ref<T> {
  const valueRef = shallowRef<T>(getter())
  watch(
    getter,
    (newValue) => {
      const oldValue = valueRef.value
      if (!equalFn(oldValue, newValue)) valueRef.value = newValue
    },
    { flush: 'sync' },
  )

  return valueRef
}

/**
 * Same as `cachedGetter`, except that any changes will be not applied immediately, but only after
 * the timer set for `debounce` milliseconds will expire. If any further update arrives in that
 * time, the timer is restarted.
 */
export function debouncedGetter<T>(
  getter: WatchSource<T>,
  debounce: number,
  equalFn: (a: T, b: T) => boolean = defaultEquality,
): Ref<T> {
  const valueRef = shallowRef<T>(toValue(getter))
  debouncedWatch(
    getter,
    (newValue) => {
      const oldValue = valueRef.value
      if (!equalFn(oldValue, newValue)) valueRef.value = newValue
    },
    { debounce },
  )
  return valueRef
}

/** Update `target` to have the same entries as `newState`. */
export function syncSet<T>(target: Set<T>, newState: Readonly<Set<T>>) {
  syncSetDiff(target, target, newState)
}

/**
 * Apply differences from `oldState` to `newState` to target.
 *
 * This can be used to update a reactive `target` without incurring a reactive dependency on the object being mutated,
 * by passing the underlying raw set as `oldState`.
 */
export function syncSetDiff<T>(
  target: Set<T>,
  oldState: DeepReadonly<Set<T>> | Readonly<Set<T>>,
  newState: Readonly<Set<T>>,
) {
  for (const oldKey of oldState) if (!newState.has(oldKey as T)) target.delete(oldKey as T)
  for (const newKey of newState) if (!oldState.has(newKey as any)) target.add(newKey)
}

/** Type of the parameter of `toValue`. */
export type ToValue<T> = MaybeRefOrGetter<T> | ComputedRef<T>

/**
 * A writable proxy computed value that reads a fallback value in case the base is `undefined`.
 * Useful for cases where we have a user-overridable behavior with a computed default.
 */
export function computedFallback<T>(
  base: Ref<T | undefined>,
  fallback: () => T,
): WritableComputedRef<T> {
  return computed({
    get: () => base.value ?? fallback(),
    set: (val: T) => (base.value = val),
  })
}

/**
 * Given a "raw" getter and setter, returns a writable-computed that buffers `set` operations.
 *
 * When the setter of the returned ref is invoked, the raw setter will be called during the next callback flush if and
 * only if the most recently set value does not compare strictly-equal to the current value (read from the raw getter).
 *
 * The getter of the returned ref immediately reflects the value of any pending write.
 */
export function useBufferedWritable<T>(raw: {
  get: ToValue<T>
  set: (value: T) => void
}): WritableComputedRef<T> {
  const pendingWrite = shallowRef<{ pending: T }>()
  watch(pendingWrite, () => {
    if (pendingWrite.value) {
      if (pendingWrite.value.pending !== toValue(raw.get)) {
        raw.set(pendingWrite.value.pending)
      }
      pendingWrite.value = undefined
    }
  })
  return computed({
    get: () => (pendingWrite.value ? pendingWrite.value.pending : toValue(raw.get)),
    set: (value: T) => (pendingWrite.value = { pending: value }),
  })
}

declare const brandNonReactiveView: unique symbol

/** Marks a readonly non-reactive view of data that may elsewhere be used reactively. */
export type NonReactiveView<T> = DeepReadonly<T> & { [brandNonReactiveView]: never }

/** Returns a readonly non-reactive view of a potentially-reactive value. */
export function nonReactiveView<T>(value: T): NonReactiveView<T> {
  return toRaw(value) as NonReactiveView<T>
}

/**
 * Given a non-reactive view of a value, return a reactive view.
 *
 * The type parameter can be specified to cast away the `DeepReadonly` added when converting to a `NonReactiveView`.
 * Note that if the specified type is not exactly the type of the value that was cast to `NonReactiveView`, this could
 * cast away `readonly` attributes that were present in the original type.
 */
export function resumeReactivity<T>(view: NonReactiveView<DeepReadonly<T>>): T {
  return reactive(view) as T
}

/**
 * Given a non-reactive view of a value, return a shallowly-reactive view.
 *
 *
 * The type parameter can be specified to cast away the `DeepReadonly` added when converting to a `NonReactiveView`.
 * Note that if the specified type is not exactly the type of the value that was cast to `NonReactiveView`, this could
 * cast away `readonly` attributes that were present in the original type.
 */
export function resumeShallowReactivity<T>(view: NonReactiveView<DeepReadonly<T>>): T {
  return shallowReactive(view) as T
}

/**
 * Return a writable computed that reads/writes either `left` or `right` depending on the value of `select`
 *
 * `true` means `left`, `false` means `right`.
 */
export function useSelectRef<T>(
  select: ToValue<boolean>,
  left: Ref<T>,
  right: Ref<T>,
): WritableComputedRef<T> {
  return computed({
    get() {
      return toValue(select) ? left.value : right.value
    },
    set(v: T) {
      if (toValue(select)) {
        left.value = v
      } else {
        right.value = v
      }
    },
  })
}

/**
 * Log any access to `anyRef`’s `value` property.
 *
 * {@link computed} and {@link watch} allow you to set custom
 * {@link DebuggerOptions.onTrack} and {@link DebuggerOptions.onTrigger} callbacks,
 * but they only allow tracking dependencies and recomputations, not access to the value itself.
 *
 * This function solves this issue by wrapping the `value` property of a ref with a custom getter.
 * You can also set a debugger breakpoint in the getter to precisely track the callstack of each access.
 */
export function debugAccess(anyRef: Ref<any>, name: string) {
  const originalGetter = Object.getOwnPropertyDescriptor(Object.getPrototypeOf(anyRef), 'value')

  Object.defineProperty(anyRef, 'value', {
    ...originalGetter,
    get: () => {
      console.log(`Accessing ${name}`)
      return originalGetter?.get?.call(anyRef)
    },
  })
}<|MERGE_RESOLUTION|>--- conflicted
+++ resolved
@@ -5,6 +5,9 @@
 import { nop } from 'lib0/function'
 import type {
   ComputedRef,
+  // (it is used in docs)
+  // eslint-disable-next-line @typescript-eslint/no-unused-vars
+  DebuggerOptions,
   DeepReadonly,
   MaybeRefOrGetter,
   ReactiveEffectOptions,
@@ -17,14 +20,6 @@
 import {
   callWithErrorHandling,
   computed,
-<<<<<<< HEAD
-  ComputedRef,
-  // (it is used in docs)
-  // eslint-disable-next-line @typescript-eslint/no-unused-vars
-  DebuggerOptions,
-  DeepReadonly,
-=======
->>>>>>> d02f7e21
   effect,
   effectScope,
   isRef,
