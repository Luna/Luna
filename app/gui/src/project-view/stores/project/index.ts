--- conflicted
+++ resolved
@@ -112,21 +112,11 @@
     const doc = new Y.Doc()
     const awareness = new Awareness(doc)
 
-<<<<<<< HEAD
-    const config = injectGuiConfig()
-    const projectNameFromCfg = config.value.startup?.project
-    if (projectNameFromCfg == null) throw new Error('Missing project name.')
-    const projectName = ref(projectNameFromCfg)
-    const projectDisplayName = computed(
-      () => config.value.startup?.displayedProjectName ?? projectName,
-    )
-=======
     const projectName = ref(props.projectName)
     // Note that `config` is not deeply reactive. This is fine as the config is an immutable object
     // passed in from the dashboard, so the entire object will change if any of its nested
     // properties change.
     const projectDisplayName = computed(() => props.projectDisplayedName ?? projectName)
->>>>>>> 0681a43f
 
     const clientId = random.uuidv4() as Uuid
     const lsRpcConnection = createLsRpcConnection(clientId, props.engine.rpcUrl, abort)
