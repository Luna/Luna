<<<<<<< HEAD
import { findDifferenceIndex } from '@/util/data/array'
=======
import { assert } from '@/util/assert'
import { findIndexOpt } from '@/util/data/array'
>>>>>>> bd34bf53
import { isSome, type Opt } from '@/util/data/opt'
import { Err, Ok, ResultError, type Result } from '@/util/data/result'
import { AsyncQueue, type AbortScope } from '@/util/net'
import {
  qnReplaceProjectName,
  tryIdentifier,
  tryQualifiedName,
  type Identifier,
} from '@/util/qualifiedName'
import * as array from 'lib0/array'
import { ObservableV2 } from 'lib0/observable'
import * as random from 'lib0/random'
import { reactive } from 'vue'
import {
  ErrorCode,
  LsRpcError,
  RemoteRpcError,
  type LanguageServer,
} from 'ydoc-shared/languageServer'
import {
  methodPointerEquals,
  stackItemsEqual,
  type ContextId,
  type Diagnostic,
  type ExecutionEnvironment,
  type ExplicitCall,
  type ExpressionId,
  type ExpressionUpdate,
  type StackItem,
  type Uuid,
  type VisualizationConfiguration,
} from 'ydoc-shared/languageServerTypes'
import { exponentialBackoff } from 'ydoc-shared/util/net'
import type { ExternalId } from 'ydoc-shared/yjsModel'

// This constant should be synchronized with EXECUTION_ENVIRONMENT constant in
// engine/runtime/src/main/java/org/enso/interpreter/EnsoLanguage.java
const DEFAULT_ENVIRONMENT: ExecutionEnvironment = 'Design'

export type NodeVisualizationConfiguration = Omit<
  VisualizationConfiguration,
  'executionContextId'
> & {
  expressionId: ExternalId
}

function visualizationConfigEqual(
  a: NodeVisualizationConfiguration,
  b: NodeVisualizationConfiguration,
): boolean {
  return (
    visualizationConfigPreprocessorEqual(a, b) &&
    (a.positionalArgumentsExpressions === b.positionalArgumentsExpressions ||
      (Array.isArray(a.positionalArgumentsExpressions) &&
        Array.isArray(b.positionalArgumentsExpressions) &&
        array.equalFlat(a.positionalArgumentsExpressions, b.positionalArgumentsExpressions)))
  )
}

/** Same as {@link visualizationConfigEqual}, but ignores differences in {@link NodeVisualizationConfiguration.positionalArgumentsExpressions}. */
export function visualizationConfigPreprocessorEqual(
  a: NodeVisualizationConfiguration,
  b: NodeVisualizationConfiguration,
): boolean {
  return (
    a == b ||
    (a.visualizationModule === b.visualizationModule &&
      (a.expression === b.expression ||
        (typeof a.expression === 'object' &&
          typeof b.expression === 'object' &&
          methodPointerEquals(a.expression, b.expression))))
  )
}

type ExecutionContextState =
  | { status: 'not-created' }
  | {
      status: 'created'
      visualizations: Map<Uuid, NodeVisualizationConfiguration>
      stack: StackItem[]
      environment: ExecutionEnvironment
    }

type EntryPoint = Omit<ExplicitCall, 'type'>

type ExecutionContextNotification = {
  'expressionUpdates'(updates: ExpressionUpdate[]): void
  'visualizationEvaluationFailed'(
    visualizationId: Uuid,
    expressionId: ExpressionId,
    message: string,
    diagnostic: Diagnostic | undefined,
  ): void
  'executionFailed'(message: string): void
  'executionComplete'(): void
  'executionStatus'(diagnostics: Diagnostic[]): void
  'newVisualizationConfiguration'(configs: Set<Uuid>): void
  'visualizationsConfigured'(configs: Set<Uuid>): void
}

enum SyncStatus {
  NOT_SYNCED,
  QUEUED,
  CREATING,
  SYNCING,
  SYNCED,
}

/**
 * Execution Context
 *
 * This class represent an execution context created in the Language Server. It creates
 * it and pushes the initial frame upon construction.
 *
 * It hides the asynchronous nature of the language server. Each call is scheduled and
 * run only when the previous call is done.
 */
export class ExecutionContext extends ObservableV2<ExecutionContextNotification> {
  readonly id: ContextId = random.uuidv4() as ContextId
  private queue: AsyncQueue<ExecutionContextState>
  private syncStatus = SyncStatus.NOT_SYNCED
  private clearScheduled = false
  private _desiredStack: StackItem[] = reactive([])
  private visualizationConfigs: Map<Uuid, NodeVisualizationConfiguration> = new Map()
  private _executionEnvironment: ExecutionEnvironment = 'Design'

  /** TODO: Add docs */
  constructor(
    private lsRpc: LanguageServer,
    entryPoint: EntryPoint,
    private abort: AbortScope,
  ) {
    super()
    this.abort.handleDispose(this)
    this.lsRpc.retain()
    this.queue = new AsyncQueue<ExecutionContextState>(Promise.resolve({ status: 'not-created' }))
    this.registerHandlers()
    this.pushItem({ type: 'ExplicitCall', ...entryPoint })
  }

  private registerHandlers() {
    this.abort.handleObserve(this.lsRpc, 'executionContext/expressionUpdates', (event) => {
      if (event.contextId == this.id) this.emit('expressionUpdates', [event.updates])
    })
    this.abort.handleObserve(this.lsRpc, 'executionContext/executionFailed', (event) => {
      if (event.contextId == this.id) this.emit('executionFailed', [event.message])
    })
    this.abort.handleObserve(this.lsRpc, 'executionContext/executionComplete', (event) => {
      if (event.contextId == this.id) this.emit('executionComplete', [])
    })
    this.abort.handleObserve(this.lsRpc, 'executionContext/executionStatus', (event) => {
      if (event.contextId == this.id) this.emit('executionStatus', [event.diagnostics])
    })
    this.abort.handleObserve(
      this.lsRpc,
      'executionContext/visualizationEvaluationFailed',
      (event) => {
        if (event.contextId == this.id)
          this.emit('visualizationEvaluationFailed', [
            event.visualizationId,
            event.expressionId,
            event.message,
            event.diagnostic,
          ])
      },
    )
    this.lsRpc.on('transport/closed', () => {
      // Connection closed: the created execution context is no longer available
      // There is no point in any scheduled action until resynchronization
      this.queue.clear()
      // If syncing is at the first step (creating missing execution context), it is
      // effectively waiting for reconnection to recreate the execution context.
      // We should not clear it's outcome, as it's likely the context will be created after
      // reconnection (so it's valid).
      if (this.syncStatus !== SyncStatus.CREATING) {
        // In other cases, any created context is destroyed after losing connection.
        // The status should be cleared to 'not-created'.
        this.queue.pushTask(() => {
          this.clearScheduled = false
          this.sync()
          return Promise.resolve({ status: 'not-created' })
        })
        this.clearScheduled = true
      }
    })
    this.lsRpc.on('refactoring/projectRenamed', ({ oldNormalizedName, newNormalizedName }) => {
      const newIdent = tryIdentifier(newNormalizedName)
      if (!newIdent.ok) {
        console.error(
          `Cannot update project name in execution stack: new name ${newNormalizedName} is not a valid identifier!`,
        )
        return
      }
      ExecutionContext.replaceProjectNameInStack(
        this._desiredStack,
        oldNormalizedName,
        newIdent.value,
      )
      if (this.syncStatus === SyncStatus.SYNCED) {
        this.queue.pushTask((state) => {
          if (state.status !== 'created') return Promise.resolve(state)
          ExecutionContext.replaceProjectNameInStack(state.stack, oldNormalizedName, newIdent.value)
          return Promise.resolve(state)
        })
      } else {
        // Engine updates project name in its execution context frames by itself. But if we are out
        // of sync, we have no guarantee if the stack wasn't set with old name after project rename.
        // It's safer to just re-sync the stack.
        this.sync()
      }
    })
  }

  private pushItem(item: StackItem) {
    this._desiredStack.push(item)
    this.sync()
  }

  private static replaceProjectNameInStack(
    stack: StackItem[],
    oldName: string,
    newName: Identifier,
  ) {
    const updatedField = (value: string) => {
      const qn = tryQualifiedName(value)
      if (qn.ok) {
        return qnReplaceProjectName(qn.value, oldName, newName)
      } else {
        console.warn(`Invalid qualified name in execution context stack: ${value}`)
        return value
      }
    }
    for (const item of stack) {
      if (item.type === 'ExplicitCall') {
        item.methodPointer.module = updatedField(item.methodPointer.module)
        item.methodPointer.definedOnType = updatedField(item.methodPointer.definedOnType)
      }
    }
  }

  /**
   * The stack of execution frames that we want to currently inspect. The actual stack
   * state in the language server can differ, since it is updated asynchronously.
   */
  get desiredStack() {
    return this._desiredStack
  }

  /**
   * Set the currently desired stack of excution frames. This will cause appropriate
   * stack push/pop operations to be sent to the language server.
   */
  set desiredStack(stack: StackItem[]) {
    this._desiredStack.length = 0
    console.log(stack)
    this._desiredStack.push(...stack)
    this.sync()
  }

  /** TODO: Add docs */
  push(expressionId: ExpressionId) {
    this.pushItem({ type: 'LocalCall', expressionId })
  }

  /** TODO: Add docs */
  pop() {
    if (this._desiredStack.length === 1) {
      console.debug('Cannot pop last item from execution context stack')
      return
    }
    this._desiredStack.pop()
    this.sync()
  }

  /** TODO: Add docs */
  setVisualization(id: Uuid, configuration: Opt<NodeVisualizationConfiguration>) {
    if (configuration == null) {
      this.visualizationConfigs.delete(id)
    } else {
      this.visualizationConfigs.set(id, configuration)
    }
    this.sync()
  }

  // /**
  //  * Update the execution context stack items by replacing a name of specific method with a new value.
  //  */
  // updateMethodName(modPath: string, oldName: string, newName: string) {
  //   // FIXME: This is a hack in order to make function renaming from within that function work correctly.
  //   // Execution contexts don't send expression updates about their parent frames, so we end up with an
  //   // outdated methodPointer concerning the parent expression. We have to inject a synthetic
  //   // expressionUpdate, to keep it working correctly. Eventually this should be fixed by ensuring that
  //   // parent frames are
  //   const syntheticExpressionUpdates: ExpressionUpdate[] = []

  //   this.desiredStack = this.desiredStack.map((item) => {
  //     if (
  //       item.type == 'ExplicitCall' &&
  //       item.methodPointer.module == modPath &&
  //       item.methodPointer.name == oldName
  //     ) {
  //       const oldMethodPointer = item.methodPointer
  //       const newMethodPointer = {
  //         ...item.methodPointer,
  //         name: newName,
  //       }

  //       return { ...item, methodPointer: newMethodPointer }
  //     } else if (item.type === 'LocalCall') {
  //       syntheticExpressionUpdates.push({
  //         expressionId: item.
  //       })
  //     }
  //     return item
  //   })
  //   // TODO: send "fake" expression updates
  // }

  /** See {@link LanguageServer.recomputeExecutionContext}. */
  recompute(
    invalidatedIds?: 'all' | ExternalId[],
    executionEnvironment?: ExecutionEnvironment,
    expressionConfigs?: {
      expressionId: ExpressionId
      executionEnvironment?: ExecutionEnvironment
    }[],
  ) {
    this.queue.pushTask(async (state) => {
      if (state.status !== 'created') {
        this.sync()
      }
      await this.lsRpc.recomputeExecutionContext(
        this.id,
        invalidatedIds,
        executionEnvironment,
        expressionConfigs,
      )
      return state
    })
  }

  /** TODO: Add docs */
  getStackBottom(): StackItem {
    return this._desiredStack[0]!
  }

  /** TODO: Add docs */
  getStackTop(): StackItem {
    return this._desiredStack[this._desiredStack.length - 1]!
  }

  /** TODO: Add docs */
  get executionEnvironment() {
    return this._executionEnvironment
  }

  /** TODO: Add docs */
  set executionEnvironment(env: ExecutionEnvironment) {
    this._executionEnvironment = env
    this.sync()
  }

  /** TODO: Add docs */
  dispose() {
    this.queue.pushTask(async (state) => {
      if (state.status === 'created') {
        const result = await this.withBackoff(
          () => this.lsRpc.destroyExecutionContext(this.id),
          'Destroying execution context',
        )
        if (!result.ok && !this.lsRpc.isDisposed) {
          result.error.log('Failed to destroy execution context')
        }
      }
      if (!this.lsRpc.isDisposed) {
        this.lsRpc.release()
      }
      return { status: 'not-created' }
    })
  }

  private sync() {
    if (
      this.syncStatus === SyncStatus.QUEUED ||
      this.syncStatus === SyncStatus.CREATING ||
      this.abort.signal.aborted
    )
      return
    this.syncStatus = SyncStatus.QUEUED
    this.queue.pushTask(this.syncTask())
  }

  private withBackoff<T>(f: () => Promise<Result<T>>, message: string): Promise<Result<T>> {
    return exponentialBackoff(f, {
      onBeforeRetry: (error, _, delay) => {
        if (this.abort.signal.aborted || this.clearScheduled) return false
        console.warn(`${error.message(message)}. Retrying after ${delay}ms...\n`)
      },
      onFailure(error) {
        error.log(message)
      },
    })
  }

  private syncTask() {
    return async (state: ExecutionContextState) => {
      let newState = { ...state }

      const ensureCreated = () => {
        if (newState.status === 'created') return Ok()
        return this.withBackoff(async () => {
          const result = await this.lsRpc.createExecutionContext(this.id)
          if (!result.ok) return result
          if (result.value.contextId !== this.id) {
            return Err('Unexpected Context ID returned by the language server.')
          }
          newState = {
            status: 'created',
            visualizations: new Map(),
            stack: [],
            environment: DEFAULT_ENVIRONMENT,
          }
          return Ok()
        }, 'Failed to create execution context')
      }

      const syncEnvironment = async () => {
        const state = newState
        if (state.status !== 'created')
          return Err('Cannot sync execution environment when context is not created')
        if (state.environment === this._executionEnvironment) return Ok()
        const result = await this.lsRpc.setExecutionEnvironment(this.id, this._executionEnvironment)
        if (!result.ok) return result
        state.environment = this._executionEnvironment
        return Ok()
      }

      const syncStack = async () => {
        const state = newState
        if (state.status !== 'created')
          return Err('Cannot sync stack when execution context is not created')
        while (true) {
          // Since this is an async function, the desired state can change inbetween individual API calls.
          // We need to compare the desired stack state against current state on every loop iteration.

          const firstDifferent = findDifferenceIndex(
            this._desiredStack,
            state.stack,
            stackItemsEqual,
          )

          if (state.stack.length > firstDifferent) {
            // Found a difference within currently set stack context. We need to pop our way up to it.
            const popResult = await this.withBackoff(
              () => this.lsRpc.popExecutionContextItem(this.id),
              'Failed to pop execution stack frame',
            )
            if (popResult.ok) state.stack.pop()
            else return popResult
          } else if (state.stack.length < this._desiredStack.length) {
            // Desired stack is matching current state, but it is longer. We need to push the next item.
            const newItem = this._desiredStack[state.stack.length]!
            const pushResult = await this.withBackoff(
              () => this.lsRpc.pushExecutionContextItem(this.id, newItem),
              'Failed to push execution stack frame',
            )
            if (pushResult.ok) state.stack.push(newItem)
            else return pushResult
          } else break
        }

        return Ok()
      }

      const syncVisualizations = async () => {
        const state = newState
        if (state.status !== 'created')
          return Err('Cannot sync visualizations when execution context is not created')
        const promises: Promise<void>[] = []

        const attach = (id: Uuid, config: NodeVisualizationConfiguration) => {
          return this.withBackoff(
            () =>
              this.lsRpc.attachVisualization(id, config.expressionId, {
                executionContextId: this.id,
                expression: config.expression,
                visualizationModule: config.visualizationModule,
                ...(config.positionalArgumentsExpressions ?
                  { positionalArgumentsExpressions: config.positionalArgumentsExpressions }
                : {}),
              }),
            'Failed to attach visualization',
          ).then((result) => {
            if (result.ok) state.visualizations.set(id, config)
          })
        }

        const modify = (id: Uuid, config: NodeVisualizationConfiguration) => {
          return this.withBackoff(
            () =>
              this.lsRpc.modifyVisualization(id, {
                executionContextId: this.id,
                expression: config.expression,
                visualizationModule: config.visualizationModule,
                ...(config.positionalArgumentsExpressions ?
                  { positionalArgumentsExpressions: config.positionalArgumentsExpressions }
                : {}),
              }),
            'Failed to modify visualization',
          ).then((result) => {
            if (result.ok) state.visualizations.set(id, config)
          })
        }

        const detach = (id: Uuid, config: NodeVisualizationConfiguration) => {
          return this.withBackoff(
            () => this.lsRpc.detachVisualization(id, config.expressionId, this.id),
            'Failed to detach visualization',
          ).then((result) => {
            if (result.ok) state.visualizations.delete(id)
          })
        }

        // Attach new and update existing visualizations.
        for (const [id, config] of this.visualizationConfigs) {
          const previousConfig = state.visualizations.get(id)
          if (previousConfig == null) {
            promises.push(attach(id, config))
          } else if (!visualizationConfigEqual(previousConfig, config)) {
            if (previousConfig.expressionId === config.expressionId) {
              promises.push(modify(id, config))
            } else {
              promises.push(detach(id, previousConfig).then(() => attach(id, config)))
            }
          }
        }

        // Detach removed visualizations.
        for (const [id, config] of state.visualizations) {
          if (!this.visualizationConfigs.get(id)) {
            promises.push(detach(id, config))
          }
        }
        const settled = await Promise.allSettled(promises)

        // Emit errors for failed requests.
        const errors = settled
          .map((result) => (result.status === 'rejected' ? result.reason : null))
          .filter(isSome)
        if (errors.length > 0) {
          const result = Err(`Failed to synchronize visualizations: ${errors}`)
          result.error.log()
          return result
        }
        return Ok()
      }

      const handleError = (error: ResultError): ExecutionContextState => {
        // If error tells us that the execution context is missing, we schedule
        // another sync to re-create it, and set proper state.
        if (
          error.payload instanceof LsRpcError &&
          error.payload.cause instanceof RemoteRpcError &&
          error.payload.cause.code === ErrorCode.CONTEXT_NOT_FOUND
        ) {
          this.sync()
          return { status: 'not-created' }
        } else {
          return newState
        }
      }

      this.syncStatus = SyncStatus.CREATING
      try {
        if (this.abort.signal.aborted) return newState
        const createResult = await ensureCreated()
        if (!createResult.ok) return newState

        DEV: assert(this.syncStatus === SyncStatus.CREATING)
        this.syncStatus = SyncStatus.SYNCING

        const syncStackResult = await syncStack()
        if (!syncStackResult.ok) return handleError(syncStackResult.error)
        if (this.syncStatus !== SyncStatus.SYNCING || this.clearScheduled) return newState

        const syncEnvResult = await syncEnvironment()
        if (!syncEnvResult.ok) return handleError(syncEnvResult.error)
        if (this.syncStatus !== SyncStatus.SYNCING || this.clearScheduled) return newState

        this.emit('newVisualizationConfiguration', [new Set(this.visualizationConfigs.keys())])
        const syncVisResult = await syncVisualizations()
        this.emit('visualizationsConfigured', [
          new Set(state.status === 'created' ? state.visualizations.keys() : []),
        ])
        if (!syncVisResult.ok) return handleError(syncVisResult.error)
        if (this.syncStatus !== SyncStatus.SYNCING || this.clearScheduled) return newState

        this.syncStatus = SyncStatus.SYNCED
        return newState
      } finally {
        // On any exception or early return we assme we're not fully synced.
        if (this.syncStatus === SyncStatus.SYNCING || this.syncStatus === SyncStatus.CREATING) {
          this.syncStatus = SyncStatus.NOT_SYNCED
        }
      }
    }
  }
}<|MERGE_RESOLUTION|>--- conflicted
+++ resolved
@@ -1,9 +1,5 @@
-<<<<<<< HEAD
+import { assert } from '@/util/assert'
 import { findDifferenceIndex } from '@/util/data/array'
-=======
-import { assert } from '@/util/assert'
-import { findIndexOpt } from '@/util/data/array'
->>>>>>> bd34bf53
 import { isSome, type Opt } from '@/util/data/opt'
 import { Err, Ok, ResultError, type Result } from '@/util/data/result'
 import { AsyncQueue, type AbortScope } from '@/util/net'
