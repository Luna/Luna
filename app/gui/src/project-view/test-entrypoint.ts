--- conflicted
+++ resolved
@@ -38,14 +38,11 @@
         rpcUrl: 'mock://engine',
         dataUrl: 'mock://data',
       },
-<<<<<<< HEAD
-=======
       hidden: false,
       logEvent: () => {},
       renameProject: () => {
         throw new Error('Renaming project not supported in test environment.')
       },
->>>>>>> 0681a43f
     },
   },
 })
