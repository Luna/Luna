--- conflicted
+++ resolved
@@ -12,30 +12,18 @@
 export type WidgetComponent<T extends WidgetInput> = Component<WidgetProps<T>>
 
 export namespace WidgetInput {
-<<<<<<< HEAD
   /** Returns widget-input data for the given AST expression or token. */
   export function FromAst<A extends Ast.Expression | Ast.Token>(
     ast: A,
   ): WidgetInput & { value: A } {
-=======
-  /** Create a basic {@link WidgetInput } from AST node. */
-  export function FromAst<A extends Ast.Ast | Ast.Token>(ast: A): WidgetInput & { value: A } {
->>>>>>> dc50a7e3
     return {
       portId: ast.id,
       value: ast,
     }
   }
 
-<<<<<<< HEAD
   /** Returns the input marked to be a port. */
   export function WithPort<T extends WidgetInput>(input: T): T {
-=======
-  /** Create a basic {@link WidgetInput } from AST node with enforced port. */
-  export function FromAstWithPort<A extends Ast.Ast | Ast.Token>(
-    ast: A,
-  ): WidgetInput & { value: A } {
->>>>>>> dc50a7e3
     return {
       ...input,
       forcePort: true,
@@ -67,18 +55,9 @@
       isPlaceholder(input) || input.value instanceof nodeType
   }
 
-<<<<<<< HEAD
-  /**
-   * Returns whether the input's value is an AST expression, which will be the case if it is actual code in the module
-   * (as opposed to a placeholder).
-   */
+  /** Check if input's value is existing AST node (not placeholder or token). */
   export function isAst(input: WidgetInput): input is WidgetInput & { value: Ast.Expression } {
     return input.value instanceof Ast.Ast && input.value.isExpression()
-=======
-  /** Check if input's value is existing AST node (not placeholder or token). */
-  export function isAst(input: WidgetInput): input is WidgetInput & { value: Ast.Ast } {
-    return input.value instanceof Ast.Ast
->>>>>>> dc50a7e3
   }
 
   /** Check if input's value is existing AST node or placeholder. Rule out token inputs. */
@@ -93,17 +72,10 @@
     return input.value instanceof Ast.Token
   }
 
-<<<<<<< HEAD
-  /** Returns whether the input value is among certain AST types that are considered likely function calls. */
+  /** Check if input's value is an AST which potentially may be a function call. */
   export function isFunctionCall(input: WidgetInput): input is WidgetInput & {
     value: Ast.App | Ast.Ident | Ast.PropertyAccess | Ast.OprApp | Ast.AutoscopedIdentifier
   } {
-=======
-  /** Check if input's value is an AST which potentially may be a function call. */
-  export function isFunctionCall(
-    input: WidgetInput,
-  ): input is WidgetInput & { value: Ast.App | Ast.Ident | Ast.PropertyAccess | Ast.OprApp } {
->>>>>>> dc50a7e3
     return (
       input.value instanceof Ast.App ||
       input.value instanceof Ast.Ident ||
@@ -198,17 +170,10 @@
  */
 export interface WidgetUpdate {
   edit?: MutableModule | undefined
-<<<<<<< HEAD
-  portUpdate?: {
-    value: Ast.Owned<Ast.MutableExpression> | string | undefined
-    origin: PortId
-  }
-=======
   portUpdate?: { origin: PortId } & (
-    | { value: Ast.Owned | string | undefined }
+    | { value: Ast.Owned<Ast.MutableExpression> | string | undefined }
     | { metadataKey: string; metadata: unknown }
   )
->>>>>>> dc50a7e3
 }
 
 /**
