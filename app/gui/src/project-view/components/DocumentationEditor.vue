<script setup lang="ts">
import { documentationEditorBindings } from '@/bindings'
import FullscreenButton from '@/components/FullscreenButton.vue'
import MarkdownEditor from '@/components/MarkdownEditor.vue'
import { fetcherUrlTransformer } from '@/components/MarkdownEditor/imageUrlTransformer'
import WithFullscreenMode from '@/components/WithFullscreenMode.vue'
import { useGraphStore } from '@/stores/graph'
import { useProjectStore } from '@/stores/project'
import { useProjectFiles } from '@/stores/projectFiles'
import { Vec2 } from '@/util/data/vec2'
import type { ToValue } from '@/util/reactivity'
import { useToast } from '@/util/toast'
import { ComponentInstance, computed, reactive, ref, toRef, toValue, watch } from 'vue'
import type { Path, Uuid } from 'ydoc-shared/languageServerTypes'
import { Err, Ok, mapOk, withContext, type Result } from 'ydoc-shared/util/data/result'
import * as Y from 'yjs'

const { yText } = defineProps<{
  yText: Y.Text
}>()
const emit = defineEmits<{
  'update:fullscreen': [boolean]
}>()

const toolbarElement = ref<HTMLElement>()
const markdownEditor = ref<ComponentInstance<typeof MarkdownEditor>>()

const graphStore = useGraphStore()
const projectStore = useProjectStore()
const { transformImageUrl, uploadImage } = useDocumentationImages(
  toRef(graphStore, 'modulePath'),
  useProjectFiles(projectStore),
)
const uploadErrorToast = useToast.error()

type UploadedImagePosition = { type: 'selection' } | { type: 'coords'; coords: Vec2 }

/**
 * A Project File management API for {@link useDocumentationImages} composable.
 */
interface ProjectFilesAPI {
  projectRootId: Promise<Uuid | undefined>
  readFileBinary(path: Path): Promise<Result<Blob>>
  writeFileBinary(path: Path, content: Blob): Promise<Result>
  pickUniqueName(path: Path, suggestedName: string): Promise<Result<string>>
  ensureDirExists(path: Path): Promise<Result<void>>
}

function useDocumentationImages(
  modulePath: ToValue<Path | undefined>,
  projectFiles: ProjectFilesAPI,
) {
  function urlToPath(url: string): Result<Path> | undefined {
    const modulePathValue = toValue(modulePath)
    if (!modulePathValue) {
      return Err('Current module path is unknown.')
    }
    const appliedUrl = new URL(url, `file:///${modulePathValue.segments.join('/')}`)
    if (appliedUrl.protocol === 'file:') {
      // The pathname starts with '/', so we remove "" segment.
      const segments = decodeURI(appliedUrl.pathname).split('/').slice(1)
      return Ok({ rootId: modulePathValue.rootId, segments })
    } else {
      // Not a relative URL, custom fetching not needed.
      return undefined
    }
  }

  function pathUniqueId(path: Path) {
    return path.rootId + ':' + path.segments.join('/')
  }

  function pathDebugRepr(path: Path) {
    return pathUniqueId(path)
  }

  const currentlyUploading = reactive(new Map<string, Promise<Blob>>())

  const transformImageUrl = fetcherUrlTransformer(
    async (url: string) => {
      const path = await urlToPath(url)
      if (!path) return
      return withContext(
        () => `Locating documentation image (${url})`,
        () =>
          mapOk(path, (path) => {
            const id = pathUniqueId(path)
            return {
              location: path,
              uniqueId: id,
              uploading: computed(() => currentlyUploading.has(id)),
            }
          }),
      )
    },
    async (path) => {
      return withContext(
        () => `Loading documentation image (${pathDebugRepr(path)})`,
        async () => {
          const uploaded = await currentlyUploading.get(pathUniqueId(path))
          return uploaded ? Ok(uploaded) : projectFiles.readFileBinary(path)
        },
      )
    },
  )

  async function uploadImage(
    name: string,
    blobPromise: Promise<Blob>,
    position: UploadedImagePosition = { type: 'selection' },
  ) {
    const rootId = await projectFiles.projectRootId
    if (!rootId) {
      uploadErrorToast.show('Cannot upload image: unknown project file tree root.')
      return
    }
    if (!markdownEditor.value || !markdownEditor.value.loaded) {
      console.error('Tried to upload image while mardown editor is still not loaded')
      return
    }
    const dirPath = { rootId, segments: ['images'] }
    await projectFiles.ensureDirExists(dirPath)
    const filename = await projectFiles.pickUniqueName(dirPath, name)
    if (!filename.ok) {
      uploadErrorToast.reportError(filename.error)
      return
    }
    const path: Path = { rootId, segments: ['images', filename.value] }
    const id = pathUniqueId(path)
    currentlyUploading.set(id, blobPromise)

    const insertedLink = `\n![Image](/images/${encodeURI(filename.value)})\n`
    switch (position.type) {
      case 'selection':
        markdownEditor.value.putText(insertedLink)
        break
      case 'coords':
        markdownEditor.value.putTextAtCoord(insertedLink, position.coords)
        break
    }
    try {
      const blob = await blobPromise
      const uploadResult = await projectFiles.writeFileBinary(path, blob)
      if (!uploadResult.ok)
        uploadErrorToast.reportError(uploadResult.error, 'Failed to upload image')
    } finally {
      currentlyUploading.delete(id)
    }
  }

  return { transformImageUrl, uploadImage }
}

const fullscreen = ref(false)
const fullscreenAnimating = ref(false)

watch(
  () => fullscreen.value || fullscreenAnimating.value,
  (fullscreenOrAnimating) => emit('update:fullscreen', fullscreenOrAnimating),
)

const supportedImageTypes: Record<string, { extension: string }> = {
  // List taken from https://developer.mozilla.org/en-US/docs/Web/Media/Formats/Image_types
  'image/apng': { extension: 'apng' },
  'image/avif': { extension: 'avif' },
  'image/gif': { extension: 'gif' },
  'image/jpeg': { extension: 'jpg' },
  'image/png': { extension: 'png' },
  'image/svg+xml': { extension: 'svg' },
  'image/webp': { extension: 'webp' },
  // Question: do we want to have BMP and ICO here?
}

async function handleFileDrop(event: DragEvent) {
  if (!event.dataTransfer?.items) return
  for (const item of event.dataTransfer.items) {
    if (item.kind !== 'file' || !Object.hasOwn(supportedImageTypes, item.type)) continue
    const file = item.getAsFile()
    if (!file) continue
    const clientPos = new Vec2(event.clientX, event.clientY)
    event.stopPropagation()
    event.preventDefault()
    await uploadImage(file.name, Promise.resolve(file), { type: 'coords', coords: clientPos })
  }
}

const handler = documentationEditorBindings.handler({
  paste: () => {
    window.navigator.clipboard.read().then(async (items) => {
      if (markdownEditor.value == null) return
      for (const item of items) {
        const textType = item.types.find((type) => type === 'text/plain')
        if (textType) {
          const blob = await item.getType(textType)
          markdownEditor.value.putText(await blob.text())
          break
        }
        const imageType = item.types.find((type) => type in supportedImageTypes)
        if (imageType) {
          const ext = supportedImageTypes[imageType]?.extension ?? ''
          uploadImage(`image.${ext}`, item.getType(imageType)).catch((err) =>
            uploadErrorToast.show(`Failed to upload image: ${err}`),
          )
          break
        }
      }
    })
  },
})
</script>

<template>
  <WithFullscreenMode :fullscreen="fullscreen" @update:animating="fullscreenAnimating = $event">
    <div class="DocumentationEditor">
      <div ref="toolbarElement" class="toolbar">
        <FullscreenButton v-model="fullscreen" />
      </div>
<<<<<<< HEAD
      <slot name="belowToolbar" />
      <div class="scrollArea">
=======
      <div
        class="scrollArea"
        @keydown="handler"
        @dragover.prevent
        @drop.prevent="handleFileDrop($event)"
      >
>>>>>>> 731c884d
        <MarkdownEditor
          ref="markdownEditor"
          :content="yText"
          :transformImageUrl="transformImageUrl"
          :toolbarContainer="toolbarElement"
        />
      </div>
    </div>
  </WithFullscreenMode>
</template>

<style scoped>
.DocumentationEditor {
  display: flex;
  flex-direction: column;
  background-color: #fff;
  height: 100%;
  width: 100%;
}

.scrollArea {
  width: 100%;
  overflow-y: auto;
  padding-left: 10px;
  /* Prevent touchpad back gesture, which can be triggered while panning. */
  overscroll-behavior-x: none;
  flex-grow: 1;
}

.toolbar {
  height: 48px;
  padding-left: 16px;
  flex-shrink: 0;

  display: flex;
  align-items: center;
  flex-direction: row;
  gap: 8px;
}
</style><|MERGE_RESOLUTION|>--- conflicted
+++ resolved
@@ -215,17 +215,13 @@
       <div ref="toolbarElement" class="toolbar">
         <FullscreenButton v-model="fullscreen" />
       </div>
-<<<<<<< HEAD
       <slot name="belowToolbar" />
-      <div class="scrollArea">
-=======
       <div
         class="scrollArea"
         @keydown="handler"
         @dragover.prevent
         @drop.prevent="handleFileDrop($event)"
       >
->>>>>>> 731c884d
         <MarkdownEditor
           ref="markdownEditor"
           :content="yText"
