<script lang="ts">
import icons from '@/assets/icons.svg'
import AgGridTableView, { commonContextMenuActions } from '@/components/shared/AgGridTableView.vue'
import {
  useTableVizToolbar,
  type SortModel,
} from '@/components/visualizations/TableVisualization/tableVizToolbar'
import { Ast } from '@/util/ast'
import { Pattern } from '@/util/ast/match'
import { useVisualizationConfig } from '@/util/visualizationBuiltins'
import type {
  CellClassParams,
  CellDoubleClickedEvent,
  ColDef,
  ICellRendererParams,
  ITooltipParams,
  SortChangedEvent,
} from 'ag-grid-enterprise'
import { computed, onMounted, ref, shallowRef, watchEffect, type Ref } from 'vue'
import { TableVisualisationTooltip } from './TableVisualization/TableVisualisationTooltip'
import { getCellValueType } from './TableVisualization/tableVizUtils'

export const name = 'Table'
export const icon = 'table'
export const inputType =
  'Standard.Table.Table.Table | Standard.Table.Column.Column | Standard.Table.Row.Row | Standard.Base.Data.Vector.Vector | Standard.Base.Data.Array.Array | Standard.Base.Data.Map.Map | Any'
export const defaultPreprocessor = [
  'Standard.Visualization.Table.Visualization',
  'prepare_visualization',
  '1000',
] as const

type Data = number | string | Error | Matrix | ObjectMatrix | UnknownTable | Excel_Workbook

interface Error {
  type: undefined
  error: string
  all_rows_count?: undefined
}

interface ValueType {
  constructor: string
  display_text: string
}

interface Matrix {
  type: 'Matrix'
  column_count: number
  all_rows_count: number
  json: unknown[][]
  value_type: ValueType[]
  get_child_node_action: string
}

interface Excel_Workbook {
  type: 'Excel_Workbook'
  column_count: number
  all_rows_count: number
  sheet_names: string[]
  json: unknown[][]
  get_child_node_action: string
}

interface ObjectMatrix {
  type: 'Object_Matrix'
  column_count: number
  all_rows_count: number
  json: object[]
  value_type: ValueType[]
  get_child_node_action: string
}

interface UnknownTable {
  // This is INCORRECT. It is actually a string, however we do not need to access this.
  // Setting it to `string` breaks the discriminated union detection that is being used to
  // distinguish `Matrix` and `ObjectMatrix`.
  type: undefined
  json: unknown
  all_rows_count?: number
  header: string[] | undefined
  data: unknown[][] | undefined
  value_type: ValueType[]
  has_index_col: boolean | undefined
  links: string[] | undefined
  get_child_node_action: string
  get_child_node_link_name: string
  link_value_type: string
  data_quality_metrics?: DataQualityMetric[]
}

type DataQualityMetric = {
  name: string
  percentage_value: number[]
}

export type TextFormatOptions = 'full' | 'partial' | 'off'
</script>

<script setup lang="ts">
const props = defineProps<{ data: Data }>()
const config = useVisualizationConfig()

const INDEX_FIELD_NAME = '#'
const TABLE_NODE_TYPE = 'Standard.Table.Table.Table'
const DB_TABLE_NODE_TYPE = 'Standard.Database.DB_Table.DB_Table'
const VECTOR_NODE_TYPE = 'Standard.Base.Data.Vector.Vector'
const COLUMN_NODE_TYPE = 'Standard.Table.Column.Column'
const EXCEL_WORKBOOK_NODE_TYPE = 'Standard.Table.Excel.Excel_Workbook.Excel_Workbook'
const ROW_NODE_TYPE = 'Standard.Table.Row.Row'
const SQLITE_CONNECTIONS_NODE_TYPE =
  'Standard.Database.Internal.SQLite.SQLite_Connection.SQLite_Connection'
const POSTGRES_CONNECTIONS_NODE_TYPE =
  'Standard.Database.Internal.Postgres.Postgres_Connection.Postgres_Connection'
const SNOWFLAKE_CONNECTIONS_NODE_TYPE =
  'Standard.Snowflake.Snowflake_Connection.Snowflake_Connection'

const rowLimit = ref(0)
const page = ref(0)
const pageLimit = ref(0)
const rowCount = ref(0)
const showRowCount = ref(true)
const isTruncated = ref(false)
const isCreateNodeEnabled = ref(false)
const filterModel = ref({})
const sortModel = ref<SortModel[]>([])
const dataGroupingMap = shallowRef<Map<string, boolean>>()
const defaultColDef: Ref<ColDef> = ref({
  editable: false,
  sortable: true,
  filter: true,
  resizable: true,
  minWidth: 25,
  cellRenderer: cellRenderer,
  cellClass: cellClass,
  contextMenuItems: [
    commonContextMenuActions.copy,
    commonContextMenuActions.copyWithHeaders,
    'separator',
    'export',
  ],
} satisfies ColDef)
const rowData = ref<Record<string, any>[]>([])
const columnDefs: Ref<ColDef[]> = ref([])

const textFormatterSelected = ref<TextFormatOptions>('partial')

const isRowCountSelectorVisible = computed(() => rowCount.value >= 1000)

const selectableRowLimits = computed(() => {
  const defaults = [1000, 2500, 5000, 10000, 25000, 50000, 100000].filter(
    (r) => r <= rowCount.value,
  )
  if (rowCount.value < 100000 && !defaults.includes(rowCount.value)) {
    defaults.push(rowCount.value)
  }
  if (!defaults.includes(rowLimit.value)) {
    defaults.push(rowLimit.value)
  }
  return defaults
})

const newNodeSelectorValues = computed(() => {
  let tooltipValue
  let headerName
  switch (config.nodeType) {
    case COLUMN_NODE_TYPE:
    case VECTOR_NODE_TYPE:
    case ROW_NODE_TYPE:
      tooltipValue = 'value'
      break
    case EXCEL_WORKBOOK_NODE_TYPE:
      tooltipValue = 'sheet'
      headerName = 'Sheets'
      break
    case SQLITE_CONNECTIONS_NODE_TYPE:
    case POSTGRES_CONNECTIONS_NODE_TYPE:
    case SNOWFLAKE_CONNECTIONS_NODE_TYPE:
      tooltipValue = 'table'
      headerName = 'Tables'
      break
    case TABLE_NODE_TYPE:
    case DB_TABLE_NODE_TYPE:
      tooltipValue = 'row'
  }
  return {
    tooltipValue,
    headerName,
  }
})

const isFilterSortNodeEnabled = computed(
  () => config.nodeType === TABLE_NODE_TYPE || config.nodeType === DB_TABLE_NODE_TYPE,
)

const numberFormatGroupped = new Intl.NumberFormat(undefined, {
  style: 'decimal',
  maximumFractionDigits: 12,
  useGrouping: true,
})

const numberFormat = new Intl.NumberFormat(undefined, {
  style: 'decimal',
  maximumFractionDigits: 12,
  useGrouping: false,
})

function formatNumber(params: ICellRendererParams) {
  const valueType = params.value?.type
  let value
  if (valueType === 'Integer') {
    value = BigInt(params.value?.value)
  } else if (valueType === 'Decimal') {
    value = Number(params.value?.value)
  } else {
    value = params.value
  }
  const needsGrouping = dataGroupingMap.value?.get(params.colDef?.field || '')
  return needsGrouping ? numberFormatGroupped.format(value) : numberFormat.format(value)
}

function formatText(params: ICellRendererParams) {
  const htmlEscaped = params.value
    .replaceAll('&', '&amp;')
    .replaceAll('<', '&lt;')
    .replaceAll('>', '&gt;')

  if (textFormatterSelected.value === 'off') {
    return htmlEscaped.replace(/^\s+|\s+$/g, '&nbsp;')
  }

  const partialMappings = {
    '\r': '<span style="color: #df8800">␍</span> <br>',
    '\n': '<span style="color: #df8800;">␊</span> <br>',
    '\t': '<span style="color: #df8800; white-space: break-spaces;">&#8594;  |</span>',
  }
  const fullMappings = {
    '\r': '<span style="color: #df8800">␍</span> <br>',
    '\n': '<span style="color: #df8800">␊</span> <br>',
    '\t': '<span style="color: #df8800; white-space: break-spaces;">&#8594;  |</span>',
  }

  const replaceSpaces =
    textFormatterSelected.value === 'full' ?
      htmlEscaped.replaceAll(' ', '<span style="color: #df8800">&#183;</span>')
    : htmlEscaped.replace(/ \s+|^ +| +$/g, function (match: string) {
        return `<span style="color: #df8800">${match.replaceAll(' ', '&#183;')}</span>`
      })

  const replaceLinks = replaceSpaces.replace(
    /https?:\/\/([-()_.!~*';/?:@&=+$,A-Za-z0-9])+/g,
    (url: string) => `<a href="${url}" target="_blank" class="link">${url}</a>`,
  )

  const replaceReturns = replaceLinks.replace(
    /\r\n/g,
    '<span style="color: #df8800">␍␊</span> <br>',
  )

  const renderOtherWhitespace = (match: string) => {
    return textFormatterSelected.value === 'full' && match != ' ' ?
        '<span style="color: #df8800">&#9744;</span>'
      : match
  }
  const newString = replaceReturns.replace(/[\s]/g, function (match: string) {
    const mapping = textFormatterSelected.value === 'full' ? fullMappings : partialMappings
    return mapping[match as keyof typeof mapping] || renderOtherWhitespace(match)
  })
  return `<span > ${newString} <span>`
}

function setRowLimit(newRowLimit: number) {
  if (newRowLimit !== rowLimit.value) {
    rowLimit.value = newRowLimit
    config.setPreprocessor(
      'Standard.Visualization.Table.Visualization',
      'prepare_visualization',
      newRowLimit.toString(),
    )
  }
}

function escapeHTML(str: string) {
  const mapping: Record<string, string> = {
    '&': '&amp;',
    '<': '&lt;',
    '"': '&quot;',
    "'": '&#39;',
    '>': '&gt;',
  }
  return str.replace(/[&<>"']/g, (m) => mapping[m]!)
}

function cellClass(params: CellClassParams) {
  if (params.colDef.field === '#') return null
  if (typeof params.value === 'number' || params.value === null) return 'ag-right-aligned-cell'
  if (typeof params.value === 'object') {
    const valueType = params.value?.type
    if (valueType === 'BigInt' || valueType === 'Float' || valueType === 'Decimal')
      return 'ag-right-aligned-cell'
  }
  return null
}

function cellRenderer(params: ICellRendererParams) {
  // Convert's the value into a display string.
  if (params.value === null) return '<span style="color:grey; font-style: italic;">Nothing</span>'
  else if (params.value === undefined) return ''
  else if (params.value === '') return '<span style="color:grey; font-style: italic;">Empty</span>'
  else if (typeof params.value === 'number') return formatNumber(params)
  else if (typeof params.value === 'string') return formatText(params)
  else if (Array.isArray(params.value)) return `[Vector ${params.value.length} items]`
  else if (typeof params.value === 'object') {
    const valueType = params.value?.type
    if (valueType === 'BigInt') return formatNumber(params)
    else if (valueType === 'Decimal') return formatNumber(params)
    else if (valueType === 'Float')
      return `<span style="color:grey; font-style: italic;">${params.value?.value ?? 'Unknown'}</span>`
    else if ('_display_text_' in params.value && params.value['_display_text_'])
      return String(params.value['_display_text_'])
    else return `{ ${valueType} Object }`
  } else return escapeHTML(params.value.toString())
}

function addRowIndex(data: object[]): object[] {
  return data.map((row, i) => ({ [INDEX_FIELD_NAME]: i, ...row }))
}

function getValueTypeIcon(valueType: string) {
  switch (valueType) {
    case 'Char':
      return 'text3'
    case 'Boolean':
      return 'check'
    case 'Integer':
    case 'Float':
    case 'Decimal':
    case 'Byte':
      return 'math'
    case 'Date':
    case 'Date_Time':
      return 'calendar'
    case 'Time':
      return 'time'
    case 'Mixed':
      return 'mixed'
  }
}

/**
 * Generates the column definition for the table vizulization, including displaying the data value type and
 * data quality indicators.
 * @param name - The name which will be displayed in the table header and used to idenfiy the column.
 * @param [options.index] - The index of column the corresponds to the data in the `dataQuality` arrays
 * (`number_of_nothing` and `number_of_whitespace`). This identifies the correct indicators for each column
 * to be displayed in the toolip. If absent the data quality metrics will not be shown.
 * @param [options.valueType] - The data type of the column, displayed as an icon
 * and in text within the tooltip. If absent the value type icon and text will not be shown.
 */
function toField(
  name: string,
  options: { index?: number; valueType?: ValueType | null | undefined } = {},
): ColDef {
  const { index, valueType } = options

  const displayValue = valueType ? valueType.display_text : null
  const icon = valueType ? getValueTypeIcon(valueType.constructor) : null

  const dataQualityMetrics =
    typeof props.data === 'object' && 'data_quality_metrics' in props.data ?
      props.data.data_quality_metrics.map((metric: DataQualityMetric) => {
        return { [metric.name]: metric.percentage_value[index!] ?? 0 }
      })
    : []

  const showDataQuality =
    dataQualityMetrics.filter((obj) => (Object.values(obj)[0] as number) > 0).length > 0

  const getSvgTemplate = (icon: string) =>
    `<svg viewBox="0 0 16 16" width="16" height="16"> <use xlink:href="${icons}#${icon}"/> </svg>`
  const svgTemplateWarning = showDataQuality ? getSvgTemplate('warning') : ''
  const menu = `<span data-ref="eMenu" class="ag-header-icon ag-header-cell-menu-button"> </span>`
  const filterButton = `<span data-ref="eFilterButton" class="ag-header-icon ag-header-cell-filter-button" aria-hidden="true"></span>`
  const sort = `
      <span data-ref="eFilter" class="ag-header-icon ag-header-label-icon ag-filter-icon" aria-hidden="true"></span>
      <span data-ref="eSortOrder" class="ag-header-icon ag-sort-order" aria-hidden="true"></span>
      <span data-ref="eSortAsc" class="ag-header-icon ag-sort-ascending-icon" aria-hidden="true"></span>
      <span data-ref="eSortDesc" class="ag-header-icon ag-sort-descending-icon" aria-hidden="true"></span>
      <span data-ref="eSortNone" class="ag-header-icon ag-sort-none-icon" aria-hidden="true"></span>
    `

  const styles = 'display:flex; flex-direction:row; justify-content:space-between; width:inherit;'
  const template =
    icon ?
      `<span style='${styles}'><span data-ref="eLabel" class="ag-header-cell-label" role="presentation" style='${styles}'><span data-ref="eText" class="ag-header-cell-text"></span></span>${menu} ${filterButton} ${sort} ${getSvgTemplate(icon)} ${svgTemplateWarning}</span>`
    : `<span style='${styles}' data-ref="eLabel"><span data-ref="eText" class="ag-header-cell-text"></span> ${menu} ${filterButton} ${sort} ${svgTemplateWarning}</span>`

  return {
    field: name,
    headerName: name, // AGGrid would demangle it its own way if not specified.
    headerComponentParams: {
      template,
      setAriaSort: () => {},
    },
    tooltipComponent: TableVisualisationTooltip,
    headerTooltip: displayValue ? displayValue : '',
    tooltipComponentParams: {
      dataQualityMetrics,
      total: typeof props.data === 'object' ? props.data.all_rows_count : 0,
      showDataQuality,
    },
  }
}

function toRowField(name: string, index: number, valueType?: ValueType | null | undefined) {
  return {
    ...toField(name, { index, valueType }),
    cellDataType: false,
  }
}

function getAstPattern(selector?: string | number, action?: string) {
  if (action && selector != null) {
    return Pattern.new<Ast.Expression>((ast) =>
      Ast.App.positional(
        Ast.PropertyAccess.new(ast.module, ast, Ast.identifier(action)!),
        typeof selector === 'number' ?
          Ast.tryNumberToEnso(selector, ast.module)!
        : Ast.TextLiteral.new(selector, ast.module),
      ),
    )
  }
}

function createNode(
  params: CellDoubleClickedEvent,
  selector: string,
  action?: string,
  castValueTypes?: string,
) {
  const selectorKey = params.data[selector]
  const castSelector =
    castValueTypes === 'number' && !isNaN(Number(selectorKey)) ? Number(selectorKey) : selectorKey
  const identifierAction =
    config.nodeType === (COLUMN_NODE_TYPE || VECTOR_NODE_TYPE) ? 'at' : action
  const pattern = getAstPattern(castSelector, identifierAction)
  if (pattern) {
    config.createNodes({
      content: pattern,
      commit: true,
    })
  }
}

function toLinkField(fieldName: string, getChildAction?: string, castValueTypes?: string): ColDef {
  return {
    headerName:
      newNodeSelectorValues.value.headerName ? newNodeSelectorValues.value.headerName : fieldName,
    field: fieldName,
    onCellDoubleClicked: (params) => createNode(params, fieldName, getChildAction, castValueTypes),
    tooltipValueGetter: (params: ITooltipParams) =>
      params.node?.rowPinned === 'top' ?
        null
      : `Double click to view this ${newNodeSelectorValues.value.tooltipValue} in a separate component`,
    cellRenderer: (params: ICellRendererParams) =>
      params.node.rowPinned === 'top' ?
        `<div> ${params.value}</div>`
      : `<div class='link'> ${params.value} </div>`,
  }
}

/** Return a human-readable representation of an object. */
function toRender(content: unknown) {
  return content
}

watchEffect(() => {
  // If the user switches from one visualization type to another, we can receive the raw object.
  const data_ =
    typeof props.data === 'object' ?
      props.data
    : {
        type: typeof props.data,
        json: props.data,
        // eslint-disable-next-line camelcase
        all_rows_count: 1,
        data: undefined,
        // eslint-disable-next-line camelcase
        value_type: undefined,
        // eslint-disable-next-line camelcase
        has_index_col: false,
        links: undefined,
        // eslint-disable-next-line camelcase
        get_child_node_action: undefined,
        // eslint-disable-next-line camelcase
        get_child_node_link_name: undefined,
        // eslint-disable-next-line camelcase
        link_value_type: undefined,
      }
  if ('error' in data_) {
    columnDefs.value = [
      {
        field: 'Error',
        cellStyle: { 'white-space': 'normal' },
      },
    ]
    rowData.value = [{ Error: data_.error }]
  } else if (data_.type === 'Matrix') {
    columnDefs.value = [toLinkField(INDEX_FIELD_NAME, data_.get_child_node_action)]
    for (let i = 0; i < data_.column_count; i++) {
      columnDefs.value.push(toField(i.toString()))
    }
    rowData.value = addRowIndex(data_.json)
    isTruncated.value = data_.all_rows_count !== data_.json.length
  } else if (data_.type === 'Object_Matrix') {
    columnDefs.value = [toLinkField(INDEX_FIELD_NAME, data_.get_child_node_action)]
    const keys = new Set<string>()
    for (const val of data_.json) {
      if (val != null) {
        Object.keys(val).forEach((k, i) => {
          if (!keys.has(k)) {
            keys.add(k)
            columnDefs.value.push(toField(k))
          }
        })
      }
    }
    rowData.value = addRowIndex(data_.json)
    isTruncated.value = data_.all_rows_count !== data_.json.length
  } else if (data_.type === 'Excel_Workbook') {
    columnDefs.value = [toLinkField('Value', data_.get_child_node_action)]
    rowData.value = data_.sheet_names.map((name) => ({ Value: name }))
  } else if (Array.isArray(data_.json)) {
    columnDefs.value = [
      toLinkField(INDEX_FIELD_NAME, data_.get_child_node_action),
      toField('Value'),
    ]
    rowData.value = data_.json.map((row, i) => ({ [INDEX_FIELD_NAME]: i, Value: toRender(row) }))
    isTruncated.value = data_.all_rows_count ? data_.all_rows_count !== data_.json.length : false
  } else if (data_.json !== undefined) {
    columnDefs.value =
      data_.links ? [toLinkField('Value', data_.get_child_node_action)] : [toField('Value')]
    rowData.value =
      data_.links ?
        data_.links.map((link) => ({
          Value: link,
        }))
      : [{ Value: toRender(data_.json) }]
  } else {
    const dataHeader =
      ('header' in data_ ? data_.header : [])?.map((v, i) => {
        const valueType = data_.value_type ? data_.value_type[i] : null
        if (data_.get_child_node_link_name === v) {
          return toLinkField(v, data_.get_child_node_action, data_.link_value_type)
        }
        if (config.nodeType === ROW_NODE_TYPE) {
          return toRowField(v, i, valueType)
        }
        return toField(v, { index: i, valueType })
      }) ?? []

    columnDefs.value =
      data_.has_index_col ?
        [toLinkField(INDEX_FIELD_NAME, data_.get_child_node_action), ...dataHeader]
      : dataHeader
    const rows = data_.data && data_.data.length > 0 ? data_.data[0]?.length ?? 0 : 0
    rowData.value = Array.from({ length: rows }, (_, i) => {
      const shift = data_.has_index_col ? 1 : 0
      return Object.fromEntries(
        columnDefs.value.map((h, j) => {
          return [
            h.field,
            toRender(h.field === INDEX_FIELD_NAME ? i : data_.data?.[j - shift]?.[i]),
          ]
        }),
      )
    })
    isTruncated.value = data_.all_rows_count !== rowData.value.length
  }

  // Update paging
  const newRowCount = data_.all_rows_count == null ? 1 : data_.all_rows_count
  showRowCount.value = !(data_.all_rows_count == null)
  rowCount.value = newRowCount
  const newPageLimit = Math.ceil(newRowCount / rowLimit.value)
  pageLimit.value = newPageLimit
  if (page.value > newPageLimit) {
    page.value = newPageLimit
  }

  if (rowData.value[0]) {
    const headers = Object.keys(rowData.value[0])
    const headerGroupingMap = new Map()
    headers.forEach((header) => {
      const needsGrouping = rowData.value.some((row) => {
        if (header in row && row[header] != null) {
          const value = typeof row[header] === 'object' ? row[header].value : row[header]
          return value > 999999 || value < -999999
        }
      })
      headerGroupingMap.set(header, needsGrouping)
    })
    dataGroupingMap.value = headerGroupingMap
  }

  // If data is truncated, we cannot rely on sorting/filtering so will disable.
  defaultColDef.value.filter = !isTruncated.value
  defaultColDef.value.sortable = !isTruncated.value
})

const colTypeMap = computed(() => {
  const colMap: Map<string, string> = new Map()
  if (typeof props.data === 'object' && !('error' in props.data)) {
    const valueTypes = 'value_type' in props.data ? props.data.value_type : []
    const headers = 'header' in props.data ? props.data.header : []
    headers?.forEach((header, index) => {
      if (valueTypes[index]) {
        colMap.set(header, valueTypes[index].constructor)
      }
    })
  }
  return colMap
})

const getColumnValueToEnso = (columnName: string) => {
  const columnType = colTypeMap.value.get(columnName) ?? ''
  const isNumber = ['Integer', 'Float', 'Decimal', 'Byte']
  if (isNumber.indexOf(columnType) != -1) {
    return (item: string, module: Ast.MutableModule) => Ast.tryNumberToEnso(Number(item), module)!
  }
  if (columnType === 'Date') {
    return (item: string, module: Ast.MutableModule) => createDateValue(item, module)
  }
  if (columnType === 'Time') {
    return (item: string, module: Ast.MutableModule) =>
      createDateTimeValue('Time_Of_Day.parse (__)', item, module)
  }
  if (columnType === 'Date_Time') {
    return (item: string, module: Ast.MutableModule) =>
      createDateTimeValue('Date_Time.parse (__)', item, module)
  }
  if (columnType == 'Mixed') {
    return (item: string, module: Ast.MutableModule) => {
      const parsedCellType = getCellValueType(item)
      return getFormattedValueForCell(item, module, parsedCellType)
    }
  }
  return (item: string) => Ast.TextLiteral.new(item)
}

const getFormattedValueForCell = (item: string, module: Ast.MutableModule, cellType: string) => {
  const isNumber = ['Integer', 'Float', 'Decimal', 'Byte']
  if (isNumber.indexOf(cellType) != -1) {
    return Ast.tryNumberToEnso(Number(item), module)!
  }
  if (cellType === 'Date') {
    return createDateValue(item, module)
  }
  if (cellType === 'Time') {
    return createDateTimeValue('Time_Of_Day.parse (__)', item, module)
  }
  if (cellType === 'Date_Time') {
    return createDateTimeValue('Date_Time.parse (__)', item, module)
  }
  return Ast.TextLiteral.new(item)
}

const createDateTimeValue = (patternString: string, item: string, module: Ast.MutableModule) => {
  const pattern = Pattern.parseExpression(patternString)!
  return pattern.instantiateCopied([Ast.TextLiteral.new(item, module)])
}

const createDateValue = (item: string, module: Ast.MutableModule) => {
  const dateOrTimePattern = Pattern.parseExpression('(Date.new __ __ __)')
  const dateTimeParts = item
    .match(/\d+/g)!
    .map((part) => Ast.tryNumberToEnso(Number(part), module)!)
  return dateOrTimePattern.instantiateCopied([...dateTimeParts])
}

function checkSortAndFilter(e: SortChangedEvent) {
  const gridApi = e.api
  if (gridApi == null) {
    console.warn('AG Grid column API does not exist.')
    isCreateNodeEnabled.value = false
    return
  }
  const colState = gridApi.getColumnState()
  const filter = gridApi.getFilterModel()
  const sort = colState
    .map((cs) => {
      if (cs.sort) {
        return {
          columnName: cs.colId,
          sortDirection: cs.sort,
          sortIndex: cs.sortIndex,
        } as SortModel
      }
    })
    .filter((sort) => sort)
  if (sort.length || Object.keys(filter).length) {
    isCreateNodeEnabled.value = true
    sortModel.value = sort as SortModel[]
    filterModel.value = filter
  } else {
    isCreateNodeEnabled.value = false
    sortModel.value = []
    filterModel.value = {}
  }
}

// ===============
// === Updates ===
// ===============

onMounted(() => {
  setRowLimit(1000)
})

// ===============
// === Toolbar ===
// ===============

config.setToolbar(
  useTableVizToolbar({
    textFormatterSelected,
    filterModel,
    sortModel,
    isDisabled: () => !isCreateNodeEnabled.value,
    isFilterSortNodeEnabled,
    createNodes: config.createNodes,
    getColumnValueToEnso,
  }),
)
</script>

<template>
  <div ref="rootNode" class="TableVisualization" @wheel.stop @pointerdown.stop>
    <div class="table-visualization-status-bar">
      <select
        v-if="isRowCountSelectorVisible"
        @change="setRowLimit(Number(($event.target as HTMLOptionElement).value))"
      >
        <option
          v-for="limit in selectableRowLimits"
          :key="limit"
          :value="limit"
          v-text="limit"
        ></option>
      </select>
      <template v-if="showRowCount">
        <span
          v-if="isRowCountSelectorVisible && isTruncated"
          v-text="` of ${rowCount} rows (Sorting/Filtering disabled).`"
        ></span>
        <span v-else-if="isRowCountSelectorVisible" v-text="' rows.'"></span>
        <span v-else-if="rowCount === 1" v-text="'1 row.'"></span>
        <span v-else v-text="`${rowCount} rows.`"></span>
      </template>
    </div>
    <!-- TODO[ao]: Suspence in theory is not needed here (the entire visualization is inside
     suspense), but for some reason it causes reactivity loop - see https://github.com/enso-org/enso/issues/10782 -->
    <Suspense>
      <AgGridTableView
        class="scrollable grid"
        :columnDefs="columnDefs"
        :rowData="rowData"
        :defaultColDef="defaultColDef"
        :textFormatOption="textFormatterSelected"
        @sortOrFilterUpdated="(e) => checkSortAndFilter(e)"
      />
    </Suspense>
  </div>
</template>

<style scoped>
.TableVisualization {
  display: flex;
  flex-flow: column;
  position: relative;
  height: 100%;
}

.grid {
  flex-grow: 1;
}

.table-visualization-status-bar {
  height: 20px;
  font-size: 14px;
  white-space: nowrap;
  padding: 0 5px;
  overflow: hidden;
}

.TableVisualization:deep(.ag-root-wrapper) {
<<<<<<< HEAD
  --ag-wrapper-border-radius: 0 0 var(--radius-default) var(--radius-default) !important;
=======
  --ag-wrapper-border-radius: 0 0 var(--radius-default) var(--radius-default);
>>>>>>> bd34bf53
  border: none;
}

/* Tag selectors are inefficient to compute, and should be replaced with a class selector
 * if possible.
 * See https://vuejs.org/api/sfc-css-features.html#scoped-style-tips */
:deep(.link) {
  color: blue;
  text-decoration: underline;
}

:deep(.link):hover {
  color: darkblue;
}

.button-wrappers {
  display: flex;
  flex-direction: row;
}

.ag-header-cell .myclass {
  display: flex;
  flex-direction: row;
  justify-content: space-between;
  width: inherit;
}
</style><|MERGE_RESOLUTION|>--- conflicted
+++ resolved
@@ -793,11 +793,7 @@
 }
 
 .TableVisualization:deep(.ag-root-wrapper) {
-<<<<<<< HEAD
-  --ag-wrapper-border-radius: 0 0 var(--radius-default) var(--radius-default) !important;
-=======
   --ag-wrapper-border-radius: 0 0 var(--radius-default) var(--radius-default);
->>>>>>> bd34bf53
   border: none;
 }
 
