<script lang="ts">
export const name = 'Geo Map'
export const icon = 'compass'
export const inputType = 'Standard.Table.Table.Table'
export const defaultPreprocessor = [
  'Standard.Visualization.Geo_Map',
  'process_to_json_text',
] as const
export const scripts = [
  // mapbox-gl does not have an ESM release.
  'https://api.tiles.mapbox.com/mapbox-gl-js/v2.15.0/mapbox-gl.js',
  // The deck.gl scripting API is not available in the ESM module.
  'https://cdn.jsdelivr.net/npm/deck.gl@8.9.27/dist.min.js',
]

/**
 * Provides a mapbox & deck.gl-based map visualization.
 *
 * > Example creates a map with described properties with a scatter plot overlay:
 * {
 * "latitude": 37.8,
 * "longitude": -122.45,
 * "zoom": 15,
 * "controller": true,
 * "showingLabels": true, // Enables presenting labels when hovering over a point.
 * "layers": [{
 *     "type": "Scatterplot_Layer",
 *     "data": [{
 *         "latitude": 37.8,
 *         "longitude": -122.45,
 *         "color": [255, 0, 0],
 *         "radius": 100,
 *         "label": "an example label"
 *     }]
 * }]
 * }
 *
 * Can also consume a dataframe that has the columns `latitude`, `longitude` and optionally `label`.
 *
 * TODO: Make 2-finger panning behave like in IDE, and RMB zooming. [#1368]
 */

type Data = RegularData | Layer | DataFrame

interface RegularData {
  latitude?: number
  longitude?: number
  zoom?: number
  mapStyle?: string
  pitch?: number
  controller?: boolean
  showingLabels?: boolean
  layers: Layer[]
}

interface Layer {
  type: string
  data: Location[]
}

type Color = [red: number, green: number, blue: number]

interface Location {
  latitude: number
  longitude: number
  color?: Color | undefined
  radius?: number | undefined
  label?: string | undefined
}

interface LocationWithPosition {
  position: [longitude: number, latitude: number]
  color?: Color
  radius?: number
  label?: string
}

interface DataFrame {
  df_latitude: number[]
  df_longitude: number[]
  df_color?: Color[]
  df_radius?: number[]
  df_label?: string[]
}

declare const deck: typeof import('deck.gl')
</script>

<script setup lang="ts">
/// <reference types="@danmarshall/deckgl-typings" />
import { useVisualizationConfig } from '@/util/visualizationBuiltins'
import type { Deck } from 'deck.gl'
import { computed, onUnmounted, ref, watchPostEffect } from 'vue'

const props = defineProps<{ data: Data }>()

/** GeoMap Visualization. */

/**
 * Mapbox API access token.
 * All the limits of API are listed here: https://docs.mapbox.com/api/#rate-limits
 */
<<<<<<< HEAD
const TOKEN = $config.MAPBOX_API_TOKEN
if (!TOKEN) {
=======
const TOKEN = import.meta.env.ENSO_IDE_MAPBOX_API_TOKEN
if (TOKEN == null) {
>>>>>>> adcb6576
  console.warn(
    'Mapbox API token is missing, to use Geo Map visualization please provide ENSO_IDE_MAPBOX_API_TOKEN.',
  )
}
const SCATTERPLOT_LAYER = 'Scatterplot_Layer'
const DEFAULT_POINT_RADIUS = 150

const LABEL_FONT = 'DejaVuSansMonoBook, sans-serif'
const LABEL_FONT_SIZE = '12px'
const LABEL_BORDER_RADIUS = '14px'
const LABEL_BORDER_TOP_LEFT_RADIUS = '2px'
const LABEL_MARGIN = '4px'
const LABEL_BACKGROUND_COLOR = `rgb(252, 250, 245)`
const LABEL_OUTLINE = `rgb(200, 210, 210)`
const LABEL_COLOR = `rgba(0, 0, 0, 0.8)`
const DEFAULT_MAP_STYLE = 'mapbox://styles/mapbox/light-v9'

const DEFAULT_MAP_ZOOM = 11
const DEFAULT_MAX_MAP_ZOOM = 18
const ACCENT_COLOR: Color = [78, 165, 253]

const config = useVisualizationConfig()

const dataPoints = ref<LocationWithPosition[]>([])
const mapNode = ref<HTMLElement>()
const latitude = ref(0)
const longitude = ref(0)
const zoom = ref(0)
const mapStyle = ref(DEFAULT_MAP_STYLE)
const pitch = ref(0)
const controller = ref(true)
const showingLabels = ref(true)
const deckgl = ref<Deck>()

const viewState = computed(() => ({
  longitude: longitude.value,
  latitude: latitude.value,
  zoom: zoom.value,
  pitch: pitch.value,
}))

watchPostEffect(() => {
  if (updateState(props.data)) {
    updateMap()
    updateLayers()
  }
})

onUnmounted(() => deckgl.value?.finalize())

/**
 * Update the internal data with the new incoming data. Does not affect anything rendered.
 * Returns true on a successful update and false if no valid data was provided.
 */
function updateState(data: Data) {
  // For now we assume every update has all data. If we move to incremental updates we need
  // to keep the old state and do a proper update.
  resetState()

  extractDataPoints(data)
  // eslint-disable-next-line no-self-assign
  dataPoints.value = dataPoints.value
  if (dataPoints.value.length === 0) {
    // We have no valid data and should skip initialization.
    return false
  }
  const center = centerPoint()

  const viewPort = new deck.WebMercatorViewport({
    width: mapNode.value?.clientWidth ?? 600,
    height: mapNode.value?.clientHeight ?? 400,
    longitude: center.longitude,
    latitude: center.latitude,
    zoom: DEFAULT_MAP_ZOOM,
    pitch: 0,
  }).fitBounds(
    [
      [center.minX, center.minY],
      [center.maxX, center.maxY],
    ],
    { padding: 10, maxZoom: DEFAULT_MAX_MAP_ZOOM },
  )

  latitude.value = center.latitude
  longitude.value = center.longitude
  zoom.value = viewPort.zoom
  mapStyle.value = DEFAULT_MAP_STYLE
  pitch.value = 0
  controller.value = true
  showingLabels.value = true
  if (!('df_latitude' in data) && !('data' in data)) {
    latitude.value = data.latitude ?? center.latitude
    longitude.value = data.longitude ?? center.longitude
    // TODO: Compute zoom somehow from span of latitudes and longitudes.
    zoom.value = data.zoom ?? DEFAULT_MAP_ZOOM
    mapStyle.value = data.mapStyle ?? DEFAULT_MAP_STYLE
    pitch.value = data.pitch ?? 0
    controller.value = data.controller ?? true
    showingLabels.value = data.showingLabels ?? false
  }
  return true
}

function updateMap() {
  if (deckgl.value == null) {
    initDeckGl()
  } else {
    updateDeckGl()
  }
}

function initDeckGl() {
  if (mapNode.value == null) {
    return
  }
  try {
    deckgl.value = new deck.DeckGL({
      // The `...{}` spread operator suppresses TypeScript's excess property errors.
      // These are valid properties, but they do not exist in the typings.
      ...{
        container: mapNode.value,
        mapboxApiAccessToken: TOKEN,
        mapStyle: mapStyle.value,
      },
      initialViewState: viewState.value,
      controller: controller.value,
    }) as any
  } catch (error) {
    console.error(error)
    resetState()
    resetDeckGl()
  }
}

/** Reset the internal state of the visualization, discarding all previous data updates. */
function resetState() {
  // We only need to reset the data points as everything else will be overwritten when new data
  // arrives.
  dataPoints.value = []
}

function resetDeckGl() {
  deckgl.value = undefined
  resetMapElement()
}

function resetMapElement() {
  const map = mapNode.value
  if (map == null) {
    console.warn('Geo Map visualization is missing its map container.')
    return
  }
  while (map.lastChild != null) {
    map.removeChild(map.lastChild)
  }
}

function updateDeckGl() {
  const deckgl_ = deckgl.value
  if (deckgl_ == null) {
    console.warn('Geo Map could not update its deck.gl instance.')
    return
  }
  deckgl_.viewState = viewState.value
  // @ts-expect-error TODO[ao]: linter need explanation. Perhaps some DeckGL problems, but @somebody1234 should know the answer.
  deckgl_.mapStyle = mapStyle.value
  // @ts-expect-error TODO[ao]: linter need explanation. Perhaps some DeckGL problems, but @somebody1234 should know the answer.
  deckgl_.controller = controller.value
}

function updateLayers() {
  if (deckgl.value == null) {
    console.warn(
      'Geo Map visualization could not update its layers ' +
        'due to its deck.gl instance being missing.',
    )
    return
  }
  ;(deckgl.value as any).setProps({
    layers: [
      new deck.ScatterplotLayer<LocationWithPosition>({
        data: dataPoints.value,
        getFillColor: (d) => d.color!,
        getRadius: (d) => d.radius!,
        pickable: showingLabels.value,
      }),
    ],
    getTooltip: ({ object }: { object: { label: string } }) =>
      object && {
        html: `<div>${object.label}</div>`,
        style: {
          backgroundColor: LABEL_BACKGROUND_COLOR,
          fontSize: LABEL_FONT_SIZE,
          borderRadius: LABEL_BORDER_RADIUS,
          borderTopLeftRadius: LABEL_BORDER_TOP_LEFT_RADIUS,
          fontFamily: LABEL_FONT,
          margin: LABEL_MARGIN,
          color: LABEL_COLOR,
          border: '1px solid ' + LABEL_OUTLINE,
          // This is required for it to show above Mapbox's information button.
          zIndex: 2,
        },
      },
  })
}

/**
 * Calculate the center of the bounding box of the given list of objects. The objects need to have
 * a `position` attribute with two coordinates.
 */
function centerPoint() {
  let minX = 0
  let maxX = 0
  let minY = 0
  let maxY = 0
  {
    const xs = dataPoints.value.map((p) => p.position[0])
    minX = Math.min(...xs)
    maxX = Math.max(...xs)
  }
  {
    const ys = dataPoints.value.map((p) => p.position[1])
    minY = Math.min(...ys)
    maxY = Math.max(...ys)
  }
  const longitude = (minX + maxX) / 2
  const latitude = (minY + maxY) / 2
  return { latitude, longitude, minX, maxX, minY, maxY }
}

/** Extract the visualization data from a full configuration object. */
function extractVisualizationDataFromFullConfig(parsedData: RegularData | Layer) {
  if ('type' in parsedData && parsedData.type === SCATTERPLOT_LAYER && parsedData.data.length) {
    pushPoints(parsedData.data)
  } else if ('layers' in parsedData) {
    parsedData.layers.forEach((layer) => {
      if (layer.type === SCATTERPLOT_LAYER) {
        const dataPoints = layer.data ?? []
        pushPoints(dataPoints)
      } else {
        console.warn('Geo_Map: Currently unsupported deck.gl layer.')
      }
    })
  }
  // eslint-disable-next-line no-self-assign
  dataPoints.value = dataPoints.value
}

/** Extract the visualization data from a dataframe. */
function extractVisualizationDataFromDataFrame(parsedData: DataFrame) {
  const newPoints: Location[] = []
  for (let i = 0; i < parsedData.df_latitude.length; i += 1) {
    const latitude = parsedData.df_latitude[i]!
    const longitude = parsedData.df_longitude[i]!
    const label = parsedData.df_label?.[i]
    const color = parsedData.df_color?.[i]
    const radius = parsedData.df_radius?.[i]
    newPoints.push({ latitude, longitude, label, color, radius })
  }
  pushPoints(newPoints)
}

/**
 * Extracts the data form the given `parsedData`. Checks the type of input data and prepares our
 * internal data  (`GeoPoints') for consumption in deck.gl.
 * @param parsedData - All the parsed data to create points from.
 */
function extractDataPoints(parsedData: Data) {
  if ('df_latitude' in parsedData && 'df_longitude' in parsedData) {
    extractVisualizationDataFromDataFrame(parsedData)
  } else {
    extractVisualizationDataFromFullConfig(parsedData)
  }
}

/**
 * Transforms the `dataPoints` to the internal data format and appends them to the `targetList`.
 * Also adds the `ACCENT_COLOR` for each point.
 *
 * Expects the `dataPoints` to be a list of objects that have a `longitude` and `latitude` and
 * optionally `radius`, `color` and `label`.
 */
function pushPoints(newPoints: Location[]) {
  const points = dataPoints.value
  for (const point of newPoints) {
    if (
      typeof point.longitude === 'number' &&
      !Number.isNaN(point.longitude) &&
      typeof point.latitude === 'number' &&
      !Number.isNaN(point.latitude)
    ) {
      const position: [number, number] = [point.longitude, point.latitude]
      const radius =
        typeof point.radius === 'number' && !Number.isNaN(point.radius) ?
          point.radius
        : DEFAULT_POINT_RADIUS
      const color = point.color ?? ACCENT_COLOR
      const label = point.label ?? ''
      points.push({ position, color, radius, label })
    }
  }
}

config.setToolbar([
  {
    icon: 'find',
    onClick: () => {},
  },
  {
    icon: 'path2',
    onClick: () => {},
  },
  {
    icon: 'geo_map_distance',
    onClick: () => {},
  },
  {
    icon: 'geo_map_pin',
    onClick: () => {},
  },
])
config.setToolbarOverlay(true)
</script>

<template>
  <div ref="mapNode" class="GeoMapVisualization" @pointerdown.stop @wheel.stop></div>
</template>

<style scoped>
.GeoMapVisualization {
  height: 100%;
}

:deep(.mapboxgl-map) {
  border-radius: var(--radius-default);
}

:deep(.mapboxgl-ctrl-attrib.mapboxgl-compact) {
  min-height: 24px;
}

/* Copied from mapbox-gl CSS. This is required because Tailwind's global CSS reset resets
 * `background-color` and `background-image` to default values for buttons, and Mapbox's
 * selector has lower specificity. */
:deep(.mapboxgl-ctrl-attrib-button.mapboxgl-ctrl-attrib-button) {
  background-color: hsla(0, 0%, 100%, 0.5);
  background-image: url("data:image/svg+xml;charset=utf-8,%3Csvg width='24' height='24' viewBox='0 0 20 20' xmlns='http://www.w3.org/2000/svg' fill-rule='evenodd'%3E%3Cpath d='M4 10a6 6 0 1012 0 6 6 0 10-12 0m5-3a1 1 0 102 0 1 1 0 10-2 0m0 3a1 1 0 112 0v3a1 1 0 11-2 0'/%3E%3C/svg%3E");
}
</style><|MERGE_RESOLUTION|>--- conflicted
+++ resolved
@@ -100,13 +100,8 @@
  * Mapbox API access token.
  * All the limits of API are listed here: https://docs.mapbox.com/api/#rate-limits
  */
-<<<<<<< HEAD
 const TOKEN = $config.MAPBOX_API_TOKEN
 if (!TOKEN) {
-=======
-const TOKEN = import.meta.env.ENSO_IDE_MAPBOX_API_TOKEN
-if (TOKEN == null) {
->>>>>>> adcb6576
   console.warn(
     'Mapbox API token is missing, to use Geo Map visualization please provide ENSO_IDE_MAPBOX_API_TOKEN.',
   )
