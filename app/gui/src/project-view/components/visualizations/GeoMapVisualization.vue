--- conflicted
+++ resolved
@@ -101,11 +101,7 @@
  * Mapbox API access token.
  * All the limits of API are listed here: https://docs.mapbox.com/api/#rate-limits
  */
-<<<<<<< HEAD
 const TOKEN = $config.MAPBOX_API_TOKEN
-=======
-const TOKEN = window.mapBoxApiToken?.()
->>>>>>> c336c765
 if (!TOKEN) {
   console.warn(
     'Mapbox API token is missing, to use Geo Map visualization please provide ENSO_IDE_MAPBOX_API_TOKEN.',
