<<<<<<< HEAD
import { URLString } from '@/util/data/urlString'
import { Icon } from '@/util/iconMetadata/iconName'
import { ToValue } from '@/util/reactivity'
import { Ref } from 'vue'
=======
import type { URLString } from '@/util/data/urlString'
import type { Icon } from '@/util/iconName'
import type { ToValue } from '@/util/reactivity'
import type { Ref } from 'vue'
>>>>>>> adcb6576

export interface Button {
  iconStyle?: Record<string, string>
  title?: string
  dataTestid?: string
  icon: Icon | URLString
}

export interface ActionButton extends Button {
  onClick: () => void
  disabled?: ToValue<boolean>
}

export interface ToggleButton extends Button {
  toggle: Ref<boolean>
  disabled?: ToValue<boolean>
}

export interface SelectionMenuOption extends Button {
  label?: string
}

export interface SelectionMenu {
  selected: Ref<string>
  title?: string
  options: Record<string, SelectionMenuOption>
}

export interface TextSelectionMenuOption {
  title?: string
  dataTestid?: string
  label: string
}

export interface TextSelectionMenu {
  type: 'textSelectionMenu'
  selectedTextOption: Ref<string>
  title?: string
  options: Record<string, TextSelectionMenuOption>
  heading: string
}

export type ToolbarItem = ActionButton | ToggleButton | SelectionMenu | TextSelectionMenu

/** {@link ActionButton} discriminant */
export function isActionButton(item: Readonly<ToolbarItem>): item is ActionButton {
  return 'onClick' in item
}

/** {@link ToggleButton} discriminant */
export function isToggleButton(item: Readonly<ToolbarItem>): item is ToggleButton {
  return 'toggle' in item
}

/** {@link SelectionMenu} discriminant */
export function isSelectionMenu(item: Readonly<ToolbarItem>): item is SelectionMenu {
  return 'selected' in item
}

/** {@link SelectionTextMenu} discriminant */
export function isTextSelectionMenu(item: Readonly<ToolbarItem>): item is TextSelectionMenu {
  return 'selectedTextOption' in item
}<|MERGE_RESOLUTION|>--- conflicted
+++ resolved
@@ -1,14 +1,7 @@
-<<<<<<< HEAD
-import { URLString } from '@/util/data/urlString'
-import { Icon } from '@/util/iconMetadata/iconName'
-import { ToValue } from '@/util/reactivity'
-import { Ref } from 'vue'
-=======
 import type { URLString } from '@/util/data/urlString'
-import type { Icon } from '@/util/iconName'
+import type { Icon } from '@/util/iconMetadata/iconName'
 import type { ToValue } from '@/util/reactivity'
 import type { Ref } from 'vue'
->>>>>>> adcb6576
 
 export interface Button {
   iconStyle?: Record<string, string>
