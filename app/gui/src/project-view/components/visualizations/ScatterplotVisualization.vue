<script lang="ts">
import { useEvent } from '@/composables/events'
import { useVisualizationConfig } from '@/providers/visualizationConfig'
import { Ast } from '@/util/ast'
import { tryNumberToEnso } from '@/util/ast/abstract'
import { Pattern } from '@/util/ast/match'
import { Icon } from '@/util/iconName'
import { getTextWidthBySizeAndFamily } from '@/util/measurement'
import { defineKeybinds } from '@/util/visualizationBuiltins'
import { computed, ref, watch, watchEffect, watchPostEffect } from 'vue'
import { ToolbarItem } from './toolbar'

export const name = 'Scatter Plot'
export const icon = 'points'
export const inputType = 'Standard.Table.Table.Table | Standard.Base.Data.Vector.Vector'
const DEFAULT_LIMIT = 1024
export const defaultPreprocessor = [
  'Standard.Visualization.Scatter_Plot',
  'process_to_json_text',
  'Nothing',
  DEFAULT_LIMIT.toString(),
] as const

const bindings = defineKeybinds('scatterplot-visualization', {
  zoomToSelected: ['Mod+A'],
})

/**
 * A d3.js Scatterplot visualization.
 *
 * To zoom use scroll wheel.
 * To select click and swipe with LMB.
 * To deselect click outside of selection with LMB.
 * To pan click and swipe with RMB.
 * To zoom out click "Fit all" or use key combination "ctrl/cmd+a".
 * To zoom into selection click appropriate button or use key combination "ctrl/cmd+z".
 *
 * Data format (JSON):
 * {
 *  "axis":{
 *     "x":{"label":"x-axis label","scale":"linear"},
 *     "y":{"label":"y-axis label","scale":"logarithmic"},
 *  },
 *  "focus":{"x":1.7,"y":2.1,"zoom":3.0},
 *  "points":{"labels":"visible" | "invisible"},
 *  "data":[
 *     {"x":0.1,"y":0.7,"label":"foo","color":"FF0000","shape":"circle","size":0.2},
 *     ...
 *     {"x":0.4,"y":0.2,"label":"baz","color":"0000FF","shape":"square","size":0.3}
 *  ]
 * }
 */

interface Data {
  axis: AxesConfiguration
  focus: Focus | undefined
  points: PointsConfiguration
  data: Point[]
  isTimeSeries: boolean
  x_value_type: string
  is_multi_series: boolean
  get_row_method: string
  error_message: string | null
}

interface Focus {
  x: number
  y: number
  zoom: number
}

interface Point {
  x: number | DateObj | Date
  y: number
  label?: string
  color?: string
  shape?: string
  size?: number
  series?: string
  row_number: number
}

interface PointsConfiguration {
  labels: string
}

enum ScaleType {
  Linear = 'linear',
  Logarithmic = 'logarithmic',
  Time = 'time',
}

interface AxisConfiguration {
  label: string
  scale?: ScaleType
}

interface AxesConfiguration {
  x: AxisConfiguration
  y: AxisConfiguration
}

interface Color {
  red: number
  green: number
  blue: number
}

interface DateObj {
  day?: number
  month?: number
  year?: number
  hour?: number
  minute?: number
  second?: number
}
</script>

<script setup lang="ts">
const d3 = await import('d3')

const props = defineProps<{ data: Partial<Data> | number[] }>()

const config = useVisualizationConfig()

const LABEL_FONT_STYLE = '10px DejaVuSansMonoBook'
const POINT_LABEL_PADDING_X_PX = 7
const POINT_LABEL_PADDING_Y_PX = 2
const ANIMATION_DURATION_MS = 400
const VISIBLE_POINTS = 'visible'
const ACCENT_COLOR: Color = { red: 78, green: 165, blue: 253 }
const SIZE_SCALE_MULTIPLER = 100
const DEFAULT_FILL_COLOR = `rgba(${ACCENT_COLOR.red},${ACCENT_COLOR.green},${ACCENT_COLOR.blue},0.8)`

const ZOOM_EXTENT = [0.5, 20] satisfies d3.BrushSelection
const RIGHT_BUTTON = 2
const MID_BUTTON = 1
const MID_BUTTON_CLICKED = 4
const SCROLL_WHEEL = 0

const SHAPE_TO_SYMBOL: Record<string, d3.SymbolType> = {
  cross: d3.symbolCross,
  diamond: d3.symbolDiamond,
  square: d3.symbolSquare,
  star: d3.symbolStar,
  triangle: d3.symbolTriangle,
}

const createDateTime = (x: DateObj) => {
  const dateTime = new Date()
  if (x.day != null) dateTime.setDate(x.day)
  if (x.month != null) dateTime.setMonth(x.month)
  if (x.year != null) dateTime.setFullYear(x.year)
  if (x.hour != null) dateTime.setHours(x.hour)
  if (x.minute != null) dateTime.setMinutes(x.minute)
  if (x.second != null) dateTime.setSeconds(x.second)
  return dateTime
}

const data = computed<Data>(() => {
  let rawData = props.data
  const unfilteredData =
    Array.isArray(rawData) ?
      // eslint-disable-next-line camelcase
      rawData.map((y, index) => ({ x: index, y, row_number: index }))
    : rawData.data ?? []
  let data: Point[]
  const isTimeSeries: boolean =
    'x_value_type' in rawData ?
      rawData.x_value_type === 'Time' ||
      rawData.x_value_type === 'Date' ||
      rawData.x_value_type === 'Date_Time'
    : false
  if (isTimeSeries) {
    data = unfilteredData
      .filter((point) => typeof point.y === 'number' && !Number.isNaN(point.y))
      .map((point) => ({ ...point, x: createDateTime(point.x as DateObj) }))
  } else {
    data = unfilteredData.filter(
      (point) =>
        typeof point.x === 'number' &&
        !Number.isNaN(point.x) &&
        typeof point.y === 'number' &&
        !Number.isNaN(point.y),
    )
  }
  if (Array.isArray(rawData)) {
    rawData = {}
  }

  const axis: AxesConfiguration =
    rawData.axis && 'x' in rawData.axis && 'y' in rawData.axis ?
      rawData.axis
    : {
        x: { label: '', scale: isTimeSeries ? ScaleType.Time : ScaleType.Linear },
        y: { label: '', scale: ScaleType.Linear },
      }
  const points = rawData.points ?? { labels: 'visible' }
  const focus: Focus | undefined = rawData.focus
  // eslint-disable-next-line camelcase
  const is_multi_series: boolean = !!rawData.is_multi_series
  // eslint-disable-next-line camelcase
  const get_row_method: string = rawData.get_row_method || 'get_row'
  // eslint-disable-next-line camelcase
  const error_message: string | null = rawData.error_message || null
  return {
    axis,
    points,
    data,
    focus,
    // eslint-disable-next-line camelcase
    is_multi_series,
    // eslint-disable-next-line camelcase
    x_value_type: rawData.x_value_type || '',
    // eslint-disable-next-line camelcase
    get_row_method,
    // eslint-disable-next-line camelcase
    error_message,
    isTimeSeries,
  }
})

const containerNode = ref<HTMLElement>()
const pointsNode = ref<SVGGElement>()
const xAxisNode = ref<SVGGElement>()
const yAxisNode = ref<SVGGElement>()
const zoomNode = ref<SVGGElement>()
const brushNode = ref<SVGGElement>()
const legendNode = ref<SVGGElement>()

const d3Points = computed(() => d3.select(pointsNode.value))
const d3XAxis = computed(() => d3.select(xAxisNode.value))
const d3YAxis = computed(() => d3.select(yAxisNode.value))
const d3Zoom = computed(() => d3.select(zoomNode.value))
const d3Brush = computed(() => d3.select(brushNode.value))
const d3Legend = computed(() => d3.select(legendNode.value))

const bounds = ref<[number, number, number, number]>()
const brushExtent = ref<d3.BrushSelection>()
const limit = ref(DEFAULT_LIMIT)
const focus = ref<Focus>()
const shouldAnimate = ref(false)
const xDomain = ref<number[] | Date[]>([0, 1])
const yDomain = ref<number[] | Date[]>([0, 1])
const selectionEnabled = ref(false)
const createNewFilterNodeEnabled = ref(false)

const isBrushing = computed(() => brushExtent.value != null)

function axisD3Scale(axis: AxisConfiguration | undefined) {
  return axis?.scale === ScaleType.Logarithmic ? d3.scaleLog() : d3.scaleLinear()
}

const xScale = computed(() =>
  axisD3Scale(data.value.axis.x).domain(xDomain.value).range([0, boxWidth.value]),
)
const yScale = computed(() =>
  axisD3Scale(data.value.axis.y).domain(yDomain.value).range([boxHeight.value, 0]),
)

const xScaleTime = computed(() => d3.scaleTime().domain(xDomain.value).range([0, boxWidth.value]))

const symbol: d3.Symbol<unknown, Point> = d3.symbol()

const animationDuration = computed(() => (shouldAnimate.value ? ANIMATION_DURATION_MS : 0))
const margin = computed(() => {
  const xLabel = data.value.axis.x.label
  const yLabel = data.value.axis.y.label
  if (xLabel == null && yLabel === null) {
    return { top: 20, right: 20, bottom: 20, left: 45 }
  } else if (yLabel == null) {
    return { top: 10, right: 20, bottom: 35, left: 35 }
  } else if (xLabel == null) {
    return { top: 20, right: 10, bottom: 20, left: 55 }
  } else {
    return { top: 10, right: 10, bottom: 35, left: 55 }
  }
})
const width = computed(() => config.size.x)
const height = computed(() => config.size.y)

const boxWidth = computed(() => Math.max(0, width.value - margin.value.left - margin.value.right))
const boxHeight = computed(() => Math.max(0, height.value - margin.value.top - margin.value.bottom))
const xTicks = computed(() => {
  switch (data.value.x_value_type) {
    case 'Time':
    case 'Date':
    case 'Date_Time':
      return boxWidth.value / 80
    default:
      return boxWidth.value / 40
  }
})

const yTicks = computed(() => boxHeight.value / 20)
const xLabelLeft = computed(
  () =>
    margin.value.left +
    boxWidth.value / 2 -
    getTextWidthBySizeAndFamily(data.value.axis.x.label, LABEL_FONT_STYLE) / 2,
)
const xLabelTop = computed(() => boxHeight.value + margin.value.top + 20)
const yLabelLeft = computed(
  () =>
    -boxHeight.value / 2 +
    getTextWidthBySizeAndFamily(data.value.axis.y.label, LABEL_FONT_STYLE) / 2,
)
const yLabelTop = computed(() => -margin.value.left + 15)
const xTickFormat = computed(() => {
  switch (data.value.x_value_type) {
    case 'Time':
      return '%H:%M:%S'
    case 'Date':
      return '%d/%m/%Y'
    default:
      return '%d/%m/%Y %H:%M:%S'
  }
})
const seriesLabels = computed(() =>
  Object.keys(data.value.axis)
    .filter((s) => s != 'x')
    .map((s) => {
      return data.value.axis[s as keyof AxesConfiguration].label
    }),
)

const yLabelText = computed(() => {
  if (!data.value.is_multi_series) {
    return data.value.axis.y.label
  }
  if (yAxisSelected.value) {
    return yAxisSelected.value === 'none' ? null : yAxisSelected.value
  } else return null
})
const isUsingIndexForX = computed(() => data.value.axis.x.label === 'index')

watchEffect(() => {
  const boundsExpression =
    bounds.value != null ? Ast.Vector.tryBuild(bounds.value, tryNumberToEnso) : undefined
  config.setPreprocessor(
    'Standard.Visualization.Scatter_Plot',
    'process_to_json_text',
    boundsExpression?.code() ?? 'Nothing',
    limit.value.toString(),
  )
})

watchEffect(() => (focus.value = data.value.focus))

/**
 * Helper function calculating extreme values and paddings to make sure data will fit nicely.
 *
 * It traverses through data getting minimal and maximal values, and calculates padding based on
 * span calculated from above values, multiplied by 10% so that the plot is a little bit smaller
 * than the container.
 */
const extremesAndDeltas = computed(() => {
  let yMin = 0
  let yMax = 0
  if (data.value.is_multi_series) {
    const axis = data.value.axis
    const series = Object.keys(axis).filter((s) => s != 'x')
    const allYValues = series.flatMap((s) =>
      data.value.data.map((d) => d[s as keyof Point]),
    ) as number[]
    yMin = Math.min(...allYValues)
    yMax = Math.max(...allYValues)
  } else {
    ;[yMin = 0, yMax = 0] = d3.extent(data.value.data, (point) => point.y)
  }

  const [xMin = 0, xMax = 0] = d3.extent(data.value.data, (point) => point.x as number)
  const dx = Number(xMax) - Number(xMin)
  const dy = yMax - yMin
  const paddingX = 0.1 * dx
  const paddingY = 0.1 * dy
  return { xMin, xMax, yMin, yMax, paddingX, paddingY, dx, dy }
})

let startX = 0
let startY = 0
let actionStartXScale = xScale.value.copy()
let actionStartYScale = yScale.value.copy()

const zoom = computed(() =>
  d3
    .zoom<SVGGElement, unknown>()
    .filter((event: Event) => {
      if (
        event instanceof MouseEvent &&
        event.type === 'mousedown' &&
        (event.button === RIGHT_BUTTON || event.button === MID_BUTTON)
      ) {
        return true
      } else if (
        event instanceof WheelEvent &&
        event.type === 'wheel' &&
        event.button === SCROLL_WHEEL
      ) {
        return true
      } else {
        return false
      }
    })
    .wheelDelta((event) => {
      const minDelta = 0.002
      const medDelta = 0.05
      const maxDelta = 1
      const wheelSpeedMultiplier =
        event.deltaMode === 1 ? medDelta
        : event.deltaMode ? maxDelta
        : minDelta
      return -event.deltaY * wheelSpeedMultiplier
    })
    .scaleExtent(ZOOM_EXTENT)
    .extent([
      [0, 0],
      [boxWidth.value, boxHeight.value],
    ])
    .on('zoom', zoomed)
    .on('start', startZoom),
)
watchEffect(() => d3Zoom.value.call(zoom.value))

/** Helper function called on pan/scroll. */
function zoomed(event: d3.D3ZoomEvent<Element, unknown>) {
  shouldAnimate.value = false
  const xScale_ = xScale.value
  const yScale_ = yScale.value

  function innerRescale(distanceScale: d3.ZoomTransform) {
    xDomain.value = distanceScale.rescaleX(xScale_).domain()
    yDomain.value = distanceScale.rescaleY(yScale_).domain()
  }

  function getScaleForZoom(scale: number) {
    return d3.zoomIdentity
      .translate(startX - margin.value.left, startY - margin.value.top)
      .scale(scale)
      .translate(-startX + margin.value.left, -startY + margin.value.top)
  }

  if (event.sourceEvent instanceof MouseEvent && event.sourceEvent.buttons === RIGHT_BUTTON) {
    xScale_.domain(actionStartXScale.domain())
    yScale_.domain(actionStartYScale.domain())
    const rmbDivider = 100
    const zoomAmount = rmbZoomValue(event.sourceEvent) / rmbDivider
    const distanceScale = getScaleForZoom(Math.exp(zoomAmount))
    innerRescale(distanceScale)
  } else if (event.sourceEvent instanceof WheelEvent) {
    if (event.sourceEvent.ctrlKey) {
      const pinchDivider = 100
      const zoomAmount = -event.sourceEvent.deltaY / pinchDivider
      const distanceScale = getScaleForZoom(Math.exp(zoomAmount))
      innerRescale(distanceScale)
    } else {
      const distanceScale = d3.zoomIdentity.translate(
        -event.sourceEvent.deltaX,
        -event.sourceEvent.deltaY,
      )
      innerRescale(distanceScale)
    }
  } else if (
    event.sourceEvent instanceof MouseEvent &&
    event.sourceEvent.buttons === MID_BUTTON_CLICKED
  ) {
    const movementFactor = 2
    const distanceScale = d3.zoomIdentity.translate(
      event.sourceEvent.movementX / movementFactor,
      event.sourceEvent.movementY / movementFactor,
    )
    innerRescale(distanceScale)
  } else {
    innerRescale(event.transform)
  }
}

/**
 * Return the zoom value computed from the initial right-mouse-button event to the current
 * right-mouse event.
 */
function rmbZoomValue(event: MouseEvent | WheelEvent | undefined) {
  const dX = (event?.offsetX ?? 0) - startX
  const dY = (event?.offsetY ?? 0) - startY
  return dX - dY
}

/** Helper function called when starting to pan/scroll. */
function startZoom(event: d3.D3ZoomEvent<Element, unknown>) {
  startX = event.sourceEvent?.offsetX ?? 0
  startY = event.sourceEvent?.offsetY ?? 0
  actionStartXScale = xScale.value.copy()
  actionStartYScale = yScale.value.copy()
}

const brush = computed(() => {
  if (!selectionEnabled.value) {
    return d3.brush().extent([
      [0, 0],
      [0, 0],
    ])
  }

  return d3
    .brush()
    .extent([
      [0, 0],
      [boxWidth.value, boxHeight.value],
    ])
    .on('start brush', (event: d3.D3BrushEvent<unknown>) => {
      brushExtent.value = event.selection ?? undefined
    })
})

watchEffect(() => {
  if (selectionEnabled.value && brush.value) {
    d3Brush.value.call(brush.value)
  } else {
    d3Brush.value.on('.brush', null)
    d3Brush.value.style('cursor', 'default')
    if (brush.value) {
      d3Brush.value.call(brush.value)
    }
  }
})

watch([boxWidth, boxHeight], () => (shouldAnimate.value = false))

/** Helper function to match a d3 shape from its name. */
function matchShape(d: Point) {
  return d.shape != null ? SHAPE_TO_SYMBOL[d.shape] ?? d3.symbolCircle : d3.symbolCircle
}

watchEffect(() => {
  // Update the axes in d3.
  const { xMin, xMax, yMin, yMax, paddingX, paddingY, dx, dy } = extremesAndDeltas.value
  const focus_ = focus.value
  if (focus_?.x != null && focus_.y != null && focus_.zoom != null) {
    const newPaddingX = dx * (1 / (2 * focus_.zoom))
    const newPaddingY = dy * (1 / (2 * focus_.zoom))
    xDomain.value = [focus_.x - newPaddingX, focus_.x + newPaddingX]
    yDomain.value = [focus_.y - newPaddingY, focus_.y + newPaddingY]
  } else {
    xDomain.value = [Number(xMin) - paddingX, Number(xMax) + paddingX]
    yDomain.value = [yMin - paddingY, yMax + paddingY]
  }
})

// ==============
// === Update ===
// ==============

// === Update x axis ===

watchPostEffect(() => {
  const xCallVal =
    data.value.isTimeSeries ?
      d3
        .axisBottom<Date>(xScaleTime.value)
        .ticks(xTicks.value)
        .tickFormat(d3.timeFormat(xTickFormat.value))
    : d3.axisBottom(xScale.value).ticks(xTicks.value)
  return d3XAxis.value.transition().duration(animationDuration.value).call(xCallVal)
})

// === Update y axis ===

watchPostEffect(() =>
  d3YAxis.value
    .transition()
    .duration(animationDuration.value)
    .call(d3.axisLeft(yScale.value).ticks(yTicks.value)),
)

function getPlotData(data: Data) {
  const axis = data.axis
  if (data.is_multi_series) {
    const series = Object.keys(axis).filter((s) => s != 'x')
    const transformedData = series.flatMap((s) =>
      data.data.map((d) => ({
        ...d,
        x: d.x,
        y: d[s as keyof Point],
        series: s,
      })),
    )
    return transformedData
  }
  return data.data
}

const filterPattern = computed(() => Pattern.parseExpression('__ (..Between __ __)'))
const makeFilterPattern = (
  module: Ast.MutableModule,
  columnName: string,
  min: number,
  max: number,
) => {
  return filterPattern.value.instantiateCopied([
    Ast.TextLiteral.new(columnName),
    Ast.tryNumberToEnso(min, module)!,
    Ast.tryNumberToEnso(max, module)!,
  ])
}

const errorMessage = computed(() => data.value.error_message)

function getAstPatternFilterAndSort(
  series: string[],
  xColName: string,
  minX: number,
  maxX: number,
  minY: number,
  maxY: number,
) {
  return Pattern.new<Ast.Expression>((ast) =>
    series.reduce<Ast.Owned<Ast.MutableExpression>>(
      (pattern, s) =>
        Ast.OprApp.new(
          ast.module,
          pattern,
          '.',
          Ast.App.positional(
            Ast.Ident.new(ast.module, Ast.identifier('filter')!),
            makeFilterPattern(ast.module, s!, minY, maxY),
          ),
        ),
      Ast.App.positional(
        Ast.PropertyAccess.new(ast.module, ast, Ast.identifier('filter')!),
        makeFilterPattern(ast.module, xColName, minX, maxX),
      ),
    ),
  )
}
const createNewFilterNode = () => {
  const seriesLabels = Object.keys(data.value.axis)
    .filter((s) => s != 'x')
    .map((s) => data.value.axis[s as keyof AxesConfiguration].label)
  const xColName = data.value.axis.x.label
  const xItems = data.value.data.map((d) => d.x as number)
  const minX = Math.min(...xItems)
  const maxX = Math.max(...xItems)
  const yItems = data.value.data.map((d) => {
    const { x, label, color, shape, size, row_number, series, ...rest } = d
    return rest
  })
  const yItemsVal = yItems.map((k) => Object.values(k)).flat(1)
  const minY = Math.min(...yItemsVal)
  const maxY = Math.max(...yItemsVal)
  const pattern = getAstPatternFilterAndSort(seriesLabels, xColName, minX, maxX, minY, maxY)
  config.createNodes({
    content: pattern,
    commit: true,
  })
}

function getAstPattern(selector?: number, action?: string) {
  if (action && selector != null) {
    return Pattern.new<Ast.Expression>((ast) =>
      Ast.App.positional(
        Ast.PropertyAccess.new(ast.module, ast, Ast.identifier(action)!),
        Ast.tryNumberToEnso(selector, ast.module)!,
      ),
    )
  }
}

function createNode(rowNumber: number) {
  const selector = data.value.get_row_method
  const pattern = getAstPattern(rowNumber, selector)
  if (pattern) {
    config.createNodes({
      content: pattern,
      commit: true,
    })
  }
}

function formatXPoint(x: Date | number | DateObj) {
  if (data.value.isTimeSeries && x instanceof Date) {
    switch (data.value.x_value_type) {
      case 'Time':
        return x.toTimeString()
      case 'Date':
        return x.toDateString()
      default:
        return x.toString()
    }
  }
  return x
}

function getTooltipMessage(point: Point) {
  if (data.value.is_multi_series) {
    const axis = data.value.axis
    const label =
      point.series && point.series in axis ?
        axis[point.series as keyof AxesConfiguration].label
      : ''
    return `${formatXPoint(point.x)}, ${point.y}, ${label}- Double click to inspect point`
  }
  return `${formatXPoint(point.x)}, ${point.y}- Double click to inspect point`
}

// === Update contents ===

watchPostEffect(() => {
  const xScale_ = data.value.isTimeSeries ? xScaleTime.value : xScale.value
  const yScale_ = yScale.value
  const plotData = getPlotData(data.value) as Point[]
  const series = Object.keys(data.value.axis).filter((s) => s != 'x')
  const colorScale = (d: Point) => {
    const color = d3.scaleOrdinal(d3.schemeCategory10).domain(series)
    if (data.value.is_multi_series) {
      return color(d.series ?? '')
    }
    return d.color ?? DEFAULT_FILL_COLOR
  }
  d3Points.value
    .selectAll<SVGPathElement, unknown>('path')
    .data(plotData)
    .join((enter) => enter.append('path'))
    .call((data) => {
      return data.append('title').text((d) => getTooltipMessage(d))
    })
    .on('dblclick', (d) => {
      createNode(d.srcElement.__data__.row_number)
    })
    .transition()
    .duration(animationDuration.value)
    .attr(
      'd',
      symbol.type(matchShape).size((d) => (d.size ?? 0.15) * SIZE_SCALE_MULTIPLER),
    )
    .style('fill', (d) => colorScale(d))
    .attr('transform', (d) => `translate(${xScale_(Number(d.x))}, ${yScale_(d.y)})`)
  if (data.value.points.labels === VISIBLE_POINTS) {
    d3Points.value
      .selectAll<SVGPathElement, unknown>('text')
      .data(plotData)
      .join((enter) => enter.append('text').attr('class', 'label'))
      .transition()
      .duration(animationDuration.value)
      .text((d) => d.label ?? '')
      .attr('x', (d) => xScale_(Number(d.x)) + POINT_LABEL_PADDING_X_PX)
      .attr('y', (d) => yScale_(d.y) + POINT_LABEL_PADDING_Y_PX)
  }
})

watchPostEffect(() => {
  if (data.value.is_multi_series) {
    const formatLabel = (string: string) =>
      string.length > 10 ? `${string.substr(0, 10)}...` : string

    const color = d3
      .scaleOrdinal<string>()
      .domain(seriesLabels.value)
      .range(d3.schemeCategory10)
      .domain(seriesLabels.value)

    d3Legend.value.selectAll('circle').remove()
    d3Legend.value.selectAll('text').remove()

    d3Legend.value
      .selectAll('dots')
      .data(seriesLabels.value)
      .enter()
      .append('circle')
      .attr('cx', function (d, i) {
        return 90 + i * 120
      })
      .attr('cy', 10)
      .attr('r', 6)
      .style('fill', (d) => color(d) || DEFAULT_FILL_COLOR)

    d3Legend.value
      .selectAll('labels')
      .data(seriesLabels.value)
      .enter()
      .append('text')
      .attr('x', function (d, i) {
        return 100 + i * 120
      })
      .attr('y', 10)
      .style('font-size', '15px')
      .text((d) => formatLabel(d))
      .attr('alignment-baseline', 'middle')
      .call((labels) => labels.append('title').text((d) => d))
  }
})

// ======================
// === Event handlers ===
// ======================

function endBrushing() {
  brushExtent.value = undefined
  d3Brush.value.call(brush.value.move, null)
}

useEvent(document, 'click', endBrushing)
useEvent(document, 'auxclick', endBrushing)
useEvent(document, 'contextmenu', endBrushing)
useEvent(document, 'scroll', endBrushing)

/**
 * Zoom into the selected area of the plot.
 *
 * Based on https://www.d3-graph-gallery.com/graph/interactivity_brush.html
 * Section "Brushing for zooming".
 */
function zoomToSelected(override?: boolean) {
  shouldAnimate.value = true
  focus.value = undefined
  const shouldZoomToSelected = override ?? isBrushing.value
  if (!shouldZoomToSelected) {
    shouldAnimate.value = true
    focus.value = undefined
    bounds.value = undefined
    limit.value = DEFAULT_LIMIT
    xDomain.value = [
      Number(extremesAndDeltas.value.xMin) - extremesAndDeltas.value.paddingX,
      Number(extremesAndDeltas.value.xMax) + extremesAndDeltas.value.paddingX,
    ]
    yDomain.value = [
      extremesAndDeltas.value.yMin - extremesAndDeltas.value.paddingY,
      extremesAndDeltas.value.yMax + extremesAndDeltas.value.paddingY,
    ]
  } else {
    if (
      brushExtent.value == null ||
      !Array.isArray(brushExtent.value[0]) ||
      !Array.isArray(brushExtent.value[1])
    )
      return
    const xScale_ = xScale.value
    const yScale_ = yScale.value
    const [[xMinRaw, yMaxRaw], [xMaxRaw, yMinRaw]] = brushExtent.value
    const xMin = xScale_.invert(xMinRaw)
    const xMax = xScale_.invert(xMaxRaw)
    const yMin = yScale_.invert(yMinRaw)
    const yMax = yScale_.invert(yMaxRaw)
    bounds.value = [xMin, yMin, xMax, yMax]
    xDomain.value = [xMin, xMax]
    yDomain.value = [yMin, yMax]
  }
  endBrushing()

  if (!isUsingIndexForX.value && !data.value.isTimeSeries) {
    createNewFilterNodeEnabled.value = true
  }
  if (!override) {
    createNewFilterNodeEnabled.value = false
  }
}

useEvent(document, 'keydown', bindings.handler({ zoomToSelected: () => zoomToSelected() }))

const yAxisSelected = ref('none')
const makeSeriesLabelOptions = () => {
  const seriesOptions: { [key: string]: { label: string } } = {}
  seriesLabels.value.forEach((label, index) => {
    seriesOptions[label] = {
      label: label,
    }
  })
  return seriesOptions
}

<<<<<<< HEAD
const createEnableSelectionButton = (): ToolbarItem => ({
  icon: 'select' as Icon,
  title: 'Enable Selection',
  toggle: selectionEnabled,
})

const createFitAllButton = (): ToolbarItem => ({
  icon: 'show_all' as Icon,
  title: 'Fit All',
  onClick: () => zoomToSelected(false),
})

const createZoomButton = (): ToolbarItem => ({
  icon: 'zoom' as Icon,
  title: 'Zoom to Selected',
  disabled: () => brushExtent.value == null,
  onClick: zoomToSelected,
})

const createNewNodes = (): ToolbarItem => ({
  icon: 'add_to_graph_editor' as Icon,
  title: 'Create component of selected points',
  disabled: () => !createNewFilterNodeEnabled.value,
  onClick: createNewFilterNode,
})

=======
>>>>>>> 6ea13017
const createTextSelectionButton = (): ToolbarItem => ({
  type: 'textSelectionMenu',
  selectedTextOption: yAxisSelected,
  title: 'Choose Y Axis Label',
  heading: 'Y Axis Label: ',
  options: {
    none: {
      label: 'No Label',
    },
    ...makeSeriesLabelOptions(),
  },
})

function useScatterplotVizToolbar() {
  const textSelectionButton = createTextSelectionButton()
  return computed(() => [
    {
      icon: 'select',
      title: 'Enable Selection',
      toggle: selectionEnabled,
    },
    {
      icon: 'show_all',
      title: 'Fit All',
      onClick: () => zoomToSelected(false),
    },
    {
      icon: 'zoom',
      title: 'Zoom to Selected',
      disabled: () => brushExtent.value == null,
      onClick: zoomToSelected,
    },
    {
      icon: 'add_to_graph_editor',
      title: 'Create component of selected points',
      disabled: () => !createNewFilterNodeEnabled.value,
      onClick: createNewFilterNode,
    },
    ...(data.value.is_multi_series ? [textSelectionButton] : []),
  ])
}

config.setToolbar(useScatterplotVizToolbar())
</script>

<template>
  <div v-if="errorMessage" class="WarningsScatterplotVisualization">
    {{ errorMessage }}
  </div>
  <div v-else ref="containerNode" class="ScatterplotVisualization">
    <svg :width="width" :height="height">
      <g ref="legendNode"></g>
      <g :transform="`translate(${margin.left}, ${margin.top})`">
        <defs>
          <clipPath id="clip">
            <rect :width="boxWidth" :height="boxHeight"></rect>
          </clipPath>
        </defs>
        <g ref="xAxisNode" class="axis-x" :transform="`translate(0, ${boxHeight})`"></g>
        <g ref="yAxisNode" class="axis-y"></g>
        <text
          v-if="data.axis.x.label"
          class="label label-x"
          text-anchor="end"
          :x="xLabelLeft"
          :y="xLabelTop"
          v-text="data.axis.x.label"
        ></text>
        <text
          class="label label-y"
          text-anchor="end"
          :x="yLabelLeft"
          :y="yLabelTop"
          v-text="yLabelText"
        ></text>
        <g ref="pointsNode" clip-path="url(#clip)"></g>
        <g ref="zoomNode" class="zoom" :width="boxWidth" :height="boxHeight" fill="none">
          <g ref="brushNode" class="brush"></g>
        </g>
      </g>
    </svg>
  </div>
</template>

<style scoped>
.ScatterplotVisualization {
  user-select: none;
  display: flex;
  flex-direction: column;
}

.WarningsScatterplotVisualization {
  padding: 18px;
}

.ScatterplotVisualization .selection {
  rx: 4px;
  stroke: transparent;
}

.label-y {
  transform: rotate(-90deg);
}
</style><|MERGE_RESOLUTION|>--- conflicted
+++ resolved
@@ -867,35 +867,6 @@
   return seriesOptions
 }
 
-<<<<<<< HEAD
-const createEnableSelectionButton = (): ToolbarItem => ({
-  icon: 'select' as Icon,
-  title: 'Enable Selection',
-  toggle: selectionEnabled,
-})
-
-const createFitAllButton = (): ToolbarItem => ({
-  icon: 'show_all' as Icon,
-  title: 'Fit All',
-  onClick: () => zoomToSelected(false),
-})
-
-const createZoomButton = (): ToolbarItem => ({
-  icon: 'zoom' as Icon,
-  title: 'Zoom to Selected',
-  disabled: () => brushExtent.value == null,
-  onClick: zoomToSelected,
-})
-
-const createNewNodes = (): ToolbarItem => ({
-  icon: 'add_to_graph_editor' as Icon,
-  title: 'Create component of selected points',
-  disabled: () => !createNewFilterNodeEnabled.value,
-  onClick: createNewFilterNode,
-})
-
-=======
->>>>>>> 6ea13017
 const createTextSelectionButton = (): ToolbarItem => ({
   type: 'textSelectionMenu',
   selectedTextOption: yAxisSelected,
