--- conflicted
+++ resolved
@@ -56,11 +56,7 @@
 </script>
 
 <template>
-<<<<<<< HEAD
   <EditorRoot ref="editorRoot" v-bind="$attrs" :class="{ editing }" @focusout="focused = false" />
-=======
-  <EditorRoot ref="editorRoot" v-bind="$attrs" :class="{ editing }" @focusout="editing = false" />
->>>>>>> c58c8b72
   <VueComponentHost ref="vueHost" />
 </template>
 
