<script setup lang="ts">
import EditorRoot from '@/components/codemirror/EditorRoot.vue'
import { yCollab } from '@/components/codemirror/yCollab'
import { highlightStyle } from '@/components/MarkdownEditor/highlight'
import { ensoMarkdown } from '@/components/MarkdownEditor/markdown'
import VueComponentHost from '@/components/VueComponentHost.vue'
<<<<<<< HEAD
import { assert } from '@/util/assert'
import { EditorState } from '@codemirror/state'
=======
import { Vec2 } from '@/util/data/vec2'
import { EditorState, Text } from '@codemirror/state'
>>>>>>> af39e0ec
import { EditorView } from '@codemirror/view'
import { minimalSetup } from 'codemirror'
import { type ComponentInstance, computed, onMounted, ref, toRef, useCssModule, watch } from 'vue'
import { Awareness } from 'y-protocols/awareness.js'
import * as Y from 'yjs'

const editorRoot = ref<ComponentInstance<typeof EditorRoot>>()

const props = defineProps<{
  content: Y.Text | string
  toolbarContainer?: HTMLElement | undefined
}>()

const vueHost = ref<ComponentInstance<typeof VueComponentHost>>()
const focused = ref(false)
const readonly = computed(() => typeof props.content === 'string')
const editing = computed(() => !readonly.value && focused.value)

const awareness = new Awareness(new Y.Doc())
const editorView = new EditorView()
// Disable EditContext API because of https://github.com/codemirror/dev/issues/1458.
;(EditorView as any).EDIT_CONTEXT = false
const constantExtensions = [minimalSetup, highlightStyle(useCssModule()), EditorView.lineWrapping]
watch([vueHost, toRef(props, 'content')], ([vueHost, content]) => {
  if (!vueHost) return
  let doc = ''
  const extensions = [...constantExtensions, ensoMarkdown({ vueHost })]
  if (typeof content === 'string') {
    doc = content
  } else {
    assert(content.doc !== null)
    const yTextWithDoc: Y.Text & { doc: Y.Doc } = content as any
    doc = content.toString()
    extensions.push(yCollab(yTextWithDoc, awareness))
  }
  editorView.setState(EditorState.create({ doc, extensions }))
})

onMounted(() => {
  // Enable rendering the line containing the current cursor in `editing` mode if focus enters the element *inside* the
  // scroll area--if we attached the handler to the editor root, clicking the scrollbar would cause editing mode to be
  // activated.
  editorView.dom
    .getElementsByClassName('cm-content')[0]!
    .addEventListener('focusin', () => (focused.value = true))
  editorRoot.value?.rootElement?.prepend(editorView.dom)
})
<<<<<<< HEAD
=======

const editing = ref(false)

/**
 * Replace text in given document range with `text`, putting text cursor after inserted text.
 *
 * If text contains multiple lines, it should use '\n', not '\r\n' for line endings.
 */
function putTextAt(text: string, from: number, to: number) {
  const insert = Text.of(text.split('\n'))
  editorView.dispatch({
    changes: { from, to, insert },
    selection: { anchor: from + insert.length },
  })
}

defineExpose({
  putText: (text: string) => {
    const range = editorView.state.selection.main
    putTextAt(text, range.from, range.to)
  },
  putTextAt,
  putTextAtCoords: (text: string, coords: Vec2) => {
    const pos = editorView.posAtCoords(coords, false)
    putTextAt(text, pos, pos)
  },
})
>>>>>>> af39e0ec
</script>

<template>
  <EditorRoot ref="editorRoot" v-bind="$attrs" :class="{ editing }" @focusout="editing = false" />
  <VueComponentHost ref="vueHost" />
</template>

<style scoped>
:deep(.cm-content) {
  font-family: var(--font-sans);
}

<<<<<<< HEAD
:deep(.cm-editor) {
=======
:deep(.cm-scroller) {
  /* Prevent touchpad back gesture, which can be triggered while panning. */
  overscroll-behavior: none;
}

:deep(img.uploading) {
  opacity: 0.5;
}

.EditorRoot :deep(.cm-editor) {
  position: relative;
  width: 100%;
  height: 100%;
>>>>>>> af39e0ec
  opacity: 1;
  color: black;
  font-size: 12px;
}
</style>

<!--suppress CssUnusedSymbol -->
<style module>
/* === Syntax styles === */

.heading1 {
  font-weight: 700;
  font-size: 20px;
  line-height: 1.75;
}
.heading2 {
  font-weight: 700;
  font-size: 16px;
  line-height: 1.75;
}
.heading3,
.heading4,
.heading5,
.heading6 {
  font-size: 14px;
  line-height: 2;
}
.processingInstruction {
  opacity: 20%;
}
.emphasis:not(.processingInstruction) {
  font-style: italic;
}
.strong:not(.processingInstruction) {
  font-weight: bold;
}
.strikethrough:not(.processingInstruction) {
  text-decoration: line-through;
}
.monospace {
  /*noinspection CssNoGenericFontName*/
  font-family: var(--font-mono);
}

/* === Editing-mode === */

/* There are currently no style overrides for editing mode, so this is commented out to appease the Vue linter. */
/* :global(.MarkdownEditor):global(.editing) :global(.cm-line):global(.cm-has-cursor) {} */

/* === View-mode === */

:global(.MarkdownEditor):not(:global(.editing)) :global(.cm-line),
:global(.cm-line):not(:global(.cm-has-cursor)) {
  :global(.cm-image-markup) {
    display: none;
  }
  .processingInstruction {
    display: none;
  }
  .url {
    display: none;
  }
  a > .link {
    display: inline;
    cursor: pointer;
    color: #555;
    &:hover {
      text-decoration: underline;
    }
  }
  &:has(.list.processingInstruction) {
    display: list-item;
    list-style-type: disc;
    list-style-position: inside;
  }
}
</style><|MERGE_RESOLUTION|>--- conflicted
+++ resolved
@@ -4,13 +4,9 @@
 import { highlightStyle } from '@/components/MarkdownEditor/highlight'
 import { ensoMarkdown } from '@/components/MarkdownEditor/markdown'
 import VueComponentHost from '@/components/VueComponentHost.vue'
-<<<<<<< HEAD
 import { assert } from '@/util/assert'
-import { EditorState } from '@codemirror/state'
-=======
 import { Vec2 } from '@/util/data/vec2'
 import { EditorState, Text } from '@codemirror/state'
->>>>>>> af39e0ec
 import { EditorView } from '@codemirror/view'
 import { minimalSetup } from 'codemirror'
 import { type ComponentInstance, computed, onMounted, ref, toRef, useCssModule, watch } from 'vue'
@@ -58,10 +54,6 @@
     .addEventListener('focusin', () => (focused.value = true))
   editorRoot.value?.rootElement?.prepend(editorView.dom)
 })
-<<<<<<< HEAD
-=======
-
-const editing = ref(false)
 
 /**
  * Replace text in given document range with `text`, putting text cursor after inserted text.
@@ -87,7 +79,6 @@
     putTextAt(text, pos, pos)
   },
 })
->>>>>>> af39e0ec
 </script>
 
 <template>
@@ -100,26 +91,14 @@
   font-family: var(--font-sans);
 }
 
-<<<<<<< HEAD
 :deep(.cm-editor) {
-=======
-:deep(.cm-scroller) {
-  /* Prevent touchpad back gesture, which can be triggered while panning. */
-  overscroll-behavior: none;
+  opacity: 1;
+  color: black;
+  font-size: 12px;
 }
 
 :deep(img.uploading) {
   opacity: 0.5;
-}
-
-.EditorRoot :deep(.cm-editor) {
-  position: relative;
-  width: 100%;
-  height: 100%;
->>>>>>> af39e0ec
-  opacity: 1;
-  color: black;
-  font-size: 12px;
 }
 </style>
 
