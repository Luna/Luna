--- conflicted
+++ resolved
@@ -148,8 +148,6 @@
   if (!textClose) return
   const urlNode = findNextSiblingNamed(textClose, 'URL')
   if (!urlNode) return
-  console.log('RANGE', urlNode.from, urlNode.to)
-  console.log(doc)
   return {
     textFrom: textOpen.to,
     textTo: textClose.from,
@@ -269,7 +267,14 @@
   }
 }
 
-<<<<<<< HEAD
+function findNextSiblingNamed(node: SyntaxNode, name: string) {
+  for (let sibling = node.nextSibling; sibling != null; sibling = sibling.nextSibling) {
+    if (sibling.name === name) {
+      return sibling
+    }
+  }
+}
+
 // === Tables ===
 
 function decorateTable(
@@ -332,12 +337,5 @@
   override destroy() {
     this.vueHostRegistration?.unregister()
     this.container = undefined
-=======
-function findNextSiblingNamed(node: SyntaxNode, name: string) {
-  for (let sibling = node.nextSibling; sibling != null; sibling = sibling.nextSibling) {
-    if (sibling.name === name) {
-      return sibling
-    }
->>>>>>> af39e0ec
   }
 }