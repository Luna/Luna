--- conflicted
+++ resolved
@@ -8,11 +8,7 @@
 import { compareOpt } from '@/util/compare'
 import { isSome } from '@/util/data/opt'
 import { Range } from '@/util/data/range'
-<<<<<<< HEAD
-import { unwrap } from '@/util/data/result'
-=======
 import { ANY_TYPE_QN } from '@/util/ensoTypes'
->>>>>>> 21531e3c
 import { displayedIconOf } from '@/util/getIconName'
 import type { Icon } from '@/util/iconMetadata/iconName'
 import type { QualifiedName } from '@/util/qualifiedName'
