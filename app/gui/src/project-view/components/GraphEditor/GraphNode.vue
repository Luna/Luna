<script setup lang="ts">
import { graphBindings, nodeEditBindings } from '@/bindings'
import ComponentContextMenu from '@/components/ComponentContextMenu.vue'
import ComponentMenu from '@/components/ComponentMenu.vue'
import ComponentWidgetTree, {
  GRAB_HANDLE_X_MARGIN_L,
  GRAB_HANDLE_X_MARGIN_R,
  ICON_WIDTH,
} from '@/components/GraphEditor/ComponentWidgetTree.vue'
import GraphNodeComment from '@/components/GraphEditor/GraphNodeComment.vue'
import GraphNodeMessage, {
  colorForMessageType,
  iconForMessageType,
  type MessageType,
} from '@/components/GraphEditor/GraphNodeMessage.vue'
import GraphNodeOutputPorts from '@/components/GraphEditor/GraphNodeOutputPorts.vue'
import GraphVisualization from '@/components/GraphEditor/GraphVisualization.vue'
import type { NodeCreationOptions } from '@/components/GraphEditor/nodeCreation'
import PointFloatingMenu from '@/components/PointFloatingMenu.vue'
import SmallPlusButton from '@/components/SmallPlusButton.vue'
import SvgIcon from '@/components/SvgIcon.vue'
import { useDoubleClick } from '@/composables/doubleClick'
import { usePointer, useResizeObserver } from '@/composables/events'
import { provideComponentButtons } from '@/providers/componentButtons'
import { injectGraphNavigator } from '@/providers/graphNavigator'
import { injectNodeColors } from '@/providers/graphNodeColors'
import { injectGraphSelection } from '@/providers/graphSelection'
import { injectKeyboard } from '@/providers/keyboard'
import { useGraphStore, type Node } from '@/stores/graph'
import { asNodeId } from '@/stores/graph/graphDatabase'
import { useProjectStore } from '@/stores/project'
import { useNodeExecution } from '@/stores/project/nodeExecution'
import { Ast } from '@/util/ast'
import type { AstId } from '@/util/ast/abstract'
import { prefixes } from '@/util/ast/node'
import type { Opt } from '@/util/data/opt'
import { Rect } from '@/util/data/rect'
import { Vec2 } from '@/util/data/vec2'
import { computed, onUnmounted, ref, shallowRef, watch, watchEffect } from 'vue'
import type { ExternalId, VisualizationIdentifier } from 'ydoc-shared/yjsModel'

const MAXIMUM_CLICK_LENGTH_MS = 300
const MAXIMUM_CLICK_DISTANCE_SQ = 50
const CONTENT_PADDING = 4
const CONTENT_PADDING_PX = `${CONTENT_PADDING}px`
const MENU_CLOSE_TIMEOUT_MS = 300

const contentNodeStyle = {
  padding: CONTENT_PADDING_PX,
}

const props = defineProps<{
  node: Node
  edited: boolean
  graphNodeSelections: HTMLElement | undefined
}>()

const emit = defineEmits<{
  dragging: [offset: Vec2]
  draggingCommited: []
  draggingCancelled: []
  replaceSelection: []
  outputPortClick: [event: PointerEvent, portId: AstId]
  outputPortDoubleClick: [event: PointerEvent, portId: AstId]
  enterNode: []
  createNodes: [options: NodeCreationOptions[]]
  setNodeColor: [color: string | undefined]
  toggleDocPanel: []
  'update:edited': [cursorPosition: number]
  'update:rect': [rect: Rect]
  'update:hoverAnim': [progress: number]
  'update:visualizationId': [id: Opt<VisualizationIdentifier>]
  'update:visualizationRect': [rect: Rect | undefined]
  'update:visualizationEnabled': [enabled: boolean]
  'update:visualizationWidth': [width: number]
  'update:visualizationHeight': [height: number]
}>()

const nodeSelection = injectGraphSelection(true)
const projectStore = useProjectStore()
const graph = useGraphStore()
const navigator = injectGraphNavigator(true)
const nodeExecution = useNodeExecution()

const nodeId = computed(() => asNodeId(props.node.rootExpr.externalId))
const potentialSelfArgumentId = computed(() => props.node.primarySubject)

const nodePosition = computed(() => {
  // Positions of nodes that are not yet placed are set to `Infinity`.
  if (props.node.position.equals(Vec2.Infinity)) return Vec2.Zero
  return props.node.position
})

onUnmounted(() => graph.unregisterNodeRect(nodeId.value))

const rootNode = ref<HTMLElement>()
const contentNode = ref<HTMLElement>()
const nodeSize = useResizeObserver(rootNode)

function inputExternalIds() {
  const externalIds = new Array<ExternalId>()
  for (const inputId of graph.db.nodeDependents.reverseLookup(nodeId.value)) {
    if (inputId) {
      externalIds.push(inputId)
    }
  }
  return externalIds
}

function getPanic(id: ExternalId) {
  const info = projectStore.computedValueRegistry.db.get(id)
  return info?.payload.type === 'Panic' ? info.payload.message : undefined
}

function getDataflowError(id: ExternalId) {
  return projectStore.dataflowErrors.lookup(id)?.value?.message
}

interface Message {
  type: MessageType
  text: string
  alwaysShow: boolean
}
const availableMessage = computed<Message | undefined>(() => {
  const externalId = nodeId.value
  if (!externalId) return undefined
  const info = projectStore.computedValueRegistry.db.get(externalId)
  switch (info?.payload.type) {
    case 'Panic': {
      const text = info.payload.message
      const alwaysShow = !inputExternalIds().some((id) => getPanic(id) === text)
      return { type: 'panic', text, alwaysShow } satisfies Message
    }
    case 'DataflowError': {
      const rawText = getDataflowError(externalId)
      const text = rawText?.split(' (at')[0]
      if (!text) return undefined
      const alwaysShow = !inputExternalIds().some((id) => getDataflowError(id) === rawText)
      return { type: 'error', text, alwaysShow } satisfies Message
    }
    case 'Value': {
      const warning = info.payload.warnings?.value
      if (!warning) return undefined
      return {
        type: 'warning',
        text: 'Warning: ' + warning,
        alwaysShow: false,
      } satisfies Message
    }
    default:
      return undefined
  }
})

const visibleMessage = computed(
  () =>
    (availableMessage.value?.alwaysShow || nodeHovered.value || selected.value) &&
    availableMessage.value,
)

const nodeHovered = ref(false)

const selected = computed(() => nodeSelection?.isSelected(nodeId.value) ?? false)
const selectionVisible = ref(false)

const isOnlyOneSelected = computed(
  () =>
    nodeSelection?.committedSelection.size === 1 &&
    nodeSelection?.committedSelection.has(nodeId.value),
)

const menuVisible = computed(() => menuEnabledByHover.value || isOnlyOneSelected.value)
const menuFull = ref(false)
const menuHovered = ref(false)

function eventScenePos(event: MouseEvent) {
  const clientPos = event && new Vec2(event.clientX, event.clientY)
  return clientPos && navigator?.clientToScenePos(clientPos)
}

const nodeHoverPos = ref<Vec2>()
const selectionHoverPos = ref<Vec2>()
function updateNodeHover(event: PointerEvent | undefined) {
  nodeHoverPos.value = event && eventScenePos(event)
}

const menuCloseTimeout = ref<ReturnType<typeof setTimeout>>()
const menuEnabledByHover = ref(false)
watchEffect(() => {
  if (menuCloseTimeout.value != null) {
    clearTimeout(menuCloseTimeout.value)
    menuCloseTimeout.value = undefined
  }
  const inZone = (pos: Vec2 | undefined) =>
    pos != null &&
    pos.sub(nodePosition.value).x <
      CONTENT_PADDING + ICON_WIDTH + GRAB_HANDLE_X_MARGIN_L + GRAB_HANDLE_X_MARGIN_R
  const hovered =
    menuHovered.value ||
    inZone(nodeHoverPos.value) ||
    (menuEnabledByHover.value && inZone(selectionHoverPos.value))
  if (hovered) {
    menuEnabledByHover.value = true
  } else if (!hovered && menuEnabledByHover.value) {
    menuCloseTimeout.value = setTimeout(() => {
      menuEnabledByHover.value =
        menuHovered.value || inZone(nodeHoverPos.value) || inZone(selectionHoverPos.value)
    }, MENU_CLOSE_TIMEOUT_MS)
  }
})

watch(menuVisible, (visible) => {
  if (!visible) menuFull.value = false
})

function setSoleSelected() {
  nodeSelection?.setSelection(new Set([nodeId.value]))
  graph.db.moveNodeToTop(nodeId.value)
}

function ensureSelected() {
  if (!nodeSelection?.isSelected(nodeId.value)) {
    setSoleSelected()
  }
}

const outputHovered = ref(false)
const keyboard = injectKeyboard()

const visualizationWidth = computed(() => props.node.vis?.width ?? null)
const visualizationHeight = computed(() => props.node.vis?.height ?? null)
const isVisualizationEnabled = computed({
  get: () => props.node.vis?.visible ?? false,
  set: (enabled) => {
    emit('update:visualizationEnabled', enabled)
  },
})
const isVisualizationPreviewed = computed(
  () => keyboard.mod && outputHovered.value && !isVisualizationEnabled.value,
)
const isVisualizationVisible = computed(
  () => isVisualizationEnabled.value || isVisualizationPreviewed.value,
)
watch(isVisualizationPreviewed, (newVal, oldVal) => {
  if (newVal && !oldVal) {
    graph.db.moveNodeToTop(nodeId.value)
  }
})

const transform = computed(() => {
  const { x, y } = nodePosition.value
  return `translate(${x}px, ${y}px)`
})

const startEpochMs = ref(0)
const significantMove = ref(false)

const dragPointer = usePointer(
  (pos, event, type) => {
    if (type !== 'start') {
      if (
        !significantMove.value &&
        (Number(new Date()) - startEpochMs.value >= MAXIMUM_CLICK_LENGTH_MS ||
          pos.relative.lengthSquared() >= MAXIMUM_CLICK_DISTANCE_SQ)
      ) {
        // If this is clearly a drag (not a click), the node itself capture pointer events to
        // prevent `click` on widgets.
        if (event.currentTarget instanceof Element)
          event.currentTarget.setPointerCapture?.(event.pointerId)
        significantMove.value = true
      }
      const fullOffset = pos.relative
      emit('dragging', fullOffset)
    }
    switch (type) {
      case 'start':
        startEpochMs.value = Number(new Date())
        significantMove.value = false
        break
      case 'stop':
        startEpochMs.value = 0
        emit('draggingCommited')
        break
      case 'cancel':
        startEpochMs.value = 0
        emit('draggingCancelled')
        break
    }
  },
  // Pointer is captured by `target`, to make it receive the `up` and `click` event in case this
  // is not going to be a node drag.
  { pointerCapturedBy: 'target' },
)
const isDragged = computed(() => dragPointer.dragging && significantMove.value)
watch(isDragged, () => graph.db.moveNodeToTop(nodeId.value))

const isRecordingOverridden = computed({
  get() {
    return props.node.prefixes.enableRecording != null
  },
  set(shouldOverride) {
    const edit = props.node.rootExpr.module.edit()
    const replacement =
      shouldOverride && !projectStore.isRecordingEnabled ?
        [Ast.TextLiteral.new(projectStore.executionMode, edit)]
      : undefined
    prefixes.modify(edit.getVersion(props.node.rootExpr), { enableRecording: replacement })
    graph.commitEdit(edit)
  },
})

const expressionInfo = computed(() => graph.db.getExpressionInfo(props.node.innerExpr.externalId))
const executionState = computed(() => expressionInfo.value?.payload.type ?? 'Unknown')
const color = computed(() => graph.db.getNodeColorStyle(nodeId.value))

const nodeEditHandler = nodeEditBindings.handler({
  cancel(e) {
    if (e.target instanceof HTMLElement) {
      e.target.blur()
    }
  },
  edit() {
    startEditingNode()
  },
})

function startEditingNode() {
  emit('update:edited', props.node.rootExpr.code().length)
}

const handleNodeClick = useDoubleClick(
  (e: MouseEvent) => {
    if (!significantMove.value) {
      nodeSelection?.handleSelectionOf(e, new Set([nodeId.value]))
      nodeEditHandler(e)
    }
  },
  () => {
    if (!significantMove.value) emit('enterNode')
  },
).handleClick

const visRect = shallowRef<Rect>()
function updateVisualizationRect(rect: Rect | undefined) {
  visRect.value = rect
  emit('update:visualizationRect', rect)
}

const graphSelectionSize = computed(() =>
  isVisualizationEnabled.value && visRect.value ? visRect.value.size : nodeSize.value,
)

const nodeRect = computed(() => new Rect(props.node.position, nodeSize.value))
const nodeOuterRect = computed(() =>
  isVisualizationEnabled.value && visRect.value ? visRect.value : nodeRect.value,
)
watchEffect(() => {
  if (!nodeOuterRect.value.size.isZero()) {
    emit('update:rect', nodeOuterRect.value)
  }
})

const dataSource = computed(
  () => ({ type: 'node', nodeId: props.node.rootExpr.externalId }) as const,
)

const pending = computed(() => {
  switch (executionState.value) {
    case 'Unknown':
    case 'Pending':
      return true
    default:
      return false
  }
})

// === Recompute node expression ===

function useRecomputation() {
  // The node is considered to be recomputing for at least this time.
  const MINIMAL_EXECUTION_TIMEOUT_MS = 500
  const recomputationTimeout = ref(false)
  const actualRecomputationStatus = nodeExecution.isBeingRecomputed(nodeId.value)
  const isBeingRecomputed = computed(
    () => recomputationTimeout.value || actualRecomputationStatus.value,
  )
  function recomputeOnce() {
    nodeExecution.recomputeOnce(nodeId.value, 'Live')
    recomputationTimeout.value = true
    setTimeout(() => (recomputationTimeout.value = false), MINIMAL_EXECUTION_TIMEOUT_MS)
  }
  return { recomputeOnce, isBeingRecomputed }
}

const nodeStyle = computed(() => {
  return {
    transform: transform.value,
    minWidth: isVisualizationEnabled.value ? `${visualizationWidth.value ?? 200}px` : undefined,
    '--node-group-color': color.value,
    ...(props.node.zIndex ? { 'z-index': props.node.zIndex } : {}),
    '--viz-below-node': `${graphSelectionSize.value.y - nodeSize.value.y}px`,
    '--node-size-x': `${nodeSize.value.x}px`,
    '--node-size-y': `${nodeSize.value.y}px`,
  }
})

const nodeClass = computed(() => {
  return {
    selected: selected.value,
    selectionVisible: selectionVisible.value,
    pending: pending.value,
    inputNode: props.node.type === 'input',
    outputNode: props.node.type === 'output',
    menuVisible: menuVisible.value,
    menuFull: menuFull.value,
  }
})

// === Component actions ===

const { getNodeColor, getNodeColors } = injectNodeColors()
const { recomputeOnce, isBeingRecomputed } = useRecomputation()

const { editingComment } = provideComponentButtons(
  {
    graphBindings: graphBindings.bindings,
    nodeEditBindings: nodeEditBindings.bindings,
    onBeforeAction: setSoleSelected,
  },
  {
    enterNode: {
      action: () => emit('enterNode'),
      hidden: computed(() => !graph.nodeCanBeEntered(nodeId.value)),
    },
    startEditing: {
      action: startEditingNode,
    },
    editingComment: {
      state: ref(false),
    },
    createNewNode: {
      action: () => emit('createNodes', [{ commit: false, content: undefined }]),
    },
    toggleDocPanel: {
      action: () => emit('toggleDocPanel'),
    },
    toggleVisualization: {
      state: isVisualizationEnabled,
    },
    pickColor: {
      state: ref(false),
      actionData: {
        currentColor: computed({
          get: () => getNodeColor(nodeId.value),
          set: (color) => emit('setNodeColor', color),
        }),
        matchableColors: getNodeColors((node) => node !== nodeId.value),
      },
    },
    recompute: {
      action: recomputeOnce,
      disabled: isBeingRecomputed,
    },
  },
)

const showMenuAt = ref<{ x: number; y: number }>()
</script>

<template>
  <div
    v-show="!edited"
    ref="rootNode"
    class="GraphNode define-node-colors"
    :style="nodeStyle"
    :class="nodeClass"
    :data-node-id="nodeId"
    @pointerenter="(nodeHovered = true), updateNodeHover($event)"
    @pointerleave="(nodeHovered = false), updateNodeHover(undefined)"
    @pointermove="updateNodeHover"
  >
    <div class="binding" v-text="node.pattern?.code()" />
    <button
      v-if="!menuVisible && isRecordingOverridden"
      class="overrideRecordButton clickable"
      data-testid="recordingOverriddenButton"
      @click="(isRecordingOverridden = false), setSoleSelected()"
    >
      <SvgIcon name="record" />
    </button>
    <ComponentMenu
      v-if="menuVisible"
      @pointerenter="menuHovered = true"
      @pointerleave="menuHovered = false"
      @click.capture="setSoleSelected"
    />
    <GraphVisualization
      v-if="isVisualizationVisible"
      :nodeSize="nodeSize"
      :scale="navigator?.scale ?? 1"
      :nodePosition="nodePosition"
      :isComponentMenuVisible="menuVisible"
      :currentType="props.node.vis?.identifier"
      :dataSource="dataSource"
      :typename="expressionInfo?.typename"
      :width="visualizationWidth"
      :height="visualizationHeight"
      :isFocused="isOnlyOneSelected"
      :isPreview="isVisualizationPreviewed"
      :isFullscreenAllowed="true"
      :isResizable="true"
      @update:rect="updateVisualizationRect"
      @update:id="emit('update:visualizationId', $event)"
      @update:enabled="emit('update:visualizationEnabled', $event)"
      @update:width="emit('update:visualizationWidth', $event)"
      @update:height="emit('update:visualizationHeight', $event)"
      @update:nodePosition="graph.setNodePosition(nodeId, $event)"
      @createNodes="emit('createNodes', $event)"
      @click.capture="setSoleSelected"
    />
    <GraphNodeComment
      v-model:editing="editingComment.state"
      :node="node"
      class="beforeNode"
      @click.capture="setSoleSelected"
    />
    <div
      ref="contentNode"
      :class="{ content: true, dragged: isDragged }"
      :style="contentNodeStyle"
      v-on="dragPointer.events"
      @click="handleNodeClick"
      @contextmenu.stop.prevent="ensureSelected(), (showMenuAt = $event)"
    >
      <ComponentWidgetTree
        :ast="props.node.innerExpr"
        :nodeId="nodeId"
        :rootElement="rootNode"
        :nodeType="props.node.type"
        :potentialSelfArgumentId="potentialSelfArgumentId"
        :conditionalPorts="props.node.conditionalPorts"
        :extended="isOnlyOneSelected"
      />
    </div>
    <div class="statuses">
      <SvgIcon
        v-if="availableMessage && !visibleMessage"
        :name="iconForMessageType[availableMessage.type]"
        :style="{ color: colorForMessageType[availableMessage.type] }"
      />
    </div>
    <GraphNodeMessage
      v-if="visibleMessage"
      class="afterNode shiftWhenMenuVisible"
      :message="visibleMessage.text"
      :type="visibleMessage.type"
    />
    <svg class="bgPaths">
      <rect class="bgFill" />
      <GraphNodeOutputPorts
        v-if="props.node.type !== 'output'"
        :nodeId="nodeId"
        :forceVisible="nodeHovered"
<<<<<<< HEAD
        @newNodeClick="
          setSoleSelected(), emit('createNodes', [{ commit: false, content: undefined }])
        "
=======
>>>>>>> 9e00b9dd
        @portClick="(...args) => emit('outputPortClick', ...args)"
        @portDoubleClick="(...args) => emit('outputPortDoubleClick', ...args)"
        @update:hoverAnim="emit('update:hoverAnim', $event)"
        @update:nodeHovered="outputHovered = $event"
      />
    </svg>
  </div>
  <PointFloatingMenu v-if="showMenuAt" :point="showMenuAt" @close="showMenuAt = undefined">
    <ComponentContextMenu @close="showMenuAt = undefined" />
  </PointFloatingMenu>
</template>

<style scoped>
.bgPaths {
  width: 100%;
  height: 100%;
  position: absolute;
  overflow: visible;
  top: 0;
  left: 0;
  display: flex;
  --output-port-transform: translateY(var(--viz-below-node));
}

.bgFill {
  width: var(--node-size-x);
  height: var(--node-size-y);
  rx: var(--node-border-radius);

  fill: var(--color-node-background);
  transition: fill 0.2s ease;
}

.GraphNode {
  position: absolute;
  border-radius: var(--node-border-radius);
  transition: box-shadow 0.2s ease-in-out;
  box-sizing: border-box;
}

.content {
  font-family: var(--font-code);
  position: relative;
  top: 0;
  left: 0;
  border-radius: var(--node-border-radius);
  display: flex;
  flex-direction: row;
  align-items: center;
  white-space: nowrap;
  z-index: 24;
  transition: outline 0.2s ease;
  outline: 0px solid transparent;
}

.binding {
  font-family: var(--font-code);
  user-select: none;
  pointer-events: none;
  margin-right: 10px;
  color: black;
  position: absolute;
  right: 100%;
  top: 50%;
  transform: translateY(-50%);
  opacity: 0;
  transition: opacity 0.2s ease-in-out;
  white-space: nowrap;
}

.selectionVisible .binding {
  opacity: 1;
}

.ComponentMenu {
  z-index: 25;
  &.partial {
    z-index: 1;
  }
}

.beforeNode {
  position: absolute;
  bottom: 100%;
  width: calc(max(100%, 800px));
  max-width: max-content;
  margin-bottom: var(--node-vertical-gap);
  /* Allow space for the input arrow. */
  left: 24px;
  transition: left 0.1s ease-out;
}
.menuFull .beforeNode {
  left: 64px;
}

.afterNode {
  position: absolute;
  top: 100%;
  margin-top: var(--node-vertical-gap);
  transform: translateY(var(--viz-below-node));
}
.shiftWhenMenuVisible {
  left: 0;
  transition: left 0.1s ease-out;
}
.menuVisible .shiftWhenMenuVisible {
  left: 40px;
}

.belowMenu {
  position: absolute;
  top: calc(100% + 40px);
}

.statuses {
  position: absolute;
  pointer-events: none;
  display: flex;
  align-items: center;
  gap: 4px;
  height: 100%;
  top: 0;
  right: 100%;
  margin-right: 8px;
  transition: opacity 0.2s ease-in-out;
}

.GraphNode.selectionVisible .statuses {
  opacity: 0;
}

.overrideRecordButton {
  position: absolute;
  display: flex;
  align-items: center;
  backdrop-filter: var(--blur-app-bg);
  background: var(--color-app-bg);
  border-radius: var(--radius-full);
  color: red;
  padding: 8px;
  height: 100%;
  right: 100%;
  margin-right: 4px;
}

.dragged {
  cursor: grabbing !important;
}
</style><|MERGE_RESOLUTION|>--- conflicted
+++ resolved
@@ -561,12 +561,9 @@
         v-if="props.node.type !== 'output'"
         :nodeId="nodeId"
         :forceVisible="nodeHovered"
-<<<<<<< HEAD
         @newNodeClick="
           setSoleSelected(), emit('createNodes', [{ commit: false, content: undefined }])
         "
-=======
->>>>>>> 9e00b9dd
         @portClick="(...args) => emit('outputPortClick', ...args)"
         @portDoubleClick="(...args) => emit('outputPortDoubleClick', ...args)"
         @update:hoverAnim="emit('update:hoverAnim', $event)"
