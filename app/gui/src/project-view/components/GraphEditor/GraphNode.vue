<script setup lang="ts">
import { graphBindings, nodeEditBindings } from '@/bindings'
import ComponentContextMenu from '@/components/ComponentContextMenu.vue'
import ComponentMenu from '@/components/ComponentMenu.vue'
import ComponentWidgetTree, {
  GRAB_HANDLE_X_MARGIN_L,
  GRAB_HANDLE_X_MARGIN_R,
  ICON_WIDTH,
} from '@/components/GraphEditor/ComponentWidgetTree.vue'
import GraphNodeComment from '@/components/GraphEditor/GraphNodeComment.vue'
import GraphNodeMessage, {
  colorForMessageType,
  iconForMessageType,
  type MessageType,
} from '@/components/GraphEditor/GraphNodeMessage.vue'
import GraphNodeOutputPorts from '@/components/GraphEditor/GraphNodeOutputPorts.vue'
import GraphNodeSelection from '@/components/GraphEditor/GraphNodeSelection.vue'
import GraphVisualization from '@/components/GraphEditor/GraphVisualization.vue'
import type { NodeCreationOptions } from '@/components/GraphEditor/nodeCreation'
<<<<<<< HEAD
=======
import NodeWidgetTree, {
  GRAB_HANDLE_X_MARGIN_L,
  GRAB_HANDLE_X_MARGIN_R,
  ICON_WIDTH,
} from '@/components/GraphEditor/NodeWidgetTree.vue'
import PointFloatingMenu from '@/components/PointFloatingMenu.vue'
>>>>>>> 16765455
import SmallPlusButton from '@/components/SmallPlusButton.vue'
import SvgIcon from '@/components/SvgIcon.vue'
import { useDoubleClick } from '@/composables/doubleClick'
import { usePointer, useResizeObserver } from '@/composables/events'
import { provideComponentButtons } from '@/providers/componentButtons'
import { injectGraphNavigator } from '@/providers/graphNavigator'
import { injectNodeColors } from '@/providers/graphNodeColors'
import { injectGraphSelection } from '@/providers/graphSelection'
import { injectKeyboard } from '@/providers/keyboard'
import { useGraphStore, type Node } from '@/stores/graph'
import { asNodeId } from '@/stores/graph/graphDatabase'
import { useProjectStore } from '@/stores/project'
import { useNodeExecution } from '@/stores/project/nodeExecution'
import { Ast } from '@/util/ast'
import type { AstId } from '@/util/ast/abstract'
import { prefixes } from '@/util/ast/node'
import type { Opt } from '@/util/data/opt'
import { Rect } from '@/util/data/rect'
import { Vec2 } from '@/util/data/vec2'
import { computed, onUnmounted, ref, shallowRef, watch, watchEffect } from 'vue'
import type { ExternalId, VisualizationIdentifier } from 'ydoc-shared/yjsModel'

const MAXIMUM_CLICK_LENGTH_MS = 300
const MAXIMUM_CLICK_DISTANCE_SQ = 50
const CONTENT_PADDING = 4
const CONTENT_PADDING_PX = `${CONTENT_PADDING}px`
const MENU_CLOSE_TIMEOUT_MS = 300

const contentNodeStyle = {
  padding: CONTENT_PADDING_PX,
}

const props = defineProps<{
  node: Node
  edited: boolean
  graphNodeSelections: HTMLElement | undefined
}>()

const emit = defineEmits<{
  dragging: [offset: Vec2]
  draggingCommited: []
  draggingCancelled: []
  replaceSelection: []
  outputPortClick: [event: PointerEvent, portId: AstId]
  outputPortDoubleClick: [event: PointerEvent, portId: AstId]
  enterNode: []
  createNodes: [options: NodeCreationOptions[]]
  setNodeColor: [color: string | undefined]
  toggleDocPanel: []
  'update:edited': [cursorPosition: number]
  'update:rect': [rect: Rect]
  'update:hoverAnim': [progress: number]
  'update:visualizationId': [id: Opt<VisualizationIdentifier>]
  'update:visualizationRect': [rect: Rect | undefined]
  'update:visualizationEnabled': [enabled: boolean]
  'update:visualizationWidth': [width: number]
  'update:visualizationHeight': [height: number]
}>()

const nodeSelection = injectGraphSelection(true)
const projectStore = useProjectStore()
const graph = useGraphStore()
const navigator = injectGraphNavigator(true)
const nodeExecution = useNodeExecution()

const nodeId = computed(() => asNodeId(props.node.rootExpr.externalId))
const potentialSelfArgumentId = computed(() => props.node.primarySubject)

const nodePosition = computed(() => {
  // Positions of nodes that are not yet placed are set to `Infinity`.
  if (props.node.position.equals(Vec2.Infinity)) return Vec2.Zero
  return props.node.position
})

onUnmounted(() => graph.unregisterNodeRect(nodeId.value))

const rootNode = ref<HTMLElement>()
const contentNode = ref<HTMLElement>()
const nodeSize = useResizeObserver(rootNode)

function inputExternalIds() {
  const externalIds = new Array<ExternalId>()
  for (const inputId of graph.db.nodeDependents.reverseLookup(nodeId.value)) {
    if (inputId) {
      externalIds.push(inputId)
    }
  }
  return externalIds
}

function getPanic(id: ExternalId) {
  const info = projectStore.computedValueRegistry.db.get(id)
  return info?.payload.type === 'Panic' ? info.payload.message : undefined
}

function getDataflowError(id: ExternalId) {
  return projectStore.dataflowErrors.lookup(id)?.value?.message
}

interface Message {
  type: MessageType
  text: string
  alwaysShow: boolean
}
const availableMessage = computed<Message | undefined>(() => {
  const externalId = nodeId.value
  if (!externalId) return undefined
  const info = projectStore.computedValueRegistry.db.get(externalId)
  switch (info?.payload.type) {
    case 'Panic': {
      const text = info.payload.message
      const alwaysShow = !inputExternalIds().some((id) => getPanic(id) === text)
      return { type: 'panic', text, alwaysShow } satisfies Message
    }
    case 'DataflowError': {
      const rawText = getDataflowError(externalId)
      const text = rawText?.split(' (at')[0]
      if (!text) return undefined
      const alwaysShow = !inputExternalIds().some((id) => getDataflowError(id) === rawText)
      return { type: 'error', text, alwaysShow } satisfies Message
    }
    case 'Value': {
      const warning = info.payload.warnings?.value
      if (!warning) return undefined
      return {
        type: 'warning',
        text: 'Warning: ' + warning,
        alwaysShow: false,
      } satisfies Message
    }
    default:
      return undefined
  }
})

const visibleMessage = computed(
  () =>
    (availableMessage.value?.alwaysShow || nodeHovered.value || selected.value) &&
    availableMessage.value,
)

const nodeHovered = ref(false)

const selected = computed(() => nodeSelection?.isSelected(nodeId.value) ?? false)
const selectionVisible = ref(false)

const isOnlyOneSelected = computed(
  () =>
    nodeSelection?.committedSelection.size === 1 &&
    nodeSelection?.committedSelection.has(nodeId.value),
)

const menuVisible = computed(() => menuEnabledByHover.value || isOnlyOneSelected.value)
const menuFull = ref(false)
const menuHovered = ref(false)

function eventScenePos(event: MouseEvent) {
  const clientPos = event && new Vec2(event.clientX, event.clientY)
  return clientPos && navigator?.clientToScenePos(clientPos)
}

const nodeHoverPos = ref<Vec2>()
const selectionHoverPos = ref<Vec2>()
function updateNodeHover(event: PointerEvent | undefined) {
  nodeHoverPos.value = event && eventScenePos(event)
}
function updateSelectionHover(event: PointerEvent | undefined) {
  selectionHoverPos.value = event && eventScenePos(event)
}

const menuCloseTimeout = ref<ReturnType<typeof setTimeout>>()
const menuEnabledByHover = ref(false)
watchEffect(() => {
  if (menuCloseTimeout.value != null) {
    clearTimeout(menuCloseTimeout.value)
    menuCloseTimeout.value = undefined
  }
  const inZone = (pos: Vec2 | undefined) =>
    pos != null &&
    pos.sub(nodePosition.value).x <
      CONTENT_PADDING + ICON_WIDTH + GRAB_HANDLE_X_MARGIN_L + GRAB_HANDLE_X_MARGIN_R
  const hovered =
    menuHovered.value ||
    inZone(nodeHoverPos.value) ||
    (menuEnabledByHover.value && inZone(selectionHoverPos.value))
  if (hovered) {
    menuEnabledByHover.value = true
  } else if (!hovered && menuEnabledByHover.value) {
    menuCloseTimeout.value = setTimeout(() => {
      menuEnabledByHover.value =
        menuHovered.value || inZone(nodeHoverPos.value) || inZone(selectionHoverPos.value)
    }, MENU_CLOSE_TIMEOUT_MS)
  }
})

watch(menuVisible, (visible) => {
  if (!visible) menuFull.value = false
})

function setSoleSelected() {
  nodeSelection?.setSelection(new Set([nodeId.value]))
}

function ensureSelected() {
  if (!nodeSelection?.isSelected(nodeId.value)) {
    setSoleSelected()
  }
}

const outputHovered = ref(false)
const keyboard = injectKeyboard()

const visualizationWidth = computed(() => props.node.vis?.width ?? null)
const visualizationHeight = computed(() => props.node.vis?.height ?? null)
const isVisualizationEnabled = computed({
  get: () => props.node.vis?.visible ?? false,
  set: (enabled) => {
    emit('update:visualizationEnabled', enabled)
  },
})
const isVisualizationPreviewed = computed(
  () => keyboard.mod && outputHovered.value && !isVisualizationEnabled.value,
)
const isVisualizationVisible = computed(
  () => isVisualizationEnabled.value || isVisualizationPreviewed.value,
)
watch(isVisualizationPreviewed, (newVal, oldVal) => {
  if (newVal && !oldVal) {
    graph.db.moveNodeToTop(nodeId.value)
  }
})

const transform = computed(() => {
  const { x, y } = nodePosition.value
  return `translate(${x}px, ${y}px)`
})

const startEpochMs = ref(0)
const significantMove = ref(false)

const dragPointer = usePointer(
  (pos, event, type) => {
    if (type !== 'start') {
      if (
        !significantMove.value &&
        (Number(new Date()) - startEpochMs.value >= MAXIMUM_CLICK_LENGTH_MS ||
          pos.relative.lengthSquared() >= MAXIMUM_CLICK_DISTANCE_SQ)
      ) {
        // If this is clearly a drag (not a click), the node itself capture pointer events to
        // prevent `click` on widgets.
        if (event.currentTarget instanceof Element)
          event.currentTarget.setPointerCapture?.(event.pointerId)
        significantMove.value = true
      }
      const fullOffset = pos.relative
      emit('dragging', fullOffset)
    }
    switch (type) {
      case 'start':
        startEpochMs.value = Number(new Date())
        significantMove.value = false
        break
      case 'stop':
        startEpochMs.value = 0
        emit('draggingCommited')
        break
      case 'cancel':
        startEpochMs.value = 0
        emit('draggingCancelled')
        break
    }
  },
  // Pointer is captured by `target`, to make it receive the `up` and `click` event in case this
  // is not going to be a node drag.
  { pointerCapturedBy: 'target' },
)
const isDragged = computed(() => dragPointer.dragging && significantMove.value)
watch(isDragged, () => graph.db.moveNodeToTop(nodeId.value))

const isRecordingOverridden = computed({
  get() {
    return props.node.prefixes.enableRecording != null
  },
  set(shouldOverride) {
    const edit = props.node.rootExpr.module.edit()
    const replacement =
      shouldOverride && !projectStore.isRecordingEnabled ?
        [Ast.TextLiteral.new(projectStore.executionMode, edit)]
      : undefined
    prefixes.modify(edit.getVersion(props.node.rootExpr), { enableRecording: replacement })
    graph.commitEdit(edit)
  },
})

const expressionInfo = computed(() => graph.db.getExpressionInfo(props.node.innerExpr.externalId))
const executionState = computed(() => expressionInfo.value?.payload.type ?? 'Unknown')
const color = computed(() => graph.db.getNodeColorStyle(nodeId.value))

const nodeEditHandler = nodeEditBindings.handler({
  cancel(e) {
    if (e.target instanceof HTMLElement) {
      e.target.blur()
    }
  },
  edit() {
    startEditingNode()
  },
})

function startEditingNode() {
  emit('update:edited', props.node.rootExpr.code().length)
}

const handleNodeClick = useDoubleClick(
  (e: MouseEvent) => {
    if (!significantMove.value) {
      nodeSelection?.handleSelectionOf(e, new Set([nodeId.value]))
      nodeEditHandler(e)
    }
  },
  () => {
    if (!significantMove.value) emit('enterNode')
  },
).handleClick

const visRect = shallowRef<Rect>()
function updateVisualizationRect(rect: Rect | undefined) {
  visRect.value = rect
  emit('update:visualizationRect', rect)
}

const graphSelectionSize = computed(() =>
  isVisualizationEnabled.value && visRect.value ? visRect.value.size : nodeSize.value,
)

const nodeRect = computed(() => new Rect(props.node.position, nodeSize.value))
const nodeOuterRect = computed(() =>
  isVisualizationEnabled.value && visRect.value ? visRect.value : nodeRect.value,
)
watchEffect(() => {
  if (!nodeOuterRect.value.size.isZero()) {
    emit('update:rect', nodeOuterRect.value)
  }
})

const dataSource = computed(
  () => ({ type: 'node', nodeId: props.node.rootExpr.externalId }) as const,
)

const pending = computed(() => {
  switch (executionState.value) {
    case 'Unknown':
    case 'Pending':
      return true
    default:
      return false
  }
})

// === Recompute node expression ===

function useRecomputation() {
  // The node is considered to be recomputing for at least this time.
  const MINIMAL_EXECUTION_TIMEOUT_MS = 500
  const recomputationTimeout = ref(false)
  const actualRecomputationStatus = nodeExecution.isBeingRecomputed(nodeId.value)
  const isBeingRecomputed = computed(
    () => recomputationTimeout.value || actualRecomputationStatus.value,
  )
  function recomputeOnce() {
    nodeExecution.recomputeOnce(nodeId.value, 'Live')
    recomputationTimeout.value = true
    setTimeout(() => (recomputationTimeout.value = false), MINIMAL_EXECUTION_TIMEOUT_MS)
  }
  return { recomputeOnce, isBeingRecomputed }
}

<<<<<<< HEAD
const nodeStyle = computed(() => {
  return {
    transform: transform.value,
    minWidth: isVisualizationEnabled.value ? `${visualizationWidth.value ?? 200}px` : undefined,
    '--node-group-color': color.value,
    ...(props.node.zIndex ? { 'z-index': props.node.zIndex } : {}),
    '--viz-below-node': `${graphSelectionSize.value.y - nodeSize.value.y}px`,
    '--node-size-x': `${nodeSize.value.x}px`,
    '--node-size-y': `${nodeSize.value.y}px`,
  }
})

const nodeClass = computed(() => {
  return {
    selected: selected.value,
    selectionVisible: selectionVisible.value,
    pending: pending.value,
    inputNode: props.node.type === 'input',
    outputNode: props.node.type === 'output',
    menuVisible: menuVisible.value,
    menuFull: menuFull.value,
  }
})
=======
// === Component actions ===

const { getNodeColor, getNodeColors } = injectNodeColors()
const { recomputeOnce, isBeingRecomputed } = useRecomputation()

const { editingComment } = provideComponentButtons(
  {
    graphBindings: graphBindings.bindings,
    nodeEditBindings: nodeEditBindings.bindings,
    onBeforeAction: setSoleSelected,
  },
  {
    enterNode: {
      action: () => emit('enterNode'),
      hidden: computed(() => !graph.nodeCanBeEntered(nodeId.value)),
    },
    startEditing: {
      action: startEditingNode,
    },
    editingComment: {
      state: ref(false),
    },
    createNewNode: {
      action: () => emit('createNodes', [{ commit: false, content: undefined }]),
    },
    toggleDocPanel: {
      action: () => emit('toggleDocPanel'),
    },
    toggleVisualization: {
      state: isVisualizationEnabled,
    },
    pickColor: {
      state: ref(false),
      actionData: {
        currentColor: computed({
          get: () => getNodeColor(nodeId.value),
          set: (color) => emit('setNodeColor', color),
        }),
        matchableColors: getNodeColors((node) => node !== nodeId.value),
      },
    },
    recompute: {
      action: recomputeOnce,
      disabled: isBeingRecomputed,
    },
  },
)

const showMenuAt = ref<{ x: number; y: number }>()
>>>>>>> 16765455
</script>

<template>
  <div
    v-show="!edited"
    ref="rootNode"
    class="GraphNode define-node-colors"
    :style="nodeStyle"
    :class="nodeClass"
    :data-node-id="nodeId"
    @pointerenter="(nodeHovered = true), updateNodeHover($event)"
    @pointerleave="(nodeHovered = false), updateNodeHover(undefined)"
    @pointermove="updateNodeHover"
    @contextmenu.stop.prevent="ensureSelected(), (showMenuAt = $event)"
  >
    <Teleport v-if="navigator && !edited && graphNodeSelections" :to="graphNodeSelections">
      <GraphNodeSelection
        :data-node-id="nodeId"
        :nodePosition="nodePosition"
        :nodeSize="graphSelectionSize"
        :class="{ draggable: true, dragged: isDragged }"
        :color
        :externalHovered="nodeHovered"
        @visible="selectionVisible = $event"
        @pointerenter="updateSelectionHover"
        @pointermove="updateSelectionHover"
        @pointerleave="updateSelectionHover(undefined)"
        v-on="dragPointer.events"
        @click="handleNodeClick"
      />
    </Teleport>
    <div class="binding" v-text="node.pattern?.code()" />
    <button
      v-if="!menuVisible && isRecordingOverridden"
      class="overrideRecordButton clickable"
      data-testid="recordingOverriddenButton"
      @click="(isRecordingOverridden = false), setSoleSelected()"
    >
      <SvgIcon name="record" />
    </button>
    <ComponentMenu
      v-if="menuVisible"
      @pointerenter="menuHovered = true"
      @pointerleave="menuHovered = false"
      @click.capture="ensureSelected"
    />
    <GraphVisualization
      v-if="isVisualizationVisible"
      :nodeSize="nodeSize"
      :scale="navigator?.scale ?? 1"
      :nodePosition="nodePosition"
      :isCircularMenuVisible="menuVisible"
      :currentType="props.node.vis?.identifier"
      :dataSource="dataSource"
      :typename="expressionInfo?.typename"
      :width="visualizationWidth"
      :height="visualizationHeight"
      :isFocused="isOnlyOneSelected"
      :isPreview="isVisualizationPreviewed"
      :isFullscreenAllowed="true"
      :isResizable="true"
      @update:rect="updateVisualizationRect"
      @update:id="emit('update:visualizationId', $event)"
      @update:enabled="emit('update:visualizationEnabled', $event)"
      @update:width="emit('update:visualizationWidth', $event)"
      @update:height="emit('update:visualizationHeight', $event)"
      @update:nodePosition="graph.setNodePosition(nodeId, $event)"
      @createNodes="emit('createNodes', $event)"
      @click.capture="setSoleSelected"
    />
    <GraphNodeComment
      v-model:editing="editingComment.state"
      :node="node"
      class="beforeNode"
      @click.capture="setSoleSelected"
    />
    <div
      ref="contentNode"
      :class="{ content: true, dragged: isDragged }"
      :style="contentNodeStyle"
      v-on="dragPointer.events"
      @click="handleNodeClick"
    >
      <ComponentWidgetTree
        :ast="props.node.innerExpr"
        :nodeId="nodeId"
        :rootElement="rootNode"
        :nodeType="props.node.type"
        :potentialSelfArgumentId="potentialSelfArgumentId"
        :conditionalPorts="props.node.conditionalPorts"
        :extended="isOnlyOneSelected"
      />
    </div>
    <div class="statuses">
      <SvgIcon
        v-if="availableMessage && !visibleMessage"
        :name="iconForMessageType[availableMessage.type]"
        :style="{ color: colorForMessageType[availableMessage.type] }"
      />
    </div>
    <GraphNodeMessage
      v-if="visibleMessage"
      class="afterNode shiftWhenMenuVisible"
      :message="visibleMessage.text"
      :type="visibleMessage.type"
    />
    <svg class="bgPaths">
      <rect class="bgFill" />
      <GraphNodeOutputPorts
        v-if="props.node.type !== 'output'"
        :nodeId="nodeId"
        :forceVisible="selectionVisible"
        @portClick="(...args) => emit('outputPortClick', ...args)"
        @portDoubleClick="(...args) => emit('outputPortDoubleClick', ...args)"
        @update:hoverAnim="emit('update:hoverAnim', $event)"
        @update:nodeHovered="outputHovered = $event"
      />
    </svg>
    <SmallPlusButton
      v-if="menuVisible"
      :class="isVisualizationVisible ? 'afterNode' : 'belowMenu'"
      @createNodes="setSoleSelected(), emit('createNodes', $event)"
    />
  </div>
  <PointFloatingMenu v-if="showMenuAt" :point="showMenuAt" @close="showMenuAt = undefined">
    <ComponentContextMenu @close="showMenuAt = undefined" />
  </PointFloatingMenu>
</template>

<style scoped>
.bgPaths {
  width: 100%;
  height: 100%;
  position: absolute;
  overflow: visible;
  top: 0;
  left: 0;
  display: flex;
  --output-port-transform: translateY(var(--viz-below-node));
}

.bgFill {
  width: var(--node-size-x);
  height: var(--node-size-y);
  rx: var(--node-border-radius);

  fill: var(--color-node-background);
  transition: fill 0.2s ease;
}

.GraphNode {
  position: absolute;
  border-radius: var(--node-border-radius);
  transition: box-shadow 0.2s ease-in-out;
  box-sizing: border-box;
}

.content {
  font-family: var(--font-code);
  position: relative;
  top: 0;
  left: 0;
  border-radius: var(--node-border-radius);
  display: flex;
  flex-direction: row;
  align-items: center;
  white-space: nowrap;
  z-index: 24;
  transition: outline 0.2s ease;
  outline: 0px solid transparent;
}

.binding {
  font-family: var(--font-code);
  user-select: none;
  pointer-events: none;
  margin-right: 10px;
  color: black;
  position: absolute;
  right: 100%;
  top: 50%;
  transform: translateY(-50%);
  opacity: 0;
  transition: opacity 0.2s ease-in-out;
  white-space: nowrap;
}

.selectionVisible .binding {
  opacity: 1;
}

.CircularMenu {
  z-index: 25;
  &.partial {
    z-index: 1;
  }
}

.beforeNode {
  position: absolute;
  bottom: 100%;
  width: calc(max(100%, 800px));
  max-width: max-content;
  margin-bottom: var(--node-vertical-gap);
  /* Allow space for the input arrow. */
  left: 24px;
  transition: left 0.1s ease-out;
}
.menuFull .beforeNode {
  left: 64px;
}

.afterNode {
  position: absolute;
  top: 100%;
  margin-top: var(--node-vertical-gap);
  transform: translateY(var(--viz-below-node));
}
.shiftWhenMenuVisible {
  left: 0;
  transition: left 0.1s ease-out;
}
.menuVisible .shiftWhenMenuVisible {
  left: 40px;
}

.belowMenu {
  position: absolute;
  top: calc(100% + 40px);
}

.statuses {
  position: absolute;
  pointer-events: none;
  display: flex;
  align-items: center;
  gap: 4px;
  height: 100%;
  top: 0;
  right: 100%;
  margin-right: 8px;
  transition: opacity 0.2s ease-in-out;
}

.GraphNode.selectionVisible .statuses {
  opacity: 0;
}

.overrideRecordButton {
  position: absolute;
  display: flex;
  align-items: center;
  backdrop-filter: var(--blur-app-bg);
  background: var(--color-app-bg);
  border-radius: var(--radius-full);
  color: red;
  padding: 8px;
  height: 100%;
  right: 100%;
  margin-right: 4px;
}

.dragged {
  cursor: grabbing !important;
}
</style><|MERGE_RESOLUTION|>--- conflicted
+++ resolved
@@ -17,15 +17,7 @@
 import GraphNodeSelection from '@/components/GraphEditor/GraphNodeSelection.vue'
 import GraphVisualization from '@/components/GraphEditor/GraphVisualization.vue'
 import type { NodeCreationOptions } from '@/components/GraphEditor/nodeCreation'
-<<<<<<< HEAD
-=======
-import NodeWidgetTree, {
-  GRAB_HANDLE_X_MARGIN_L,
-  GRAB_HANDLE_X_MARGIN_R,
-  ICON_WIDTH,
-} from '@/components/GraphEditor/NodeWidgetTree.vue'
 import PointFloatingMenu from '@/components/PointFloatingMenu.vue'
->>>>>>> 16765455
 import SmallPlusButton from '@/components/SmallPlusButton.vue'
 import SvgIcon from '@/components/SvgIcon.vue'
 import { useDoubleClick } from '@/composables/doubleClick'
@@ -403,7 +395,6 @@
   return { recomputeOnce, isBeingRecomputed }
 }
 
-<<<<<<< HEAD
 const nodeStyle = computed(() => {
   return {
     transform: transform.value,
@@ -427,7 +418,7 @@
     menuFull: menuFull.value,
   }
 })
-=======
+
 // === Component actions ===
 
 const { getNodeColor, getNodeColors } = injectNodeColors()
@@ -477,7 +468,6 @@
 )
 
 const showMenuAt = ref<{ x: number; y: number }>()
->>>>>>> 16765455
 </script>
 
 <template>
