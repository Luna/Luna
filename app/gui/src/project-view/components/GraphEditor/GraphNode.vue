<script setup lang="ts">
import { graphBindings, nodeEditBindings } from '@/bindings'
import ComponentContextMenu from '@/components/ComponentContextMenu.vue'
import ComponentMenu from '@/components/ComponentMenu.vue'
import ComponentWidgetTree, {
  GRAB_HANDLE_X_MARGIN_L,
  GRAB_HANDLE_X_MARGIN_R,
  ICON_WIDTH,
} from '@/components/GraphEditor/ComponentWidgetTree.vue'
import GraphNodeComment from '@/components/GraphEditor/GraphNodeComment.vue'
import GraphNodeMessage, {
  colorForMessageType,
  iconForMessageType,
  type MessageType,
} from '@/components/GraphEditor/GraphNodeMessage.vue'
import GraphNodeOutputPorts from '@/components/GraphEditor/GraphNodeOutputPorts.vue'
import GraphVisualization from '@/components/GraphEditor/GraphVisualization.vue'
import type { NodeCreationOptions } from '@/components/GraphEditor/nodeCreation'
import PointFloatingMenu from '@/components/PointFloatingMenu.vue'
import SmallPlusButton from '@/components/SmallPlusButton.vue'
import SvgIcon from '@/components/SvgIcon.vue'
import { useDoubleClick } from '@/composables/doubleClick'
import { usePointer, useResizeObserver } from '@/composables/events'
import { provideComponentButtons } from '@/providers/componentButtons'
import { injectGraphNavigator } from '@/providers/graphNavigator'
import { injectNodeColors } from '@/providers/graphNodeColors'
import { injectGraphSelection } from '@/providers/graphSelection'
import { injectKeyboard } from '@/providers/keyboard'
import { useGraphStore, type Node } from '@/stores/graph'
import { asNodeId } from '@/stores/graph/graphDatabase'
import { useProjectStore } from '@/stores/project'
import { useNodeExecution } from '@/stores/project/nodeExecution'
import { Ast } from '@/util/ast'
import type { AstId } from '@/util/ast/abstract'
import { prefixes } from '@/util/ast/node'
import type { Opt } from '@/util/data/opt'
import { Rect } from '@/util/data/rect'
import { Vec2 } from '@/util/data/vec2'
import { computed, onUnmounted, ref, shallowRef, watch, watchEffect } from 'vue'
import type { ExternalId, VisualizationIdentifier } from 'ydoc-shared/yjsModel'

const MAXIMUM_CLICK_LENGTH_MS = 300
const MAXIMUM_CLICK_DISTANCE_SQ = 50
const CONTENT_PADDING = 4
const CONTENT_PADDING_PX = `${CONTENT_PADDING}px`
const MENU_CLOSE_TIMEOUT_MS = 300

const contentNodeStyle = {
  padding: CONTENT_PADDING_PX,
}

const props = defineProps<{
  node: Node
  edited: boolean
  graphNodeSelections: HTMLElement | undefined
}>()

const emit = defineEmits<{
  dragging: [offset: Vec2]
  draggingCommited: []
  draggingCancelled: []
  replaceSelection: []
  outputPortClick: [event: PointerEvent, portId: AstId]
  outputPortDoubleClick: [event: PointerEvent, portId: AstId]
  enterNode: []
  createNodes: [options: NodeCreationOptions[]]
  setNodeColor: [color: string | undefined]
  toggleDocPanel: []
  'update:edited': [cursorPosition: number]
  'update:rect': [rect: Rect]
  'update:hoverAnim': [progress: number]
  'update:visualizationId': [id: Opt<VisualizationIdentifier>]
  'update:visualizationRect': [rect: Rect | undefined]
  'update:visualizationEnabled': [enabled: boolean]
  'update:visualizationWidth': [width: number]
  'update:visualizationHeight': [height: number]
}>()

const nodeSelection = injectGraphSelection(true)
const projectStore = useProjectStore()
const graph = useGraphStore()
const navigator = injectGraphNavigator(true)
const nodeExecution = useNodeExecution()

const nodeId = computed(() => asNodeId(props.node.rootExpr.externalId))
const potentialSelfArgumentId = computed(() => props.node.primarySubject)

const nodePosition = computed(() => {
  // Positions of nodes that are not yet placed are set to `Infinity`.
  if (props.node.position.equals(Vec2.Infinity)) return Vec2.Zero
  return props.node.position
})

onUnmounted(() => graph.unregisterNodeRect(nodeId.value))

const rootNode = ref<HTMLElement>()
const contentNode = ref<HTMLElement>()
const nodeSize = useResizeObserver(rootNode)

function inputExternalIds() {
  const externalIds = new Array<ExternalId>()
  for (const inputId of graph.db.nodeDependents.reverseLookup(nodeId.value)) {
    if (inputId) {
      externalIds.push(inputId)
    }
  }
  return externalIds
}

function getPanic(id: ExternalId) {
  const info = projectStore.computedValueRegistry.db.get(id)
  return info?.payload.type === 'Panic' ? info.payload.message : undefined
}

function getDataflowError(id: ExternalId) {
  return projectStore.dataflowErrors.lookup(id)?.value?.message
}

interface Message {
  type: MessageType
  text: string
  alwaysShow: boolean
}
const availableMessage = computed<Message | undefined>(() => {
  const externalId = nodeId.value
  if (!externalId) return undefined
  const info = projectStore.computedValueRegistry.db.get(externalId)
  switch (info?.payload.type) {
    case 'Panic': {
      const text = info.payload.message
      const alwaysShow = !inputExternalIds().some((id) => getPanic(id) === text)
      return { type: 'panic', text, alwaysShow } satisfies Message
    }
    case 'DataflowError': {
      const rawText = getDataflowError(externalId)
      const text = rawText?.split(' (at')[0]
      if (!text) return undefined
      const alwaysShow = !inputExternalIds().some((id) => getDataflowError(id) === rawText)
      return { type: 'error', text, alwaysShow } satisfies Message
    }
    case 'Value': {
      const warning = info.payload.warnings?.value
      if (!warning) return undefined
      return {
        type: 'warning',
        text: 'Warning: ' + warning,
        alwaysShow: false,
      } satisfies Message
    }
    default:
      return undefined
  }
})

const visibleMessage = computed(
  () =>
    (availableMessage.value?.alwaysShow || nodeHovered.value || selected.value) &&
    availableMessage.value,
)

const nodeHovered = ref(false)

const selected = computed(() => nodeSelection?.isSelected(nodeId.value) ?? false)
const selectionVisible = ref(false)

const isOnlyOneSelected = computed(
  () =>
    nodeSelection?.committedSelection.size === 1 &&
    nodeSelection?.committedSelection.has(nodeId.value),
)

const menuVisible = computed(() => menuEnabledByHover.value || isOnlyOneSelected.value)
const menuFull = ref(false)
const menuHovered = ref(false)

function eventScenePos(event: MouseEvent) {
  const clientPos = event && new Vec2(event.clientX, event.clientY)
  return clientPos && navigator?.clientToScenePos(clientPos)
}

const nodeHoverPos = ref<Vec2>()
const selectionHoverPos = ref<Vec2>()
function updateNodeHover(event: PointerEvent | undefined) {
  nodeHoverPos.value = event && eventScenePos(event)
}

const menuCloseTimeout = ref<ReturnType<typeof setTimeout>>()
const menuEnabledByHover = ref(false)
watchEffect(() => {
  if (menuCloseTimeout.value != null) {
    clearTimeout(menuCloseTimeout.value)
    menuCloseTimeout.value = undefined
  }
  const inZone = (pos: Vec2 | undefined) =>
    pos != null &&
    pos.sub(nodePosition.value).x <
      CONTENT_PADDING + ICON_WIDTH + GRAB_HANDLE_X_MARGIN_L + GRAB_HANDLE_X_MARGIN_R
  const hovered =
    menuHovered.value ||
    inZone(nodeHoverPos.value) ||
    (menuEnabledByHover.value && inZone(selectionHoverPos.value))
  if (hovered) {
    menuEnabledByHover.value = true
  } else if (!hovered && menuEnabledByHover.value) {
    menuCloseTimeout.value = setTimeout(() => {
      menuEnabledByHover.value =
        menuHovered.value || inZone(nodeHoverPos.value) || inZone(selectionHoverPos.value)
    }, MENU_CLOSE_TIMEOUT_MS)
  }
})

watch(menuVisible, (visible) => {
  if (!visible) menuFull.value = false
})

function setSoleSelected() {
  nodeSelection?.setSelection(new Set([nodeId.value]))
}

function ensureSelected() {
  if (!nodeSelection?.isSelected(nodeId.value)) {
    setSoleSelected()
  }
}

const outputHovered = ref(false)
const keyboard = injectKeyboard()

const visualizationWidth = computed(() => props.node.vis?.width ?? null)
const visualizationHeight = computed(() => props.node.vis?.height ?? null)
const isVisualizationEnabled = computed({
  get: () => props.node.vis?.visible ?? false,
  set: (enabled) => {
    emit('update:visualizationEnabled', enabled)
  },
})
const isVisualizationPreviewed = computed(
  () => keyboard.mod && outputHovered.value && !isVisualizationEnabled.value,
)
const isVisualizationVisible = computed(
  () => isVisualizationEnabled.value || isVisualizationPreviewed.value,
)
watch(isVisualizationPreviewed, (newVal, oldVal) => {
  if (newVal && !oldVal) {
    graph.db.moveNodeToTop(nodeId.value)
  }
})

const transform = computed(() => {
  const { x, y } = nodePosition.value
  return `translate(${x}px, ${y}px)`
})

const startEpochMs = ref(0)
const significantMove = ref(false)

const dragPointer = usePointer(
  (pos, event, type) => {
    if (type !== 'start') {
      if (
        !significantMove.value &&
        (Number(new Date()) - startEpochMs.value >= MAXIMUM_CLICK_LENGTH_MS ||
          pos.relative.lengthSquared() >= MAXIMUM_CLICK_DISTANCE_SQ)
      ) {
        // If this is clearly a drag (not a click), the node itself capture pointer events to
        // prevent `click` on widgets.
        if (event.currentTarget instanceof Element)
          event.currentTarget.setPointerCapture?.(event.pointerId)
        significantMove.value = true
      }
      const fullOffset = pos.relative
      emit('dragging', fullOffset)
    }
    switch (type) {
      case 'start':
        startEpochMs.value = Number(new Date())
        significantMove.value = false
        break
      case 'stop':
        startEpochMs.value = 0
        emit('draggingCommited')
        break
      case 'cancel':
        startEpochMs.value = 0
        emit('draggingCancelled')
        break
    }
  },
  // Pointer is captured by `target`, to make it receive the `up` and `click` event in case this
  // is not going to be a node drag.
  { pointerCapturedBy: 'target' },
)
const isDragged = computed(() => dragPointer.dragging && significantMove.value)
watch(isDragged, () => graph.db.moveNodeToTop(nodeId.value))

const isRecordingOverridden = computed({
  get() {
    return props.node.prefixes.enableRecording != null
  },
  set(shouldOverride) {
    const edit = props.node.rootExpr.module.edit()
    const replacement =
      shouldOverride && !projectStore.isRecordingEnabled ?
        [Ast.TextLiteral.new(projectStore.executionMode, edit)]
      : undefined
    prefixes.modify(edit.getVersion(props.node.rootExpr), { enableRecording: replacement })
    graph.commitEdit(edit)
  },
})

const expressionInfo = computed(() => graph.db.getExpressionInfo(props.node.innerExpr.externalId))
const executionState = computed(() => expressionInfo.value?.payload.type ?? 'Unknown')
const color = computed(() => graph.db.getNodeColorStyle(nodeId.value))

const nodeEditHandler = nodeEditBindings.handler({
  cancel(e) {
    if (e.target instanceof HTMLElement) {
      e.target.blur()
    }
  },
  edit() {
    startEditingNode()
  },
})

function startEditingNode() {
  emit('update:edited', props.node.rootExpr.code().length)
}

const handleNodeClick = useDoubleClick(
  (e: MouseEvent) => {
    if (!significantMove.value) {
      nodeSelection?.handleSelectionOf(e, new Set([nodeId.value]))
      nodeEditHandler(e)
    }
  },
  () => {
    if (!significantMove.value) emit('enterNode')
  },
).handleClick

const visRect = shallowRef<Rect>()
function updateVisualizationRect(rect: Rect | undefined) {
  visRect.value = rect
  emit('update:visualizationRect', rect)
}

const graphSelectionSize = computed(() =>
  isVisualizationEnabled.value && visRect.value ? visRect.value.size : nodeSize.value,
)

const nodeRect = computed(() => new Rect(props.node.position, nodeSize.value))
const nodeOuterRect = computed(() =>
  isVisualizationEnabled.value && visRect.value ? visRect.value : nodeRect.value,
)
watchEffect(() => {
  if (!nodeOuterRect.value.size.isZero()) {
    emit('update:rect', nodeOuterRect.value)
  }
})

const dataSource = computed(
  () => ({ type: 'node', nodeId: props.node.rootExpr.externalId }) as const,
)

const pending = computed(() => {
  switch (executionState.value) {
    case 'Unknown':
    case 'Pending':
      return true
    default:
      return false
  }
})

// === Recompute node expression ===

function useRecomputation() {
  // The node is considered to be recomputing for at least this time.
  const MINIMAL_EXECUTION_TIMEOUT_MS = 500
  const recomputationTimeout = ref(false)
  const actualRecomputationStatus = nodeExecution.isBeingRecomputed(nodeId.value)
  const isBeingRecomputed = computed(
    () => recomputationTimeout.value || actualRecomputationStatus.value,
  )
  function recomputeOnce() {
    nodeExecution.recomputeOnce(nodeId.value, 'Live')
    recomputationTimeout.value = true
    setTimeout(() => (recomputationTimeout.value = false), MINIMAL_EXECUTION_TIMEOUT_MS)
  }
  return { recomputeOnce, isBeingRecomputed }
}

const nodeStyle = computed(() => {
  return {
    transform: transform.value,
    minWidth: isVisualizationEnabled.value ? `${visualizationWidth.value ?? 200}px` : undefined,
    '--node-group-color': color.value,
    ...(props.node.zIndex ? { 'z-index': props.node.zIndex } : {}),
    '--viz-below-node': `${graphSelectionSize.value.y - nodeSize.value.y}px`,
    '--node-size-x': `${nodeSize.value.x}px`,
    '--node-size-y': `${nodeSize.value.y}px`,
  }
})

const nodeClass = computed(() => {
  return {
    selected: selected.value,
    selectionVisible: selectionVisible.value,
    pending: pending.value,
    inputNode: props.node.type === 'input',
    outputNode: props.node.type === 'output',
    menuVisible: menuVisible.value,
    menuFull: menuFull.value,
  }
})

// === Component actions ===

const { getNodeColor, getNodeColors } = injectNodeColors()
const { recomputeOnce, isBeingRecomputed } = useRecomputation()

const { editingComment } = provideComponentButtons(
  {
    graphBindings: graphBindings.bindings,
    nodeEditBindings: nodeEditBindings.bindings,
    onBeforeAction: setSoleSelected,
  },
  {
    enterNode: {
      action: () => emit('enterNode'),
      hidden: computed(() => !graph.nodeCanBeEntered(nodeId.value)),
    },
    startEditing: {
      action: startEditingNode,
    },
    editingComment: {
      state: ref(false),
    },
    createNewNode: {
      action: () => emit('createNodes', [{ commit: false, content: undefined }]),
    },
    toggleDocPanel: {
      action: () => emit('toggleDocPanel'),
    },
    toggleVisualization: {
      state: isVisualizationEnabled,
    },
    pickColor: {
      state: ref(false),
      actionData: {
        currentColor: computed({
          get: () => getNodeColor(nodeId.value),
          set: (color) => emit('setNodeColor', color),
        }),
        matchableColors: getNodeColors((node) => node !== nodeId.value),
      },
    },
    recompute: {
      action: recomputeOnce,
      disabled: isBeingRecomputed,
    },
  },
)

const showMenuAt = ref<{ x: number; y: number }>()
</script>

<template>
  <div
    v-show="!edited"
    ref="rootNode"
    class="GraphNode define-node-colors"
    :style="nodeStyle"
    :class="nodeClass"
    :data-node-id="nodeId"
    @pointerenter="(nodeHovered = true), updateNodeHover($event)"
    @pointerleave="(nodeHovered = false), updateNodeHover(undefined)"
    @pointermove="updateNodeHover"
    @contextmenu.stop.prevent="ensureSelected(), (showMenuAt = $event)"
  >
    <div class="binding" v-text="node.pattern?.code()" />
    <button
      v-if="!menuVisible && isRecordingOverridden"
      class="overrideRecordButton clickable"
      data-testid="recordingOverriddenButton"
      @click="(isRecordingOverridden = false), setSoleSelected()"
    >
      <SvgIcon name="record" />
    </button>
    <ComponentMenu
      v-if="menuVisible"
      @pointerenter="menuHovered = true"
      @pointerleave="menuHovered = false"
      @click.capture="ensureSelected"
    />
    <GraphVisualization
      v-if="isVisualizationVisible"
      :nodeSize="nodeSize"
      :scale="navigator?.scale ?? 1"
      :nodePosition="nodePosition"
      :isCircularMenuVisible="menuVisible"
      :currentType="props.node.vis?.identifier"
      :dataSource="dataSource"
      :typename="expressionInfo?.typename"
      :width="visualizationWidth"
      :height="visualizationHeight"
      :isFocused="isOnlyOneSelected"
      :isPreview="isVisualizationPreviewed"
      :isFullscreenAllowed="true"
      :isResizable="true"
      @update:rect="updateVisualizationRect"
      @update:id="emit('update:visualizationId', $event)"
      @update:enabled="emit('update:visualizationEnabled', $event)"
      @update:width="emit('update:visualizationWidth', $event)"
      @update:height="emit('update:visualizationHeight', $event)"
      @update:nodePosition="graph.setNodePosition(nodeId, $event)"
      @createNodes="emit('createNodes', $event)"
      @click.capture="setSoleSelected"
    />
    <GraphNodeComment
      v-model:editing="editingComment.state"
      :node="node"
      class="beforeNode"
      @click.capture="setSoleSelected"
    />
    <div
      ref="contentNode"
      :class="{ content: true, dragged: isDragged }"
      :style="contentNodeStyle"
      v-on="dragPointer.events"
      @click="handleNodeClick"
    >
      <ComponentWidgetTree
        :ast="props.node.innerExpr"
        :nodeId="nodeId"
        :rootElement="rootNode"
        :nodeType="props.node.type"
        :potentialSelfArgumentId="potentialSelfArgumentId"
        :conditionalPorts="props.node.conditionalPorts"
        :extended="isOnlyOneSelected"
      />
    </div>
    <div class="statuses">
      <SvgIcon
        v-if="availableMessage && !visibleMessage"
        :name="iconForMessageType[availableMessage.type]"
        :style="{ color: colorForMessageType[availableMessage.type] }"
      />
    </div>
    <GraphNodeMessage
      v-if="visibleMessage"
      class="afterNode shiftWhenMenuVisible"
      :message="visibleMessage.text"
      :type="visibleMessage.type"
    />
    <svg class="bgPaths">
      <rect class="bgFill" />
      <GraphNodeOutputPorts
        v-if="props.node.type !== 'output'"
        :nodeId="nodeId"
        :forceVisible="nodeHovered"
        @portClick="(...args) => emit('outputPortClick', ...args)"
        @portDoubleClick="(...args) => emit('outputPortDoubleClick', ...args)"
        @update:hoverAnim="emit('update:hoverAnim', $event)"
        @update:nodeHovered="outputHovered = $event"
      />
    </svg>
    <SmallPlusButton
      v-if="menuVisible"
      :class="isVisualizationVisible ? 'afterNode' : 'belowMenu'"
      @createNodes="setSoleSelected(), emit('createNodes', $event)"
    />
  </div>
  <PointFloatingMenu v-if="showMenuAt" :point="showMenuAt" @close="showMenuAt = undefined">
    <ComponentContextMenu @close="showMenuAt = undefined" />
  </PointFloatingMenu>
</template>

<style scoped>
.bgPaths {
  width: 100%;
  height: 100%;
  position: absolute;
  overflow: visible;
  top: 0;
  left: 0;
  display: flex;
  --output-port-transform: translateY(var(--viz-below-node));
}

.bgFill {
  width: var(--node-size-x);
  height: var(--node-size-y);
  rx: var(--node-border-radius);

  fill: var(--color-node-background);
  transition: fill 0.2s ease;
}

.GraphNode {
  position: absolute;
  border-radius: var(--node-border-radius);
  transition: box-shadow 0.2s ease-in-out;
  box-sizing: border-box;
<<<<<<< HEAD
=======
  /** Space between node and component above and below, such as comments and errors. */
  --node-vertical-gap: 5px;

  --color-node-primary: var(--node-group-color);
  --node-color-port: color-mix(in oklab, var(--color-node-primary) 85%, white 15%);
  --node-color-error: color-mix(in oklab, var(--node-group-color) 30%, rgb(255, 0, 0) 70%);

  &.executionState-Unknown,
  &.executionState-Pending {
    --color-node-primary: color-mix(in oklab, var(--node-group-color) 60%, #aaa 40%);
  }
>>>>>>> 2863cc5c
}

.content {
  font-family: var(--font-code);
  position: relative;
  top: 0;
  left: 0;
  border-radius: var(--node-border-radius);
  display: flex;
  flex-direction: row;
  align-items: center;
  white-space: nowrap;
  z-index: 24;
  transition: outline 0.2s ease;
  outline: 0px solid transparent;
}

.binding {
  font-family: var(--font-code);
  user-select: none;
  pointer-events: none;
  margin-right: 10px;
  color: black;
  position: absolute;
  right: 100%;
  top: 50%;
  transform: translateY(-50%);
  opacity: 0;
  transition: opacity 0.2s ease-in-out;
  white-space: nowrap;
}

.selectionVisible .binding {
  opacity: 1;
}

.CircularMenu {
  z-index: 25;
  &.partial {
    z-index: 1;
  }
}

.beforeNode {
  position: absolute;
  bottom: 100%;
  width: calc(max(100%, 800px));
  max-width: max-content;
  margin-bottom: var(--node-vertical-gap);
  /* Allow space for the input arrow. */
  left: 24px;
  transition: left 0.1s ease-out;
}
.menuFull .beforeNode {
  left: 64px;
}

.afterNode {
  position: absolute;
  top: 100%;
  margin-top: var(--node-vertical-gap);
  transform: translateY(var(--viz-below-node));
}
.shiftWhenMenuVisible {
  left: 0;
  transition: left 0.1s ease-out;
}
.menuVisible .shiftWhenMenuVisible {
  left: 40px;
}

.belowMenu {
  position: absolute;
  top: calc(100% + 40px);
}

.statuses {
  position: absolute;
  pointer-events: none;
  display: flex;
  align-items: center;
  gap: 4px;
  height: 100%;
  top: 0;
  right: 100%;
  margin-right: 8px;
  transition: opacity 0.2s ease-in-out;
}

.GraphNode.selectionVisible .statuses {
  opacity: 0;
}

.overrideRecordButton {
  position: absolute;
  display: flex;
  align-items: center;
  backdrop-filter: var(--blur-app-bg);
  background: var(--color-app-bg);
  border-radius: var(--radius-full);
  color: red;
  padding: 8px;
  height: 100%;
  right: 100%;
  margin-right: 4px;
}

.dragged {
  cursor: grabbing !important;
}
</style><|MERGE_RESOLUTION|>--- conflicted
+++ resolved
@@ -603,20 +603,6 @@
   border-radius: var(--node-border-radius);
   transition: box-shadow 0.2s ease-in-out;
   box-sizing: border-box;
-<<<<<<< HEAD
-=======
-  /** Space between node and component above and below, such as comments and errors. */
-  --node-vertical-gap: 5px;
-
-  --color-node-primary: var(--node-group-color);
-  --node-color-port: color-mix(in oklab, var(--color-node-primary) 85%, white 15%);
-  --node-color-error: color-mix(in oklab, var(--node-group-color) 30%, rgb(255, 0, 0) 70%);
-
-  &.executionState-Unknown,
-  &.executionState-Pending {
-    --color-node-primary: color-mix(in oklab, var(--node-group-color) 60%, #aaa 40%);
-  }
->>>>>>> 2863cc5c
 }
 
 .content {
