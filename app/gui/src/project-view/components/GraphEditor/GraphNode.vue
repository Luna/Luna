<script setup lang="ts">
import { nodeEditBindings } from '@/bindings'
import CircularMenu from '@/components/CircularMenu.vue'
import GraphNodeComment from '@/components/GraphEditor/GraphNodeComment.vue'
import GraphNodeMessage, {
  colorForMessageType,
  iconForMessageType,
  type MessageType,
} from '@/components/GraphEditor/GraphNodeMessage.vue'
import GraphNodeOutputPorts from '@/components/GraphEditor/GraphNodeOutputPorts.vue'
import GraphNodeSelection from '@/components/GraphEditor/GraphNodeSelection.vue'
import GraphVisualization from '@/components/GraphEditor/GraphVisualization.vue'
import type { NodeCreationOptions } from '@/components/GraphEditor/nodeCreation'
import NodeWidgetTree, {
  GRAB_HANDLE_X_MARGIN_L,
  GRAB_HANDLE_X_MARGIN_R,
  ICON_WIDTH,
} from '@/components/GraphEditor/NodeWidgetTree.vue'
import SmallPlusButton from '@/components/SmallPlusButton.vue'
import SvgIcon from '@/components/SvgIcon.vue'
import { useDoubleClick } from '@/composables/doubleClick'
import { usePointer, useResizeObserver } from '@/composables/events'
import { injectGraphNavigator } from '@/providers/graphNavigator'
import { injectNodeColors } from '@/providers/graphNodeColors'
import { injectGraphSelection } from '@/providers/graphSelection'
import { injectKeyboard } from '@/providers/keyboard'
import { useGraphStore, type Node } from '@/stores/graph'
import { asNodeId } from '@/stores/graph/graphDatabase'
import { useProjectStore } from '@/stores/project'
import { useNodeExecution } from '@/stores/project/nodeExecution'
import { suggestionDocumentationUrl } from '@/stores/suggestionDatabase/entry'
import { Ast } from '@/util/ast'
import type { AstId } from '@/util/ast/abstract'
import { prefixes } from '@/util/ast/node'
import type { Opt } from '@/util/data/opt'
import { Rect } from '@/util/data/rect'
import { Vec2 } from '@/util/data/vec2'
import { computed, onUnmounted, ref, shallowRef, watch, watchEffect } from 'vue'
import type { ExternalId, VisualizationIdentifier } from 'ydoc-shared/yjsModel'

const MAXIMUM_CLICK_LENGTH_MS = 300
const MAXIMUM_CLICK_DISTANCE_SQ = 50
const CONTENT_PADDING = 4
const CONTENT_PADDING_PX = `${CONTENT_PADDING}px`
const MENU_CLOSE_TIMEOUT_MS = 300

const contentNodeStyle = {
  padding: CONTENT_PADDING_PX,
}

const props = defineProps<{
  node: Node
  edited: boolean
  graphNodeSelections: HTMLElement | undefined
}>()

const emit = defineEmits<{
  dragging: [offset: Vec2]
  draggingCommited: []
  draggingCancelled: []
  delete: []
  replaceSelection: []
  outputPortClick: [event: PointerEvent, portId: AstId]
  outputPortDoubleClick: [event: PointerEvent, portId: AstId]
  enterNode: []
  createNodes: [options: NodeCreationOptions[]]
  setNodeColor: [color: string | undefined]
  toggleDocPanel: []
  'update:edited': [cursorPosition: number]
  'update:rect': [rect: Rect]
  'update:hoverAnim': [progress: number]
  'update:visualizationId': [id: Opt<VisualizationIdentifier>]
  'update:visualizationRect': [rect: Rect | undefined]
  'update:visualizationEnabled': [enabled: boolean]
  'update:visualizationWidth': [width: number]
  'update:visualizationHeight': [height: number]
}>()

const nodeSelection = injectGraphSelection(true)
const projectStore = useProjectStore()
const graph = useGraphStore()
const navigator = injectGraphNavigator(true)
const nodeExecution = useNodeExecution()

const nodeId = computed(() => asNodeId(props.node.rootExpr.externalId))
const potentialSelfArgumentId = computed(() => props.node.primarySubject)

const nodePosition = computed(() => {
  // Positions of nodes that are not yet placed are set to `Infinity`.
  if (props.node.position.equals(Vec2.Infinity)) return Vec2.Zero
  return props.node.position
})

onUnmounted(() => graph.unregisterNodeRect(nodeId.value))

const rootNode = ref<HTMLElement>()
const contentNode = ref<HTMLElement>()
const nodeSize = useResizeObserver(rootNode)

function inputExternalIds() {
  const externalIds = new Array<ExternalId>()
  for (const inputId of graph.db.nodeDependents.reverseLookup(nodeId.value)) {
    if (inputId) {
      externalIds.push(inputId)
    }
  }
  return externalIds
}

function getPanic(id: ExternalId) {
  const info = projectStore.computedValueRegistry.db.get(id)
  return info?.payload.type === 'Panic' ? info.payload.message : undefined
}

function getDataflowError(id: ExternalId) {
  return projectStore.dataflowErrors.lookup(id)?.value?.message
}

interface Message {
  type: MessageType
  text: string
  alwaysShow: boolean
}
const availableMessage = computed<Message | undefined>(() => {
  const externalId = nodeId.value
  if (!externalId) return undefined
  const info = projectStore.computedValueRegistry.db.get(externalId)
  switch (info?.payload.type) {
    case 'Panic': {
      const text = info.payload.message
      const alwaysShow = !inputExternalIds().some((id) => getPanic(id) === text)
      return { type: 'panic', text, alwaysShow } satisfies Message
    }
    case 'DataflowError': {
      const rawText = getDataflowError(externalId)
      const text = rawText?.split(' (at')[0]
      if (!text) return undefined
      const alwaysShow = !inputExternalIds().some((id) => getDataflowError(id) === rawText)
      return { type: 'error', text, alwaysShow } satisfies Message
    }
    case 'Value': {
      const warning = info.payload.warnings?.value
      if (!warning) return undefined
      return {
        type: 'warning',
        text: 'Warning: ' + warning,
        alwaysShow: false,
      } satisfies Message
    }
    default:
      return undefined
  }
})

const visibleMessage = computed(
  () =>
    (availableMessage.value?.alwaysShow || nodeHovered.value || selected.value) &&
    availableMessage.value,
)

const nodeHovered = ref(false)

const selected = computed(() => nodeSelection?.isSelected(nodeId.value) ?? false)
const selectionVisible = ref(false)

const isOnlyOneSelected = computed(
  () =>
    nodeSelection?.committedSelection.size === 1 &&
    nodeSelection?.committedSelection.has(nodeId.value),
)

const menuVisible = computed(() => menuEnabledByHover.value || isOnlyOneSelected.value)
const menuFull = ref(false)
const menuHovered = ref(false)

function eventScenePos(event: MouseEvent) {
  const clientPos = event && new Vec2(event.clientX, event.clientY)
  return clientPos && navigator?.clientToScenePos(clientPos)
}

const nodeHoverPos = ref<Vec2>()
const selectionHoverPos = ref<Vec2>()
function updateNodeHover(event: PointerEvent | undefined) {
  nodeHoverPos.value = event && eventScenePos(event)
}
function updateSelectionHover(event: PointerEvent | undefined) {
  selectionHoverPos.value = event && eventScenePos(event)
}

const menuCloseTimeout = ref<ReturnType<typeof setTimeout>>()
const menuEnabledByHover = ref(false)
watchEffect(() => {
  if (menuCloseTimeout.value != null) {
    clearTimeout(menuCloseTimeout.value)
    menuCloseTimeout.value = undefined
  }
  const inZone = (pos: Vec2 | undefined) =>
    pos != null &&
    pos.sub(nodePosition.value).x <
      CONTENT_PADDING + ICON_WIDTH + GRAB_HANDLE_X_MARGIN_L + GRAB_HANDLE_X_MARGIN_R
  const hovered =
    menuHovered.value ||
    inZone(nodeHoverPos.value) ||
    (menuEnabledByHover.value && inZone(selectionHoverPos.value))
  if (hovered) {
    menuEnabledByHover.value = true
  } else if (!hovered && menuEnabledByHover.value) {
    menuCloseTimeout.value = setTimeout(() => {
      menuEnabledByHover.value =
        menuHovered.value || inZone(nodeHoverPos.value) || inZone(selectionHoverPos.value)
    }, MENU_CLOSE_TIMEOUT_MS)
  }
})

watch(menuVisible, (visible) => {
  if (!visible) menuFull.value = false
})

function openFullMenu() {
  menuFull.value = true
  setSelected()
}

function setSelected() {
  nodeSelection?.setSelection(new Set([nodeId.value]))
}

const outputHovered = ref(false)
const keyboard = injectKeyboard()
const visualizationWidth = computed(() => props.node.vis?.width ?? null)
const visualizationHeight = computed(() => props.node.vis?.height ?? null)
const isVisualizationEnabled = computed({
  get: () => props.node.vis?.visible ?? false,
  set: (enabled) => {
    emit('update:visualizationEnabled', enabled)
  },
})
const isVisualizationPreviewed = computed(
  () => keyboard.mod && outputHovered.value && !isVisualizationEnabled.value,
)
const isVisualizationVisible = computed(
  () => isVisualizationEnabled.value || isVisualizationPreviewed.value,
)
watch(isVisualizationPreviewed, (newVal, oldVal) => {
  if (newVal && !oldVal) {
    graph.db.moveNodeToTop(nodeId.value)
  }
})

const transform = computed(() => {
  const { x, y } = nodePosition.value
  return `translate(${x}px, ${y}px)`
})

const startEpochMs = ref(0)
const significantMove = ref(false)

const dragPointer = usePointer(
  (pos, event, type) => {
    if (type !== 'start') {
      if (
        !significantMove.value &&
        (Number(new Date()) - startEpochMs.value >= MAXIMUM_CLICK_LENGTH_MS ||
          pos.relative.lengthSquared() >= MAXIMUM_CLICK_DISTANCE_SQ)
      ) {
        // If this is clearly a drag (not a click), the node itself capture pointer events to
        // prevent `click` on widgets.
        if (event.currentTarget instanceof Element)
          event.currentTarget.setPointerCapture?.(event.pointerId)
        significantMove.value = true
      }
      const fullOffset = pos.relative
      emit('dragging', fullOffset)
    }
    switch (type) {
      case 'start':
        startEpochMs.value = Number(new Date())
        significantMove.value = false
        break
      case 'stop':
        startEpochMs.value = 0
        emit('draggingCommited')
        break
      case 'cancel':
        startEpochMs.value = 0
        emit('draggingCancelled')
        break
    }
  },
  // Pointer is captured by `target`, to make it receive the `up` and `click` event in case this
  // is not going to be a node drag.
  { pointerCapturedBy: 'target' },
)
const isDragged = computed(() => dragPointer.dragging && significantMove.value)

const isRecordingOverridden = computed({
  get() {
    return props.node.prefixes.enableRecording != null
  },
  set(shouldOverride) {
    const edit = props.node.rootExpr.module.edit()
    const replacement =
      shouldOverride && !projectStore.isRecordingEnabled ?
        [Ast.TextLiteral.new(projectStore.executionMode, edit)]
      : undefined
    prefixes.modify(edit.getVersion(props.node.rootExpr), { enableRecording: replacement })
    graph.commitEdit(edit)
  },
})

const expressionInfo = computed(() => graph.db.getExpressionInfo(props.node.innerExpr.externalId))
const executionState = computed(() => expressionInfo.value?.payload.type ?? 'Unknown')
const suggestionEntry = computed(() => graph.db.getNodeMainSuggestion(nodeId.value))
const color = computed(() => graph.db.getNodeColorStyle(nodeId.value))
const documentationUrl = computed(
  () => suggestionEntry.value && suggestionDocumentationUrl(suggestionEntry.value),
)

const nodeEditHandler = nodeEditBindings.handler({
  cancel(e) {
    if (e.target instanceof HTMLElement) {
      e.target.blur()
    }
  },
  edit(e) {
    const pos = 'clientX' in e ? new Vec2(e.clientX, e.clientY) : undefined
    startEditingNode(pos)
  },
})

function startEditingNode(position?: Vec2 | undefined) {
  let sourceOffset = props.node.rootExpr.code().length
  if (position != null) {
    let domNode, domOffset
    if ((document as any).caretPositionFromPoint) {
      const caret = document.caretPositionFromPoint(position.x, position.y)
      domNode = caret?.offsetNode
      domOffset = caret?.offset
    } else if (document.caretRangeFromPoint) {
      const caret = document.caretRangeFromPoint(position.x, position.y)
      domNode = caret?.startContainer
      domOffset = caret?.startOffset
    } else {
      console.error(
        'Neither `caretPositionFromPoint` nor `caretRangeFromPoint` are supported by this browser',
      )
    }
    if (domNode != null && domOffset != null) {
      sourceOffset = getRelatedSpanOffset(domNode, domOffset)
    }
  }
  emit('update:edited', sourceOffset)
}

function getRelatedSpanOffset(domNode: globalThis.Node, domOffset: number): number {
  if (domNode instanceof HTMLElement && domOffset == 1) {
    const offsetData = domNode.dataset.spanStart
    const offset = (offsetData != null && parseInt(offsetData)) || 0
    const length = domNode.textContent?.length ?? 0
    return offset + length
  } else if (domNode instanceof Text) {
    const siblingEl = domNode.previousElementSibling
    if (siblingEl instanceof HTMLElement) {
      const offsetData = siblingEl.dataset.spanStart
      if (offsetData != null)
        return parseInt(offsetData) + domOffset + (siblingEl.textContent?.length ?? 0)
    }
    const offsetData = domNode.parentElement?.dataset.spanStart
    if (offsetData != null) return parseInt(offsetData) + domOffset
  }
  return domOffset
}

const handleNodeClick = useDoubleClick(
  (e: MouseEvent) => {
    if (!significantMove.value) {
      nodeSelection?.handleSelectionOf(e, new Set([nodeId.value]))
      nodeEditHandler(e)
    }
  },
  () => {
    if (!significantMove.value) emit('enterNode')
  },
).handleClick

const visRect = shallowRef<Rect>()
function updateVisualizationRect(rect: Rect | undefined) {
  visRect.value = rect
  emit('update:visualizationRect', rect)
}

const editingComment = ref(false)

const { getNodeColor, getNodeColors } = injectNodeColors()
const matchableNodeColors = getNodeColors((node) => node !== nodeId.value)

const graphSelectionSize = computed(() =>
  isVisualizationEnabled.value && visRect.value ? visRect.value.size : nodeSize.value,
)

const nodeRect = computed(() => new Rect(props.node.position, nodeSize.value))
const nodeOuterRect = computed(() =>
  isVisualizationEnabled.value && visRect.value ? visRect.value : nodeRect.value,
)
watchEffect(() => {
  if (!nodeOuterRect.value.size.isZero()) {
    emit('update:rect', nodeOuterRect.value)
  }
})

<<<<<<< HEAD
// === Recompute node expression ===

// The node is considered to be recomputing for at least this time.
const MINIMAL_EXECUTION_TIMEOUT_MS = 500
const recomputationTimeout = ref(false)
const actualRecomputationStatus = nodeExecution.isBeingRecomputed(nodeId.value)
const isBeingRecomputed = computed(
  () => recomputationTimeout.value || actualRecomputationStatus.value,
)
function recomputeOnce() {
  nodeExecution.recomputeOnce(nodeId.value, 'Live')
  recomputationTimeout.value = true
  setTimeout(() => (recomputationTimeout.value = false), MINIMAL_EXECUTION_TIMEOUT_MS)
}
=======
const dataSource = computed(
  () => ({ type: 'node', nodeId: props.node.rootExpr.externalId }) as const,
)
>>>>>>> dd95eb2c
</script>

<template>
  <div
    v-show="!edited"
    ref="rootNode"
    class="GraphNode"
    :style="{
      transform,
      minWidth: isVisualizationEnabled ? `${visualizationWidth ?? 200}px` : undefined,
      '--node-group-color': color,
      ...(node.zIndex ? { 'z-index': node.zIndex } : {}),
      '--viz-below-node': `${graphSelectionSize.y - nodeSize.y}px`,
      '--node-size-x': `${nodeSize.x}px`,
      '--node-size-y': `${nodeSize.y}px`,
    }"
    :class="{
      selected,
      selectionVisible,
      ['executionState-' + executionState]: true,
      inputNode: props.node.type === 'input',
      outputNode: props.node.type === 'output',
      menuVisible,
      menuFull,
    }"
    :data-node-id="nodeId"
    @pointerenter="(nodeHovered = true), updateNodeHover($event)"
    @pointerleave="(nodeHovered = false), updateNodeHover(undefined)"
    @pointermove="updateNodeHover"
  >
    <Teleport v-if="navigator && !edited && graphNodeSelections" :to="graphNodeSelections">
      <GraphNodeSelection
        :data-node-id="nodeId"
        :nodePosition="nodePosition"
        :nodeSize="graphSelectionSize"
        :class="{ draggable: true, dragged: isDragged }"
        :selected
        :color
        :externalHovered="nodeHovered"
        @visible="selectionVisible = $event"
        @pointerenter="updateSelectionHover"
        @pointermove="updateSelectionHover"
        @pointerleave="updateSelectionHover(undefined)"
        v-on="dragPointer.events"
        @click="handleNodeClick"
      />
    </Teleport>
    <div class="binding" v-text="node.pattern?.code()" />
    <button
      v-if="!menuVisible && isRecordingOverridden"
      class="overrideRecordButton clickable"
      data-testid="recordingOverriddenButton"
      @click="(isRecordingOverridden = false), setSelected()"
    >
      <SvgIcon name="record" />
    </button>
    <CircularMenu
      v-if="menuVisible"
      v-model:isVisualizationEnabled="isVisualizationEnabled"
      :isRecordingEnabledGlobally="projectStore.isRecordingEnabled"
      :nodeColor="getNodeColor(nodeId)"
      :matchableNodeColors="matchableNodeColors"
      :documentationUrl="documentationUrl"
      :isRemovable="props.node.type === 'component'"
      :isEnterable="graph.nodeCanBeEntered(nodeId)"
      :isBeingRecomputed="isBeingRecomputed"
      @enterNode="emit('enterNode')"
      @startEditing="startEditingNode"
      @startEditingComment="editingComment = true"
      @openFullMenu="openFullMenu"
      @delete="emit('delete')"
      @pointerenter="menuHovered = true"
      @pointerleave="menuHovered = false"
      @update:nodeColor="emit('setNodeColor', $event)"
      @createNewNode="setSelected(), emit('createNodes', [{ commit: false, content: undefined }])"
      @toggleDocPanel="emit('toggleDocPanel')"
      @click.capture="setSelected"
      @recompute="recomputeOnce"
    />
    <GraphVisualization
      v-if="isVisualizationVisible"
      :nodeSize="nodeSize"
      :scale="navigator?.scale ?? 1"
      :nodePosition="nodePosition"
      :isCircularMenuVisible="menuVisible"
      :currentType="props.node.vis?.identifier"
      :dataSource="dataSource"
      :typename="expressionInfo?.typename"
      :width="visualizationWidth"
      :height="visualizationHeight"
      :isFocused="isOnlyOneSelected"
      :isPreview="isVisualizationPreviewed"
      :isFullscreenAllowed="true"
      :isResizable="true"
      @update:rect="updateVisualizationRect"
      @update:id="emit('update:visualizationId', $event)"
      @update:enabled="emit('update:visualizationEnabled', $event)"
      @update:width="emit('update:visualizationWidth', $event)"
      @update:height="emit('update:visualizationHeight', $event)"
      @update:nodePosition="graph.setNodePosition(nodeId, $event)"
      @createNodes="emit('createNodes', $event)"
      @click.capture="setSelected"
    />
    <GraphNodeComment
      v-model:editing="editingComment"
      :node="node"
      class="beforeNode"
      @click.capture="setSelected"
    />
    <div
      ref="contentNode"
      :class="{ content: true, dragged: isDragged }"
      :style="contentNodeStyle"
      v-on="dragPointer.events"
      @click="handleNodeClick"
    >
      <NodeWidgetTree
        :ast="props.node.innerExpr"
        :nodeId="nodeId"
        :nodeElement="rootNode"
        :nodeType="props.node.type"
        :nodeSize="nodeSize"
        :potentialSelfArgumentId="potentialSelfArgumentId"
        :conditionalPorts="props.node.conditionalPorts"
        :extended="isOnlyOneSelected"
        @openFullMenu="openFullMenu"
      />
    </div>
    <div class="statuses">
      <SvgIcon
        v-if="availableMessage && !visibleMessage"
        :name="iconForMessageType[availableMessage.type]"
        :style="{ color: colorForMessageType[availableMessage.type] }"
      />
    </div>
    <GraphNodeMessage
      v-if="visibleMessage"
      class="afterNode shiftWhenMenuVisible"
      :message="visibleMessage.text"
      :type="visibleMessage.type"
    />
    <svg class="bgPaths">
      <rect class="bgFill" />
      <GraphNodeOutputPorts
        v-if="props.node.type !== 'output'"
        :nodeId="nodeId"
        :forceVisible="selectionVisible"
        @portClick="(...args) => emit('outputPortClick', ...args)"
        @portDoubleClick="(...args) => emit('outputPortDoubleClick', ...args)"
        @update:hoverAnim="emit('update:hoverAnim', $event)"
        @update:nodeHovered="outputHovered = $event"
      />
    </svg>
    <SmallPlusButton
      v-if="menuVisible"
      :class="isVisualizationVisible ? 'afterNode' : 'belowMenu'"
      @createNodes="setSelected(), emit('createNodes', $event)"
    />
  </div>
</template>

<style scoped>
.bgPaths {
  width: 100%;
  height: 100%;
  position: absolute;
  overflow: visible;
  top: 0;
  left: 0;
  display: flex;

  --output-port-transform: translateY(var(--viz-below-node));
}

.bgFill {
  width: var(--node-size-x);
  height: var(--node-size-y);
  rx: var(--node-border-radius);

  fill: var(--node-color-primary);
  transition: fill 0.2s ease;
}

.GraphNode {
  position: absolute;
  border-radius: var(--node-border-radius);
  transition: box-shadow 0.2s ease-in-out;
  box-sizing: border-box;
  /** Space between node and component above and below, such as comments and errors. */
  --node-vertical-gap: 4px;

  --node-color-primary: color-mix(
    in oklab,
    var(--node-group-color) 100%,
    var(--node-group-color) 0%
  );
  --node-color-port: color-mix(in oklab, var(--node-color-primary) 85%, white 15%);
  --node-color-error: color-mix(in oklab, var(--node-group-color) 30%, rgb(255, 0, 0) 70%);

  &.executionState-Unknown,
  &.executionState-Pending {
    --node-color-primary: color-mix(in oklab, var(--node-group-color) 60%, #aaa 40%);
  }
}

.content {
  font-family: var(--font-code);
  position: relative;
  top: 0;
  left: 0;
  border-radius: var(--node-border-radius);
  display: flex;
  flex-direction: row;
  align-items: center;
  white-space: nowrap;
  z-index: 24;
  transition: outline 0.2s ease;
  outline: 0px solid transparent;
}

.binding {
  font-family: var(--font-code);
  user-select: none;
  pointer-events: none;
  margin-right: 10px;
  color: black;
  position: absolute;
  right: 100%;
  top: 50%;
  transform: translateY(-50%);
  opacity: 0;
  transition: opacity 0.2s ease-in-out;
  white-space: nowrap;
}

.selectionVisible .binding {
  opacity: 1;
}

.CircularMenu {
  z-index: 25;
  &.partial {
    z-index: 1;
  }
}

.beforeNode {
  position: absolute;
  bottom: 100%;
  width: calc(max(100%, 800px));
  max-width: max-content;
  margin-bottom: var(--node-vertical-gap);
  /* Allow space for the input arrow. */
  left: 24px;
  transition: left 0.1s ease-out;
}
.menuFull .beforeNode {
  left: 64px;
}

.afterNode {
  position: absolute;
  top: 100%;
  margin-top: var(--node-vertical-gap);
  transform: translateY(var(--viz-below-node));
}
.shiftWhenMenuVisible {
  left: 0;
  transition: left 0.1s ease-out;
}
.menuVisible .shiftWhenMenuVisible {
  left: 40px;
}

.belowMenu {
  position: absolute;
  top: calc(100% + 40px);
}

.statuses {
  position: absolute;
  pointer-events: none;
  display: flex;
  align-items: center;
  gap: 4px;
  height: 100%;
  top: 0;
  right: 100%;
  margin-right: 8px;
  transition: opacity 0.2s ease-in-out;
}

.GraphNode.selectionVisible .statuses {
  opacity: 0;
}

.overrideRecordButton {
  position: absolute;
  display: flex;
  align-items: center;
  backdrop-filter: var(--blur-app-bg);
  background: var(--color-app-bg);
  border-radius: var(--radius-full);
  color: red;
  padding: 8px;
  height: 100%;
  right: 100%;
  margin-right: 4px;
}

.dragged {
  cursor: grabbing !important;
}
</style><|MERGE_RESOLUTION|>--- conflicted
+++ resolved
@@ -408,7 +408,10 @@
   }
 })
 
-<<<<<<< HEAD
+const dataSource = computed(
+  () => ({ type: 'node', nodeId: props.node.rootExpr.externalId }) as const,
+)
+
 // === Recompute node expression ===
 
 // The node is considered to be recomputing for at least this time.
@@ -423,11 +426,6 @@
   recomputationTimeout.value = true
   setTimeout(() => (recomputationTimeout.value = false), MINIMAL_EXECUTION_TIMEOUT_MS)
 }
-=======
-const dataSource = computed(
-  () => ({ type: 'node', nodeId: props.node.rootExpr.externalId }) as const,
-)
->>>>>>> dd95eb2c
 </script>
 
 <template>
