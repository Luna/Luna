--- conflicted
+++ resolved
@@ -1,19 +1,8 @@
 import type { NodeCreationOptions } from '@/composables/nodeCreation'
-<<<<<<< HEAD
-import type { GraphStore, Node, NodeId } from '@/stores/graph'
-=======
 import type { Node } from '@/stores/graph'
-import { Ast } from '@/util/ast'
-import { Pattern } from '@/util/ast/match'
->>>>>>> 28946182
 import { nodeDocumentationText } from '@/util/ast/node'
 import { Vec2 } from '@/util/data/vec2'
 import * as iter from 'enso-common/src/utilities/data/iter'
-<<<<<<< HEAD
-import { toValue } from 'vue'
-=======
-import { computed } from 'vue'
->>>>>>> 28946182
 import type { NodeMetadataFields } from 'ydoc-shared/ast'
 import { parseTsvData, tableToEnsoExpression } from './widgets/WidgetTableEditor/tableParsing'
 
