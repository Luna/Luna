--- conflicted
+++ resolved
@@ -31,15 +31,7 @@
 
 <template>
   <div class="WidgetIcon">
-<<<<<<< HEAD
-    <SvgIcon class="nodeCategoryIcon grab-handle draggable" :name="props.input[DisplayIcon].icon" />
-=======
-    <SvgIcon
-      class="nodeCategoryIcon grab-handle"
-      :name="props.input[DisplayIcon].icon"
-      @click.right.stop.prevent="tree.emitOpenFullMenu()"
-    />
->>>>>>> 6d9699c8
+    <SvgIcon class="nodeCategoryIcon grab-handle" :name="props.input[DisplayIcon].icon" />
     <NodeWidget v-if="props.input[DisplayIcon].showContents === true" :input="props.input" />
   </div>
 </template>
