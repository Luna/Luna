<script setup lang="ts">
import {
  codeEditorBindings,
  documentationEditorBindings,
  graphBindings,
  interactionBindings,
  undoBindings,
} from '@/bindings'
import BottomPanel from '@/components/BottomPanel.vue'
import CodeEditor from '@/components/CodeEditor.vue'
import ComponentBrowser from '@/components/ComponentBrowser.vue'
import type { Usage } from '@/components/ComponentBrowser/input'
import { usePlacement } from '@/components/ComponentBrowser/placement'
import DocumentationEditor from '@/components/DocumentationEditor.vue'
import GraphEdges from '@/components/GraphEditor/GraphEdges.vue'
import GraphNodes from '@/components/GraphEditor/GraphNodes.vue'
import { useGraphEditorClipboard } from '@/components/GraphEditor/clipboard'
import { performCollapse, prepareCollapsedInfo } from '@/components/GraphEditor/collapsing'
import type { NodeCreationOptions } from '@/components/GraphEditor/nodeCreation'
import { useGraphEditorToasts } from '@/components/GraphEditor/toasts'
import { uploadedExpression, Uploader } from '@/components/GraphEditor/upload'
import GraphMissingView from '@/components/GraphMissingView.vue'
import GraphMouse from '@/components/GraphMouse.vue'
import PlusButton from '@/components/PlusButton.vue'
import SceneScroller from '@/components/SceneScroller.vue'
import TopBar from '@/components/TopBar.vue'
import { builtinWidgets } from '@/components/widgets'
import { useDoubleClick } from '@/composables/doubleClick'
import { keyboardBusy, keyboardBusyExceptIn, unrefElement, useEvent } from '@/composables/events'
import { groupColorVar } from '@/composables/nodeColors'
import type { PlacementStrategy } from '@/composables/nodeCreation'
import { provideGraphEditorLayers } from '@/providers/graphEditorLayers'
import type { GraphNavigator } from '@/providers/graphNavigator'
import { provideGraphNavigator } from '@/providers/graphNavigator'
import { provideNodeColors } from '@/providers/graphNodeColors'
import { provideNodeCreation } from '@/providers/graphNodeCreation'
import { provideGraphSelection } from '@/providers/graphSelection'
import { provideStackNavigator } from '@/providers/graphStackNavigator'
import { provideInteractionHandler } from '@/providers/interactionHandler'
import { provideKeyboard } from '@/providers/keyboard'
import { provideSelectionButtons } from '@/providers/selectionButtons'
import { provideWidgetRegistry } from '@/providers/widgetRegistry'
import type { Node, NodeId } from '@/stores/graph'
import { provideGraphStore } from '@/stores/graph'
import { isInputNode, nodeId } from '@/stores/graph/graphDatabase'
import type { RequiredImport } from '@/stores/graph/imports'
import { providePersisted } from '@/stores/persisted'
import { useProjectStore } from '@/stores/project'
import { provideNodeExecution } from '@/stores/project/nodeExecution'
import { provideRightDock, StorageMode } from '@/stores/rightDock'
import { provideSuggestionDbStore } from '@/stores/suggestionDatabase'
import type { SuggestionId, Typename } from '@/stores/suggestionDatabase/entry'
import { suggestionDocumentationUrl } from '@/stores/suggestionDatabase/entry'
import { provideVisualizationStore } from '@/stores/visualization'
import { bail } from '@/util/assert'
import { Ast } from '@/util/ast'
import { colorFromString } from '@/util/colors'
import { partition } from '@/util/data/array'
import { Rect } from '@/util/data/rect'
import { Err, Ok, unwrapOr } from '@/util/data/result'
import { Vec2 } from '@/util/data/vec2'
import * as iter from 'enso-common/src/utilities/data/iter'
import { set } from 'lib0'
import {
  computed,
  onMounted,
  onUnmounted,
  ref,
  shallowRef,
  toRaw,
  toRef,
  watch,
  type ComponentInstance,
} from 'vue'
<<<<<<< HEAD
import { encodeMethodPointer } from 'ydoc-shared/languageServerTypes'
import * as iterable from 'ydoc-shared/util/data/iterable'

const rootNode = ref<HTMLElement>()
=======
import { isDevMode } from 'ydoc-shared/util/detect'
import RightDockPanel from './RightDockPanel.vue'
>>>>>>> adcb6576

const keyboard = provideKeyboard()
const projectStore = useProjectStore()
const suggestionDb = provideSuggestionDbStore(projectStore)
const graphStore = provideGraphStore(projectStore, suggestionDb)
const widgetRegistry = provideWidgetRegistry(graphStore.db)
const _visualizationStore = provideVisualizationStore(projectStore)

provideNodeExecution(projectStore)
;(window as any)._mockSuggestion = suggestionDb.mockSuggestion

onMounted(() => {
  widgetRegistry.loadWidgets(Object.entries(builtinWidgets))
  if (import.meta.env.DEV) {
    ;(window as any).suggestionDb = toRaw(suggestionDb.entries)
  }
})
onUnmounted(() => {
  projectStore.disposeYDocsProvider()
})

// === Navigator ===

const viewportNode = ref<HTMLElement>()
onMounted(() => viewportNode.value?.focus())
const graphNavigator: GraphNavigator = provideGraphNavigator(viewportNode, keyboard, {
  predicate: (e) => (e instanceof KeyboardEvent ? nodeSelection.selected.size === 0 : true),
})

// === Exposed layers ===

const rootNode = ref<HTMLElement>()
const floatingLayer = ref<HTMLElement>()
provideGraphEditorLayers({
  fullscreen: rootNode,
  floating: floatingLayer,
})

// === Client saved state ===

const persisted = providePersisted(
  () => projectStore.id,
  graphStore,
  graphNavigator,
  () => zoomToAll(true),
)

const rightDock = provideRightDock(graphStore, persisted)

// === Zoom/pan ===

function nodesBounds(nodeIds: Iterable<NodeId>) {
  let bounds = Rect.Bounding()
  for (const id of nodeIds) {
    const rect = graphStore.visibleArea(id)
    if (rect) bounds = Rect.Bounding(bounds, rect)
  }
  if (bounds.isFinite()) return bounds
}

function selectionBounds() {
  const selected = nodeSelection.selected
  const nodesToCenter = selected.size === 0 ? graphStore.db.nodeIds() : selected
  return nodesBounds(nodesToCenter)
}

function zoomToSelected(skipAnimation: boolean = false) {
  const bounds = selectionBounds()
  if (bounds)
    graphNavigator.panAndZoomTo(bounds, 0.1, Math.max(1, graphNavigator.targetScale), skipAnimation)
}

function zoomToAll(skipAnimation: boolean = false) {
  const bounds = nodesBounds(graphStore.db.nodeIds())
  if (bounds)
    graphNavigator.panAndZoomTo(bounds, 0.1, Math.max(1, graphNavigator.targetScale), skipAnimation)
}

function panToSelected() {
  const bounds = selectionBounds()
  if (bounds)
    graphNavigator.panTo([new Vec2(bounds.left, bounds.top), new Vec2(bounds.right, bounds.bottom)])
}

// == Breadcrumbs ==

const stackNavigator = provideStackNavigator(projectStore, graphStore)
const graphMissing = computed(() => graphStore.moduleRoot != null && !graphStore.methodAst.ok)

// === Toasts ===

const toasts = useGraphEditorToasts(projectStore)

// === Selection ===

const nodeSelection = provideGraphSelection(
  graphNavigator,
  graphStore.nodeRects,
  graphStore.isPortEnabled,
  {
    isValid: (id) => graphStore.db.isNodeId(id),
    onSelected: (id) => graphStore.db.moveNodeToTop(id),
    toSorted: (ids) => {
      const idsSet = new Set(ids)
      const inputNodes = [
        ...iter.filter(
          iter.filterDefined(
            iter.map(idsSet, graphStore.db.nodeIdToNode.get.bind(graphStore.db.nodeIdToNode)),
          ),
          isInputNode,
        ),
      ]
      inputNodes.sort((a, b) => a.argIndex - b.argIndex)
      const nonInputNodeIds = graphStore.pickInCodeOrder(idsSet)
      return iter.chain(inputNodes.map(nodeId), nonInputNodeIds)
    },
  },
)

// Clear selection whenever the graph view is switched.
watch(
  () => projectStore.executionContext.getStackTop(),
  () => nodeSelection.deselectAll(),
)

// === Node creation ===

const { place: nodePlacement, collapse: collapsedNodePlacement } = usePlacement(
  toRef(graphStore, 'visibleNodeAreas'),
  toRef(graphNavigator, 'viewport'),
)

const { scheduleCreateNode, createNodes, placeNode } = provideNodeCreation(
  graphStore,
  toRef(graphNavigator, 'viewport'),
  toRef(graphNavigator, 'sceneMousePos'),
  (nodes) => {
    clearFocus()
    if (nodes.size > 0) {
      nodeSelection.setSelection(nodes)
      panToSelected()
    }
  },
)

// === Clipboard Copy/Paste ===

const { copyNodesToClipboard, createNodesFromClipboard } = useGraphEditorClipboard(createNodes)

// === Selection Buttons ===

const { buttons: selectionButtons } = provideSelectionButtons(
  () =>
    iter.filterDefined(
      iter.map(
        nodeSelection.selected,
        graphStore.db.nodeIdToNode.get.bind(graphStore.db.nodeIdToNode),
      ),
    ),
  {
    collapseNodes,
    copyNodesToClipboard,
    deleteNodes: (nodes) => graphStore.deleteNodes(nodes.map(nodeId)),
  },
)

// === Interactions ===

const interaction = provideInteractionHandler()
const interactionBindingsHandler = interactionBindings.handler({
  cancel: () => interaction.handleCancel(),
})

useEvent(
  window,
  'keydown',
  (event) =>
    interactionBindingsHandler(event) ||
    (!keyboardBusy() && undoBindingsHandler(event)) ||
    (!keyboardBusy() && graphBindingsHandler(event)) ||
    (!keyboardBusyExceptIn(codeEditorArea.value) && codeEditorHandler(event)) ||
    (!keyboardBusyExceptIn(documentationEditorArea.value) && documentationEditorHandler(event)) ||
    (!keyboardBusy() && graphNavigator.keyboardEvents.keydown(event)),
)

useEvent(window, 'pointerdown', (e) => interaction.handlePointerEvent(e, 'pointerdown'), {
  capture: true,
})

useEvent(window, 'pointerup', (e) => interaction.handlePointerEvent(e, 'pointerup'), {
  capture: true,
})

// === Keyboard/Mouse bindings ===

const undoBindingsHandler = undoBindings.handler({
  undo() {
    graphStore.undoManager.undo()
  },
  redo() {
    graphStore.undoManager.redo()
  },
})

const graphBindingsHandler = graphBindings.handler({
  startProfiling() {
    projectStore.lsRpcConnection.profilingStart(true)
  },
  stopProfiling() {
    projectStore.lsRpcConnection.profilingStop()
  },
  openComponentBrowser() {
    if (graphNavigator.sceneMousePos != null && !componentBrowserVisible.value) {
      createWithComponentBrowser(fromSelection() ?? { placement: { type: 'mouse' } })
    }
  },
  deleteSelected: selectionButtons.deleteSelected.action!,
  zoomToSelected() {
    zoomToSelected()
  },
  selectAll() {
    nodeSelection.selectAll()
  },
  deselectAll() {
    nodeSelection.deselectAll()
    clearFocus()
    graphStore.undoManager.undoStackBoundary()
  },
  toggleVisualization() {
    const selected = nodeSelection.selected
    const allVisible = iter.every(
      selected,
      (id) => graphStore.db.nodeIdToNode.get(id)?.vis?.visible === true,
    )
    graphStore.batchEdits(() => {
      for (const nodeId of selected) {
        graphStore.setNodeVisualization(nodeId, { visible: !allVisible })
      }
    })
  },
  copyNode: selectionButtons.copy.action!,
  pasteNode() {
    createNodesFromClipboard()
  },
  collapse: selectionButtons.collapse.action!,
  enterNode() {
    const selectedNode = set.first(nodeSelection.selected)
    if (selectedNode) {
      stackNavigator.enterNode(selectedNode)
    }
  },
  exitNode() {
    stackNavigator.exitNode()
  },
  changeColorSelectedNodes() {
    selectionButtons.pickColorMulti.state = true
  },
  openDocumentation() {
    const result = tryGetSelectionDocUrl()
    if (!result.ok) {
      toasts.userActionFailed.show(result.error.message('Unable to show node documentation'))
      return
    }
    window.open(result.value, '_blank')
  },
})

function tryGetSelectionDocUrl() {
  const selected = nodeSelection.tryGetSoleSelection()
  if (!selected.ok) return selected
  const suggestion = graphStore.db.getNodeMainSuggestion(selected.value)
  const documentation = suggestion && suggestionDocumentationUrl(suggestion)
  if (!documentation) return Err('No external documentation available for selected component')
  return Ok(documentation)
}

const { handleClick } = useDoubleClick(
  (e: MouseEvent) => {
    if (e.target !== e.currentTarget) return false
    clearFocus()
  },
  (e: MouseEvent) => {
    if (e.target !== e.currentTarget) return false
    stackNavigator.exitNode()
  },
)

// === Code Editor ===

const codeEditor = shallowRef<ComponentInstance<typeof CodeEditor>>()
const codeEditorArea = computed(() => unrefElement(codeEditor))
const showCodeEditor = ref(false)
const codeEditorHandler = codeEditorBindings.handler({
  toggle() {
    showCodeEditor.value = !showCodeEditor.value
  },
})

// === Documentation Editor ===

const displayedDocs = ref<SuggestionId>()
const aiMode = ref<boolean>(false)

function toggleRightDockHelpPanel() {
  rightDock.toggleVisible('help')
}

const docEditor = shallowRef<ComponentInstance<typeof DocumentationEditor>>()
const documentationEditorArea = computed(() => unrefElement(docEditor))

const documentationEditorHandler = documentationEditorBindings.handler({
  toggle: () => rightDock.toggleVisible(),
})

// === Component Browser ===

const componentBrowserVisible = ref(false)
const componentBrowserNodePosition = ref<Vec2>(Vec2.Zero)
const componentBrowserUsage = ref<Usage>({ type: 'newNode' })

watch(componentBrowserVisible, (v) =>
  rightDock.setStorageMode(v ? StorageMode.ComponentBrowser : StorageMode.Default),
)

function openComponentBrowser(usage: Usage, position: Vec2) {
  componentBrowserUsage.value = usage
  componentBrowserNodePosition.value = position
  componentBrowserVisible.value = true
}

function hideComponentBrowser() {
  graphStore.editedNodeInfo = undefined
  componentBrowserVisible.value = false
  displayedDocs.value = undefined
}

function editWithComponentBrowser(node: NodeId, cursorPos: number) {
  openComponentBrowser(
    { type: 'editNode', node, cursorPos },
    graphStore.db.nodeIdToNode.get(node)?.position ?? Vec2.Zero,
  )
}

function createWithComponentBrowser(options: NewNodeOptions) {
  openComponentBrowser(
    { type: 'newNode', sourcePort: options.sourcePort },
    placeNode(options.placement, nodePlacement),
  )
}

function commitComponentBrowser(
  content: string,
  requiredImports: RequiredImport[],
  type: Typename | undefined,
) {
  if (graphStore.editedNodeInfo) {
    // We finish editing a node.
    graphStore.setNodeContent(graphStore.editedNodeInfo.id, content, requiredImports)
  } else if (content != '') {
    // We finish creating a new node.
    scheduleCreateNode({
      placement: { type: 'fixed', position: componentBrowserNodePosition.value },
      expression: content,
      type,
      requiredImports,
    })
  }
  hideComponentBrowser()
}

// Watch the `editedNode` in the graph store and synchronize component browser display with it.
watch(
  () => graphStore.editedNodeInfo,
  (editedInfo) => {
    if (editedInfo) {
      editWithComponentBrowser(editedInfo.id, editedInfo.initialCursorPos)
    } else {
      hideComponentBrowser()
    }
  },
)

const componentBrowser = ref()
const docPanel = ref()

const componentBrowserElements = computed(() => [
  componentBrowser.value?.cbRoot,
  docPanel.value?.root,
])

// === Node Creation ===

interface NewNodeOptions {
  placement: PlacementStrategy
  sourcePort?: Ast.AstId | undefined
}

function addNodeDisconnected() {
  nodeSelection.deselectAll()
  createWithComponentBrowser({ placement: { type: 'viewport' } })
}

function fromSelection(): NewNodeOptions | undefined {
  if (graphStore.editedNodeInfo != null) return undefined
  const firstSelectedNode = set.first(nodeSelection.selected)
  if (firstSelectedNode == null) return undefined
  return {
    placement: { type: 'source', node: firstSelectedNode },
    sourcePort: graphStore.db.getNodeFirstOutputPort(firstSelectedNode),
  }
}

function clearFocus() {
  if (
    document.activeElement instanceof HTMLElement ||
    document.activeElement instanceof SVGElement
  ) {
    document.activeElement.blur()
  }
}

function createNodesFromSource(sourceNode: NodeId, options: NodeCreationOptions[]) {
  const sourcePort = graphStore.db.getNodeFirstOutputPort(sourceNode)
  if (sourcePort == null) return
  const sourcePortAst = graphStore.viewModule.get(sourcePort) as Ast.Expression
  const [toCommit, toEdit] = partition(options, (opts) => opts.commit)
  createNodes(
    toCommit.map((options: NodeCreationOptions) => ({
      placement: { type: 'source', node: sourceNode },
      expression: options.content!.instantiateCopied([sourcePortAst]).code(),
    })),
  )
  if (toEdit.length)
    createWithComponentBrowser({ placement: { type: 'source', node: sourceNode }, sourcePort })
}

function handleNodeOutputPortDoubleClick(id: Ast.AstId) {
  const srcNode = graphStore.db.getPatternExpressionNodeId(id)
  if (srcNode == null) {
    console.error('Impossible happened: Double click on port not belonging to any node: ', id)
    return
  }
  createWithComponentBrowser({ placement: { type: 'source', node: srcNode }, sourcePort: id })
}

function handleEdgeDrop(source: Ast.AstId, position: Vec2) {
  createWithComponentBrowser({ placement: { type: 'fixed', position }, sourcePort: source })
}

// === Node Collapsing ===

function collapseNodes(nodes: Node[]) {
  const selected = new Set(
    iter.map(
      iter.filter(nodes, ({ type }) => type === 'component'),
      nodeId,
    ),
  )
  if (selected.size == 0) return
  try {
    const info = prepareCollapsedInfo(selected, graphStore.db)
    if (!info.ok) {
      toasts.userActionFailed.show(`Unable to group nodes: ${info.error.payload}.`)
      return
    }
    const currentMethodName = unwrapOr(graphStore.currentMethodPointer, undefined)?.name
    if (currentMethodName == null) {
      bail(`Cannot get the method name for the current execution stack item.`)
    }
    const topLevel = graphStore.moduleRoot
    if (!topLevel) {
      bail('BUG: no top level, collapsing not possible.')
    }
    const selectedNodeRects = iter.filterDefined(iter.map(selected, graphStore.visibleArea))
    graphStore.edit((edit) => {
      const { collapsedCallRoot, collapsedNodeIds, outputAstId } = performCollapse(
        info.value,
        edit.getVersion(topLevel),
        graphStore.db,
        currentMethodName,
      )
      const position = collapsedNodePlacement(selectedNodeRects)
      edit.get(collapsedCallRoot).mutableNodeMetadata().set('position', position.xy())
      if (outputAstId != null) {
        const collapsedNodeRects = iter.filterDefined(
          iter.map(collapsedNodeIds, graphStore.visibleArea),
        )
        const { place } = usePlacement(collapsedNodeRects, graphNavigator.viewport)
        const position = place(collapsedNodeRects)
        edit.get(outputAstId).mutableNodeMetadata().set('position', position.xy())
      }
    })
  } catch (err) {
    console.error('Error while collapsing, this is not normal.', err)
  }
}

// === Drag and drop ===

async function handleFileDrop(event: DragEvent) {
  // A vertical gap between created nodes when multiple files were dropped together.
  const MULTIPLE_FILES_GAP = 50

  if (!event.dataTransfer?.items) return
  ;[...event.dataTransfer.items].forEach(async (item, index) => {
    if (item.kind === 'file') {
      const file = item.getAsFile()
      if (!file) return
      const clientPos = new Vec2(event.clientX, event.clientY)
      const offset = new Vec2(0, index * -MULTIPLE_FILES_GAP)
      const pos = graphNavigator.clientToScenePos(clientPos).add(offset)
      const uploader = Uploader.Create(
        projectStore,
        file,
        pos,
        projectStore.isOnLocalBackend,
        event.shiftKey,
        projectStore.executionContext.getStackTop(),
      )
      const uploadResult = await uploader.upload()
      if (uploadResult.ok) {
        scheduleCreateNode({
          placement: { type: 'mouseEvent', position: pos },
          expression: uploadedExpression(uploadResult.value),
        })
      } else {
        uploadResult.error.log(`Uploading file failed`)
      }
    }
  })
}

// === Color Picker ===

provideNodeColors(graphStore, (variable) =>
  viewportNode.value ? getComputedStyle(viewportNode.value).getPropertyValue(variable) : '',
)

const groupColors = computed(() => {
  const styles: { [key: string]: string } = {}
  for (const group of suggestionDb.groups) {
    styles[groupColorVar(group)] = group.color ?? colorFromString(group.name)
  }
  return styles
})
</script>

<template>
  <div
    ref="rootNode"
    class="GraphEditor"
    :class="{ draggingEdge: graphStore.mouseEditedEdge != null }"
    :style="groupColors"
    @dragover.prevent
    @drop.prevent="handleFileDrop($event)"
  >
    <div class="vertical">
      <div ref="viewportNode" class="viewport" @click="handleClick">
        <GraphMissingView v-if="graphMissing" />
        <template v-else>
          <GraphNodes
            @nodeOutputPortDoubleClick="handleNodeOutputPortDoubleClick"
            @enterNode="(id) => stackNavigator.enterNode(id)"
            @createNodes="createNodesFromSource"
            @toggleDocPanel="toggleRightDockHelpPanel"
          />
          <GraphEdges :navigator="graphNavigator" @createNodeFromEdge="handleEdgeDrop" />
          <ComponentBrowser
            v-if="componentBrowserVisible"
            ref="componentBrowser"
            :navigator="graphNavigator"
            :nodePosition="componentBrowserNodePosition"
            :usage="componentBrowserUsage"
            :associatedElements="componentBrowserElements"
            @accepted="commitComponentBrowser"
            @canceled="hideComponentBrowser"
            @selectedSuggestionId="displayedDocs = $event"
            @isAiPrompt="aiMode = $event"
          />
          <PlusButton title="Add Component" @click.stop="addNodeDisconnected()" />
        </template>
        <TopBar
          v-model:recordMode="projectStore.recordMode"
          v-model:showCodeEditor="showCodeEditor"
          :showDocumentationEditor="rightDock.visible"
          :zoomLevel="100.0 * graphNavigator.targetScale"
          :class="{ extraRightSpace: !rightDock.visible }"
          @fitToAllClicked="zoomToSelected"
          @zoomIn="graphNavigator.stepZoom(+1)"
          @zoomOut="graphNavigator.stepZoom(-1)"
          @update:showDocumentationEditor="rightDock.setVisible"
        />
        <SceneScroller
          :navigator="graphNavigator"
          :scrollableArea="Rect.Bounding(...graphStore.visibleNodeAreas)"
        />
        <GraphMouse />
        <div
          ref="floatingLayer"
          class="floatingLayer"
          :style="{ transform: graphNavigator.transform }"
        />
      </div>
      <BottomPanel v-model:show="showCodeEditor">
        <Suspense>
          <CodeEditor ref="codeEditor" />
        </Suspense>
      </BottomPanel>
    </div>
    <RightDockPanel ref="docPanel" v-model:displayedDocs="displayedDocs" :aiMode="aiMode" />
  </div>
</template>

<style scoped>
.GraphEditor {
  position: absolute;
  top: 0;
  bottom: 0;
  left: 0;
  right: 0;
  contain: layout;
  user-select: none;
  /* Prevent touchpad back gesture, which can be triggered while panning. */
  overscroll-behavior-x: none;

  display: flex;
  flex-direction: row;
  & .DockPanel {
    flex: none;
  }
  & .vertical {
    flex: auto;
    min-width: 0;
  }
}

.vertical {
  display: flex;
  flex-direction: column;
  & .BottomPanel {
    flex: none;
  }
  & .viewport {
    flex: auto;
    min-height: 0;
  }
}

.viewport {
  position: relative; /* Needed for safari when using contain: layout */
  contain: layout;
  overflow: clip;
  touch-action: none;
  --node-color-no-type: #596b81;
  --output-node-color: #006b8a;
}

.floatingLayer {
  position: absolute;
  top: 0;
  left: 0;
  /* The size isn't important, except it must be non-zero for `floating-ui` to calculate the scale factor. */
  width: 1px;
  height: 1px;
  contain: layout size style;
  will-change: transform;
  pointer-events: none;
  > * {
    pointer-events: auto;
  }
}
</style><|MERGE_RESOLUTION|>--- conflicted
+++ resolved
@@ -72,15 +72,7 @@
   watch,
   type ComponentInstance,
 } from 'vue'
-<<<<<<< HEAD
-import { encodeMethodPointer } from 'ydoc-shared/languageServerTypes'
-import * as iterable from 'ydoc-shared/util/data/iterable'
-
-const rootNode = ref<HTMLElement>()
-=======
-import { isDevMode } from 'ydoc-shared/util/detect'
 import RightDockPanel from './RightDockPanel.vue'
->>>>>>> adcb6576
 
 const keyboard = provideKeyboard()
 const projectStore = useProjectStore()
