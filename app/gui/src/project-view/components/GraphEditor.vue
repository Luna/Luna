<script setup lang="ts">
import {
  codeEditorBindings,
  documentationEditorBindings,
  graphBindings,
  interactionBindings,
  undoBindings,
} from '@/bindings'
import BottomPanel from '@/components/BottomPanel.vue'
import CodeEditor from '@/components/CodeEditor.vue'
import ComponentBrowser from '@/components/ComponentBrowser.vue'
import type { Usage } from '@/components/ComponentBrowser/input'
import { usePlacement } from '@/components/ComponentBrowser/placement'
import DocumentationEditor from '@/components/DocumentationEditor.vue'
import GraphEdges from '@/components/GraphEditor/GraphEdges.vue'
import GraphNodes from '@/components/GraphEditor/GraphNodes.vue'
import { useGraphEditorClipboard } from '@/components/GraphEditor/clipboard'
import { performCollapse, prepareCollapsedInfo } from '@/components/GraphEditor/collapsing'
import type { NodeCreationOptions } from '@/components/GraphEditor/nodeCreation'
import { useGraphEditorToasts } from '@/components/GraphEditor/toasts'
import { uploadedExpression, Uploader } from '@/components/GraphEditor/upload'
import GraphMissingView from '@/components/GraphMissingView.vue'
import GraphMouse from '@/components/GraphMouse.vue'
import PlusButton from '@/components/PlusButton.vue'
import SceneScroller from '@/components/SceneScroller.vue'
import TopBar from '@/components/TopBar.vue'
import { builtinWidgets } from '@/components/widgets'
import { useDoubleClick } from '@/composables/doubleClick'
import { keyboardBusy, keyboardBusyExceptIn, unrefElement, useEvent } from '@/composables/events'
import { groupColorVar } from '@/composables/nodeColors'
import type { PlacementStrategy } from '@/composables/nodeCreation'
<<<<<<< HEAD
import { provideFullscreenContext } from '@/providers/fullscreenContext'
=======
import { useSyncLocalStorage } from '@/composables/syncLocalStorage'
import { provideGraphEditorLayers } from '@/providers/graphEditorLayers'
>>>>>>> 16765455
import type { GraphNavigator } from '@/providers/graphNavigator'
import { provideGraphNavigator } from '@/providers/graphNavigator'
import { provideNodeColors } from '@/providers/graphNodeColors'
import { provideNodeCreation } from '@/providers/graphNodeCreation'
import { provideGraphSelection } from '@/providers/graphSelection'
import { provideStackNavigator } from '@/providers/graphStackNavigator'
import { provideInteractionHandler } from '@/providers/interactionHandler'
import { provideKeyboard } from '@/providers/keyboard'
<<<<<<< HEAD
=======
import { provideSelectionButtons } from '@/providers/selectionButtons'
import { injectVisibility } from '@/providers/visibility'
>>>>>>> 16765455
import { provideWidgetRegistry } from '@/providers/widgetRegistry'
import type { Node, NodeId } from '@/stores/graph'
import { provideGraphStore } from '@/stores/graph'
import { isInputNode, nodeId } from '@/stores/graph/graphDatabase'
import type { RequiredImport } from '@/stores/graph/imports'
import { providePersisted } from '@/stores/persisted'
import { useProjectStore } from '@/stores/project'
import { provideNodeExecution } from '@/stores/project/nodeExecution'
import { provideRightDock, StorageMode } from '@/stores/rightDock'
import { provideSuggestionDbStore } from '@/stores/suggestionDatabase'
import type { SuggestionId, Typename } from '@/stores/suggestionDatabase/entry'
import { suggestionDocumentationUrl } from '@/stores/suggestionDatabase/entry'
import { provideVisualizationStore } from '@/stores/visualization'
import { bail } from '@/util/assert'
import { Ast } from '@/util/ast'
import { colorFromString } from '@/util/colors'
import { partition } from '@/util/data/array'
import { Rect } from '@/util/data/rect'
import { Err, Ok, unwrapOr } from '@/util/data/result'
import { Vec2 } from '@/util/data/vec2'
import * as iter from 'enso-common/src/utilities/data/iter'
import { set } from 'lib0'
import {
  computed,
  onMounted,
  onUnmounted,
  ref,
  shallowRef,
  toRaw,
  toRef,
  watch,
  type ComponentInstance,
} from 'vue'
import { isDevMode } from 'ydoc-shared/util/detect'
import RightDockPanel from './RightDockPanel.vue'

const rootNode = ref<HTMLElement>()

const keyboard = provideKeyboard()
const projectStore = useProjectStore()
const suggestionDb = provideSuggestionDbStore(projectStore)
const graphStore = provideGraphStore(projectStore, suggestionDb)
const widgetRegistry = provideWidgetRegistry(graphStore.db)
const _visualizationStore = provideVisualizationStore(projectStore)
<<<<<<< HEAD

provideFullscreenContext(rootNode)
=======
const visible = injectVisibility()
>>>>>>> 16765455
provideNodeExecution(projectStore)
;(window as any)._mockSuggestion = suggestionDb.mockSuggestion

onMounted(() => {
  widgetRegistry.loadWidgets(Object.entries(builtinWidgets))
  if (isDevMode) {
    ;(window as any).suggestionDb = toRaw(suggestionDb.entries)
  }
})
onUnmounted(() => {
  projectStore.disposeYDocsProvider()
})

// === Navigator ===

const viewportNode = ref<HTMLElement>()
onMounted(() => viewportNode.value?.focus())
const graphNavigator: GraphNavigator = provideGraphNavigator(viewportNode, keyboard, {
  predicate: (e) => (e instanceof KeyboardEvent ? nodeSelection.selected.size === 0 : true),
})

// === Exposed layers ===

const floatingLayer = ref<HTMLElement>()
provideGraphEditorLayers({
  fullscreen: rootNode,
  floating: floatingLayer,
})

// === Client saved state ===

const persisted = providePersisted(
  () => projectStore.id,
  graphStore,
  graphNavigator,
  () => zoomToAll(true),
)

const rightDock = provideRightDock(graphStore, persisted)

// === Zoom/pan ===

function nodesBounds(nodeIds: Iterable<NodeId>) {
  let bounds = Rect.Bounding()
  for (const id of nodeIds) {
    const rect = graphStore.visibleArea(id)
    if (rect) bounds = Rect.Bounding(bounds, rect)
  }
  if (bounds.isFinite()) return bounds
}

function selectionBounds() {
  const selected = nodeSelection.selected
  const nodesToCenter = selected.size === 0 ? graphStore.db.nodeIds() : selected
  return nodesBounds(nodesToCenter)
}

function zoomToSelected(skipAnimation: boolean = false) {
  const bounds = selectionBounds()
  if (bounds)
    graphNavigator.panAndZoomTo(bounds, 0.1, Math.max(1, graphNavigator.targetScale), skipAnimation)
}

function zoomToAll(skipAnimation: boolean = false) {
  const bounds = nodesBounds(graphStore.db.nodeIds())
  if (bounds)
    graphNavigator.panAndZoomTo(bounds, 0.1, Math.max(1, graphNavigator.targetScale), skipAnimation)
}

function panToSelected() {
  const bounds = selectionBounds()
  if (bounds)
    graphNavigator.panTo([new Vec2(bounds.left, bounds.top), new Vec2(bounds.right, bounds.bottom)])
}

// == Breadcrumbs ==

const stackNavigator = provideStackNavigator(projectStore, graphStore)
const graphMissing = computed(() => graphStore.moduleRoot != null && !graphStore.methodAst.ok)

// === Toasts ===

const toasts = useGraphEditorToasts(projectStore)

// === Selection ===

const nodeSelection = provideGraphSelection(
  graphNavigator,
  graphStore.nodeRects,
  graphStore.isPortEnabled,
  {
    isValid: (id) => graphStore.db.isNodeId(id),
    onSelected: (id) => graphStore.db.moveNodeToTop(id),
    toSorted: (ids) => {
      const idsSet = new Set(ids)
      const inputNodes = [
        ...iter.filter(
          iter.filterDefined(
            iter.map(idsSet, graphStore.db.nodeIdToNode.get.bind(graphStore.db.nodeIdToNode)),
          ),
          isInputNode,
        ),
      ]
      inputNodes.sort((a, b) => a.argIndex - b.argIndex)
      const nonInputNodeIds = graphStore.pickInCodeOrder(idsSet)
      return iter.chain(inputNodes.map(nodeId), nonInputNodeIds)
    },
  },
)

// Clear selection whenever the graph view is switched.
watch(
  () => projectStore.executionContext.getStackTop(),
  () => nodeSelection.deselectAll(),
)

// === Node creation ===

const { place: nodePlacement, collapse: collapsedNodePlacement } = usePlacement(
  toRef(graphStore, 'visibleNodeAreas'),
  toRef(graphNavigator, 'viewport'),
)

const { scheduleCreateNode, createNodes, placeNode } = provideNodeCreation(
  graphStore,
  toRef(graphNavigator, 'viewport'),
  toRef(graphNavigator, 'sceneMousePos'),
  (nodes) => {
    clearFocus()
    nodeSelection.setSelection(nodes)
    panToSelected()
  },
)

// === Clipboard Copy/Paste ===

const { copyNodesToClipboard, createNodesFromClipboard } = useGraphEditorClipboard(createNodes)

// === Selection Buttons ===

const { buttons: selectionButtons } = provideSelectionButtons(
  () =>
    iter.filterDefined(
      iter.map(
        nodeSelection.selected,
        graphStore.db.nodeIdToNode.get.bind(graphStore.db.nodeIdToNode),
      ),
    ),
  {
    collapseNodes,
    copyNodesToClipboard,
    deleteNodes: (nodes) => graphStore.deleteNodes(nodes.map(nodeId)),
  },
)

// === Interactions ===

const interaction = provideInteractionHandler()
const interactionBindingsHandler = interactionBindings.handler({
  cancel: () => interaction.handleCancel(),
})

useEvent(
  window,
  'keydown',
  (event) =>
    interactionBindingsHandler(event) ||
    (!keyboardBusyExceptIn(documentationEditorArea.value) && undoBindingsHandler(event)) ||
    (!keyboardBusy() && graphBindingsHandler(event)) ||
    (!keyboardBusyExceptIn(codeEditorArea.value) && codeEditorHandler(event)) ||
    (!keyboardBusyExceptIn(documentationEditorArea.value) && documentationEditorHandler(event)) ||
    (!keyboardBusy() && graphNavigator.keyboardEvents.keydown(event)),
)

useEvent(window, 'pointerdown', (e) => interaction.handlePointerEvent(e, 'pointerdown'), {
  capture: true,
})

useEvent(window, 'pointerup', (e) => interaction.handlePointerEvent(e, 'pointerup'), {
  capture: true,
})

// === Keyboard/Mouse bindings ===

const undoBindingsHandler = undoBindings.handler({
  undo() {
    graphStore.undoManager.undo()
  },
  redo() {
    graphStore.undoManager.redo()
  },
})

const graphBindingsHandler = graphBindings.handler({
  startProfiling() {
    projectStore.lsRpcConnection.profilingStart(true)
  },
  stopProfiling() {
    projectStore.lsRpcConnection.profilingStop()
  },
  openComponentBrowser() {
    if (graphNavigator.sceneMousePos != null && !componentBrowserVisible.value) {
      createWithComponentBrowser(fromSelection() ?? { placement: { type: 'mouse' } })
    }
  },
  deleteSelected: selectionButtons.deleteSelected.action!,
  zoomToSelected() {
    zoomToSelected()
  },
  selectAll() {
    nodeSelection.selectAll()
  },
  deselectAll() {
    nodeSelection.deselectAll()
    clearFocus()
    graphStore.undoManager.undoStackBoundary()
  },
  toggleVisualization() {
    const selected = nodeSelection.selected
    const allVisible = iter.every(
      selected,
      (id) => graphStore.db.nodeIdToNode.get(id)?.vis?.visible === true,
    )
    graphStore.batchEdits(() => {
      for (const nodeId of selected) {
        graphStore.setNodeVisualization(nodeId, { visible: !allVisible })
      }
    })
  },
  copyNode: selectionButtons.copy.action!,
  pasteNode() {
    createNodesFromClipboard()
  },
  collapse: selectionButtons.collapse.action!,
  enterNode() {
    const selectedNode = set.first(nodeSelection.selected)
    if (selectedNode) {
      stackNavigator.enterNode(selectedNode)
    }
  },
  exitNode() {
    stackNavigator.exitNode()
  },
  changeColorSelectedNodes() {
    selectionButtons.pickColorMulti.state = true
  },
  openDocumentation() {
    const result = tryGetSelectionDocUrl()
    if (!result.ok) {
      toasts.userActionFailed.show(result.error.message('Unable to show node documentation'))
      return
    }
    window.open(result.value, '_blank')
  },
})

function tryGetSelectionDocUrl() {
  const selected = nodeSelection.tryGetSoleSelection()
  if (!selected.ok) return selected
  const suggestion = graphStore.db.getNodeMainSuggestion(selected.value)
  const documentation = suggestion && suggestionDocumentationUrl(suggestion)
  if (!documentation) return Err('No external documentation available for selected component')
  return Ok(documentation)
}

const { handleClick } = useDoubleClick(
  (e: MouseEvent) => {
    if (e.target !== e.currentTarget) return false
    clearFocus()
  },
  (e: MouseEvent) => {
    if (e.target !== e.currentTarget) return false
    stackNavigator.exitNode()
  },
)

// === Code Editor ===

const codeEditor = shallowRef<ComponentInstance<typeof CodeEditor>>()
const codeEditorArea = computed(() => unrefElement(codeEditor))
const showCodeEditor = ref(false)
const codeEditorHandler = codeEditorBindings.handler({
  toggle() {
    showCodeEditor.value = !showCodeEditor.value
  },
})

// === Documentation Editor ===

const displayedDocs = ref<SuggestionId>()
const aiMode = ref<boolean>(false)

function toggleRightDockHelpPanel() {
  rightDock.toggleVisible('help')
}

const docEditor = shallowRef<ComponentInstance<typeof DocumentationEditor>>()
const documentationEditorArea = computed(() => unrefElement(docEditor))

const documentationEditorHandler = documentationEditorBindings.handler({
  toggle: () => rightDock.toggleVisible(),
})

// === Component Browser ===

const componentBrowserVisible = ref(false)
const componentBrowserNodePosition = ref<Vec2>(Vec2.Zero)
const componentBrowserUsage = ref<Usage>({ type: 'newNode' })

watch(componentBrowserVisible, (v) =>
  rightDock.setStorageMode(v ? StorageMode.ComponentBrowser : StorageMode.Default),
)

function openComponentBrowser(usage: Usage, position: Vec2) {
  componentBrowserUsage.value = usage
  componentBrowserNodePosition.value = position
  componentBrowserVisible.value = true
}

function hideComponentBrowser() {
  graphStore.editedNodeInfo = undefined
  componentBrowserVisible.value = false
  displayedDocs.value = undefined
}

function editWithComponentBrowser(node: NodeId, cursorPos: number) {
  openComponentBrowser(
    { type: 'editNode', node, cursorPos },
    graphStore.db.nodeIdToNode.get(node)?.position ?? Vec2.Zero,
  )
}

function createWithComponentBrowser(options: NewNodeOptions) {
  openComponentBrowser(
    { type: 'newNode', sourcePort: options.sourcePort },
    placeNode(options.placement, nodePlacement),
  )
}

function commitComponentBrowser(
  content: string,
  requiredImports: RequiredImport[],
  type: Typename | undefined,
) {
  if (graphStore.editedNodeInfo) {
    // We finish editing a node.
    graphStore.setNodeContent(graphStore.editedNodeInfo.id, content, requiredImports)
  } else if (content != '') {
    // We finish creating a new node.
    scheduleCreateNode({
      placement: { type: 'fixed', position: componentBrowserNodePosition.value },
      expression: content,
      type,
      requiredImports,
    })
  }
  hideComponentBrowser()
}

// Watch the `editedNode` in the graph store and synchronize component browser display with it.
watch(
  () => graphStore.editedNodeInfo,
  (editedInfo) => {
    if (editedInfo) {
      editWithComponentBrowser(editedInfo.id, editedInfo.initialCursorPos)
    } else {
      hideComponentBrowser()
    }
  },
)

const componentBrowser = ref()
const docPanel = ref()

const componentBrowserElements = computed(() => [
  componentBrowser.value?.cbRoot,
  docPanel.value?.root,
])

// === Node Creation ===

interface NewNodeOptions {
  placement: PlacementStrategy
  sourcePort?: Ast.AstId | undefined
}

function addNodeDisconnected() {
  nodeSelection.deselectAll()
  createWithComponentBrowser({ placement: { type: 'viewport' } })
}

function fromSelection(): NewNodeOptions | undefined {
  if (graphStore.editedNodeInfo != null) return undefined
  const firstSelectedNode = set.first(nodeSelection.selected)
  if (firstSelectedNode == null) return undefined
  return {
    placement: { type: 'source', node: firstSelectedNode },
    sourcePort: graphStore.db.getNodeFirstOutputPort(firstSelectedNode),
  }
}

function clearFocus() {
  if (
    document.activeElement instanceof HTMLElement ||
    document.activeElement instanceof SVGElement
  ) {
    document.activeElement.blur()
  }
}

function createNodesFromSource(sourceNode: NodeId, options: NodeCreationOptions[]) {
  const sourcePort = graphStore.db.getNodeFirstOutputPort(sourceNode)
  if (sourcePort == null) return
  const sourcePortAst = graphStore.viewModule.get(sourcePort) as Ast.Expression
  const [toCommit, toEdit] = partition(options, (opts) => opts.commit)
  createNodes(
    toCommit.map((options: NodeCreationOptions) => ({
      placement: { type: 'source', node: sourceNode },
      expression: options.content!.instantiateCopied([sourcePortAst]).code(),
    })),
  )
  if (toEdit.length)
    createWithComponentBrowser({ placement: { type: 'source', node: sourceNode }, sourcePort })
}

function handleNodeOutputPortDoubleClick(id: Ast.AstId) {
  const srcNode = graphStore.db.getPatternExpressionNodeId(id)
  if (srcNode == null) {
    console.error('Impossible happened: Double click on port not belonging to any node: ', id)
    return
  }
  createWithComponentBrowser({ placement: { type: 'source', node: srcNode }, sourcePort: id })
}

function handleEdgeDrop(source: Ast.AstId, position: Vec2) {
  createWithComponentBrowser({ placement: { type: 'fixed', position }, sourcePort: source })
}

// === Node Collapsing ===

function collapseNodes(nodes: Node[]) {
  const selected = new Set(
    iter.map(
      iter.filter(nodes, ({ type }) => type === 'component'),
      nodeId,
    ),
  )
  if (selected.size == 0) return
  try {
    const info = prepareCollapsedInfo(selected, graphStore.db)
    if (!info.ok) {
      toasts.userActionFailed.show(`Unable to group nodes: ${info.error.payload}.`)
      return
    }
    const currentMethodName = unwrapOr(graphStore.currentMethodPointer, undefined)?.name
    if (currentMethodName == null) {
      bail(`Cannot get the method name for the current execution stack item.`)
    }
    const topLevel = graphStore.moduleRoot
    if (!topLevel) {
      bail('BUG: no top level, collapsing not possible.')
    }
    const selectedNodeRects = iter.filterDefined(iter.map(selected, graphStore.visibleArea))
    graphStore.edit((edit) => {
      const { collapsedCallRoot, collapsedNodeIds, outputAstId } = performCollapse(
        info.value,
        edit.getVersion(topLevel),
        graphStore.db,
        currentMethodName,
      )
      const position = collapsedNodePlacement(selectedNodeRects)
      edit.get(collapsedCallRoot).mutableNodeMetadata().set('position', position.xy())
      if (outputAstId != null) {
        const collapsedNodeRects = iter.filterDefined(
          iter.map(collapsedNodeIds, graphStore.visibleArea),
        )
        const { place } = usePlacement(collapsedNodeRects, graphNavigator.viewport)
        const position = place(collapsedNodeRects)
        edit.get(outputAstId).mutableNodeMetadata().set('position', position.xy())
      }
    })
  } catch (err) {
    console.error('Error while collapsing, this is not normal.', err)
  }
}

// === Drag and drop ===

async function handleFileDrop(event: DragEvent) {
  // A vertical gap between created nodes when multiple files were dropped together.
  const MULTIPLE_FILES_GAP = 50

  if (!event.dataTransfer?.items) return
  ;[...event.dataTransfer.items].forEach(async (item, index) => {
    if (item.kind === 'file') {
      const file = item.getAsFile()
      if (!file) return
      const clientPos = new Vec2(event.clientX, event.clientY)
      const offset = new Vec2(0, index * -MULTIPLE_FILES_GAP)
      const pos = graphNavigator.clientToScenePos(clientPos).add(offset)
      const uploader = Uploader.Create(
        projectStore,
        file,
        pos,
        projectStore.isOnLocalBackend,
        event.shiftKey,
        projectStore.executionContext.getStackTop(),
      )
      const uploadResult = await uploader.upload()
      if (uploadResult.ok) {
        scheduleCreateNode({
          placement: { type: 'mouseEvent', position: pos },
          expression: uploadedExpression(uploadResult.value),
        })
      } else {
        uploadResult.error.log(`Uploading file failed`)
      }
    }
  })
}

// === Color Picker ===

provideNodeColors(graphStore, (variable) =>
  viewportNode.value ? getComputedStyle(viewportNode.value).getPropertyValue(variable) : '',
)

const groupColors = computed(() => {
  const styles: { [key: string]: string } = {}
  for (const group of suggestionDb.groups) {
    styles[groupColorVar(group)] = group.color ?? colorFromString(group.name)
  }
  return styles
})
</script>

<template>
  <div
    ref="rootNode"
    class="GraphEditor"
    :class="{ draggingEdge: graphStore.mouseEditedEdge != null }"
    :style="groupColors"
    @dragover.prevent
    @drop.prevent="handleFileDrop($event)"
  >
    <div class="vertical">
      <div ref="viewportNode" class="viewport" @click="handleClick">
        <GraphMissingView v-if="graphMissing" />
        <template v-else>
          <GraphNodes
            @nodeOutputPortDoubleClick="handleNodeOutputPortDoubleClick"
            @enterNode="(id) => stackNavigator.enterNode(id)"
            @createNodes="createNodesFromSource"
            @toggleDocPanel="toggleRightDockHelpPanel"
          />
          <GraphEdges :navigator="graphNavigator" @createNodeFromEdge="handleEdgeDrop" />
          <ComponentBrowser
            v-if="componentBrowserVisible"
            ref="componentBrowser"
            :navigator="graphNavigator"
            :nodePosition="componentBrowserNodePosition"
            :usage="componentBrowserUsage"
            :associatedElements="componentBrowserElements"
            @accepted="commitComponentBrowser"
            @canceled="hideComponentBrowser"
            @selectedSuggestionId="displayedDocs = $event"
            @isAiPrompt="aiMode = $event"
          />
          <PlusButton title="Add Component" @click.stop="addNodeDisconnected()" />
        </template>
        <TopBar
          v-model:recordMode="projectStore.recordMode"
          v-model:showCodeEditor="showCodeEditor"
          :showDocumentationEditor="rightDock.visible"
          :zoomLevel="100.0 * graphNavigator.targetScale"
<<<<<<< HEAD
          :componentsSelected="nodeSelection.selected.size"
          :class="{ extraRightSpace: !rightDock.visible }"
          @fitToAllClicked="zoomToSelected"
          @zoomIn="graphNavigator.stepZoom(+1)"
          @zoomOut="graphNavigator.stepZoom(-1)"
          @collapseNodes="collapseNodes"
          @removeNodes="deleteSelected"
          @update:showDocumentationEditor="rightDock.setVisible"
=======
          :class="{ extraRightSpace: !rightDockVisible }"
          @fitToAllClicked="zoomToSelected"
          @zoomIn="graphNavigator.stepZoom(+1)"
          @zoomOut="graphNavigator.stepZoom(-1)"
>>>>>>> 16765455
        />
        <SceneScroller
          :navigator="graphNavigator"
          :scrollableArea="Rect.Bounding(...graphStore.visibleNodeAreas)"
        />
        <GraphMouse />
        <div
          ref="floatingLayer"
          class="floatingLayer"
          :style="{ transform: graphNavigator.transform }"
        />
      </div>
      <BottomPanel v-model:show="showCodeEditor">
        <Suspense>
          <CodeEditor ref="codeEditor" />
        </Suspense>
      </BottomPanel>
    </div>
    <RightDockPanel ref="docPanel" v-model:displayedDocs="displayedDocs" :aiMode="aiMode" />
  </div>
</template>

<style scoped>
.GraphEditor {
  position: absolute;
  top: 0;
  bottom: 0;
  left: 0;
  right: 0;
  contain: layout;
  user-select: none;
  /* Prevent touchpad back gesture, which can be triggered while panning. */
  overscroll-behavior-x: none;

  display: flex;
  flex-direction: row;
  & .DockPanel {
    flex: none;
  }
  & .vertical {
    flex: auto;
    min-width: 0;
  }
}

.vertical {
  display: flex;
  flex-direction: column;
  & .BottomPanel {
    flex: none;
  }
  & .viewport {
    flex: auto;
    min-height: 0;
  }
}

.viewport {
  position: relative; /* Needed for safari when using contain: layout */
  contain: layout;
  overflow: clip;
  touch-action: none;
  --node-color-no-type: #596b81;
  --output-node-color: #006b8a;
}

.floatingLayer {
  position: absolute;
  top: 0;
  left: 0;
  /* The size isn't important, except it must be non-zero for `floating-ui` to calculate the scale factor. */
  width: 1px;
  height: 1px;
  contain: layout size style;
  will-change: transform;
  pointer-events: none;
  > * {
    pointer-events: auto;
  }
}
</style><|MERGE_RESOLUTION|>--- conflicted
+++ resolved
@@ -29,12 +29,9 @@
 import { keyboardBusy, keyboardBusyExceptIn, unrefElement, useEvent } from '@/composables/events'
 import { groupColorVar } from '@/composables/nodeColors'
 import type { PlacementStrategy } from '@/composables/nodeCreation'
-<<<<<<< HEAD
+import { useSyncLocalStorage } from '@/composables/syncLocalStorage'
 import { provideFullscreenContext } from '@/providers/fullscreenContext'
-=======
-import { useSyncLocalStorage } from '@/composables/syncLocalStorage'
 import { provideGraphEditorLayers } from '@/providers/graphEditorLayers'
->>>>>>> 16765455
 import type { GraphNavigator } from '@/providers/graphNavigator'
 import { provideGraphNavigator } from '@/providers/graphNavigator'
 import { provideNodeColors } from '@/providers/graphNodeColors'
@@ -43,11 +40,8 @@
 import { provideStackNavigator } from '@/providers/graphStackNavigator'
 import { provideInteractionHandler } from '@/providers/interactionHandler'
 import { provideKeyboard } from '@/providers/keyboard'
-<<<<<<< HEAD
-=======
 import { provideSelectionButtons } from '@/providers/selectionButtons'
 import { injectVisibility } from '@/providers/visibility'
->>>>>>> 16765455
 import { provideWidgetRegistry } from '@/providers/widgetRegistry'
 import type { Node, NodeId } from '@/stores/graph'
 import { provideGraphStore } from '@/stores/graph'
@@ -92,12 +86,9 @@
 const graphStore = provideGraphStore(projectStore, suggestionDb)
 const widgetRegistry = provideWidgetRegistry(graphStore.db)
 const _visualizationStore = provideVisualizationStore(projectStore)
-<<<<<<< HEAD
 
 provideFullscreenContext(rootNode)
-=======
 const visible = injectVisibility()
->>>>>>> 16765455
 provideNodeExecution(projectStore)
 ;(window as any)._mockSuggestion = suggestionDb.mockSuggestion
 
@@ -673,21 +664,11 @@
           v-model:showCodeEditor="showCodeEditor"
           :showDocumentationEditor="rightDock.visible"
           :zoomLevel="100.0 * graphNavigator.targetScale"
-<<<<<<< HEAD
-          :componentsSelected="nodeSelection.selected.size"
           :class="{ extraRightSpace: !rightDock.visible }"
           @fitToAllClicked="zoomToSelected"
           @zoomIn="graphNavigator.stepZoom(+1)"
           @zoomOut="graphNavigator.stepZoom(-1)"
-          @collapseNodes="collapseNodes"
-          @removeNodes="deleteSelected"
           @update:showDocumentationEditor="rightDock.setVisible"
-=======
-          :class="{ extraRightSpace: !rightDockVisible }"
-          @fitToAllClicked="zoomToSelected"
-          @zoomIn="graphNavigator.stepZoom(+1)"
-          @zoomOut="graphNavigator.stepZoom(-1)"
->>>>>>> 16765455
         />
         <SceneScroller
           :navigator="graphNavigator"
