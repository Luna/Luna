--- conflicted
+++ resolved
@@ -219,12 +219,8 @@
 // === Loading AGGrid and its license ===
 
 const { LicenseManager } = await import('ag-grid-enterprise')
-<<<<<<< HEAD
-if (typeof import.meta.env.VITE_ENSO_AG_GRID_LICENSE_KEY !== 'string') {
-=======
 
 if (typeof import.meta.env.ENSO_IDE_AG_GRID_LICENSE_KEY !== 'string') {
->>>>>>> 7c5e6921
   console.warn('The AG_GRID_LICENSE_KEY is not defined.')
   if (import.meta.env.DEV) {
     // Hide annoying license validation errors in dev mode when the license is not defined. The
