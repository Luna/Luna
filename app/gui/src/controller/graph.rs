//! Graph Controller.
//!
//! This controller provides access to a specific graph. It lives under a module controller, as
//! each graph belongs to some module.

use crate::model::traits::*;
use crate::prelude::*;

use crate::model::module::NodeMetadata;

use ast::crumbs::InfixCrumb;
use ast::crumbs::Located;
use ast::macros::skip_and_freeze::MacrosInfo;
use ast::macros::DocumentationCommentInfo;
use double_representation::connection;
use double_representation::definition;
use double_representation::definition::DefinitionProvider;
use double_representation::graph::GraphInfo;
use double_representation::identifier::generate_name;
use double_representation::module;
use double_representation::node;
use double_representation::node::MainLine;
use double_representation::node::NodeInfo;
use double_representation::node::NodeLocation;
use engine_protocol::language_server;
use parser::Parser;
use span_tree::action::Action;
use span_tree::action::Actions;
use span_tree::generate::Context as SpanTreeContext;
use span_tree::SpanTree;


// ==============
// === Export ===
// ==============

pub mod executed;
pub mod widget;

pub use double_representation::graph::Id;
pub use double_representation::graph::LocationHint;



// ==============
// === Errors ===
// ==============

/// Error raised when node with given Id was not found in the graph's body.
#[derive(Clone, Copy, Debug, Fail)]
#[fail(display = "Node with Id {} was not found.", _0)]
pub struct NodeNotFound(ast::Id);

/// Error raised when an attempt to set node's expression to a binding has been made.
#[derive(Clone, Debug, Fail)]
#[fail(display = "Illegal string `{}` given for node expression. It must not be a binding.", _0)]
pub struct BindingExpressionNotAllowed(String);

/// Expression AST cannot be used to produce a node. Means a bug in parser and id-giving code.
#[derive(Clone, Copy, Debug, Fail)]
#[fail(display = "Internal error: failed to create a new node.")]
pub struct FailedToCreateNode;

#[allow(missing_docs)]
#[derive(Clone, Copy, Debug, Fail)]
#[fail(display = "Source node {} has no pattern, so it cannot form connections.", node)]
pub struct NoPatternOnNode {
    pub node: node::Id,
}



// ====================
// === Notification ===
// ====================

/// A notification about changes of a specific graph in a module.
#[derive(Copy, Clone, Debug, Eq, PartialEq)]
pub enum Notification {
    /// The content should be fully reloaded.
    Invalidate,
    /// The graph node's ports need updating, e.g., types, names.
    PortsUpdate,
}



// ============
// === Node ===
// ============

/// Description of the node with all information available to the graph controller.
#[derive(Clone, Debug)]
pub struct Node {
    /// Information based on AST, from double_representation module.
    pub info:     NodeInfo,
    /// Information about this node stored in the module's metadata.
    pub metadata: Option<NodeMetadata>,
}

impl Node {
    /// Get the node's id.
    pub fn id(&self) -> double_representation::node::Id {
        self.main_line.id()
    }

    /// Get the node's position.
    pub fn position(&self) -> Option<model::module::Position> {
        self.metadata.as_ref().and_then(|m| m.position)
    }

    /// Check if node has a specific position set in metadata.
    pub fn has_position(&self) -> bool {
        self.metadata.as_ref().map_or(false, |m| m.position.is_some())
    }
}

impl Deref for Node {
    type Target = NodeInfo;

    fn deref(&self) -> &Self::Target {
        &self.info
    }
}



// ===================
// === NewNodeInfo ===
// ===================

/// Describes the node to be added.
#[derive(Clone, Debug)]
pub struct NewNodeInfo {
    /// Expression to be placed on the node
    pub expression:        String,
    /// Documentation comment to be attached before the node.
    pub doc_comment:       Option<String>,
    /// Visual node position in the graph scene.
    pub metadata:          Option<NodeMetadata>,
    /// ID to be given to the node.
    pub id:                Option<ast::Id>,
    /// Where line created by adding this node should appear.
    pub location_hint:     LocationHint,
    /// Introduce variable name for the node, making it into an assignment line.
    pub introduce_pattern: bool,
}

impl NewNodeInfo {
    /// New node with given expression added at the end of the graph's blocks.
    pub fn new_pushed_back(expression: impl Str) -> NewNodeInfo {
        NewNodeInfo {
            expression:        expression.into(),
            doc_comment:       None,
            metadata:          default(),
            id:                default(),
            location_hint:     LocationHint::End,
            introduce_pattern: default(),
        }
    }
}



// ===================
// === Connections ===
// ===================

/// Reference to the port (i.e. the span tree node).
pub type PortRef<'a> = span_tree::node::Ref<'a>;


// === Endpoint

/// Connection endpoint - a port on a node, described using span-tree crumbs.
#[allow(missing_docs)]
#[derive(Clone, Debug, Default, Eq, Hash, PartialEq)]
pub struct Endpoint {
    pub node:       double_representation::node::Id,
    pub port:       span_tree::Crumbs,
    /// Crumbs which locate the Var in the `port` ast node.
    ///
    /// In normal case this is an empty crumb (which means that the whole span of `port` is the
    /// mentioned Var. However, span tree does not cover all the possible ast of node expression
    /// (e.g. it does not decompose Blocks), but still we want to pass information about connection
    /// to such port and be able to remove it.
    pub var_crumbs: ast::Crumbs,
}

impl Endpoint {
    /// Create endpoint with empty `var_crumbs`.
    pub fn new(node: double_representation::node::Id, port: impl Into<span_tree::Crumbs>) -> Self {
        let var_crumbs = default();
        let port = port.into();
        Endpoint { node, port, var_crumbs }
    }
}


// === Connection ===

/// Connection described using span-tree crumbs.
#[allow(missing_docs)]
#[derive(Clone, Debug, Default, Eq, Hash, PartialEq)]
pub struct Connection {
    pub source:      Endpoint,
    pub destination: Endpoint,
}


// === NodeTrees ===

/// Stores node's span trees: one for inputs (expression) and optionally another one for outputs
/// (pattern).
#[derive(Clone, Debug, Default)]
pub struct NodeTrees {
    /// Describes node inputs, i.e. its expression.
    pub inputs:  SpanTree,
    /// Describes node outputs, i.e. its pattern. `None` if a node is not an assignment.
    pub outputs: Option<SpanTree>,
    /// Info about macros used in the node's expression.
    macros_info: MacrosInfo,
}

impl NodeTrees {
    #[allow(missing_docs)]
    pub fn new(node: &NodeInfo, context: &impl SpanTreeContext) -> Option<NodeTrees> {
        let inputs = SpanTree::new(&node.expression(), context).ok()?;
        let macros_info = *node.main_line.macros_info();
        let outputs = if let Some(pat) = node.pattern() {
            Some(SpanTree::new(pat, context).ok()?)
        } else {
            None
        };
        Some(NodeTrees { inputs, outputs, macros_info })
    }

    /// Converts AST crumbs (as obtained from double rep's connection endpoint) into the
    /// appropriate span-tree node reference.
    pub fn get_span_tree_node<'a, 'b>(
        &'a self,
        ast_crumbs: &'b [ast::Crumb],
    ) -> Option<span_tree::node::NodeFoundByAstCrumbs<'a, 'b>> {
        use ast::crumbs::Crumb::Infix;
        // If we have macros in the expression, we need to skip their crumbs, as [`SKIP`] and
        // [`FREEZE`] macros are not displayed in the expression.
        let skip_macros = self.macros_info.macros_count();
        if let Some(outputs) = self.outputs.as_ref() {
            // Node in assignment form. First crumb decides which span tree to use.
            let first_crumb = ast_crumbs.get(0);
            let is_input = matches!(first_crumb, Some(Infix(InfixCrumb::RightOperand)));
            let tree = match first_crumb {
                Some(Infix(InfixCrumb::LeftOperand)) => Some(outputs),
                Some(Infix(InfixCrumb::RightOperand)) => Some(&self.inputs),
                _ => None,
            };
            let skip = if is_input { skip_macros + 1 } else { 1 };
            tree.and_then(|tree| tree.root_ref().get_descendant_by_ast_crumbs(&ast_crumbs[skip..]))
        } else {
            let skip = skip_macros;
            // Expression node - there is only inputs span tree.
            self.inputs.root_ref().get_descendant_by_ast_crumbs(&ast_crumbs[skip..])
        }
    }
}


// === Connections ===

/// Describes connections in the graph. For convenience also includes information about port
/// structure of the involved nodes.
#[derive(Clone, Debug, Default)]
pub struct Connections {
    /// Span trees for all nodes that have connections.
    pub trees:       HashMap<node::Id, NodeTrees>,
    /// The connections between nodes in the graph.
    pub connections: Vec<Connection>,
}

impl Connections {
    /// Describes a connection for given double representation graph.
    pub fn new(graph: &GraphInfo, context: &impl SpanTreeContext) -> Connections {
        let trees = graph
            .nodes()
            .iter()
            .filter_map(|node| Some((node.id(), NodeTrees::new(node, context)?)))
            .collect();

        let mut ret = Connections { trees, connections: default() };
        let connections =
            graph.connections().into_iter().filter_map(|c| ret.convert_connection(&c)).collect();
        ret.connections = connections;
        ret
    }

    /// Converts Endpoint from double representation to the span tree crumbs.
    pub fn convert_endpoint(
        &self,
        endpoint: &double_representation::connection::Endpoint,
    ) -> Option<Endpoint> {
        let tree = self.trees.get(&endpoint.node)?;
        let span_tree_node = tree.get_span_tree_node(&endpoint.crumbs)?;
        Some(Endpoint {
            node:       endpoint.node,
            port:       span_tree_node.node.crumbs,
            var_crumbs: span_tree_node.ast_crumbs.into(),
        })
    }

    /// Converts Connection from double representation to the span tree crumbs.
    pub fn convert_connection(
        &self,
        connection: &double_representation::connection::Connection,
    ) -> Option<Connection> {
        let source = self.convert_endpoint(&connection.source)?;
        let destination = self.convert_endpoint(&connection.destination)?;
        Some(Connection { source, destination })
    }
}



// =================
// === Utilities ===
// =================

/// Suggests a variable name for storing results of the given expression.
///
/// Name will try to express result of an infix operation (`sum` for `a+b`), kind of literal
/// (`number` for `5`) and target function name for prefix chain.
///
/// The generated name is not unique and might collide with already present identifiers.
pub fn name_for_ast(ast: &Ast) -> String {
    use ast::*;
    match ast.shape() {
        Shape::Tree(tree) if let Some(name) = &tree.descriptive_name => name.to_string(),
        Shape::Var(ident) => ident.name.clone(),
        Shape::Cons(ident) => ident.name.to_lowercase(),
        Shape::Number(_) => "number".into(),
        Shape::Opr(opr) => match opr.name.as_ref() {
            "+" => "sum",
            "*" => "product",
            "-" => "difference",
            "/" => "quotient",
            _ => "operator",
        }
        .into(),
        _ =>
            if let Some(infix) = ast::opr::GeneralizedInfix::try_new(ast) {
                name_for_ast(infix.opr.ast())
            } else if let Some(prefix) = ast::prefix::Chain::from_ast(ast) {
                name_for_ast(&prefix.func)
            } else {
                "var".into()
            },
    }
}



// ====================
// === EndpointInfo ===
// ====================

/// Helper structure for controller that describes known information about a connection's endpoint.
///
/// Also provides a number of utility functions for connection operations.
#[derive(Clone, Debug)]
pub struct EndpointInfo {
    /// The endpoint descriptor.
    pub endpoint:  Endpoint,
    /// Ast of the relevant node piece (expression or the pattern).
    pub ast:       Ast,
    /// Span tree for the relevant node side (outputs or inputs).
    pub span_tree: SpanTree,
}

impl EndpointInfo {
    /// Construct information about endpoint. Ast must be the node's expression or pattern.
    pub fn new(
        endpoint: &Endpoint,
        ast: &Ast,
        context: &impl SpanTreeContext,
    ) -> FallibleResult<EndpointInfo> {
        Ok(EndpointInfo {
            endpoint:  endpoint.clone(),
            ast:       ast.clone(),
            span_tree: SpanTree::new(ast, context)?,
        })
    }

    /// Obtains a reference to the port (span tree node) of this endpoint.
    pub fn port(&self) -> FallibleResult<span_tree::node::Ref> {
        self.span_tree.get_node(&self.endpoint.port)
    }

    /// Obtain reference to the parent of the port identified by given crumbs slice.
    pub fn parent_port_of(&self, crumbs: &[span_tree::node::Crumb]) -> Option<PortRef> {
        let parent_crumbs = span_tree::node::parent_crumbs(crumbs);
        parent_crumbs.and_then(|cr| self.span_tree.get_node(cr.iter()).ok())
    }

    /// Iterates over sibling ports located after this endpoint in its chain.
    pub fn chained_ports_after(&self) -> impl Iterator<Item = PortRef> + '_ {
        let parent_port = self.parent_chain_port();
        let ports_after = parent_port.map(move |parent_port| {
            parent_port
                .chain_children_iter()
                .skip_while(move |port| port.crumbs != self.endpoint.port)
                .skip(1)
        });

        ports_after.into_iter().flatten()
    }

    /// Obtains parent port. If this port is part of chain, the parent port will be the parent of
    /// the whole chain.
    pub fn parent_chain_port(&self) -> Option<PortRef> {
        // TODO [mwu]
        //  Unpleasant. Likely there should be something in span tree that allows obtaining
        //  sequence of nodes between root and given crumb. Or sth.
        let mut parent_port = self.parent_port_of(&self.endpoint.port);
        while parent_port.contains_if(|p| p.node.is_chained()) {
            parent_port = parent_port.and_then(|p| self.parent_port_of(&p.crumbs));
        }
        parent_port
    }

    /// Ast being the exact endpoint target. Might be more granular than a span tree port.
    pub fn target_ast(&self) -> FallibleResult<&Ast> {
        self.ast.get_traversing(&self.full_ast_crumbs()?)
    }

    /// Full sequence of Ast crumbs identifying endpoint target.
    pub fn full_ast_crumbs(&self) -> FallibleResult<ast::Crumbs> {
        let port = self.port()?;
        let mut crumbs = port.ast_crumbs;
        crumbs.extend(self.endpoint.var_crumbs.iter().cloned());
        Ok(crumbs)
    }

    /// Sets AST at the given port. Returns new root Ast.
    pub fn set(&self, ast_to_set: Ast) -> FallibleResult<Ast> {
        self.port()?.set(&self.ast, ast_to_set)
    }

    /// Sets AST at the endpoint target. Returns new root Ast. Does not use span tree logic.
    pub fn set_ast(&self, ast_to_set: Ast) -> FallibleResult<Ast> {
        self.ast.set_traversing(&self.full_ast_crumbs()?, ast_to_set)
    }

    /// Erases given port. Returns new root Ast and crumbs pointing to the nearest insertion point.
    pub fn erase(
        &self,
        context: &impl SpanTreeContext,
    ) -> FallibleResult<(Ast, span_tree::Crumbs)> {
        self.port()?.erase(&self.ast, context)
    }
}



// ==================
// === Controller ===
// ==================

/// Handle providing graph controller interface.
#[derive(Clone, CloneRef, Debug)]
#[allow(missing_docs)]
pub struct Handle {
    /// Identifier of the graph accessed through this controller.
    pub id:            Rc<Id>,
    pub module:        model::Module,
    pub suggestion_db: Rc<model::SuggestionDatabase>,
    parser:            Parser,
}

impl Handle {
    /// Creates a new controller. Does not check if id is valid.
    pub fn new_unchecked(
        module: model::Module,
        suggestion_db: Rc<model::SuggestionDatabase>,
        parser: Parser,
        id: Id,
    ) -> Handle {
        let id = Rc::new(id);
        Handle { id, module, suggestion_db, parser }
    }

    /// Create a new graph controller. Given ID should uniquely identify a definition in the
    /// module. Fails if ID cannot be resolved.
    pub fn new(
        module: model::Module,
        suggestion_db: Rc<model::SuggestionDatabase>,
        parser: Parser,
        id: Id,
    ) -> FallibleResult<Handle> {
        let ret = Self::new_unchecked(module, suggestion_db, parser, id);
        // Get and discard definition info, we are just making sure it can be obtained.
        let _ = ret.definition()?;
        Ok(ret)
    }

    /// Create a graph controller for the given method.
    ///
    /// Fails if the module is inaccessible or if the module does not contain the given method.
    #[profile(Task)]
    pub async fn new_method(
        project: &model::Project,
        method: &language_server::MethodPointer,
    ) -> FallibleResult<controller::Graph> {
        let method = method.clone();
        let root_id = project.project_content_root_id();
        let module_path = model::module::Path::from_method(root_id, &method)?;
        let module = project.module(module_path).await?;
        let definition = module.lookup_method(project.qualified_name(), &method)?;
        Self::new(module, project.suggestion_db(), project.parser(), definition)
    }

    /// Get the double representation description of the graph.
    pub fn graph_info(&self) -> FallibleResult<GraphInfo> {
        self.definition().map(|definition| GraphInfo::from_definition(definition.item))
    }

    /// Returns double rep information about all nodes in the graph.
    pub fn all_node_infos(&self) -> FallibleResult<Vec<NodeInfo>> {
        let graph = self.graph_info()?;
        Ok(graph.nodes())
    }

    /// Retrieves double rep information about node with given ID.
    pub fn node_info(&self, id: ast::Id) -> FallibleResult<NodeInfo> {
        let nodes = self.all_node_infos()?;
        let node = nodes.into_iter().find(|node_info| node_info.id() == id);
        node.ok_or_else(|| NodeNotFound(id).into())
    }

    /// Gets information about node with given id.
    ///
    /// Note that it is more efficient to use `get_nodes` to obtain all information at once,
    /// rather then repeatedly call this method.
    pub fn node(&self, id: ast::Id) -> FallibleResult<Node> {
        let info = self.node_info(id)?;
        let metadata = self.module.node_metadata(id).ok();
        Ok(Node { info, metadata })
    }

    /// Check whether the given ID corresponds to an existing node.
    pub fn node_exists(&self, id: ast::Id) -> bool {
        self.node_info(id).is_ok()
    }

    /// Returns information about all the nodes currently present in this graph.
    pub fn nodes(&self) -> FallibleResult<Vec<Node>> {
        let node_infos = self.all_node_infos()?;
        let mut nodes = Vec::new();
        for info in node_infos {
            let metadata = self.module.node_metadata(info.id()).ok();
            nodes.push(Node { info, metadata })
        }
        Ok(nodes)
    }

    /// Returns information about all the connections between graph's nodes.
    ///
    /// The context is used to create all span trees and possible affects the tree structure (so
    /// port ids depend on context).
    ///
    /// To obtain connection using only the locally available data, one may invoke this method
    /// passing `self` (i.e. the call target) as the context.
    pub fn connections(&self, context: &impl SpanTreeContext) -> FallibleResult<Connections> {
        let graph = self.graph_info()?;
        Ok(Connections::new(&graph, context))
    }

    /// Suggests a name for a variable that shall store the node value.
    ///
    /// Analyzes the expression, e.g. result for "a+b" shall be named "sum".
    /// The caller should make sure that obtained name won't collide with any symbol usage before
    /// actually introducing it. See `variable_name_for`.
    pub fn variable_name_base_for(node: &MainLine) -> String {
        name_for_ast(&node.expression())
    }

    /// Identifiers introduced or referred to in the current graph's scope.
    ///
    /// Introducing identifier not included on this list should have no side-effects on the name
    /// resolution in the code in this graph.
    pub fn used_names(&self) -> FallibleResult<Vec<Located<String>>> {
        use double_representation::alias_analysis;
        let def = self.definition()?;
        let body = def.body();
        let usage = if matches!(body.shape(), ast::Shape::Block(_)) {
            alias_analysis::analyze_crumbable(body.item)
        } else if let Some(node) = MainLine::from_ast(&body) {
            alias_analysis::analyze_ast(node.ast())
        } else {
            // Generally speaking - impossible. But if there is no node in the definition
            // body, then there is nothing that could use any symbols, so nothing is used.
            default()
        };
        Ok(usage.all_identifiers())
    }

    /// Suggests a variable name for storing results of the given node. Name will get a number
    /// appended to avoid conflicts with other identifiers used in the graph.
    pub fn variable_name_for(&self, node: &NodeInfo) -> FallibleResult<ast::known::Var> {
        let base_name = Self::variable_name_base_for(node);
        let used_names = self.used_names()?.into_iter().map(|located_name| located_name.item);
        let name = generate_name(base_name.as_str(), used_names)?.as_var()?;
        Ok(ast::known::Var::new(name, None))
    }

    /// Converts node to an assignment, where the whole value is bound to a single identifier.
    /// Modifies the node, discarding any previously set pattern.
    /// Returns the identifier with the node's expression value.
    pub fn introduce_name_on(&self, id: node::Id) -> FallibleResult<ast::known::Var> {
        let node = self.node(id)?;
        let name = self.variable_name_for(&node.info)?;
        self.set_pattern_on(id, name.ast().clone())?;
        Ok(name)
    }

    /// Set a new pattern on the node with given id. Discards any previously set pattern.
    pub fn set_pattern_on(&self, id: node::Id, pattern: Ast) -> FallibleResult {
        self.update_node(id, |mut node| {
            node.set_pattern(pattern);
            node
        })
    }

    /// Obtains information for connection's destination endpoint.
    pub fn destination_info(
        &self,
        connection: &Connection,
        context: &impl SpanTreeContext,
    ) -> FallibleResult<EndpointInfo> {
        let destination_node = self.node_info(connection.destination.node)?;
        let target_node_ast = destination_node.expression();
        EndpointInfo::new(&connection.destination, &target_node_ast, context)
    }

    /// Obtains information about connection's source endpoint.
    pub fn source_info(
        &self,
        connection: &Connection,
        context: &impl SpanTreeContext,
    ) -> FallibleResult<EndpointInfo> {
        let source_node = self.node_info(connection.source.node)?;
        if let Some(pat) = source_node.pattern() {
            EndpointInfo::new(&connection.source, pat, context)
        } else {
            // For subports we would not have any idea what pattern to introduce. So we fail.
            Err(NoPatternOnNode { node: connection.source.node }.into())
        }
    }

    /// If the node has no pattern, introduces a new pattern with a single variable name.
    pub fn introduce_pattern_if_missing(&self, node: node::Id) -> FallibleResult<Ast> {
        let source_node = self.node_info(node)?;
        if let Some(pat) = source_node.pattern() {
            Ok(pat.clone())
        } else {
            self.introduce_name_on(node).map(|var| var.into())
        }
    }

    /// Add a necessary unqualified import (`from module import name`) to the module, such that
    /// the provided fully qualified name is imported and available in the module.
    pub fn add_import_if_missing(
        &self,
        qualified_name: double_representation::name::QualifiedName,
    ) -> FallibleResult {
        if let Some(module_path) = qualified_name.parent() {
            let import = model::suggestion_database::entry::Import::Unqualified {
                module: module_path.to_owned(),
                name:   qualified_name.name().into(),
            };

            let mut module = double_representation::module::Info { ast: self.module.ast() };
            let already_imported = module.iter_imports().any(|info| import.covered_by(&info));
            if !already_imported {
                module.add_import(&self.parser, import.into());
                self.module.update_ast(module.ast)?;
            }
        }
        Ok(())
    }

    /// Reorders lines so the former node is placed after the latter. Does nothing, if the latter
    /// node is already placed after former.
    ///
    /// Additionally all dependent node the `node_to_be_after` being before its new line are also
    /// moved after it, keeping their order.
    pub fn place_node_and_dependencies_lines_after(
        &self,
        node_to_be_before: node::Id,
        node_to_be_after: node::Id,
    ) -> FallibleResult {
        let graph = self.graph_info()?;
        let definition_ast = &graph.body().item;
        let dependent_nodes = connection::dependent_nodes_in_def(definition_ast, node_to_be_after);

        let node_to_be_before = graph.locate_node(node_to_be_before)?;
        let node_to_be_after = graph.locate_node(node_to_be_after)?;
        let dependent_nodes = dependent_nodes
            .iter()
            .map(|id| graph.locate_node(*id))
            .collect::<Result<Vec<_>, _>>()?;

        if node_to_be_after.index < node_to_be_before.index {
            let should_be_at_end = |line: &ast::BlockLine<Option<Ast>>| {
                let mut itr = std::iter::once(&node_to_be_after).chain(&dependent_nodes);
                if let Some(line_ast) = &line.elem {
                    itr.any(|node| node.node.contains_line(line_ast))
                } else {
                    false
                }
            };

            let mut lines = graph.block_lines();
            let range = NodeLocation::range(node_to_be_after.index, node_to_be_before.index);
            lines[range].sort_by_key(should_be_at_end);
            self.update_definition_ast(|mut def| {
                def.set_block_lines(lines)?;
                Ok(def)
            })?;
        }
        Ok(())
    }

    /// Create connection in graph.
    pub fn connect(
        &self,
        connection: &Connection,
        context: &impl SpanTreeContext,
    ) -> FallibleResult {
        let _transaction_guard = self.get_or_open_transaction("Connect");
        if connection.source.port.is_empty() {
            // If we create connection from node's expression root, we are able to introduce missing
            // pattern with a new variable.
            self.introduce_pattern_if_missing(connection.source.node)?;
        }

        let source_info = self.source_info(connection, context)?;
        let destination_info = self.destination_info(connection, context)?;
        let source_identifier = source_info.target_ast()?.clone();
        let updated_target_node_expr = destination_info.set(source_identifier.with_new_id())?;
        self.set_expression_ast(connection.destination.node, updated_target_node_expr)?;

        // Reorder node lines, so the connection target is after connection source.
        let source_node = connection.source.node;
        let destination_node = connection.destination.node;
        self.place_node_and_dependencies_lines_after(source_node, destination_node)
    }

    /// Remove the connections from the graph. Returns an updated edge destination endpoint for
    /// disconnected edge, in case it is still used as destination-only edge. When `None` is
    /// returned, no update is necessary.
    pub fn disconnect(
        &self,
        connection: &Connection,
        context: &impl SpanTreeContext,
    ) -> FallibleResult<Option<span_tree::Crumbs>> {
        let _transaction_guard = self.get_or_open_transaction("Disconnect");
        let info = self.destination_info(connection, context)?;

        let mut new_destination_crumbs = None;
        let updated_expression = if connection.destination.var_crumbs.is_empty() {
            let port = info.port()?;
            if port.is_action_available(Action::Erase) {
                let (ast, crumbs) = info.erase(context)?;
                new_destination_crumbs = Some(crumbs);
                Ok(ast)
            } else {
                info.set(Ast::blank())
            }
        } else {
            info.set_ast(Ast::blank())
        }?;

        self.set_expression_ast(connection.destination.node, updated_expression)?;
        Ok(new_destination_crumbs)
    }

    /// Obtain the definition information for this graph from the module's AST.
    pub fn definition(&self) -> FallibleResult<definition::ChildDefinition> {
        let module_ast = self.module.ast();
        module::locate(&module_ast, &self.id)
    }

    /// The span of the definition of this graph in the module's AST.
    pub fn definition_span(&self) -> FallibleResult<enso_text::Range<enso_text::Byte>> {
        let def = self.definition()?;
        self.module.ast().range_of_descendant_at(&def.crumbs)
    }

    /// The location of the last byte of the definition of this graph in the module's AST.
    pub fn definition_end_location(&self) -> FallibleResult<enso_text::Location<enso_text::Byte>> {
        let module_ast = self.module.ast();
        let module_repr: enso_text::Rope = module_ast.repr().into();
        let def_span = self.definition_span()?;
        Ok(module_repr.offset_to_location_snapped(def_span.end))
    }

    /// Updates the AST of the definition of this graph.
    #[profile(Debug)]
    pub fn update_definition_ast<F>(&self, f: F) -> FallibleResult
    where F: FnOnce(definition::DefinitionInfo) -> FallibleResult<definition::DefinitionInfo> {
        let ast_so_far = self.module.ast();
        let definition = self.definition()?;
        let new_definition = f(definition.item)?;
        info!("Applying graph changes onto definition");
        let new_ast = new_definition.ast.into();
        let new_module = ast_so_far.set_traversing(&definition.crumbs, new_ast)?;
        self.module.update_ast(new_module)
    }

    /// Parses given text as a node expression.
    pub fn parse_node_expression(&self, expression_text: impl Str) -> FallibleResult<Ast> {
        let node_ast = self.parser.parse_line_ast(expression_text.as_ref())?;
        if ast::opr::is_assignment(&node_ast) {
            Err(BindingExpressionNotAllowed(expression_text.into()).into())
        } else {
            Ok(node_ast)
        }
    }

    /// Creates a proper description of a documentation comment in the context of this graph.
    pub fn documentation_comment_from_pretty_text(
        &self,
        pretty_text: &str,
    ) -> Option<DocumentationCommentInfo> {
        let indent = self.definition().ok()?.indent();
        let doc_repr = DocumentationCommentInfo::text_to_repr(indent, pretty_text);
        let doc_line = self.parser.parse_line(doc_repr).ok()?;
        DocumentationCommentInfo::new(&doc_line.as_ref(), indent)
    }

    /// Adds a new node to the graph and returns information about created node.
    pub fn add_node(&self, node: NewNodeInfo) -> FallibleResult<ast::Id> {
        info!("Adding node with expression `{}`", node.expression);
        let expression_ast = self.parse_node_expression(&node.expression)?;
        let main_line = MainLine::from_ast(&expression_ast).ok_or(FailedToCreateNode)?;
        let documentation = node
            .doc_comment
            .as_ref()
            .and_then(|pretty_text| self.documentation_comment_from_pretty_text(pretty_text));

        let mut node_info = NodeInfo { documentation, main_line };
        if let Some(desired_id) = node.id {
            node_info.set_id(desired_id)
        }
        if node.introduce_pattern && node_info.pattern().is_none() {
            let var = self.variable_name_for(&node_info)?;
            node_info.set_pattern(var.into());
        }

        self.update_definition_ast(|definition| {
            let mut graph = GraphInfo::from_definition(definition);
            graph.add_node(&node_info, node.location_hint)?;
            Ok(graph.source)
        })?;

        if let Some(initial_metadata) = node.metadata {
            self.module.set_node_metadata(node_info.id(), initial_metadata)?;
        }

        Ok(node_info.id())
    }

    /// Removes the node with given Id.
    pub fn remove_node(&self, id: ast::Id) -> FallibleResult {
        info!("Removing node {id}");
        self.update_definition_ast(|definition| {
            let mut graph = GraphInfo::from_definition(definition);
            graph.remove_node(id)?;
            Ok(graph.source)
        })?;

        // It's fine if there were no metadata.
        let _ = self.module.remove_node_metadata(id);
        Ok(())
    }

    /// Sets the given's node expression.
    #[profile(Debug)]
    pub fn set_expression(&self, id: ast::Id, expression_text: impl Str) -> FallibleResult {
        info!("Setting node {id} expression to `{}`", expression_text.as_ref());
        let new_expression_ast = self.parse_node_expression(expression_text)?;
        self.set_expression_ast(id, new_expression_ast)
    }

    /// Sets the given's node expression.
    #[profile(Debug)]
    pub fn set_expression_ast(&self, id: ast::Id, expression: Ast) -> FallibleResult {
        info!("Setting node {id} expression to `{}`", expression.repr());
        self.update_definition_ast(|definition| {
            let mut graph = GraphInfo::from_definition(definition);
            graph.edit_node(id, expression)?;
            Ok(graph.source)
        })?;
        Ok(())
    }

    /// Updates the given node's expression by rewriting a part of it, as specified by span crumbs.
    ///
    /// This will not modify AST IDs of any part of the expression that is not selected by the
    /// crumbs.
    #[profile(Debug)]
    pub fn set_expression_span(
        &self,
        id: ast::Id,
        crumbs: &span_tree::Crumbs,
        expression_text: impl Str,
        context: &impl SpanTreeContext,
    ) -> FallibleResult {
        info!("Setting Expression Span {crumbs:?} node {id}  to \"{}\".", expression_text.as_ref());
        let node_ast = self.node_info(id)?.expression();
        let node_span_tree: SpanTree = SpanTree::new(&node_ast, context)?;
        let port = node_span_tree.get_node(crumbs)?;
        let new_node_ast = if expression_text.as_ref().is_empty() {
            if port.is_action_available(Action::Erase) {
                let (ast, _) = port.erase(&node_ast, context)?;
                ast
            } else {
                port.set(&node_ast, Ast::blank())?
            }
        } else {
            let new_expression_ast = self.parse_node_expression(expression_text)?;
            port.set(&node_ast, new_expression_ast)?
        };
        self.set_expression_ast(id, new_node_ast)
    }

    /// Set node's position.
    pub fn set_node_position(
        &self,
        node_id: ast::Id,
        position: impl Into<model::module::Position>,
    ) -> FallibleResult {
        let _transaction_guard = self.get_or_open_transaction("Set node position");
        self.module.with_node_metadata(
            node_id,
            Box::new(|md| {
                md.position = Some(position.into());
            }),
        )
    }

    /// Mark the node as skipped by prepending "SKIP" macro call to its AST.
    pub fn set_node_action_skip(&self, node_id: ast::Id, skip: bool) -> FallibleResult {
        self.update_node(node_id, |mut node| {
            node.set_skip(skip);
            node
        })?;
        Ok(())
    }

    /// Mark the node as frozen by prepending "FREEZE" macro call to its AST.
    pub fn set_node_action_freeze(&self, node_id: ast::Id, freeze: bool) -> FallibleResult {
        self.update_node(node_id, |mut node| {
            node.set_freeze(freeze);
            node
        })?;
        Ok(())
    }

    /// Collapses the selected nodes.
    ///
    /// Lines corresponding to the selection will be extracted to a new method definition.
    #[profile(Task)]
    pub fn collapse(
        &self,
        nodes: impl IntoIterator<Item = node::Id>,
        new_method_name_base: &str,
    ) -> FallibleResult<node::Id> {
        let _transaction_guard = self.get_or_open_transaction("Collapse nodes");
        analytics::remote_log_event("graph::collapse");
        use double_representation::refactorings::collapse::collapse;
        use double_representation::refactorings::collapse::Collapsed;
        let nodes = nodes.into_iter().map(|id| self.node(id)).collect::<Result<Vec<_>, _>>()?;
        info!("Collapsing {nodes:?}.");
        let collapsed_positions = nodes
            .iter()
            .filter_map(|node| node.metadata.as_ref().and_then(|metadata| metadata.position));
        let ast = self.module.ast();
        let mut module = module::Info { ast };
        let introduced_name = module.generate_name(new_method_name_base)?;
        let node_ids = nodes.iter().map(|node| node.info.id());
        let graph = self.graph_info()?;
        let module_name = self.module.name().to_owned();
        let collapsed = collapse(&graph, node_ids, introduced_name, &self.parser, module_name)?;
        let Collapsed { new_method, updated_definition, collapsed_node } = collapsed;

        let graph = self.graph_info()?;
        let my_name = graph.source.name.item;
        module.add_method(new_method, module::Placement::Before(my_name), &self.parser)?;
        module.update_definition(&self.id, |_| Ok(updated_definition))?;
        self.module.update_ast(module.ast)?;
        let position = Some(model::module::Position::mean(collapsed_positions));
        let metadata = NodeMetadata { position, ..default() };
        self.module.set_node_metadata(collapsed_node, metadata)?;
        Ok(collapsed_node)
    }

    /// Updates the given node in the definition.
    ///
    /// The function `F` is called with the information with the state of the node so far and
    pub fn update_node<F>(&self, id: ast::Id, f: F) -> FallibleResult
    where F: FnOnce(NodeInfo) -> NodeInfo {
        self.update_definition_ast(|definition| {
            let mut graph = GraphInfo::from_definition(definition);
            graph.update_node(id, |node| {
                let new_node = f(node);
                info!("Setting node {id} line to `{}`", new_node.repr());
                Some(new_node)
            })?;
            Ok(graph.source)
        })?;
        Ok(())
    }

    /// Subscribe to updates about changes in this graph.
    pub fn subscribe(&self) -> impl Stream<Item = Notification> {
        let module_sub = self.module.subscribe().map(|notification| match notification.kind {
            model::module::NotificationKind::Invalidate
            | model::module::NotificationKind::CodeChanged { .. }
            | model::module::NotificationKind::MetadataChanged
            | model::module::NotificationKind::Reloaded => Notification::Invalidate,
        });
        let db_sub = self.suggestion_db.subscribe().map(|notification| match notification {
            model::suggestion_database::Notification::Updated => Notification::PortsUpdate,
        });
        futures::stream::select(module_sub, db_sub)
    }
}

<<<<<<< HEAD
=======

// === Span Tree Context ===

/// Span Tree generation context for a graph that does not know about execution.
///
/// It just applies the information from the metadata.
impl span_tree::generate::Context for Handle {
    fn call_info(&self, id: node::Id, name: Option<&str>) -> Option<CalledMethodInfo> {
        let db = &self.suggestion_db;
        let metadata = self.module.node_metadata(id).ok()?;
        let db_entry = db.lookup_method(metadata.intended_method?)?;
        // If the name is different than intended method than apparently it is not intended anymore
        // and should be ignored.
        let matching = if let Some(name) = name { name == db_entry.name } else { true };
        matching.then(|| db_entry.invocation_info(db, &self.parser))
    }
}

>>>>>>> abb0b447
impl model::undo_redo::Aware for Handle {
    fn undo_redo_repository(&self) -> Rc<model::undo_redo::Repository> {
        self.module.undo_redo_repository()
    }
}



// ============
// === Test ===
// ============

#[cfg(test)]
pub mod tests {
    use super::*;

    use crate::executor::test_utils::TestWithLocalPoolExecutor;
    use crate::model::module::Position;
    use crate::model::module::TextChange;
    use crate::model::suggestion_database;
    use crate::test::mock::data;

    use ast::crumbs;
    use ast::test_utils::expect_shape;
    use double_representation::name::project;
    use engine_protocol::language_server::MethodPointer;
    use enso_text::index::*;
    use parser::Parser;


    /// Returns information about all the connections between graph's nodes.
    pub fn connections(graph: &Handle) -> FallibleResult<Connections> {
        graph.connections(&span_tree::generate::context::Empty)
    }

    /// All the data needed to set up and run the graph controller in mock environment.
    #[derive(Clone, Debug)]
    pub struct MockData {
        pub module_path:  model::module::Path,
        pub graph_id:     Id,
        pub project_name: project::QualifiedName,
        pub code:         String,
        pub suggestions:  HashMap<suggestion_database::entry::Id, suggestion_database::Entry>,
    }

    impl MockData {
        /// Creates a mock data with the `main` function being an inline definition with a single
        /// node.
        pub fn new() -> Self {
            MockData {
                module_path:  data::module_path(),
                graph_id:     data::graph_id(),
                project_name: data::project_qualified_name(),
                code:         data::CODE.to_owned(),
                suggestions:  default(),
            }
        }

        /// Creates a mock data with the main function being an inline definition.
        ///
        /// The single node's expression is taken as the argument.
        pub fn new_inline(main_body: impl AsRef<str>) -> Self {
            let definition_name = crate::test::mock::data::DEFINITION_NAME;
            MockData {
                code: format!("{} = {}", definition_name, main_body.as_ref()),
                ..Self::new()
            }
        }

        pub fn module_data(&self) -> model::module::test::MockData {
            model::module::test::MockData {
                code: self.code.clone(),
                path: self.module_path.clone(),
                ..default()
            }
        }

        /// Create a graph controller from the current mock data.
        pub fn graph(&self) -> Handle {
            let parser = Parser::new();
            let urm = Rc::new(model::undo_redo::Repository::new());
            let module = self.module_data().plain(&parser, urm);
            let id = self.graph_id.clone();
            let db = self.suggestion_db();
            Handle::new(module, db, parser, id).unwrap()
        }

        pub fn method(&self) -> MethodPointer {
            self.module_path.method_pointer(self.project_name.clone(), self.graph_id.to_string())
        }

        pub fn suggestion_db(&self) -> Rc<model::SuggestionDatabase> {
            use model::suggestion_database::SuggestionDatabase;
            let entries = self.suggestions.iter();
            Rc::new(SuggestionDatabase::new_from_entries(entries))
        }
    }

    impl Default for MockData {
        fn default() -> Self {
            Self::new()
        }
    }

    #[derive(Debug, Deref, DerefMut)]
    pub struct Fixture {
        pub data:  MockData,
        #[deref]
        #[deref_mut]
        pub inner: TestWithLocalPoolExecutor,
    }

    impl Fixture {
        pub fn set_up() -> Fixture {
            let data = MockData::new();
            let inner = TestWithLocalPoolExecutor::set_up();
            Self { data, inner }
        }

        pub fn run<Test, Fut>(&mut self, test: Test)
        where
            Test: FnOnce(Handle) -> Fut + 'static,
            Fut: Future<Output = ()>, {
            let graph = self.data.graph();
            self.run_task(async move { test(graph).await })
        }
    }

    #[test]
    fn node_operations() {
        Fixture::set_up().run(|graph| async move {
            let uid = graph.all_node_infos().unwrap()[0].id();
            let pos = Position { vector: Vector2::new(0.0, 0.0) };
            let updater = Box::new(|data: &mut NodeMetadata| data.position = Some(pos));
            graph.module.with_node_metadata(uid, updater).unwrap();
            assert_eq!(graph.module.node_metadata(uid).unwrap().position, Some(pos));
        })
    }

    #[test]
    fn graph_controller_notification_relay() {
        Fixture::set_up().run(|graph| async move {
            let mut sub = graph.subscribe();
            let change = TextChange { range: (12.byte()..12.byte()).into(), text: "2".into() };
            graph.module.apply_code_change(change, &graph.parser, default()).unwrap();
            assert_eq!(Some(Notification::Invalidate), sub.next().await);
        });
    }

    #[test]
    fn suggestion_db_updates_graph_values() {
        Fixture::set_up().run(|graph| async move {
            let mut sub = graph.subscribe();
            let update = language_server::types::SuggestionDatabaseUpdatesEvent {
                updates:         vec![],
                current_version: default(),
            };
            graph.suggestion_db.apply_update_event(update);
            assert_eq!(Some(Notification::PortsUpdate), sub.next().await);
        });
    }

    #[test]
    fn graph_controller_inline_definition() {
        let mut test = Fixture::set_up();
        const EXPRESSION: &str = "2+2";
        test.data.code = format!("main = {EXPRESSION}");
        test.run(|graph| async move {
            let nodes = graph.nodes().unwrap();
            let (node,) = nodes.expect_tuple();
            assert_eq!(node.info.expression().repr(), EXPRESSION);
            let id = node.info.id();
            let node = graph.node(id).unwrap();
            assert_eq!(node.info.expression().repr(), EXPRESSION);
        })
    }

    #[test]
    fn graph_controller_block_definition() {
        let mut test = Fixture::set_up();
        test.data.code = r"
main =
    foo = 2
    print foo"
            .to_string();
        test.run(|graph| async move {
            let nodes = graph.nodes().unwrap();
            let (node1, node2) = nodes.expect_tuple();
            assert_eq!(node1.info.expression().repr(), "2");
            assert_eq!(node2.info.expression().repr(), "print foo");
        })
    }

    #[test]
    fn graph_controller_parse_expression() {
        let mut test = Fixture::set_up();
        test.run(|graph| async move {
            let foo = graph.parse_node_expression("foo").unwrap();
            assert_eq!(expect_shape::<ast::Var>(&foo), &ast::Var { name: "foo".into() });

            assert!(graph.parse_node_expression("Vec").is_ok());
            assert!(graph.parse_node_expression("5").is_ok());
            assert!(graph.parse_node_expression("5+5").is_ok());
            assert!(graph.parse_node_expression("a+5").is_ok());
            assert!(graph.parse_node_expression("a=5").is_err());
        })
    }

    #[test]
    fn graph_controller_used_names_in_inline_def() {
        let mut test = Fixture::set_up();
        test.data.code = "main = foo".into();
        test.run(|graph| async move {
            let expected_name = Located::new_root("foo".to_owned());
            let used_names = graph.used_names().unwrap();
            assert_eq!(used_names, vec![expected_name]);
        })
    }

    #[test]
    fn graph_controller_nested_definition() {
        let mut test = Fixture::set_up();
        test.data.code = r"main =
    foo a =
        bar b = 5
    print foo"
            .into();
        test.data.graph_id = definition::Id::new_plain_names(["main", "foo"]);
        test.run(|graph| async move {
            let expression = "new_node";
            graph.add_node(NewNodeInfo::new_pushed_back(expression)).unwrap();
            let expected_program = r"main =
    foo a =
        bar b = 5
        new_node
    print foo";
            model::module::test::expect_code(&*graph.module, expected_program);
        })
    }

    #[test]
    fn collapsing_nodes_avoids_name_conflicts() {
        // Checks that generated name avoid collision with other methods defined in the module
        // and with symbols used that could be shadowed by the extracted method's name.
        let mut test = Fixture::set_up();
        let code = r"
func2 = 454

main =
    a = 10
    b = 20
    c = a + b
    d = c + d
    a + func1";

        let expected_code = "
func2 = 454

func3 a =
    b = 20
    c = a + b
    d = c + d

main =
    a = 10
    Mock_Module.func3 a
    a + func1";

        test.data.code = code.to_owned();
        test.run(move |graph| async move {
            let nodes = graph.nodes().unwrap();
            let selected_nodes = nodes[1..4].iter().map(|node| node.info.id());
            graph.collapse(selected_nodes, "func").unwrap();
            model::module::test::expect_code(&*graph.module, expected_code);
        })
    }

    #[test]
    fn collapsing_nodes() {
        let mut test = Fixture::set_up();
        let code = r"
main =
    a = 10
    b = 20
    a + c";

        let expected_code = "
func1 =
    a = 10
    b = 20
    a

main =
    a = Mock_Module.func1
    a + c";

        test.data.code = code.to_owned();
        test.run(move |graph| async move {
            let nodes = graph.nodes().unwrap();
            assert_eq!(nodes.len(), 3);
            graph
                .module
                .set_node_metadata(nodes[0].info.id(), NodeMetadata {
                    position: Some(Position::new(100.0, 200.0)),
                    ..default()
                })
                .unwrap();
            graph
                .module
                .set_node_metadata(nodes[1].info.id(), NodeMetadata {
                    position: Some(Position::new(150.0, 300.0)),
                    ..default()
                })
                .unwrap();

            let selected_nodes = nodes[0..2].iter().map(|node| node.info.id());
            let collapsed_node = graph.collapse(selected_nodes, "func").unwrap();
            model::module::test::expect_code(&*graph.module, expected_code);

            let nodes_after = graph.nodes().unwrap();
            assert_eq!(nodes_after.len(), 2);
            let collapsed_node_info = graph.node(collapsed_node).unwrap();
            let collapsed_node_pos = collapsed_node_info.metadata.and_then(|m| m.position);
            assert_eq!(collapsed_node_pos, Some(Position::new(125.0, 250.0)));
        })
    }

    #[test]
    fn graph_controller_doubly_nested_definition() {
        // Tests editing nested definition that requires transforming inline expression into
        // into a new block.
        let mut test = Fixture::set_up();
        // Not using multi-line raw string literals, as we don't want IntelliJ to automatically
        // strip the trailing whitespace in the lines.
        test.data.code = "main =\n    foo a =\n        bar b = 5\n    print foo".into();
        test.data.graph_id = definition::Id::new_plain_names(["main", "foo", "bar"]);
        test.run(|graph| async move {
            let expression = "new_node";
            graph.add_node(NewNodeInfo::new_pushed_back(expression)).unwrap();
            let expected_program = "main =\n    foo a =\n        bar b = \
                                    \n            5\n            new_node\n    print foo";

            model::module::test::expect_code(&*graph.module, expected_program);
        })
    }

    #[test]
    fn graph_controller_node_operations_node() {
        let mut test = Fixture::set_up();
        const PROGRAM: &str = r"
main =
    foo = 2
    print foo";
        test.data.code = PROGRAM.into();
        test.run(|graph| async move {
            // === Initial nodes ===
            let nodes = graph.nodes().unwrap();
            for node in &nodes {
                debug!("{}", node.repr())
            }
            let (node1, node2) = nodes.expect_tuple();
            assert_eq!(node1.info.expression().repr(), "2");
            assert_eq!(node2.info.expression().repr(), "print foo");


            // === Add node ===
            let id = ast::Id::new_v4();
            let position = Some(model::module::Position::new(10.0, 20.0));
            let metadata = NodeMetadata { position, ..default() };
            let info = NewNodeInfo {
                expression:        "a+b".into(),
                doc_comment:       None,
                metadata:          Some(metadata),
                id:                Some(id),
                location_hint:     LocationHint::End,
                introduce_pattern: false,
            };
            graph.add_node(info.clone()).unwrap();
            let expected_program = r"
main =
    foo = 2
    print foo
    a+b";

            model::module::test::expect_code(&*graph.module, expected_program);
            let nodes = graph.nodes().unwrap();
            let (_, _, node3) = nodes.expect_tuple();
            assert_eq!(node3.info.id(), id);
            assert_eq!(node3.info.expression().repr(), "a+b");
            let pos = node3.metadata.unwrap().position;
            assert_eq!(pos, position);
            assert!(graph.module.node_metadata(id).is_ok());


            // === Edit node ===
            graph.set_expression(id, "bar baz").unwrap();
            let (_, _, node3) = graph.nodes().unwrap().expect_tuple();
            assert_eq!(node3.info.id(), id);
            assert_eq!(node3.info.expression().repr(), "bar baz");
            assert_eq!(node3.metadata.unwrap().position, position);


            // === Remove node ===
            graph.remove_node(node3.info.id()).unwrap();
            let nodes = graph.nodes().unwrap();
            let (node1, node2) = nodes.expect_tuple();
            assert_eq!(node1.info.expression().repr(), "2");
            assert_eq!(node2.info.expression().repr(), "print foo");
            assert!(graph.module.node_metadata(id).is_err());

            model::module::test::expect_code(&*graph.module, PROGRAM);


            // === Test adding node with automatically generated pattern ===
            let info_w_pattern = NewNodeInfo { introduce_pattern: true, ..info };
            graph.add_node(info_w_pattern).unwrap();
            let expected_program = r"
main =
    foo = 2
    print foo
    sum1 = a+b";
            model::module::test::expect_code(&*graph.module, expected_program);
        })
    }

    #[test]
    #[ignore] // FIXME (https://github.com/enso-org/enso/issues/5574)
    fn graph_controller_connections_listing() {
        let mut test = Fixture::set_up();
        const PROGRAM: &str = r"
main =
    x,y = get_pos
    print x
    z = print $ foo y
    print z
    foo
        print z";
        test.data.code = PROGRAM.into();
        test.run(|graph| async move {
            let connections = connections(&graph).unwrap();

            let (node0, node1, node2, node3, node4) = graph.nodes().unwrap().expect_tuple();
            assert_eq!(node0.info.expression().repr(), "get_pos");
            assert_eq!(node1.info.expression().repr(), "print x");
            assert_eq!(node2.info.expression().repr(), "print $ foo y");
            assert_eq!(node3.info.expression().repr(), "print z");

            let c = &connections.connections[0];
            assert_eq!(c.source.node, node0.info.id());
            assert_eq!(c.source.port, span_tree::node::Crumbs::new(vec![1]));
            assert_eq!(c.destination.node, node1.info.id());
            assert_eq!(c.destination.port, span_tree::node::Crumbs::new(vec![2]));

            let c = &connections.connections[1];
            assert_eq!(c.source.node, node0.info.id());
            assert_eq!(c.source.port, span_tree::node::Crumbs::new(vec![4]));
            assert_eq!(c.destination.node, node2.info.id());
            assert_eq!(c.destination.port, span_tree::node::Crumbs::new(vec![4, 2]));

            let c = &connections.connections[2];
            assert_eq!(c.source.node, node2.info.id());
            assert_eq!(c.source.port, span_tree::node::Crumbs::default());
            assert_eq!(c.destination.node, node3.info.id());
            assert_eq!(c.destination.port, span_tree::node::Crumbs::new(vec![2]));

            use ast::crumbs::*;
            let c = &connections.connections[3];
            assert_eq!(c.source.node, node2.info.id());
            assert_eq!(c.source.port, span_tree::node::Crumbs::default());
            assert_eq!(c.destination.node, node4.info.id());
            assert_eq!(c.destination.port, span_tree::node::Crumbs::new(vec![2]));
            assert_eq!(c.destination.var_crumbs, crumbs!(BlockCrumb::HeadLine, PrefixCrumb::Arg));
        })
    }

    #[test]
    fn graph_controller_create_connection() {
        /// A case for creating connection test. The field's names are short to be able to write
        /// nice-to-read table of cases without very long lines (see `let cases` below).
        #[derive(Clone, Debug)]
        struct Case {
            /// A pattern (the left side of assignment operator) of source node.
            src:      &'static str,
            /// An expression of destination node.
            dst:      &'static str,
            /// Crumbs of source and destination ports (i.e. SpanTree nodes)
            ports:    (&'static [usize], &'static [usize]),
            /// Expected destination expression after connecting.
            expected: &'static str,
        }

        impl Case {
            fn run(&self) {
                let mut test = Fixture::set_up();
                let main_prefix = format!("main = \n    {} = foo\n    ", self.src);
                let main = format!("{}{}", main_prefix, self.dst);
                let expected = format!("{}{}", main_prefix, self.expected);
                let this = self.clone();

                let (src_port, dst_port) = self.ports;
                let src_port = src_port.to_vec();
                let dst_port = dst_port.to_vec();

                test.data.code = main;
                test.run(|graph| async move {
                    let (node0, node1) = graph.nodes().unwrap().expect_tuple();
                    let source = Endpoint::new(node0.info.id(), src_port.to_vec());
                    let destination = Endpoint::new(node1.info.id(), dst_port.to_vec());
                    let connection = Connection { source, destination };
                    graph.connect(&connection, &span_tree::generate::context::Empty).unwrap();
                    let new_main = graph.definition().unwrap().ast.repr();
                    assert_eq!(new_main, expected, "Case {this:?}");
                })
            }
        }

        let cases = &[Case { src: "x", dst: "foo", expected: "x", ports: (&[], &[]) }, Case {
            src:      "Vec x y",
            dst:      "1 + 2 + 3",
            expected: "x + 2 + 3",
            ports:    (&[0, 2], &[0, 1]),
        }];
        for case in cases {
            case.run()
        }
    }

    #[test]
    fn graph_controller_create_connection_reordering() {
        let mut test = Fixture::set_up();
        const PROGRAM: &str = r"main =
    sum = _ + _
    a = 1
    b = 3";
        const EXPECTED: &str = r"main =
    a = 1
    b = 3
    sum = _ + b";
        test.data.code = PROGRAM.into();
        test.run(|graph| async move {
            assert!(connections(&graph).unwrap().connections.is_empty());
            let (node0, _node1, node2) = graph.nodes().unwrap().expect_tuple();
            let connection_to_add = Connection {
                source:      Endpoint {
                    node:       node2.info.id(),
                    port:       default(),
                    var_crumbs: default(),
                },
                destination: Endpoint {
                    node:       node0.info.id(),
                    port:       vec![4].into(),
                    var_crumbs: default(),
                },
            };
            graph.connect(&connection_to_add, &span_tree::generate::context::Empty).unwrap();
            let new_main = graph.definition().unwrap().ast.repr();
            assert_eq!(new_main, EXPECTED);
        })
    }

    #[test]
    fn graph_controller_create_connection_reordering_with_dependency() {
        let mut test = Fixture::set_up();
        const PROGRAM: &str = r"main =
    sum = _ + _
    IO.println sum
    a = 1
    b = sum + 2
    c = 3
    d = 4";
        const EXPECTED: &str = r"main =
    a = 1
    c = 3
    sum = _ + c
    IO.println sum
    b = sum + 2
    d = 4";
        test.data.code = PROGRAM.into();
        test.run(|graph| async move {
            let (node0, _node1, _node2, _node3, node4, _node5) =
                graph.nodes().unwrap().expect_tuple();
            let connection_to_add = Connection {
                source:      Endpoint {
                    node:       node4.info.id(),
                    port:       default(),
                    var_crumbs: default(),
                },
                destination: Endpoint {
                    node:       node0.info.id(),
                    port:       vec![4].into(),
                    var_crumbs: default(),
                },
            };
            graph.connect(&connection_to_add, &span_tree::generate::context::Empty).unwrap();
            let new_main = graph.definition().unwrap().ast.repr();
            assert_eq!(new_main, EXPECTED);
        })
    }

    #[test]
    fn graph_controller_create_connection_introducing_var() {
        let mut test = Fixture::set_up();
        const PROGRAM: &str = r"main =
    calculate
    print _
    calculate1 = calculate2
    calculate3 calculate5 = calculate5 calculate4";
        test.data.code = PROGRAM.into();
        // Note: we expect that name `calculate5` will be introduced. There is no conflict with a
        // function argument, as it just shadows outer variable.
        const EXPECTED: &str = r"main =
    calculate5 = calculate
    print calculate5
    calculate1 = calculate2
    calculate3 calculate5 = calculate5 calculate4";
        test.run(|graph| async move {
            assert!(connections(&graph).unwrap().connections.is_empty());
            let (node0, node1, _) = graph.nodes().unwrap().expect_tuple();
            let connection_to_add = Connection {
                source:      Endpoint {
                    node:       node0.info.id(),
                    port:       default(),
                    var_crumbs: default(),
                },
                destination: Endpoint {
                    node:       node1.info.id(),
                    port:       vec![2].into(), // `_` in `print _`
                    var_crumbs: default(),
                },
            };
            graph.connect(&connection_to_add, &span_tree::generate::context::Empty).unwrap();
            let new_main = graph.definition().unwrap().ast.repr();
            assert_eq!(new_main, EXPECTED);
        })
    }

    #[test]
    fn suggested_names() {
        let parser = Parser::new();
        let cases = [
            ("a+b", "sum"),
            ("a-b", "difference"),
            ("a*b", "product"),
            ("a/b", "quotient"),
            ("read 'foo.csv'", "read"),
            ("Read 'foo.csv'", "read"),
            ("574", "number"),
            ("'Hello'", "text"),
            ("'Hello", "text"),
            ("\"Hello\"", "text"),
            ("\"Hello", "text"),
        ];

        for (code, expected_name) in &cases {
            let ast = parser.parse_line_ast(*code).unwrap();
            let node = MainLine::from_ast(&ast).unwrap();
            let name = Handle::variable_name_base_for(&node);
            assert_eq!(&name, expected_name);
        }
    }

    #[test]
    fn disconnect() {
        #[derive(Clone, Debug)]
        struct Case {
            dest_node_expr:     &'static str,
            dest_node_expected: &'static str,
        }


        impl Case {
            fn run(&self) {
                let mut test = Fixture::set_up();
                const MAIN_PREFIX: &str = "main = \n    var = foo\n    ";
                test.data.code = format!("{}{}", MAIN_PREFIX, self.dest_node_expr);
                let expected = format!("{}{}", MAIN_PREFIX, self.dest_node_expected);
                let this = self.clone();
                test.run(|graph| async move {
                    let connections = connections(&graph).unwrap();
                    let connection = connections.connections.first().unwrap();
                    graph.disconnect(connection, &span_tree::generate::context::Empty).unwrap();
                    let new_main = graph.definition().unwrap().ast.repr();
                    assert_eq!(new_main, expected, "Case {this:?}");
                })
            }
        }

        let cases = &[
            Case { dest_node_expr: "var + a", dest_node_expected: "_ + a" },
            Case { dest_node_expr: "a + var", dest_node_expected: "a + _" },
            Case { dest_node_expr: "var + b + c", dest_node_expected: "b + c" },
            Case { dest_node_expr: "a + var + c", dest_node_expected: "a + c" },
            Case { dest_node_expr: "a + b + var", dest_node_expected: "a + b" },
            Case { dest_node_expr: "foo var", dest_node_expected: "foo _" },
            Case { dest_node_expr: "foo var a", dest_node_expected: "foo a" },
            Case { dest_node_expr: "foo a var", dest_node_expected: "foo a" },
            Case { dest_node_expr: "foo var", dest_node_expected: "foo" },
            Case { dest_node_expr: "foo var a", dest_node_expected: "foo arg2=a" },
            Case { dest_node_expr: "foo a var", dest_node_expected: "foo a" },
            Case { dest_node_expr: "foo arg2=var a", dest_node_expected: "foo a" },
            Case { dest_node_expr: "foo arg1=var a", dest_node_expected: "foo arg2=a" },
            Case { dest_node_expr: "foo arg2=var a c", dest_node_expected: "foo a arg3=c" },
            Case {
                dest_node_expr:     "f\n        bar a var",
                dest_node_expected: "f\n        bar a _",
            },
        ];
        for case in cases {
            case.run();
        }
    }
}<|MERGE_RESOLUTION|>--- conflicted
+++ resolved
@@ -1036,27 +1036,6 @@
     }
 }
 
-<<<<<<< HEAD
-=======
-
-// === Span Tree Context ===
-
-/// Span Tree generation context for a graph that does not know about execution.
-///
-/// It just applies the information from the metadata.
-impl span_tree::generate::Context for Handle {
-    fn call_info(&self, id: node::Id, name: Option<&str>) -> Option<CalledMethodInfo> {
-        let db = &self.suggestion_db;
-        let metadata = self.module.node_metadata(id).ok()?;
-        let db_entry = db.lookup_method(metadata.intended_method?)?;
-        // If the name is different than intended method than apparently it is not intended anymore
-        // and should be ignored.
-        let matching = if let Some(name) = name { name == db_entry.name } else { true };
-        matching.then(|| db_entry.invocation_info(db, &self.parser))
-    }
-}
-
->>>>>>> abb0b447
 impl model::undo_redo::Aware for Handle {
     fn undo_redo_repository(&self) -> Rc<model::undo_redo::Repository> {
         self.module.undo_redo_repository()
