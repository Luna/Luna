--- conflicted
+++ resolved
@@ -965,15 +965,9 @@
                 Err(err) => {
                     let msg = "Request for completions to the Language Server returned error";
                     error!(this.logger, "{msg}: {err}");
-                    let module_id = this.module_suggestion_id();
                     let mut data = this.data.borrow_mut();
                     data.actions = Actions::Error(Rc::new(err.into()));
-<<<<<<< HEAD
-                    data.components =
-                        component::List::build_list_from_all_db_entries(&this.database, module_id);
-=======
                     data.components = this.make_component_list(this.database.keys());
->>>>>>> 7e7ca06e
                 }
             }
             this.notifier.publish(Notification::NewActionList).await;
@@ -1037,16 +1031,8 @@
         &self,
         entry_ids: impl IntoIterator<Item = suggestion_database::entry::Id>,
     ) -> component::List {
-<<<<<<< HEAD
-        let database = self.database.clone_ref();
-        let mut builder = component::builder::List::new(database, self.module_suggestion_id());
-        for response in completion_responses {
-            builder.extend(response.results.iter().cloned());
-        }
-=======
         let mut builder = self.list_builder_with_favorites.deref().clone();
         builder.extend(&self.database, entry_ids);
->>>>>>> 7e7ca06e
         builder.build()
     }
 
@@ -1723,9 +1709,6 @@
 
     #[wasm_bindgen_test]
     fn loading_components() {
-<<<<<<< HEAD
-        let Fixture { mut test, searcher, entry1, entry2, entry9, .. } =
-=======
         // Prepare a sample component group to be returned by a mock Language Server client.
         let module_qualified_name = crate::test::mock::data::module_qualified_name().to_string();
         let sample_ls_component_group = language_server::LibraryComponentGroup {
@@ -1739,17 +1722,12 @@
             }],
         };
         // Create a test fixture with mocked Engine responses.
-        let Fixture { mut test, searcher, entry1, entry9, .. } =
->>>>>>> 7e7ca06e
+        let Fixture { mut test, searcher, entry1, entry2, entry9, .. } =
             Fixture::new_custom(|data, client| {
                 // Entry with id 99999 does not exist, so only three actions from suggestions db
                 // should be displayed in searcher.
-<<<<<<< HEAD
                 data.expect_completion(client, None, None, &[1, 99999, 9, 2]);
-=======
-                data.expect_completion(client, None, None, &[1, 99999, 9]);
                 data.graph.ctx.component_groups = vec![sample_ls_component_group];
->>>>>>> 7e7ca06e
             });
         // Reload the components list in the Searcher.
         searcher.reload_list();
