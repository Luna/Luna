--- conflicted
+++ resolved
@@ -166,155 +166,10 @@
 }
 
 
-<<<<<<< HEAD
-// ===================
-// === Input Parts ===
-// ===================
-
-/// An identification of input fragment filled by picking suggestion.
-///
-/// Essentially, this is a crumb for ParsedInput's expression.
-#[derive(Clone, Copy, Debug, Eq, PartialEq)]
-#[allow(missing_docs)]
-pub enum CompletedFragmentId {
-    /// The called "function" part, defined as a `func` element in Prefix Chain
-    /// (see `ast::prefix::Chain`).
-    Function,
-    /// The `id`th argument of the called function.
-    Argument { index: usize },
-}
-
-/// The enum summarizing what user is currently doing basing on the searcher input.
-#[derive(Clone, Copy, Debug, Eq, PartialEq)]
-pub enum UserAction {
-    /// User is about to type/chose function (the input is likely empty).
-    StartingTypingFunction,
-    /// User is about to type next argument.
-    StartingTypingArgument,
-    /// User is in the middle of typing function.
-    TypingFunction,
-    /// User is in the middle of typing argument.
-    TypingArgument,
-}
-
-/// A Searcher Input which is parsed to the _expression_ and _pattern_ parts.
-///
-/// We parse the input for better understanding what user wants to add.
-#[derive(Clone, Debug, Default)]
-pub struct ParsedInput {
-    /// The part of input which is treated as completed function and some set of arguments.
-    ///
-    /// The expression is kept as prefix chain, as it allows us to easily determine what kind of
-    /// entity we can put at this moment (is it a function or argument? What type of the
-    /// argument?).
-    pub expression:     Option<ast::Shifted<ast::prefix::Chain>>,
-    /// An offset between expression and pattern.
-    pub pattern_offset: usize,
-    /// The part of input being a function/argument which is still typed by user. It is used
-    /// for filtering actions.
-    pub pattern:        String,
-}
-
-impl ParsedInput {
-    /// Constructor from the plain input.
-    #[profile(Debug)]
-    fn new(input: impl Into<String>, parser: &Parser) -> FallibleResult<Self> {
-        let mut input = input.into();
-        let leading_spaces = input.chars().take_while(|c| *c == ' ').count();
-        // To properly guess what is "still typed argument" we simulate type of one letter by user.
-        // This letter will be added to the last argument (or function if there is no argument), or
-        // will be a new argument (so the user starts filling a new argument).
-        //
-        // See also `parsed_input` test to see all cases we want to cover.
-        input.push('a');
-        let ast = parser.parse_line_ast(input.trim_start())?;
-        let mut prefix = ast::prefix::Chain::from_ast_non_strict(&ast);
-        if let Some(last_arg) = prefix.args.pop() {
-            let mut last_arg_repr = last_arg.sast.wrapped.repr();
-            last_arg_repr.pop();
-            Ok(ParsedInput {
-                expression:     Some(ast::Shifted::new(leading_spaces, prefix)),
-                pattern_offset: last_arg.sast.off,
-                pattern:        last_arg_repr,
-            })
-        } else {
-            let mut func_repr = prefix.func.repr();
-            func_repr.pop();
-            Ok(ParsedInput {
-                expression:     None,
-                pattern_offset: leading_spaces,
-                pattern:        func_repr,
-            })
-        }
-    }
-
-    fn new_from_ast(ast: &Ast) -> Self {
-        let prefix = ast::prefix::Chain::from_ast_non_strict(ast);
-        ParsedInput {
-            expression:     Some(ast::Shifted::new(default(), prefix)),
-            pattern_offset: 0,
-            pattern:        default(),
-        }
-    }
-
-    /// Returns the id of the next fragment potentially filled by picking completion suggestion.
-    fn next_completion_id(&self) -> CompletedFragmentId {
-        match &self.expression {
-            None => CompletedFragmentId::Function,
-            Some(expression) => CompletedFragmentId::Argument { index: expression.args.len() },
-        }
-    }
-
-    /// Get the picked fragment from the Searcher's input.
-    pub fn completed_fragment(&self, fragment: CompletedFragmentId) -> Option<String> {
-        use CompletedFragmentId::*;
-        match (fragment, &self.expression) {
-            (_, None) => None,
-            (Function, Some(expr)) => Some(expr.func.repr()),
-            (Argument { index }, Some(expr)) => Some(expr.args.get(index)?.sast.wrapped.repr()),
-        }
-    }
-
-    /// Get the user action basing of this input (see `UserAction` docs).
-    pub fn user_action(&self) -> UserAction {
-        use UserAction::*;
-        let empty_pattern = self.pattern.is_empty();
-        match self.next_completion_id() {
-            CompletedFragmentId::Function if empty_pattern => StartingTypingFunction,
-            CompletedFragmentId::Function => TypingFunction,
-            CompletedFragmentId::Argument { .. } if empty_pattern => StartingTypingArgument,
-            CompletedFragmentId::Argument { .. } => TypingArgument,
-        }
-    }
-
-    /// Convert the current input to Prefix Chain representation.
-    pub fn as_prefix_chain(&self, parser: &Parser) -> Option<ast::Shifted<ast::prefix::Chain>> {
-        let parsed_pattern = parser.parse_line_ast(&self.pattern).ok();
-        let pattern_sast = parsed_pattern.map(|p| ast::Shifted::new(self.pattern_offset, p));
-        // If there is an expression part of input, we add current pattern as the last argument.
-        if let Some(chain) = &self.expression {
-            let mut chain = chain.clone();
-            if let Some(sast) = pattern_sast {
-                let prefix_id = None;
-                let argument = ast::prefix::Argument { sast, prefix_id };
-                chain.wrapped.args.push(argument);
-            }
-            Some(chain)
-            // If there isn't any expression part, the pattern is the whole input.
-        } else if let Some(sast) = pattern_sast {
-            let chain = ast::prefix::Chain::from_ast_non_strict(&sast.wrapped);
-            Some(ast::Shifted::new(self.pattern_offset, chain))
-        } else {
-            None
-        }
-    }
-}
-=======
 
 // ======================
 // === RequiredImport ===
 // ======================
->>>>>>> 0f4f8a05
 
 /// An import that is needed for the picked suggestion.
 #[derive(Debug, Clone)]
@@ -755,22 +610,10 @@
     /// This function should be called each time user modifies Searcher input in view. It may result
     /// in a new action list (the appropriate notification will be emitted).
     #[profile(Debug)]
-<<<<<<< HEAD
-    pub fn set_input(&self, new_input: String) -> FallibleResult {
+    pub fn set_input(&self, new_input: String, cursor_position: Byte) -> FallibleResult {
         if new_input.starts_with(Self::AI_QUERY_PREFIX) {
             return self.handle_ai_query(new_input);
         }
-        debug!("Manually setting input to {new_input}.");
-        let parsed_input = ParsedInput::new(new_input, self.ide.parser())?;
-        let old_expr = self.data.borrow().input.expression.repr();
-        let new_expr = parsed_input.expression.repr();
-
-        self.data.borrow_mut().input = parsed_input;
-        self.invalidate_fragments_added_by_picking();
-        let expression_changed = old_expr != new_expr;
-        if expression_changed {
-=======
-    pub fn set_input(&self, new_input: String, cursor_position: Byte) -> FallibleResult {
         debug!("Manually setting input to {new_input} with cursor position {cursor_position}");
         let parsed_input = input::Input::parse(self.ide.parser(), new_input, cursor_position);
         let new_context = parsed_input.context().map(|ctx| ctx.into_ast().repr());
@@ -783,7 +626,6 @@
         let context_changed = old_context != new_context;
         let literal_changed = old_literal != new_literal.as_ref();
         if context_changed || literal_changed {
->>>>>>> 0f4f8a05
             debug!("Reloading list.");
             self.reload_list();
         } else {
@@ -1499,33 +1341,7 @@
 }
 
 
-<<<<<<< HEAD
-// === SimpleFunctionCall ===
-
-/// A simple function call is an AST where function is a single identifier with optional
-/// argument applied by `ACCESS` operator (dot).
-struct SimpleFunctionCall {
-    this_argument: Option<Ast>,
-    function_name: String,
-}
-
-impl SimpleFunctionCall {
-    fn try_new(call: &Ast) -> Option<Self> {
-        if let Some(name) = ast::identifier::name(call) {
-            Some(Self { this_argument: None, function_name: name.to_owned() })
-        } else {
-            let infix = ast::opr::to_access(call)?;
-            let name = ast::identifier::name(&infix.rarg)?;
-            Some(Self {
-                this_argument: Some(infix.larg.clone_ref()),
-                function_name: name.to_owned(),
-            })
-        }
-    }
-}
-=======
 // === Helpers ===
->>>>>>> 0f4f8a05
 
 fn apply_this_argument(this_var: &str, ast: &Ast) -> Ast {
     if let Ok(opr) = ast::known::Opr::try_from(ast) {
