//! A module with entities used for building proper [`component::List`].

use crate::prelude::*;

use crate::controller::searcher::component;
use crate::controller::searcher::component::Component;
use crate::model::execution_context;
use crate::model::suggestion_database;

use double_representation::module;



// ====================
// === ModuleGroups ===
// ====================

/// Module Groups Builder.
///
/// The builder allow extending the groups with module content, and add new submodules.
#[allow(missing_docs)]
#[derive(Clone, Debug)]
pub struct ModuleGroups {
    pub content:           component::Group,
    /// The flattened content contains the content af module and all its submodules. Is set to
    /// `Some` only when such flattened content is needed (decided during construction).
    ///
    /// For example when the module is a top module, so need its flattened content to fill the
    /// `top_module_flattened` field of [`component::List`].
    pub flattened_content: Option<component::Group>,
    pub submodules:        component::group::AlphabeticalListBuilder,
    pub is_top_module:     bool,
}

impl ModuleGroups {
    /// Construct the builder without content nor submodules.
    ///
    /// The existence of flattened content is decided during construction.
    pub fn new(component_id: component::Id, entry: &suggestion_database::Entry) -> Self {
        let is_top_module = entry.module.is_top_module();
        let mk_group = || component::Group::from_entry(component_id, entry);
        Self {
            content: mk_group(),
            flattened_content: is_top_module.as_some_from(mk_group),
            submodules: default(),
            is_top_module,
        }
    }

    /// Build [`component::ModuleGroups`] structure with appropriately sorted submodules.
    pub fn build(self) -> component::ModuleGroups {
        component::ModuleGroups { content: self.content, submodules: self.submodules.build() }
    }
}



// ============
// === List ===
// ============

/// A [`component::List`] builder.
///
/// The builder allow extending the list with new entries, and build a list with properly sorted
/// groups.
#[derive(Clone, Debug, Default)]
pub struct List {
    all_components: Vec<Component>,
    module_groups:  HashMap<component::Id, ModuleGroups>,
<<<<<<< HEAD
    local_scope:    component::Group,
=======
    favorites:      component::group::List,
>>>>>>> 7e7ca06e
}

impl List {
    /// Construct List builder without content.
<<<<<<< HEAD
    ///
    /// The given suggestion_db will be used to look up entries when extending (the [`Self::extend`]
    /// method takes ids as argument). Additionally, when extending, non-module components having
    /// `local_scope_module` as their parent will be added to [`component::List::local_scope`].
    pub fn new(
        suggestion_db: Rc<model::SuggestionDatabase>,
        local_scope_module: Option<component::Id>,
    ) -> Self {
        let group_from_id = |id| {
            let entry = suggestion_db.lookup(id).ok()?;
            Some(component::Group::from_entry(id, &*entry))
        };
        let local_scope = local_scope_module.and_then(group_from_id).unwrap_or_default();
        Self { suggestion_db, all_components: default(), module_groups: default(), local_scope }
    }

    /// Extend the list with new entries.
    pub fn extend(&mut self, entries: impl IntoIterator<Item = component::Id>) {
        use suggestion_database::entry::Kind;
        let local_scope_id = self.local_scope.component_id;
        let suggestion_db = self.suggestion_db.clone_ref();
        let components = entries
            .into_iter()
            .filter_map(|id| Some(Component::new(id, suggestion_db.lookup(id).ok()?)));
=======
    pub fn new() -> Self {
        default()
    }

    /// Extend the list with new entries looked up by ID in suggestion database.
    pub fn extend(
        &mut self,
        db: &model::SuggestionDatabase,
        entries: impl IntoIterator<Item = component::Id>,
    ) {
        let lookup_component_by_id = |id| Some(Component::new(id, db.lookup(id).ok()?));
        let components = entries.into_iter().filter_map(lookup_component_by_id);
>>>>>>> 7e7ca06e
        for component in components {
            let mut component_inserted_somewhere = false;
            if let Some(parent_module) = component.suggestion.parent_module() {
                if let Some(parent_group) = self.lookup_module_group(db, &parent_module) {
                    parent_group.content.entries.borrow_mut().push(component.clone_ref());
                    component_inserted_somewhere = true;
                    let parent_id = parent_group.content.component_id;
                    let in_local_scope = parent_id == local_scope_id && local_scope_id.is_some();
                    let not_module = component.suggestion.kind != Kind::Module;
                    if in_local_scope && not_module {
                        self.local_scope.entries.borrow_mut().push(component.clone_ref());
                    }
                }
                if let Some(top_group) = self.lookup_module_group(db, &parent_module.top_module()) {
                    if let Some(flatten_group) = &mut top_group.flattened_content {
                        flatten_group.entries.borrow_mut().push(component.clone_ref());
                        component_inserted_somewhere = true;
                    }
                }
            }
            if component_inserted_somewhere {
                self.all_components.push(component);
            }
        }
    }

    /// Set the favorites in the list. Components are looked up by ID in the suggestion database.
    pub fn set_favorites<'a>(
        &mut self,
        db: &model::SuggestionDatabase,
        component_groups: impl IntoIterator<Item = &'a execution_context::ComponentGroup>,
    ) {
        self.favorites = component_groups
            .into_iter()
            .filter_map(|g| component::Group::from_execution_context_component_group(g, db))
            .collect();
        for group in &*self.favorites {
            self.all_components.extend(group.entries.borrow().iter().cloned());
        }
    }

    fn lookup_module_group(
        &mut self,
        db: &model::SuggestionDatabase,
        module: &module::QualifiedName,
    ) -> Option<&mut ModuleGroups> {
        let (module_id, db_entry) = db.lookup_by_qualified_name(module)?;

        // Note: My heart is bleeding at this point, but because of lifetime checker limitations
        // we must do it in this suboptimal way.
        //
        // See https://users.rust-lang.org/t/returning-a-mutable-reference-extends-its-lifetime/28643
        // for example of similar problem.
        if self.module_groups.contains_key(&module_id) {
            self.module_groups.get_mut(&module_id)
        } else {
            let groups = ModuleGroups::new(module_id, &*db_entry);
            if let Some(module) = module.parent_module() {
                if let Some(parent_groups) = self.lookup_module_group(db, &module) {
                    parent_groups.submodules.push(groups.content.clone_ref())
                }
            }
            Some(self.module_groups.entry(module_id).or_insert(groups))
        }
    }

    /// Build the list, sorting all group lists and groups' contents appropriately. (Does not sort
    /// the [`component::List::favorites`].)
    pub fn build(self) -> component::List {
        for group in self.module_groups.values() {
            group.content.update_sorting_and_visibility("");
            if let Some(flattened) = &group.flattened_content {
                flattened.update_sorting_and_visibility("");
            }
        }
        self.local_scope.update_sorting("");
        let top_modules_iter = self.module_groups.values().filter(|g| g.is_top_module);
        let mut top_mdl_bld = component::group::AlphabeticalListBuilder::default();
        top_mdl_bld.extend(top_modules_iter.clone().map(|g| g.content.clone_ref()));
        let mut top_mdl_flat_bld = component::group::AlphabeticalListBuilder::default();
        top_mdl_flat_bld.extend(top_modules_iter.filter_map(|g| g.flattened_content.clone()));
        component::List {
            all_components:        Rc::new(self.all_components),
            top_modules:           top_mdl_bld.build(),
            top_modules_flattened: top_mdl_flat_bld.build(),
            module_groups:         Rc::new(
                self.module_groups.into_iter().map(|(id, group)| (id, group.build())).collect(),
            ),
            local_scope:           self.local_scope,
            filtered:              default(),
            favorites:             self.favorites,
        }
    }
}



// =============
// === Tests ===
// =============

#[cfg(test)]
mod tests {
    use super::*;

    use crate::controller::searcher::component::tests::mock_suggestion_db;


    #[derive(Clone, Debug, Eq, PartialEq)]
    struct ComparableGroupData<'a> {
        name:         &'a str,
        component_id: Option<component::Id>,
        entries:      Vec<component::Id>,
    }

    impl<'a> From<&'a component::Group> for ComparableGroupData<'a> {
        fn from(component: &'a component::Group) -> Self {
            Self {
                name:         component.name.as_str(),
                component_id: component.component_id,
                entries:      component.entries.borrow().iter().map(|e| *e.id).collect(),
            }
        }
    }

    #[test]
    fn building_component_list() {
        let logger = Logger::new("tests::module_groups_in_component_list");
        let suggestion_db = Rc::new(mock_suggestion_db(logger));
<<<<<<< HEAD
        let mut builder = List::new(suggestion_db, Some(0));
=======
        let mut builder = List::new();
>>>>>>> 7e7ca06e
        let first_part = (0..3).chain(6..11);
        let second_part = 3..6;
        builder.extend(&suggestion_db, first_part);
        builder.extend(&suggestion_db, second_part);
        let list = builder.build();

        let top_modules: Vec<ComparableGroupData> =
            list.top_modules.iter().map(Into::into).collect();
        let expected = vec![
            ComparableGroupData {
                name:         "test.Test.TopModule1",
                component_id: Some(0),
                entries:      vec![5, 6, 2, 3],
            },
            ComparableGroupData {
                name:         "test.Test.TopModule2",
                component_id: Some(1),
                entries:      vec![7],
            },
        ];
        assert_eq!(top_modules, expected);

        let flattened_top_modules: Vec<ComparableGroupData> =
            list.top_modules_flattened.iter().map(Into::into).collect();
        let expected = vec![
            ComparableGroupData {
                name:         "test.Test.TopModule1",
                component_id: Some(0),
                entries:      vec![5, 6, 8, 9, 10, 2, 3, 4],
            },
            ComparableGroupData {
                name:         "test.Test.TopModule2",
                component_id: Some(1),
                entries:      vec![7],
            },
        ];
        assert_eq!(flattened_top_modules, expected);

        let module_groups: BTreeMap<component::Id, ComparableGroupData> = list
            .module_groups
            .iter()
            .map(|(id, m_groups)| (*id, (&m_groups.content).into()))
            .collect();
        let expected: BTreeMap<component::Id, ComparableGroupData> = [
            (0, ComparableGroupData {
                name:         "test.Test.TopModule1",
                component_id: Some(0),
                entries:      vec![5, 6, 2, 3],
            }),
            (1, ComparableGroupData {
                name:         "test.Test.TopModule2",
                component_id: Some(1),
                entries:      vec![7],
            }),
            (2, ComparableGroupData {
                name:         "SubModule1",
                component_id: Some(2),
                entries:      vec![8],
            }),
            (3, ComparableGroupData {
                name:         "SubModule2",
                component_id: Some(3),
                entries:      vec![9, 4],
            }),
            (4, ComparableGroupData {
                name:         "SubModule3",
                component_id: Some(4),
                entries:      vec![10],
            }),
        ]
        .into_iter()
        .collect();
        assert_eq!(module_groups, expected);

        let module_subgroups: BTreeMap<component::Id, Vec<&str>> = list
            .module_groups
            .iter()
            .map(|(id, m_group)| {
                (*id, m_group.submodules.iter().map(|sg| sg.name.as_str()).collect())
            })
            .collect();
        let expected: BTreeMap<component::Id, Vec<&str>> = [
            (0, vec!["SubModule1", "SubModule2"]),
            (1, vec![]),
            (2, vec![]),
            (3, vec!["SubModule3"]),
            (4, vec![]),
        ]
        .into_iter()
        .collect();
        assert_eq!(module_subgroups, expected);

        let local_scope = ComparableGroupData::from(&list.local_scope);
        let expected_entries = vec![5, 6];
        assert_eq!(local_scope.entries, expected_entries);
    }
}<|MERGE_RESOLUTION|>--- conflicted
+++ resolved
@@ -67,22 +67,18 @@
 pub struct List {
     all_components: Vec<Component>,
     module_groups:  HashMap<component::Id, ModuleGroups>,
-<<<<<<< HEAD
     local_scope:    component::Group,
-=======
     favorites:      component::group::List,
->>>>>>> 7e7ca06e
 }
 
 impl List {
     /// Construct List builder without content.
-<<<<<<< HEAD
     ///
     /// The given suggestion_db will be used to look up entries when extending (the [`Self::extend`]
     /// method takes ids as argument). Additionally, when extending, non-module components having
     /// `local_scope_module` as their parent will be added to [`component::List::local_scope`].
     pub fn new(
-        suggestion_db: Rc<model::SuggestionDatabase>,
+        suggestion_db: &model::SuggestionDatabase,
         local_scope_module: Option<component::Id>,
     ) -> Self {
         let group_from_id = |id| {
@@ -90,20 +86,7 @@
             Some(component::Group::from_entry(id, &*entry))
         };
         let local_scope = local_scope_module.and_then(group_from_id).unwrap_or_default();
-        Self { suggestion_db, all_components: default(), module_groups: default(), local_scope }
-    }
-
-    /// Extend the list with new entries.
-    pub fn extend(&mut self, entries: impl IntoIterator<Item = component::Id>) {
-        use suggestion_database::entry::Kind;
-        let local_scope_id = self.local_scope.component_id;
-        let suggestion_db = self.suggestion_db.clone_ref();
-        let components = entries
-            .into_iter()
-            .filter_map(|id| Some(Component::new(id, suggestion_db.lookup(id).ok()?)));
-=======
-    pub fn new() -> Self {
-        default()
+        Self { all_components: default(), module_groups: default(), local_scope }
     }
 
     /// Extend the list with new entries looked up by ID in suggestion database.
@@ -112,9 +95,10 @@
         db: &model::SuggestionDatabase,
         entries: impl IntoIterator<Item = component::Id>,
     ) {
+        use suggestion_database::entry::Kind;
+        let local_scope_id = self.local_scope.component_id;
         let lookup_component_by_id = |id| Some(Component::new(id, db.lookup(id).ok()?));
         let components = entries.into_iter().filter_map(lookup_component_by_id);
->>>>>>> 7e7ca06e
         for component in components {
             let mut component_inserted_somewhere = false;
             if let Some(parent_module) = component.suggestion.parent_module() {
@@ -243,12 +227,8 @@
     #[test]
     fn building_component_list() {
         let logger = Logger::new("tests::module_groups_in_component_list");
-        let suggestion_db = Rc::new(mock_suggestion_db(logger));
-<<<<<<< HEAD
-        let mut builder = List::new(suggestion_db, Some(0));
-=======
-        let mut builder = List::new();
->>>>>>> 7e7ca06e
+        let suggestion_db = mock_suggestion_db(logger);
+        let mut builder = List::new(&suggestion_db, Some(0));
         let first_part = (0..3).chain(6..11);
         let second_part = 3..6;
         builder.extend(&suggestion_db, first_part);
