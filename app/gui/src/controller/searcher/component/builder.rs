//! A module with entities used for building proper [`component::List`].
//!
//! The [`List`] type builds a [`component::List`] with contents sorted as described below:
//!  - [`component::Group`]s are sorted alphabetically by name;
//!  - [`Component`]s in each [`component::Group`] are ordered: non-modules sorted alphabetically,
//!    followed by modules sorted alphabetically;
//!  - [`Component`]s and [`component::Group`]s in [`component::List::favorites`] keep the grouping
//!    and order set with [`List::set_grouping_and_order_of_favorites`].
//!
//! When using the methods of the [`List`] type to build a [`component::List`]:
//!  - The components and groups are sorted once.
//!  - The [`component::List::favorites`] will contain:
//!    - components with IDs that were passed both to [`List::set_grouping_and_order_of_favorites`]
//!      and to [`List::extend_list_and_allow_favorites_with_ids`],
//!    - virtual components inserted with [`List::insert_virtual_components_in_favorites_group`].
//!  - Empty component groups are allowed in favorites. (This simplifies distributing groups of
//!    favorites over columns in [Component Browser](crate::controller::Searcher) consistently.
//!    That's because for the same input to [`List::set_grouping_and_order_of_favorites`], the same
//!    number of groups will be always present in favorites.)

use crate::prelude::*;

use crate::controller::searcher::component;
use crate::controller::searcher::component::Component;
use crate::model::execution_context;
use crate::model::suggestion_database;

use double_representation::name::project;
use double_representation::name::QualifiedName;
use double_representation::name::QualifiedNameRef;
use double_representation::name::QualifiedNameTemplate;



// =================
// === Constants ===
// =================

/// The `local` namespace, within which modules local to the project are located.
const LOCAL_NAMESPACE: &str = "local";



// ====================
// === ModuleGroups ===
// ====================

/// Module Groups Builder.
///
/// The builder allow extending the groups with module content, and add new submodules.
#[allow(missing_docs)]
#[derive(Clone, Debug)]
pub struct ModuleGroups {
    pub qualified_name:    QualifiedName,
    pub content:           component::Group,
    /// The flattened content contains the content of a module and all its submodules. Is set to
    /// `Some` only when such flattened content is needed (decided during construction).
    ///
    /// For example when the module is a top module, so need its flattened content to fill the
    /// `top_module_flattened` field of [`component::List`].
    pub flattened_content: Option<component::Group>,
    pub submodules:        component::group::AlphabeticalListBuilder,
    pub is_top_module:     bool,
}

impl ModuleGroups {
    /// Construct the builder without content nor submodules.
    ///
    /// The existence of flattened content is decided during construction.
    ///
    /// Returns [`FallibleResult::Err`] if entry's qualified name can't be converted into a module
    /// name.
    pub fn new(
        component_id: component::Id,
        entry: &suggestion_database::Entry,
    ) -> FallibleResult<Self> {
        let is_top_module = entry.kind == suggestion_database::entry::Kind::Module
            && entry.defined_in.is_top_element();
        let qualified_name = entry.qualified_name();
        let mk_group = || component::Group::from_entry(component_id, entry);
        Ok(Self {
            qualified_name,
            content: mk_group(),
            flattened_content: is_top_module.as_some_from(mk_group),
            submodules: default(),
            is_top_module,
        })
    }

    /// Build [`component::ModuleGroups`] structure with appropriately sorted submodules.
    pub fn build(self) -> component::ModuleGroups {
        component::ModuleGroups {
            qualified_name: Rc::new(self.qualified_name),
            content:        self.content,
            submodules:     self.submodules.build(),
        }
    }
}



// ================
// === Sections ===
// ================

/// Construct a component section from a list of module groups.
fn new_section(name: ImString, modules: &[&ModuleGroups]) -> component::Section {
    let modules_iter = modules.iter();
    let mut module_builder = component::group::AlphabeticalListBuilder::default();
    module_builder.extend(modules_iter.clone().map(|g| g.content.clone_ref()));
    let modules = module_builder.build();
    let mut flattened_module_builder = component::group::AlphabeticalListBuilder::default();
    flattened_module_builder.extend(modules_iter.filter_map(|g| g.flattened_content.clone()));
    let modules_flattened = flattened_module_builder.build();
    component::Section { modules, modules_flattened, name }
}

/// The sections builder collects module groups by namespace in alphabetical order. It builds a
/// list of component sections.
struct Sections<'a> {
    modules: BTreeMap<ImString, Vec<&'a ModuleGroups>>,
}

impl<'a> Sections<'a> {
    /// Collect module groups by namespace in alphabetical order.
    fn new(groups: Vec<&'a ModuleGroups>) -> Self {
        let mut modules: BTreeMap<_, Vec<&ModuleGroups>> = BTreeMap::new();
        for group in groups {
            let namespace = group.qualified_name.project().namespace.clone();
            modules.entry(namespace).or_insert_with(default).push(group);
        }
        Sections { modules }
    }

    /// Build a list of component sections from the collected module groups.
    fn build(&self) -> Vec<component::Section> {
        self.modules.iter().map(|(name, modules)| new_section(name.clone(), modules)).collect()
    }

    /// Get a map from section names to section indices.
    fn section_indices(&self) -> HashMap<ImString, usize> {
        self.modules.keys().enumerate().map(|(pos, name)| (name.clone(), pos)).collect()
    }
}



// ============
// === List ===
// ============

/// A [`component::List`] builder. See the documentation of the module for more details.
#[derive(Clone, Debug, Default)]
pub struct List {
    all_components:                  Vec<Component>,
    module_groups:                   HashMap<component::Id, ModuleGroups>,
    local_scope:                     component::Group,
    grouping_and_order_of_favorites: component::group::List,
    /// IDs of [`Component`]s allowed in [`component::List::favorites`] if they are also present in
    /// [`grouping_and_order_of_favorites`].
    allowed_favorites:               HashSet<component::Id>,
    keep_private_components:         bool,
}

struct ComponentWithDbEntry {
    component: Component,
    entry:     Rc<suggestion_database::Entry>,
    id:        usize,
}

impl ComponentWithDbEntry {
    fn new(db: &model::SuggestionDatabase, id: usize) -> Option<ComponentWithDbEntry> {
        let entry = db.lookup(id).ok()?;
        let component = Component::new_from_database_entry(id, entry.clone_ref());
        Some(ComponentWithDbEntry { component, entry, id })
    }

    fn is_private(&self) -> bool {
        self.component.is_private()
    }
}

impl List {
    /// Construct List builder without content.
    pub fn new() -> Self {
        default()
    }

    /// Construct List builder without content, do not remove private components when extending
    /// list.
    pub fn new_with_private_components() -> Self {
        List { keep_private_components: true, ..default() }
    }

    /// Return [`List`] with a new [`local_scope`] with its [`Group::component_id`] field set to
    /// `module_id`. When the [`extend_list_and_allow_favorites_with_ids`] method is called on the
    /// returned object, components passed to the method which have their parent module ID equal
    /// to `module_id` will be cloned into [`component::List::local_scope`].
    pub fn with_local_scope_module_id(self, module_id: component::Id) -> Self {
        use crate::controller::searcher::component::Group;
        const LOCAL_SCOPE_GROUP_NAME: &str = "Local Scope";
        let id = Some(module_id);
        let local_scope = Group::from_name_and_project_and_id(LOCAL_SCOPE_GROUP_NAME, None, id);
        Self { local_scope, ..self }
    }

    /// Extend the list with new entries looked up by ID in suggestion database. Allow those
    /// entries to be present in [`component::List::favorites`]. See the module documentation for
    /// more details.
    pub fn extend_list_and_allow_favorites_with_ids(
        &mut self,
        db: &model::SuggestionDatabase,
        entry_ids: impl IntoIterator<Item = component::Id>,
    ) {
        use suggestion_database::entry::Kind;
        let local_scope_id = self.local_scope.component_id;
        let components = entry_ids.into_iter().filter_map(|id| ComponentWithDbEntry::new(db, id));
        let keep_private_components = self.keep_private_components;
        let components = components.filter(|c| !c.is_private() || keep_private_components);
        for ComponentWithDbEntry { component, entry, id } in components {
            self.allowed_favorites.insert(id);
            let mut component_inserted_somewhere = false;
            if let Some(parent_module) = entry.parent_module() {
                if let Some(parent_group) = self.lookup_module_group(db, parent_module.clone_ref())
                {
                    let parent_id = parent_group.content.component_id;
                    let in_local_scope = parent_id == local_scope_id && local_scope_id.is_some();
                    let namespace = &parent_group.qualified_name.project().namespace;
                    let in_local_namespace = namespace == LOCAL_NAMESPACE;
                    if !component.is_private() || in_local_scope || in_local_namespace {
                        parent_group.content.entries.borrow_mut().push(component.clone_ref());
                        component_inserted_somewhere = true;
                        let not_module = entry.kind != Kind::Module;
                        if in_local_scope && not_module {
                            self.local_scope.entries.borrow_mut().push(component.clone_ref());
                        }
                    }
                }
                if let Some(top_group) = self.lookup_module_group(db, top_module(&parent_module)) {
                    if let Some(flatten_group) = &mut top_group.flattened_content {
                        let project = flatten_group.project.as_ref();
                        let in_local_namespace =
                            project.map(|name| name.namespace == LOCAL_NAMESPACE).unwrap_or(false);
                        if !component.is_private() || in_local_namespace {
                            flatten_group.entries.borrow_mut().push(component.clone_ref());
                            component_inserted_somewhere = true;
                        }
                    }
                }
            }
            if component_inserted_somewhere {
                self.all_components.push(component);
            }
        }
    }

    /// Set the grouping and order of [`Components`] in [`component::List::favorites`]. Skips
    /// components not present in the suggestion database and skips empty groups.
    pub fn set_grouping_and_order_of_favorites<'a>(
        &mut self,
        db: &model::SuggestionDatabase,
        component_groups: impl IntoIterator<Item = &'a execution_context::ComponentGroup>,
    ) {
        self.grouping_and_order_of_favorites = component_groups
            .into_iter()
            .filter_map(|g| component::Group::from_execution_context_component_group(g, db))
            .collect();
    }

    fn take_grouping_and_order_of_favorites_as_vec(&mut self) -> Vec<component::Group> {
        std::mem::take(&mut self.grouping_and_order_of_favorites).into_iter().collect_vec()
    }

    /// Insert virtual components at the beginning of a favorites group with given name defined in
    /// given project. If a group with that name and project does not exist, it is created. The
    /// virtual components are created from the given snippets.
    pub fn insert_virtual_components_in_favorites_group(
        &mut self,
        group_name: &str,
        project: project::QualifiedName,
        snippets: impl IntoIterator<Item = Rc<component::hardcoded::Snippet>>,
    ) {
        use component::Group;
        let mut favorites_grouping = self.take_grouping_and_order_of_favorites_as_vec();
        let name_and_project_match =
            |g: &&mut Group| g.name == group_name && g.project.as_ref() == Some(&project);
        let group_with_matching_name = favorites_grouping.iter_mut().find(name_and_project_match);
        if let Some(group) = group_with_matching_name {
            group.insert_entries(&snippets.into_iter().map(Into::into).collect_vec());
        } else {
            let group = Group::from_name_and_project_and_snippets(group_name, project, snippets);
            favorites_grouping.insert(0, group);
        }
        self.grouping_and_order_of_favorites = component::group::List::new(favorites_grouping);
    }

    fn lookup_module_group(
        &mut self,
        db: &model::SuggestionDatabase,
        module: QualifiedNameRef,
    ) -> Option<&mut ModuleGroups> {
        let (module_id, db_entry) = db.lookup_by_qualified_name(&module)?;

        // Note: My heart is bleeding at this point, but because of lifetime checker limitations
        // we must do it in this suboptimal way.
        //
        // See https://users.rust-lang.org/t/returning-a-mutable-reference-extends-its-lifetime/28643
        // for example of similar problem.
        if self.module_groups.contains_key(&module_id) {
            self.module_groups.get_mut(&module_id)
        } else {
            let groups = ModuleGroups::new(module_id, &db_entry).ok()?;
            if let Some(module) = module.parent() {
                if let Some(parent_groups) = self.lookup_module_group(db, module) {
                    parent_groups.submodules.push(groups.content.clone_ref())
                }
            }
            Some(self.module_groups.entry(module_id).or_insert(groups))
        }
    }

    /// Build the list as described in the module's documentation.
    pub fn build(mut self) -> component::List {
        let components_order = component::Order::ByNameNonModulesThenModules;
        for group in self.module_groups.values() {
            group.content.update_sorting(components_order);
            if let Some(flattened) = &group.flattened_content {
                flattened.update_sorting(components_order);
            }
        }
        self.local_scope.update_sorting(components_order);
        let favorites = self.build_favorites_and_add_to_all_components();
        let top_module_groups = self.module_groups.values().filter(|g| g.is_top_module).collect();
        let section_list_builder = Sections::new(top_module_groups);

        component::List {
            all_components: Rc::new(self.all_components),
            top_module_sections: Rc::new(section_list_builder.build()),
            top_module_section_indices: Rc::new(section_list_builder.section_indices()),
            module_groups: Rc::new(
                self.module_groups.into_iter().map(|(id, group)| (id, group.build())).collect(),
            ),
            local_scope: self.local_scope,
            filtered: default(),
            favorites,
        }
    }

    fn build_favorites_and_add_to_all_components(&mut self) -> component::group::List {
        let mut favorites_groups = self.take_grouping_and_order_of_favorites_as_vec();
        for group in favorites_groups.iter_mut() {
            group.retain_entries(|e| match e.data {
                component::Data::FromDatabase { id, .. } => self.allowed_favorites.contains(&id),
                component::Data::Virtual { .. } => true,
            });
            self.all_components.extend(group.entries.borrow().iter().cloned());
        }
        component::group::List::new(favorites_groups)
    }
}

fn top_module<Segments: AsRef<[ImString]>>(
    name: &QualifiedNameTemplate<Segments>,
) -> QualifiedNameRef {
    let top_module_end = name.path().len().min(1);
    name.sub_path(0..top_module_end)
}



// =============
// === Tests ===
// =============

#[cfg(test)]
mod tests {
    use super::*;

    use crate::controller::searcher::component::tests::mock_suggestion_db;

    use double_representation::name::project;


    #[derive(Clone, Debug, Eq, PartialEq)]
    struct ComparableGroupData<'a> {
        name:         &'a str,
        component_id: Option<component::Id>,
        entries:      Vec<component::Id>,
    }

    impl<'a> From<&'a component::Group> for ComparableGroupData<'a> {
        fn from(component: &'a component::Group) -> Self {
            Self {
                name:         component.name.as_str(),
                component_id: component.component_id,
                entries:      component.entries.borrow().iter().map(|e| e.id().unwrap()).collect(),
            }
        }
    }

    #[test]
    fn building_component_list() {
        let suggestion_db = mock_suggestion_db();
        let mut builder = List::new().with_local_scope_module_id(1);
        let first_part = (0..3).chain(6..12);
        let second_part = 3..6;
        builder.extend_list_and_allow_favorites_with_ids(&suggestion_db, first_part);
        builder.extend_list_and_allow_favorites_with_ids(&suggestion_db, second_part);
        let list = builder.build();

        let top_modules: Vec<ComparableGroupData> = list
            .top_module_sections
            .iter()
            .flat_map(|section| section.modules.iter())
            .map(Into::into)
            .collect();
        let expected = vec![
            ComparableGroupData {
                name:         "Test.TopModule1",
                component_id: Some(1),
                entries:      vec![2, 9, 3, 5],
            },
            ComparableGroupData {
                name:         "Test.TopModule2",
                component_id: Some(10),
                entries:      vec![11],
            },
        ];
        assert_eq!(top_modules, expected);

        let flattened_top_modules: Vec<ComparableGroupData> = list
            .top_module_sections
            .iter()
            .flat_map(|section| section.modules_flattened.iter())
            .map(Into::into)
            .collect();
        let expected = vec![
            ComparableGroupData {
                name:         "Test.TopModule1",
                component_id: Some(1),
                entries:      vec![2, 9, 4, 6, 8, 3, 5, 7],
            },
            ComparableGroupData {
                name:         "Test.TopModule2",
                component_id: Some(10),
                entries:      vec![11],
            },
        ];
        assert_eq!(flattened_top_modules, expected);

        let module_groups: BTreeMap<component::Id, ComparableGroupData> = list
            .module_groups
            .iter()
            .map(|(id, m_groups)| (*id, (&m_groups.content).into()))
            .collect();
        let expected: BTreeMap<component::Id, ComparableGroupData> = [
            (0, ComparableGroupData {
                name:         "Test.Main",
                component_id: Some(0),
                entries:      vec![1, 10],
            }),
            (1, ComparableGroupData {
                name:         "Test.TopModule1",
                component_id: Some(1),
                entries:      vec![2, 9, 3, 5],
            }),
            (3, ComparableGroupData {
                name:         "SubModule1",
                component_id: Some(3),
                entries:      vec![4],
            }),
            (5, ComparableGroupData {
                name:         "SubModule2",
                component_id: Some(5),
                entries:      vec![6, 7],
            }),
            (7, ComparableGroupData {
                name:         "SubModule3",
                component_id: Some(7),
                entries:      vec![8],
            }),
            (10, ComparableGroupData {
                name:         "Test.TopModule2",
                component_id: Some(10),
                entries:      vec![11],
            }),
        ]
        .into_iter()
        .collect();
        assert_eq!(module_groups, expected);

        let module_subgroups: BTreeMap<component::Id, Vec<&str>> = list
            .module_groups
            .iter()
            .map(|(id, m_group)| {
                (*id, m_group.submodules.iter().map(|sg| sg.name.as_str()).collect())
            })
            .collect();
        let expected: BTreeMap<component::Id, Vec<&str>> = [
            (0, vec!["Test.TopModule1", "Test.TopModule2"]),
            (1, vec!["SubModule1", "SubModule2"]),
            (3, vec![]),
            (5, vec!["SubModule3"]),
            (7, vec![]),
            (10, vec![]),
        ]
        .into_iter()
        .collect();
        assert_eq!(module_subgroups, expected);

        let local_scope_entries = &list.local_scope.entries;
        let component_id = |c: &Component| c.id().unwrap();
        let local_scope_ids = local_scope_entries.borrow().iter().map(component_id).collect_vec();
        let expected_ids = vec![2, 9];
        assert_eq!(local_scope_ids, expected_ids);
    }

    /// Test building a component list with non-empty favorites. Verify that the favorites are
    /// processed as described in the docs of the [`List::build`] method.
    #[test]
    fn building_component_list_with_favorites() {
        let db = mock_suggestion_db();
        let mut builder = List::new();
        let qn_of_db_entry_0 = db.lookup(0).unwrap().qualified_name();
        let qn_of_db_entry_1 = db.lookup(1).unwrap().qualified_name();
        let qn_of_db_entry_3 = db.lookup(3).unwrap().qualified_name();
        let qn_not_in_db = QualifiedName::from_text("test.Test.NameNotInSuggestionDb").unwrap();
        assert_eq!(db.lookup_by_qualified_name(&qn_not_in_db), None);
        let groups = [
            execution_context::ComponentGroup {
                project:    project::QualifiedName::standard_base_library(),
                name:       "Group 1".into(),
                color:      None,
                components: vec![
                    qn_of_db_entry_0.clone(),
                    qn_of_db_entry_3.clone(),
                    qn_not_in_db.clone(),
                    qn_of_db_entry_3.clone(),
                    qn_not_in_db.clone(),
                    qn_of_db_entry_1,
                    qn_of_db_entry_0,
                ],
            },
            execution_context::ComponentGroup {
                project:    project::QualifiedName::standard_base_library(),
                name:       "Group 2".into(),
                color:      None,
                components: vec![
                    qn_of_db_entry_3.clone(),
                    qn_not_in_db.clone(),
                    qn_of_db_entry_3,
                    qn_not_in_db,
                ],
            },
        ];
        builder.set_grouping_and_order_of_favorites(&db, &groups);
        builder.extend_list_and_allow_favorites_with_ids(&db, [0, 1, 2].into_iter());
        let list = builder.build();
        let favorites: Vec<ComparableGroupData> = list.favorites.iter().map(Into::into).collect();
        let expected = vec![
            ComparableGroupData {
                name:         "Group 1",
                component_id: None,
                entries:      vec![0, 1, 0],
            },
            ComparableGroupData {
                name:         "Group 2",
                component_id: None,
                entries:      vec![],
            },
        ];
        assert_eq!(favorites, expected);
    }

    fn check_names_and_order_of_group_entries(group: &component::Group, expected_names: &[&str]) {
        let entries = group.entries.borrow();
        let entry_names = entries.iter().map(|c| c.name()).collect_vec();
        assert_eq!(&entry_names, expected_names);
    }

    /// Test building a component list with a virtual component. The virtual component will be
    /// inserted into an existing favorites group.
    #[test]
    fn building_component_list_with_virtual_component_in_existing_favorites_group() {
        let db = mock_suggestion_db();
        let mut builder = List::new();
        let qn_of_db_entry_1 = db.lookup(1).unwrap().qualified_name();
        let project = project::QualifiedName::standard_base_library();
        const GROUP_NAME: &str = "Group";
        let groups = [execution_context::ComponentGroup {
            project:    project.clone(),
            name:       GROUP_NAME.into(),
            color:      None,
            components: vec![qn_of_db_entry_1.clone()],
        }];
        builder.set_grouping_and_order_of_favorites(&db, &groups);
        let snippet = component::hardcoded::Snippet { name: "test snippet", ..default() };
        let snippet_iter = std::iter::once(Rc::new(snippet));
        builder.insert_virtual_components_in_favorites_group(GROUP_NAME, project, snippet_iter);
        builder.extend_list_and_allow_favorites_with_ids(&db, std::iter::once(1));
        let list = builder.build();
        let favorites = list.favorites;
        assert_eq!(favorites.len(), 1, "Expected one group of favorites, got: {favorites:?}.");
        let expected_entry_names = ["test snippet", qn_of_db_entry_1.name()];
        check_names_and_order_of_group_entries(&favorites[0], &expected_entry_names);
    }

    /// Test building a component list with a virtual component. The virtual component will be
    /// inserted into a new favorites group.
    #[test]
    fn building_component_list_with_virtual_component_in_new_favorites_group() {
        let db = mock_suggestion_db();
        let mut builder = List::new();
        let qn_of_db_entry_1 = db.lookup(1).unwrap().qualified_name();
        let project = project::QualifiedName::standard_base_library();
        const GROUP_1_NAME: &str = "Group 1";
        let groups = [execution_context::ComponentGroup {
            project:    project.clone(),
            name:       GROUP_1_NAME.into(),
            color:      None,
            components: vec![qn_of_db_entry_1.clone()],
        }];
        builder.set_grouping_and_order_of_favorites(&db, &groups);
        let snippet = component::hardcoded::Snippet { name: "test snippet", ..default() };
        let snippet_iter = std::iter::once(Rc::new(snippet));
        const GROUP_2_NAME: &str = "Group 2";
        builder.insert_virtual_components_in_favorites_group(GROUP_2_NAME, project, snippet_iter);
        builder.extend_list_and_allow_favorites_with_ids(&db, std::iter::once(1));
        let list = builder.build();
        let favorites = list.favorites;
        assert_eq!(favorites.len(), 2, "Expected two groups of favorites, got: {favorites:?}.");
        let group_at_0 = &favorites[0];
        assert_eq!(group_at_0.name, "Group 2");
        check_names_and_order_of_group_entries(group_at_0, &["test snippet"]);
        let group_at_1 = &favorites[1];
        assert_eq!(group_at_1.name, "Group 1");
        check_names_and_order_of_group_entries(group_at_1, &[qn_of_db_entry_1.name()]);
    }

    /// Test building a component list with a private component. The private component will be
    /// excluded from the list.
    #[test]
    fn building_component_list_with_private_component() {
        use ast::constants::PRIVATE_DOC_SECTION_TAG_NAME as PRIVATE_TAG;
        let private_doc_section = enso_suggestion_database::doc_section!(@ PRIVATE_TAG, "");
        let suggestion_db = enso_suggestion_database::mock_suggestion_database! {
            test.Test {
<<<<<<< HEAD
                mod TopModule {
                    fn fun1() -> Standard.Base.Any;
                    #[with_doc_section(private_doc_section)]
                    fn private_fun2() -> Standard.Base.Any;
                    fn fun3() -> Standard.Base.Any;
=======
                mod LocalModule {
                    fn local_fun1() -> Standard.Base.Any;
                    #[with_doc_section(private_doc_section.clone())]
                    fn local_private_fun2() -> Standard.Base.Any;
                }
                mod TopModule {
                    fn fun3() -> Standard.Base.Any;
                    #[with_doc_section(private_doc_section.clone())]
                    fn private_fun4() -> Standard.Base.Any;
>>>>>>> 6967fb7d
                }
            }
        };
        let mut builder = List::new().with_local_scope_module_id(1);
        // ID's for `test.Test`, `TopModule` and 3 function ID's in `suggestion_db`.
<<<<<<< HEAD
        let entry_ids = 0..5;
=======
        let entry_ids = 0..9;
>>>>>>> 6967fb7d
        builder.extend_list_and_allow_favorites_with_ids(&suggestion_db, entry_ids);
        let list = builder.build();
        let component_names: Vec<_> = list
            .all_components
            .iter()
            .filter_map(|component| match &component.data {
                component::Data::FromDatabase { entry, .. } => Some(&entry.name),
                _ => None,
            })
            .collect();
<<<<<<< HEAD
        let expected = vec!["TopModule", "fun1", "fun3"];
=======
        let expected = vec!["LocalModule", "local_fun1", "local_private_fun2", "TopModule", "fun3"];
>>>>>>> 6967fb7d
        assert_eq!(component_names, expected);
    }
}<|MERGE_RESOLUTION|>--- conflicted
+++ resolved
@@ -645,13 +645,6 @@
         let private_doc_section = enso_suggestion_database::doc_section!(@ PRIVATE_TAG, "");
         let suggestion_db = enso_suggestion_database::mock_suggestion_database! {
             test.Test {
-<<<<<<< HEAD
-                mod TopModule {
-                    fn fun1() -> Standard.Base.Any;
-                    #[with_doc_section(private_doc_section)]
-                    fn private_fun2() -> Standard.Base.Any;
-                    fn fun3() -> Standard.Base.Any;
-=======
                 mod LocalModule {
                     fn local_fun1() -> Standard.Base.Any;
                     #[with_doc_section(private_doc_section.clone())]
@@ -661,17 +654,12 @@
                     fn fun3() -> Standard.Base.Any;
                     #[with_doc_section(private_doc_section.clone())]
                     fn private_fun4() -> Standard.Base.Any;
->>>>>>> 6967fb7d
                 }
             }
         };
         let mut builder = List::new().with_local_scope_module_id(1);
         // ID's for `test.Test`, `TopModule` and 3 function ID's in `suggestion_db`.
-<<<<<<< HEAD
-        let entry_ids = 0..5;
-=======
         let entry_ids = 0..9;
->>>>>>> 6967fb7d
         builder.extend_list_and_allow_favorites_with_ids(&suggestion_db, entry_ids);
         let list = builder.build();
         let component_names: Vec<_> = list
@@ -682,11 +670,7 @@
                 _ => None,
             })
             .collect();
-<<<<<<< HEAD
-        let expected = vec!["TopModule", "fun1", "fun3"];
-=======
         let expected = vec!["LocalModule", "local_fun1", "local_private_fun2", "TopModule", "fun3"];
->>>>>>> 6967fb7d
         assert_eq!(component_names, expected);
     }
 }