//! A module containing definition of [`component::Group`], the list of those and related
//! structures.

use crate::prelude::*;

use crate::controller::searcher::component;
use crate::controller::searcher::component::Component;
use crate::model::execution_context;
use crate::model::suggestion_database;



// ============
// === Data ===
// ============

/// The [`Group`] fields, which are shared and available by [`AsRef`] and [`Deref`].
#[allow(missing_docs)]
#[derive(Clone, Debug)]
pub struct Data {
<<<<<<< HEAD
    pub name:    ImString,
    // FIXME[mc]: add color
    pub entries: RefCell<Vec<Component>>,
    pub visible: Cell<bool>,
=======
    pub name:         ImString,
    /// A component corresponding to this group, e.g. the module of whose content the group
    /// contains.
    pub component_id: Option<component::Id>,
    pub entries:      RefCell<Vec<Component>>,
    /// A flag indicating that the group should be displayed in the Component Browser. It may be
    /// hidden in some scenarios, e.g. when all items are filtered out.
    pub visible:      Cell<bool>,
>>>>>>> 033cb2c6
}

impl Data {
    fn new_empty_visible(name: impl Into<ImString>, component_id: Option<component::Id>) -> Self {
        Data { name: name.into(), component_id, entries: default(), visible: Cell::new(true) }
    }
}



// =============
// === Group ===
// =============

/// A group of [`Component`]s.
#[derive(Clone, CloneRef, Debug)]
pub struct Group {
    data: Rc<Data>,
}

impl Deref for Group {
    type Target = Data;

    fn deref(&self) -> &Self::Target {
        &*self.data
    }
}

impl Group {
    /// Create empty group referring to some module component.
    pub fn from_entry(component_id: component::Id, entry: &suggestion_database::Entry) -> Self {
        let name: String = if entry.module.is_top_module() {
            (&entry.module).into()
        } else {
            entry.module.name().into()
        };
        Self { data: Rc::new(Data::new_empty_visible(name, Some(component_id))) }
    }

<<<<<<< HEAD
    pub fn from_execution_context_component_group(
        group: execution_context::ComponentGroup,
        suggestion_db: &model::SuggestionDatabase,
    ) -> Self {
        let components = group.components.iter().filter_map(|qualified_name| {
            let (id, suggestion) = suggestion_db.lookup_by_qualified_name(qualified_name)?;
            Some(Component { suggestion_id: Immutable(id), suggestion, match_info: default() })
        });
        let entries = RefCell::new(components.collect());
        let data = Data { name: group.name, visible: Cell::new(true), entries };
        Self { data: Rc::new(data) }
    }

=======
    /// Check if group should be displayed in Component Browser.
>>>>>>> 033cb2c6
    pub fn check_visibility(&self) {
        let entries = self.entries.borrow();
        let filtered_out = entries.iter().filter(|c| c.is_filtered_out());
        let visible = filtered_out.count() < entries.len();
        self.visible.set(visible);
    }
}



// ============
// === List ===
// ============

/// An immutable [`Group`] list, keeping the groups in alphabetical order.
#[derive(Clone, CloneRef, Debug, Default)]
pub struct List {
    groups: Rc<Vec<Group>>,
}

<<<<<<< HEAD
impl List {
    pub fn new_unsorted(groups: Vec<Group>) -> Self {
        Self { groups: Rc::new(groups) }
    }

    fn iter_visible(&self) -> impl Iterator<Item = &Group> {
        self.groups.iter().filter(|g| g.visible.get())
=======
impl Deref for List {
    type Target = [Group];

    fn deref(&self) -> &Self::Target {
        self.groups.as_slice()
    }
}

impl AsRef<[Group]> for List {
    fn as_ref(&self) -> &[Group] {
        self.groups.as_slice()
>>>>>>> 033cb2c6
    }
}


// === ListBuilder ===


/// The builder of [`List`]. The groups will be sorted in [`Self::build`] method.
#[allow(missing_docs)]
#[derive(Clone, Debug, Default, AsRef, Deref, AsMut, DerefMut)]
pub struct ListBuilder {
    pub groups: Vec<Group>,
}

impl ListBuilder {
    /// Sort the groups and create a [`List`].
    pub fn build(mut self) -> List {
        // The `sort_unstable_by_key` method is not suitable here, because the closure it takes
        // cannot return reference, and we don't want to copy strings here.
        self.groups.sort_unstable_by(|a, b| a.name.cmp(&b.name));
        List { groups: Rc::new(self.groups) }
    }
}<|MERGE_RESOLUTION|>--- conflicted
+++ resolved
@@ -18,13 +18,8 @@
 #[allow(missing_docs)]
 #[derive(Clone, Debug)]
 pub struct Data {
-<<<<<<< HEAD
-    pub name:    ImString,
+    pub name:         ImString,
     // FIXME[mc]: add color
-    pub entries: RefCell<Vec<Component>>,
-    pub visible: Cell<bool>,
-=======
-    pub name:         ImString,
     /// A component corresponding to this group, e.g. the module of whose content the group
     /// contains.
     pub component_id: Option<component::Id>,
@@ -32,7 +27,6 @@
     /// A flag indicating that the group should be displayed in the Component Browser. It may be
     /// hidden in some scenarios, e.g. when all items are filtered out.
     pub visible:      Cell<bool>,
->>>>>>> 033cb2c6
 }
 
 impl Data {
@@ -72,7 +66,6 @@
         Self { data: Rc::new(Data::new_empty_visible(name, Some(component_id))) }
     }
 
-<<<<<<< HEAD
     pub fn from_execution_context_component_group(
         group: execution_context::ComponentGroup,
         suggestion_db: &model::SuggestionDatabase,
@@ -86,9 +79,7 @@
         Self { data: Rc::new(data) }
     }
 
-=======
     /// Check if group should be displayed in Component Browser.
->>>>>>> 033cb2c6
     pub fn check_visibility(&self) {
         let entries = self.entries.borrow();
         let filtered_out = entries.iter().filter(|c| c.is_filtered_out());
@@ -109,15 +100,12 @@
     groups: Rc<Vec<Group>>,
 }
 
-<<<<<<< HEAD
 impl List {
     pub fn new_unsorted(groups: Vec<Group>) -> Self {
         Self { groups: Rc::new(groups) }
     }
+}
 
-    fn iter_visible(&self) -> impl Iterator<Item = &Group> {
-        self.groups.iter().filter(|g| g.visible.get())
-=======
 impl Deref for List {
     type Target = [Group];
 
@@ -129,7 +117,6 @@
 impl AsRef<[Group]> for List {
     fn as_ref(&self) -> &[Group] {
         self.groups.as_slice()
->>>>>>> 033cb2c6
     }
 }
 
