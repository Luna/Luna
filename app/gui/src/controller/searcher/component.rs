--- conflicted
+++ resolved
@@ -127,14 +127,10 @@
     pub suggestion: Suggestion,
     /// A group id, being an index of `group` field of [`List`] structure.
     pub group_id:   Option<usize>,
-<<<<<<< HEAD
+    /// The component string representation that will be used during matching.
+    pub label:      ImString,
     /// Results of matching this component against the current filter, if any.
     pub match_info: Option<MatchInfo>,
-=======
-    pub match_info: MatchInfo,
-    /// The component string representation that will be used during matching.
-    pub label:      ImString,
->>>>>>> 7a934cad
 }
 
 impl Component {
@@ -162,16 +158,9 @@
     /// The formatted label and alias which should be displayed in the Component Browser.
     pub fn label_with_matched_alias(&self) -> ImString {
         match &self.match_info {
-<<<<<<< HEAD
-            Some(MatchInfo::Matches { kind: MatchKind::Alias(alias), .. }) => {
-                format!("{alias} ({self})")
-            }
-            _ => self.to_string(),
-=======
-            MatchInfo::Matches { kind: MatchKind::Alias(alias), .. } =>
+            Some(MatchInfo::Matches { kind: MatchKind::Alias(alias), .. }) =>
                 format!("{alias} ({label})", label = self.label).into(),
             _ => self.label.clone(),
->>>>>>> 7a934cad
         }
     }
 
@@ -228,18 +217,9 @@
 
     fn match_info_for_pattern(&self, pattern: &str) -> MatchInfo {
         // Match the input pattern to the component label.
-<<<<<<< HEAD
         let target_info = search::TargetInfo { is_alias: false };
-        let label = self.to_string();
-        let label_subsequence = search(&label, pattern, target_info);
-=======
-        let label = self.label.as_str();
-        let label_matches = fuzzly::matches(label, filter.pattern.as_str());
-        let label_subsequence = label_matches.and_option_from(|| {
-            let metric = fuzzly::metric::default();
-            fuzzly::find_best_subsequence(label, filter.pattern.as_str(), metric)
-        });
->>>>>>> 7a934cad
+        let label = &self.label;
+        let label_subsequence = search(label, pattern, target_info);
         let label_match_info = label_subsequence
             .map(|subsequence| MatchInfo::Matches { subsequence, kind: MatchKind::Label });
 
