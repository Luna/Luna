//! A module containing definition of [`Component`] and its [`List`]
//!
//! Component is a language entity displayed in the Component Browser.

use crate::prelude::*;

use crate::model::suggestion_database;


// ==============
// === Export ===
// ==============

pub mod builder;
pub mod group;

pub use group::Group;



// ====================
// === Type Aliases ===
// ====================

/// A component identifier.
pub type Id = suggestion_database::entry::Id;
/// Information how the component matches the filtering pattern.
pub type MatchInfo = controller::searcher::action::MatchInfo;


// =================
// === Component ===
// =================

/// A structure describing a language entity which may be picked in the Component Browser panel to
/// create a new node or change existing one.
///
/// The components are usually stored in [`List`], which may be filtered; the single component keeps
/// then information how it matches the current filtering pattern.
///
/// The component corresponds to some Suggestion Database Entry, and the entry will be used to
/// properly insert code into the program.
#[allow(missing_docs)]
#[derive(Clone, CloneRef, Debug)]
pub struct Component {
    pub id:         Immutable<Id>,
    pub suggestion: Rc<suggestion_database::Entry>,
    pub match_info: Rc<RefCell<MatchInfo>>,
}

impl Component {
    /// Construct a new component.
    ///
    /// The matching info will be filled for an empty pattern.
    pub fn new(id: Id, suggestion: Rc<suggestion_database::Entry>) -> Self {
        Self { id: Immutable(id), suggestion, match_info: default() }
    }

    /// The label which should be displayed in the Component Browser.
    pub fn label(&self) -> &str {
        &self.suggestion.name
    }

    /// Checks if component is filtered out.
    pub fn is_filtered_out(&self) -> bool {
        matches!(*self.match_info.borrow(), MatchInfo::DoesNotMatch)
    }

    /// Checks if the component can be entered in Component Browser.
    ///
    /// Currently, only modules can be entered, and then the Browser should display content and
    /// submodules of the entered module.
    pub fn can_be_entered(&self) -> bool {
        self.suggestion.kind == suggestion_database::entry::Kind::Module
    }

    /// Update matching info.
    ///
    /// It should be called each time the filtering pattern changes.
    pub fn update_matching_info(&self, pattern: impl Str) {
        let label = self.label();
        let matches = fuzzly::matches(label, pattern.as_ref());
        let subsequence = matches.and_option_from(|| {
            let metric = fuzzly::metric::default();
            fuzzly::find_best_subsequence(label, pattern, metric)
        });
        *self.match_info.borrow_mut() = match subsequence {
            Some(subsequence) => MatchInfo::Matches { subsequence },
            None => MatchInfo::DoesNotMatch,
        };
    }
}



// ============
// === List ===
// ============

// === ModuleGroups ===

/// The Component groups associated with a module: the group containing the module's content, and
/// groups with direct submodules' content.
#[allow(missing_docs)]
#[derive(Clone, CloneRef, Debug)]
pub struct ModuleGroups {
    pub content:    Group,
    pub submodules: group::AlphabeticalList,
}


// === List ===

/// The Component List.
///
/// The List is used to provide information to Component Browser Panel View: thus the components
/// are arranged in appropriate groups, and the groups are ordered accordingly. You may check the
/// [design doc](https://github.com/enso-org/design/blob/main/epics/component-browser/design.md#overview)
/// for information how the Component Browser works.
///
/// The components and their structure are immutable, only the filtering may change in created List.
/// If there is need to change/extend the component list, a new one should be created using
/// [`builder::List`].
#[derive(Clone, CloneRef, Debug, Default)]
pub struct List {
    all_components:        Rc<Vec<Component>>,
    top_modules:           group::AlphabeticalList,
    top_modules_flattened: group::AlphabeticalList,
    module_groups:         Rc<HashMap<Id, ModuleGroups>>,
    /// A group containing all non-module components in the local scope of the module where the
    /// [Component Browser](crate::controller::Searcher) is opened.
    pub local_scope:       Group,
    filtered:              Rc<Cell<bool>>,
    /// Groups of components to display in the "Favorites Data Science Tools" section of the
    /// [Component Browser](crate::controller::Searcher).
    pub favorites:         group::List,
}

impl List {
<<<<<<< HEAD
    /// Create a list containing all entities available in the [`model::SuggestionDatabase`].
    /// Non-module entities having `local_scope_module` as their parent will be added to
    /// [`List::local_scope`].
    pub fn build_list_from_all_db_entries(
        suggestion_db: &Rc<model::SuggestionDatabase>,
        local_scope_module: Option<suggestion_database::entry::Id>,
    ) -> List {
        let mut builder = builder::List::new(suggestion_db.clone_ref(), local_scope_module);
        builder.extend(suggestion_db.keys());
        builder.build()
    }

=======
>>>>>>> 7e7ca06e
    /// Return the list of top modules, which should be displayed in Component Browser.
    ///
    /// If the list is filtered, all top modules will be flattened.
    pub fn top_modules(&self) -> &group::AlphabeticalList {
        if self.filtered.get() {
            &self.top_modules_flattened
        } else {
            &self.top_modules
        }
    }

    /// Get the list of given component submodules. Returns [`None`] if given component is not
    /// a module.
    pub fn submodules_of(&self, component: Id) -> Option<&group::AlphabeticalList> {
        self.module_groups.get(&component).map(|mg| &mg.submodules)
    }

    /// Get the content of given module component. Returns [`None`] if given component is not a
    /// module.
    pub fn get_module_content(&self, component: Id) -> Option<&Group> {
        self.module_groups.get(&component).map(|mg| &mg.content)
    }

    /// Update matching info in all components according to the new filtering pattern.
    pub fn update_filtering(&self, pattern: impl AsRef<str>) {
        let pattern = pattern.as_ref();
        for component in &*self.all_components {
            component.update_matching_info(pattern)
        }
        for group in self.all_groups_not_in_favorites() {
            group.update_sorting_and_visibility(pattern);
        }
        for group in self.favorites.iter() {
            group.update_visibility();
        }
        self.filtered.set(!pattern.is_empty());
    }

    /// All groups from [`List`] without the groups found in [`List::favorites`].
    fn all_groups_not_in_favorites(&self) -> impl Iterator<Item = &Group> {
        let normal = self.module_groups.values().map(|mg| &mg.content);
        let flattened = self.top_modules_flattened.iter();
        normal.chain(flattened).chain(std::iter::once(&self.local_scope))
    }
}



// =============
// === Tests ===
// =============

#[cfg(test)]
pub(crate) mod tests {
    use super::*;

    use crate::model::suggestion_database::entry::Kind;

    use double_representation::module;
    use engine_protocol::language_server;


    // === Helpers ===

    pub fn mock_module(name: &str) -> model::suggestion_database::Entry {
        let ls_entry = language_server::SuggestionEntry::Module {
            module:             name.to_owned(),
            documentation:      default(),
            documentation_html: default(),
            reexport:           default(),
        };
        model::suggestion_database::Entry::from_ls_entry(ls_entry).unwrap()
    }

    pub fn mock_function(
        module: &module::QualifiedName,
        name: &str,
    ) -> model::suggestion_database::Entry {
        model::suggestion_database::Entry {
            kind:               Kind::Function,
            module:             module.clone(),
            name:               name.to_owned(),
            arguments:          vec![],
            return_type:        "Standard.Builtin.Integer".to_string(),
            documentation_html: None,
            self_type:          None,
            scope:              model::suggestion_database::entry::Scope::Everywhere,
        }
    }

    pub fn mock_suggestion_db(logger: impl AnyLogger) -> model::SuggestionDatabase {
        let top_module_1 = mock_module("test.Test.TopModule1");
        let top_module_2 = mock_module("test.Test.TopModule2");
        let sub_module_1 = mock_module("test.Test.TopModule1.SubModule1");
        let sub_module_2 = mock_module("test.Test.TopModule1.SubModule2");
        let sub_module_3 = mock_module("test.Test.TopModule1.SubModule2.SubModule3");
        let fun1 = mock_function(&top_module_1.module, "fun1");
        let fun2 = mock_function(&top_module_1.module, "fun2");
        let fun3 = mock_function(&top_module_2.module, "fun3");
        let fun4 = mock_function(&sub_module_1.module, "fun4");
        let fun5 = mock_function(&sub_module_2.module, "fun5");
        let fun6 = mock_function(&sub_module_3.module, "fun6");
        let all_entries = [
            top_module_1,
            top_module_2,
            sub_module_1,
            sub_module_2,
            sub_module_3,
            fun1,
            fun2,
            fun3,
            fun4,
            fun5,
            fun6,
        ];

        let suggestion_db = model::SuggestionDatabase::new_empty(logger);
        for (id, entry) in all_entries.into_iter().enumerate() {
            suggestion_db.put_entry(id, entry)
        }
        suggestion_db
    }

    fn mock_favorites(
        db: &model::SuggestionDatabase,
        component_ids: &[Id],
    ) -> Vec<crate::model::execution_context::ComponentGroup> {
        let db_entries = component_ids.iter().map(|id| db.lookup(*id).unwrap());
        let group = crate::model::execution_context::ComponentGroup {
            name:       "Test Group 1".into(),
            color:      None,
            components: db_entries.into_iter().map(|e| e.qualified_name()).collect(),
        };
        vec![group]
    }


    // === Filtering Component List ===

    /// Assert IDs and order of all entries in the group which have their [`Component::match_info`]
    /// set to [`MatchInfo::Matches`]. Additionally, verify the [`Group::visible`] field is
    /// [`true`] iff no IDs are expected.
    fn assert_ids_of_matches_entries(group: &Group, expected_ids: &[Id]) {
        let ids_of_matches = group
            .entries
            .borrow()
            .iter()
            .filter(|c| matches!(*c.match_info.borrow(), MatchInfo::Matches { .. }))
            .map(|c| *c.id)
            .collect_vec();
        assert_eq!(ids_of_matches, expected_ids);
        assert_eq!(group.visible.get(), !expected_ids.is_empty());
    }

    #[test]
    fn filtering_component_list() {
        let logger = Logger::new("test::update_list_after_filtering_pattern_change");
        let top_module = mock_module("test.Test.TopModule");
        let sub_module = mock_module("test.Test.TopModule.SubModule");
        let fun1 = mock_function(&top_module.module, "fun1");
        let funx2 = mock_function(&sub_module.module, "funx1");
        let all_entries = [&top_module, &sub_module, &fun1, &funx2];
        let suggestion_db = model::SuggestionDatabase::new_empty(logger);
        for (id, entry) in all_entries.into_iter().enumerate() {
            suggestion_db.put_entry(id, entry.clone())
        }
<<<<<<< HEAD
        let mut builder = builder::List::new(Rc::new(suggestion_db), Some(0));
        builder.extend(0..4);
=======
        let favorites = mock_favorites(&suggestion_db, &[3, 2]);
        let mut builder = builder::List::new();
        builder.set_favorites(&suggestion_db, &favorites);
        builder.extend(&suggestion_db, 0..4);
>>>>>>> 7e7ca06e
        let list = builder.build();

        list.update_filtering("fu");
        assert_ids_of_matches_entries(&list.top_modules()[0], &[2, 3]);
<<<<<<< HEAD
        assert_ids_of_matches_entries(&list.local_scope, &[2]);

        list.update_filtering("x");
        assert_ids_of_matches_entries(&list.top_modules()[0], &[3]);
        assert_ids_of_matches_entries(&list.local_scope, &[]);

        list.update_filtering("Sub");
        assert_ids_of_matches_entries(&list.top_modules()[0], &[1]);
        assert_ids_of_matches_entries(&list.local_scope, &[]);

        list.update_filtering("y");
        assert_ids_of_matches_entries(&list.top_modules()[0], &[]);
        assert_ids_of_matches_entries(&list.local_scope, &[]);

        list.update_filtering("");
        assert_ids_of_matches_entries(&list.top_modules()[0], &[2, 1]);
        assert_ids_of_matches_entries(&list.local_scope, &[2]);
=======
        assert_ids_of_matches_entries(&list.favorites[0], &[3, 2]);

        list.update_filtering("x");
        assert_ids_of_matches_entries(&list.top_modules()[0], &[3]);
        assert_ids_of_matches_entries(&list.favorites[0], &[3]);

        list.update_filtering("Sub");
        assert_ids_of_matches_entries(&list.top_modules()[0], &[1]);
        assert_ids_of_matches_entries(&list.favorites[0], &[]);

        list.update_filtering("y");
        assert_ids_of_matches_entries(&list.top_modules()[0], &[]);
        assert_ids_of_matches_entries(&list.favorites[0], &[]);

        list.update_filtering("");
        assert_ids_of_matches_entries(&list.top_modules()[0], &[2, 1]);
        assert_ids_of_matches_entries(&list.favorites[0], &[3, 2]);
>>>>>>> 7e7ca06e
    }


    // === Component List modules tree ===

    #[test]
    fn component_list_modules_tree() {
        // Create a components list with sample data.
        let logger = Logger::new("test::component_list_modules_tree");
        let suggestion_db = mock_suggestion_db(logger);
<<<<<<< HEAD
        let mut builder = builder::List::new(Rc::new(suggestion_db), None);
        builder.extend(0..11);
=======
        let mut builder = builder::List::new();
        builder.extend(&suggestion_db, 0..11);
>>>>>>> 7e7ca06e
        let list = builder.build();

        // Verify that we can read all top-level modules from the component list.
        let expected_top_modules_ids = vec![Some(0), Some(1)];
        let top_modules_ids = list.top_modules().iter().map(|m| m.component_id).collect_vec();
        assert_eq!(top_modules_ids, expected_top_modules_ids);

        // Verify that we can read content and direct submodules of a second-level submodule
        // ("test.Test.TopModule1.SubModule2").
        let content = list.get_module_content(3).unwrap();
        let expected_content_ids = vec![9, 4];
        let content_ids = content.entries.borrow().iter().map(|entry| *entry.id).collect_vec();
        assert_eq!(content_ids, expected_content_ids);
        let direct_submodules = list.submodules_of(3).unwrap();
        let expected_direct_submodules_ids = vec![Some(4)];
        let direct_submodules_ids = direct_submodules.iter().map(|m| m.component_id).collect_vec();
        assert_eq!(direct_submodules_ids, expected_direct_submodules_ids);

        // Verify that we can read content of a third-level submodule
        // ("test.Test.TopModule1.SubModule1.SubSubModule").
        let content = list.get_module_content(4).unwrap();
        let expected_content_ids = vec![10];
        let content_ids = content.entries.borrow().iter().map(|entry| *entry.id).collect_vec();
        assert_eq!(content_ids, expected_content_ids);
    }
}<|MERGE_RESOLUTION|>--- conflicted
+++ resolved
@@ -137,21 +137,6 @@
 }
 
 impl List {
-<<<<<<< HEAD
-    /// Create a list containing all entities available in the [`model::SuggestionDatabase`].
-    /// Non-module entities having `local_scope_module` as their parent will be added to
-    /// [`List::local_scope`].
-    pub fn build_list_from_all_db_entries(
-        suggestion_db: &Rc<model::SuggestionDatabase>,
-        local_scope_module: Option<suggestion_database::entry::Id>,
-    ) -> List {
-        let mut builder = builder::List::new(suggestion_db.clone_ref(), local_scope_module);
-        builder.extend(suggestion_db.keys());
-        builder.build()
-    }
-
-=======
->>>>>>> 7e7ca06e
     /// Return the list of top modules, which should be displayed in Component Browser.
     ///
     /// If the list is filtered, all top modules will be flattened.
@@ -318,56 +303,36 @@
         for (id, entry) in all_entries.into_iter().enumerate() {
             suggestion_db.put_entry(id, entry.clone())
         }
-<<<<<<< HEAD
-        let mut builder = builder::List::new(Rc::new(suggestion_db), Some(0));
-        builder.extend(0..4);
-=======
         let favorites = mock_favorites(&suggestion_db, &[3, 2]);
-        let mut builder = builder::List::new();
+        let mut builder = builder::List::new(&suggestion_db, Some(0));
         builder.set_favorites(&suggestion_db, &favorites);
         builder.extend(&suggestion_db, 0..4);
->>>>>>> 7e7ca06e
         let list = builder.build();
 
         list.update_filtering("fu");
         assert_ids_of_matches_entries(&list.top_modules()[0], &[2, 3]);
-<<<<<<< HEAD
         assert_ids_of_matches_entries(&list.local_scope, &[2]);
+        assert_ids_of_matches_entries(&list.favorites[0], &[3, 2]);
 
         list.update_filtering("x");
         assert_ids_of_matches_entries(&list.top_modules()[0], &[3]);
         assert_ids_of_matches_entries(&list.local_scope, &[]);
+        assert_ids_of_matches_entries(&list.favorites[0], &[3]);
 
         list.update_filtering("Sub");
         assert_ids_of_matches_entries(&list.top_modules()[0], &[1]);
         assert_ids_of_matches_entries(&list.local_scope, &[]);
+        assert_ids_of_matches_entries(&list.favorites[0], &[]);
 
         list.update_filtering("y");
         assert_ids_of_matches_entries(&list.top_modules()[0], &[]);
         assert_ids_of_matches_entries(&list.local_scope, &[]);
+        assert_ids_of_matches_entries(&list.favorites[0], &[]);
 
         list.update_filtering("");
         assert_ids_of_matches_entries(&list.top_modules()[0], &[2, 1]);
         assert_ids_of_matches_entries(&list.local_scope, &[2]);
-=======
         assert_ids_of_matches_entries(&list.favorites[0], &[3, 2]);
-
-        list.update_filtering("x");
-        assert_ids_of_matches_entries(&list.top_modules()[0], &[3]);
-        assert_ids_of_matches_entries(&list.favorites[0], &[3]);
-
-        list.update_filtering("Sub");
-        assert_ids_of_matches_entries(&list.top_modules()[0], &[1]);
-        assert_ids_of_matches_entries(&list.favorites[0], &[]);
-
-        list.update_filtering("y");
-        assert_ids_of_matches_entries(&list.top_modules()[0], &[]);
-        assert_ids_of_matches_entries(&list.favorites[0], &[]);
-
-        list.update_filtering("");
-        assert_ids_of_matches_entries(&list.top_modules()[0], &[2, 1]);
-        assert_ids_of_matches_entries(&list.favorites[0], &[3, 2]);
->>>>>>> 7e7ca06e
     }
 
 
@@ -378,13 +343,8 @@
         // Create a components list with sample data.
         let logger = Logger::new("test::component_list_modules_tree");
         let suggestion_db = mock_suggestion_db(logger);
-<<<<<<< HEAD
-        let mut builder = builder::List::new(Rc::new(suggestion_db), None);
-        builder.extend(0..11);
-=======
-        let mut builder = builder::List::new();
+        let mut builder = builder::List::new(&suggestion_db, None);
         builder.extend(&suggestion_db, 0..11);
->>>>>>> 7e7ca06e
         let list = builder.build();
 
         // Verify that we can read all top-level modules from the component list.
