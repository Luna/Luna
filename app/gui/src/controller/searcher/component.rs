--- conflicted
+++ resolved
@@ -188,12 +188,6 @@
         };
     }
 
-<<<<<<< HEAD
-    pub(crate) fn score(&self) -> f32 {
-        match &*self.match_info.borrow() {
-            MatchInfo::DoesNotMatch => 0.0,
-            MatchInfo::Matches { subsequence } => subsequence.score,
-=======
     /// Check whether the component contains the "PRIVATE" tag.
     pub fn is_private(&self) -> bool {
         match &self.data {
@@ -203,7 +197,13 @@
                 _ => false,
             }),
             _ => false,
->>>>>>> 58c7ca54
+        }
+    }
+
+    pub(crate) fn score(&self) -> f32 {
+        match &*self.match_info.borrow() {
+            MatchInfo::DoesNotMatch => 0.0,
+            MatchInfo::Matches { subsequence } => subsequence.score,
         }
     }
 }
