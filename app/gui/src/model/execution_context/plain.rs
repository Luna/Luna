//! Module with plain Execution Context Model (without any synchronization).

use crate::prelude::*;

use crate::model::execution_context::AttachedVisualization;
use crate::model::execution_context::ComponentGroup;
use crate::model::execution_context::ComputedValueInfoRegistry;
use crate::model::execution_context::LocalCall;
use crate::model::execution_context::Visualization;
use crate::model::execution_context::VisualizationId;
use crate::model::execution_context::VisualizationUpdateData;
use crate::model::module;

use engine_protocol::language_server::MethodPointer;
use engine_protocol::language_server::VisualisationConfiguration;
use futures::future::LocalBoxFuture;



// ==============
// === Errors ===
// ==============

/// Error then trying to pop stack item on ExecutionContext when there only root call remains.
#[derive(Clone, Copy, Debug, Fail)]
#[fail(display = "Tried to pop an entry point.")]
pub struct PopOnEmptyStack();

/// Error when using an Id that does not correspond to any known visualization.
#[derive(Clone, Copy, Debug, Fail)]
#[fail(display = "Tried to use incorrect visualization Id: {}.", _0)]
pub struct InvalidVisualizationId(VisualizationId);



// =============
// === Model ===
// =============

/// Execution Context Model.
///
/// This model reflects the state of the execution context in Language Server.
/// It consists of the root call (which is a direct call of some function
/// definition), stack of function calls (see `StackItem` definition and docs) and a list of
/// active visualizations. It can also cache all computed values and types of various expression
/// for the context.
///
/// It implements internal mutability pattern, so it may be shared between different
/// controllers.
#[derive(Debug)]
pub struct ExecutionContext {
    logger: Logger,
    /// A name of definition which is a root call of this context.
    pub entry_point: MethodPointer,
    /// Local call stack.
    stack: RefCell<Vec<LocalCall>>,
    /// Set of active visualizations.
    visualizations: RefCell<HashMap<VisualizationId, AttachedVisualization>>,
    /// Storage for information about computed values (like their types).
    pub computed_value_info_registry: Rc<ComputedValueInfoRegistry>,
    /// Execution context is considered ready once it completes it first execution after creation.
    pub is_ready: crate::sync::Synchronized<bool>,
<<<<<<< HEAD
    /// Component groups available in the scope of the execution context. Empty until
    /// [`load_component_groups`] is called.
    pub available_component_groups: RefCell<Vec<ComponentGroup>>,
=======
    /// Component groups defined in libraries imported into the execution context.
    pub component_groups: RefCell<Vec<ComponentGroup>>,
>>>>>>> 0607fe9b
}

impl ExecutionContext {
    /// Create new execution context
    pub fn new(logger: impl Into<Logger>, entry_point: MethodPointer) -> Self {
        let logger = logger.into();
        let stack = default();
        let visualizations = default();
        let computed_value_info_registry = default();
        let is_ready = default();
<<<<<<< HEAD
        let available_component_groups = default();
=======
        let component_groups = default();
>>>>>>> 0607fe9b
        Self {
            logger,
            entry_point,
            stack,
            visualizations,
            computed_value_info_registry,
            is_ready,
<<<<<<< HEAD
            available_component_groups,
=======
            component_groups,
>>>>>>> 0607fe9b
        }
    }

    /// Creates a `VisualisationConfiguration` for the visualization with given id. It may be used
    /// in communication with language server.
    pub fn visualization_config(
        &self,
        id: VisualizationId,
        execution_context_id: Uuid,
    ) -> FallibleResult<VisualisationConfiguration> {
        let err = || InvalidVisualizationId(id);
        let visualizations = self.visualizations.borrow();
        Ok(visualizations.get(&id).ok_or_else(err)?.visualization.config(execution_context_id))
    }

    /// Push a new stack item to execution context.
    ///
    /// This function shadows the asynchronous version from API trait.
    pub fn push(&self, stack_item: LocalCall) {
        self.stack.borrow_mut().push(stack_item);
    }

    /// Pop the last stack item from this context. It returns error when only root call remains.
    ///
    /// This function shadows the asynchronous version from API trait.
    pub fn pop(&self) -> FallibleResult<LocalCall> {
        let ret = self.stack.borrow_mut().pop().ok_or_else(PopOnEmptyStack)?;
        Ok(ret)
    }

    /// Attach a new visualization for current execution context. Returns a stream of visualization
    /// update data received from the server.
    ///
    /// This function shadows the asynchronous version from API trait.
    pub fn attach_visualization(
        &self,
        visualization: Visualization,
    ) -> futures::channel::mpsc::UnboundedReceiver<VisualizationUpdateData> {
        let id = visualization.id;
        let (update_sender, receiver) = futures::channel::mpsc::unbounded();
        let visualization = AttachedVisualization { visualization, update_sender };
        info!(self.logger, "Inserting to the registry: {id}.");
        self.visualizations.borrow_mut().insert(id, visualization);
        receiver
    }

    /// Modify visualization properties. See fields in [`Visualization`] structure. Passing `None`
    /// retains the old value.
    ///
    /// This function shadows the asynchronous version from API trait.
    pub fn modify_visualization(
        &self,
        id: VisualizationId,
        expression: Option<String>,
        module: Option<module::QualifiedName>,
    ) -> FallibleResult {
        let err = || InvalidVisualizationId(id);
        let mut visualizations = self.visualizations.borrow_mut();
        let visualization = &mut visualizations.get_mut(&id).ok_or_else(err)?.visualization;
        if let Some(expression) = expression {
            visualization.preprocessor_code = expression;
        }
        if let Some(module) = module {
            visualization.context_module = module;
        }
        Ok(())
    }

    /// Detach the visualization from this execution context.
    ///
    /// This function shadows the asynchronous version from API trait.
    pub fn detach_visualization(&self, id: VisualizationId) -> FallibleResult<Visualization> {
        let err = || InvalidVisualizationId(id);
        info!(self.logger, "Removing from the registry: {id}.");
        let removed = self.visualizations.borrow_mut().remove(&id).ok_or_else(err)?;
        Ok(removed.visualization)
    }
}

impl model::execution_context::API for ExecutionContext {
    fn when_ready(&self) -> StaticBoxFuture<Option<()>> {
        self.is_ready.when_eq(&true).boxed_local()
    }

    fn current_method(&self) -> MethodPointer {
        if let Some(top_frame) = self.stack.borrow().last() {
            top_frame.definition.clone()
        } else {
            self.entry_point.clone()
        }
    }

    fn visualization_info(&self, id: VisualizationId) -> FallibleResult<Visualization> {
        let err = || InvalidVisualizationId(id).into();
        self.visualizations.borrow_mut().get(&id).map(|v| v.visualization.clone()).ok_or_else(err)
    }

    fn all_visualizations_info(&self) -> Vec<Visualization> {
        self.visualizations.borrow_mut().values().map(|v| v.visualization.clone()).collect()
    }

    fn active_visualizations(&self) -> Vec<VisualizationId> {
        self.visualizations.borrow().keys().copied().collect_vec()
    }

    fn computed_value_info_registry(&self) -> &Rc<ComputedValueInfoRegistry> {
        &self.computed_value_info_registry
    }

    fn stack_items<'a>(&'a self) -> Box<dyn Iterator<Item = LocalCall> + 'a> {
        let stack_size = self.stack.borrow().len();
        Box::new((0..stack_size).filter_map(move |i| self.stack.borrow().get(i).cloned()))
    }

    fn push(&self, stack_item: LocalCall) -> LocalBoxFuture<'_, FallibleResult> {
        self.push(stack_item);
        futures::future::ready(Ok(())).boxed_local()
    }

    fn pop(&self) -> LocalBoxFuture<'_, FallibleResult<LocalCall>> {
        futures::future::ready(self.pop()).boxed_local()
    }

    fn attach_visualization(
        &self,
        visualization: Visualization,
    ) -> LocalBoxFuture<
        FallibleResult<futures::channel::mpsc::UnboundedReceiver<VisualizationUpdateData>>,
    > {
        futures::future::ready(Ok(self.attach_visualization(visualization))).boxed_local()
    }

    fn detach_visualization(
        &self,
        id: VisualizationId,
    ) -> LocalBoxFuture<'_, FallibleResult<Visualization>> {
        futures::future::ready(self.detach_visualization(id)).boxed_local()
    }

    fn modify_visualization(
        &self,
        id: VisualizationId,
        expression: Option<String>,
        module: Option<module::QualifiedName>,
    ) -> BoxFuture<FallibleResult> {
        futures::future::ready(self.modify_visualization(id, expression, module)).boxed_local()
    }

    fn dispatch_visualization_update(
        &self,
        visualization_id: VisualizationId,
        data: VisualizationUpdateData,
    ) -> FallibleResult {
        if let Some(visualization) = self.visualizations.borrow_mut().get(&visualization_id) {
            // TODO [mwu] Should we consider detaching the visualization if the view has dropped the
            //   channel's receiver? Or we need to provide a way to re-establish the channel.
            let _ = visualization.update_sender.unbounded_send(data);
            debug!(self.logger, "Sending update data to the visualization {visualization_id}.");
            Ok(())
        } else {
            error!(
                self.logger,
                "Failed to dispatch update to visualization {visualization_id}. \
            Failed to found such visualization."
            );
            Err(InvalidVisualizationId(visualization_id).into())
        }
    }

    fn load_component_groups(&self) -> BoxFuture<FallibleResult> {
        futures::future::ready(Ok(())).boxed_local()
    }
}



#[cfg(test)]
pub mod test {
    use super::*;

    use double_representation::definition::DefinitionName;
    use double_representation::project;
    use engine_protocol::language_server;

    #[derive(Clone, Derivative)]
    #[derivative(Debug)]
    pub struct MockData {
        pub module_path:      model::module::Path,
        pub context_id:       model::execution_context::Id,
        pub root_definition:  DefinitionName,
        pub namespace:        String,
        pub project_name:     String,
        pub component_groups: Vec<language_server::LibraryComponentGroup>,
    }

    impl Default for MockData {
        fn default() -> Self {
            Self::new()
        }
    }

    impl MockData {
        pub fn new() -> MockData {
            MockData {
                context_id:       model::execution_context::Id::new_v4(),
                module_path:      crate::test::mock::data::module_path(),
                root_definition:  crate::test::mock::data::definition_name(),
                namespace:        crate::test::mock::data::NAMESPACE_NAME.to_owned(),
                project_name:     crate::test::mock::data::PROJECT_NAME.to_owned(),
                component_groups: vec![],
            }
        }

        pub fn module_qualified_name(&self) -> model::module::QualifiedName {
            let project_name =
                project::QualifiedName::from_segments(&self.namespace, &self.project_name);
            self.module_path.qualified_module_name(project_name.unwrap())
        }

        pub fn definition_id(&self) -> model::execution_context::DefinitionId {
            model::execution_context::DefinitionId::new_single_crumb(self.root_definition.clone())
        }

        pub fn main_method_pointer(&self) -> MethodPointer {
            MethodPointer {
                module:          self.module_qualified_name().to_string(),
                defined_on_type: self.module_qualified_name().to_string(),
                name:            self.root_definition.to_string(),
            }
        }

        pub fn create(&self) -> ExecutionContext {
            let logger = Logger::new("Mocked Execution Context");
            ExecutionContext::new(logger, self.main_method_pointer())
        }
    }
}<|MERGE_RESOLUTION|>--- conflicted
+++ resolved
@@ -60,14 +60,8 @@
     pub computed_value_info_registry: Rc<ComputedValueInfoRegistry>,
     /// Execution context is considered ready once it completes it first execution after creation.
     pub is_ready: crate::sync::Synchronized<bool>,
-<<<<<<< HEAD
-    /// Component groups available in the scope of the execution context. Empty until
-    /// [`load_component_groups`] is called.
-    pub available_component_groups: RefCell<Vec<ComponentGroup>>,
-=======
     /// Component groups defined in libraries imported into the execution context.
     pub component_groups: RefCell<Vec<ComponentGroup>>,
->>>>>>> 0607fe9b
 }
 
 impl ExecutionContext {
@@ -78,11 +72,7 @@
         let visualizations = default();
         let computed_value_info_registry = default();
         let is_ready = default();
-<<<<<<< HEAD
-        let available_component_groups = default();
-=======
         let component_groups = default();
->>>>>>> 0607fe9b
         Self {
             logger,
             entry_point,
@@ -90,11 +80,7 @@
             visualizations,
             computed_value_info_registry,
             is_ready,
-<<<<<<< HEAD
-            available_component_groups,
-=======
             component_groups,
->>>>>>> 0607fe9b
         }
     }
 
@@ -263,10 +249,6 @@
             Err(InvalidVisualizationId(visualization_id).into())
         }
     }
-
-    fn load_component_groups(&self) -> BoxFuture<FallibleResult> {
-        futures::future::ready(Ok(())).boxed_local()
-    }
 }
 
 
