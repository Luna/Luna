--- conflicted
+++ resolved
@@ -330,10 +330,10 @@
         .boxed_local()
     }
 
-<<<<<<< HEAD
     fn execution_environment(&self) -> ExecutionEnvironment {
         self.model.execution_environment.get()
-=======
+    }
+
     fn trigger_clean_live_execution(&self) -> BoxFuture<FallibleResult> {
         async move {
             self.language_server
@@ -347,7 +347,6 @@
             Ok(())
         }
         .boxed_local()
->>>>>>> 376415ab
     }
 }
 
