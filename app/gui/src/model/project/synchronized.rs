--- conflicted
+++ resolved
@@ -224,19 +224,17 @@
 #[fail(display = "Project Manager is unavailable.")]
 pub struct ProjectManagerUnavailable;
 
-<<<<<<< HEAD
 /// An error signalling the project name was invalid.
 #[derive(Clone, Debug, Fail)]
 #[fail(display = "The project name is not allowed: {}", cause)]
 pub struct ProjectNameInvalid {
     cause: String,
 }
-=======
+
 #[allow(missing_docs)]
 #[derive(Clone, Copy, Debug, Fail)]
 #[fail(display = "Project renaming is not available in read-only mode.")]
 pub struct RenameInReadOnly;
->>>>>>> 63de18e3
 
 /// A wrapper for an error with information that user tried to open project with unsupported
 /// engine's version (which is likely the cause of the problems).
@@ -718,24 +716,6 @@
     }
 
     fn rename_project(&self, name: String) -> BoxFuture<FallibleResult> {
-<<<<<<< HEAD
-        async move {
-            let old_name = self.properties.borrow_mut().name.project.clone_ref();
-            let referent_name = name.to_im_string();
-            let project_manager = self.project_manager.as_ref().ok_or(ProjectManagerUnavailable)?;
-            let project_id = self.properties.borrow().id;
-            let project_name = ProjectName::new_unchecked(name);
-            project_manager.rename_project(&project_id, &project_name).await.map_err(|error| {
-                match error {
-                    RpcError::RemoteError(cause) if cause.code == code::PROJECT_NAME_INVALID =>
-                        failure::Error::from(ProjectNameInvalid { cause: cause.message }),
-                    error => error.into(),
-                }
-            })?;
-            self.properties.borrow_mut().name.project = referent_name.clone_ref();
-            self.execution_contexts.rename_project(old_name, referent_name);
-            Ok(())
-=======
         if self.read_only() {
             std::future::ready(Err(RenameInReadOnly.into())).boxed_local()
         } else {
@@ -746,13 +726,19 @@
                     self.project_manager.as_ref().ok_or(ProjectManagerUnavailable)?;
                 let project_id = self.properties.borrow().id;
                 let project_name = ProjectName::new_unchecked(name);
-                project_manager.rename_project(&project_id, &project_name).await?;
+                project_manager.rename_project(&project_id, &project_name).await.map_err(
+                    |error| match error {
+                        RpcError::RemoteError(cause)
+                            if cause.code == code::PROJECT_NAME_INVALID =>
+                            failure::Error::from(ProjectNameInvalid { cause: cause.message }),
+                        error => error.into(),
+                    },
+                )?;
                 self.properties.borrow_mut().name.project = referent_name.clone_ref();
                 self.execution_contexts.rename_project(old_name, referent_name);
                 Ok(())
             }
             .boxed_local()
->>>>>>> 63de18e3
         }
     }
 
