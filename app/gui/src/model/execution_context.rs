--- conflicted
+++ resolved
@@ -3,11 +3,7 @@
 use crate::prelude::*;
 
 use crate::model::module::QualifiedName as ModuleQualifiedName;
-<<<<<<< HEAD
-use crate::model::suggestion_database::entry::QualifiedName as SuggestionQualifiedName;
-=======
 use crate::model::suggestion_database::entry as suggestion;
->>>>>>> 0607fe9b
 use crate::notification::Publisher;
 
 use engine_protocol::language_server;
@@ -281,25 +277,18 @@
 // === ComponentGroup ===
 // ======================
 
-<<<<<<< HEAD
-/// A named group of components.
-=======
 /// A named group of components which is defined in a library imported into an execution context.
 ///
 /// Components are language elements displayed by the Component Browser. The Component Browser
 /// displays them in groups defined in libraries imported into an execution context.
 /// To learn more about component groups, see the [Component Browser Design
 /// Document](https://github.com/enso-org/design/blob/e6cffec2dd6d16688164f04a4ef0d9dff998c3e7/epics/component-browser/design.md).
->>>>>>> 0607fe9b
 #[allow(missing_docs)]
 #[derive(Clone, Debug, PartialEq)]
 pub struct ComponentGroup {
     pub name:       ImString,
     /// An optional color to use when displaying the component group.
     pub color:      Option<color::Rgb>,
-<<<<<<< HEAD
-    pub components: Vec<SuggestionQualifiedName>,
-=======
     pub components: Vec<suggestion::QualifiedName>,
 }
 
@@ -319,7 +308,6 @@
     fn from(group: language_server::LibraryComponentGroup) -> Self {
         Self::from_language_server_protocol_struct(group)
     }
->>>>>>> 0607fe9b
 }
 
 
@@ -414,10 +402,6 @@
         let detach_actions = visualizations.into_iter().map(move |v| self.detach_visualization(v));
         futures::future::join_all(detach_actions).boxed_local()
     }
-
-    /// Load the component groups available in the execution context.
-    #[allow(clippy::needless_lifetimes)] // Note: Needless lifetimes
-    fn load_component_groups<'a>(&'a self) -> BoxFuture<'a, FallibleResult>;
 }
 
 // Note: Needless lifetimes
