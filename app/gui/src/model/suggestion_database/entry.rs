--- conflicted
+++ resolved
@@ -5,7 +5,6 @@
 use crate::model::module::MethodId;
 
 use ast::constants::keywords;
-use ast::opr::predefined::ACCESS;
 use double_representation::module;
 use double_representation::tp;
 use engine_protocol::language_server;
@@ -73,11 +72,7 @@
 
 impl From<&str> for QualifiedName {
     fn from(name: &str) -> Self {
-<<<<<<< HEAD
-        name.split(ACCESS).collect()
-=======
         name.split(ast::opr::predefined::ACCESS).collect()
->>>>>>> 0607fe9b
     }
 }
 
@@ -95,7 +90,7 @@
 
 impl From<&QualifiedName> for String {
     fn from(name: &QualifiedName) -> Self {
-        name.into_iter().map(|s| s.deref()).join(ACCESS)
+        name.into_iter().map(|s| s.deref()).join(ast::opr::predefined::ACCESS)
     }
 }
 
@@ -246,7 +241,8 @@
         };
 
         let code = match this_expr {
-            Some(this_expr) => format!("{}{}{}", this_expr, ACCESS, self.name),
+            Some(this_expr) =>
+                format!("{}{}{}", this_expr, ast::opr::predefined::ACCESS, self.name),
             None => self.name.clone(),
         };
 
