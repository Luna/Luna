--- conflicted
+++ resolved
@@ -400,11 +400,9 @@
 
             eval_ view.execution_context_restart(model.execution_context_restart());
 
-<<<<<<< HEAD
             eval graph_view.execution_environment((mode) model.execution_environment_changed(mode));
-=======
+
             eval_ view.toggle_read_only(model.toggle_read_only());
->>>>>>> 27be4320
         }
 
         let graph_controller = self.model.graph_controller.clone_ref();
@@ -418,15 +416,10 @@
     /// Initialises execution environment.
     fn init_execution_environments(self) -> Self {
         let graph = &self.model.view.graph();
-<<<<<<< HEAD
         let entries = Rc::new(ExecutionEnvironment::list_all_as_imstrings());
         graph.set_available_execution_environments(entries);
         let default_mode = ExecutionEnvironment::default();
         graph.set_execution_environment(default_mode);
-=======
-        let entries = Rc::new(vec!["design".to_string(), "live".to_string()]);
-        graph.set_available_execution_modes(entries);
->>>>>>> 27be4320
         self
     }
 
