//! The module with the [`Project`] presenter. See [`crate::presenter`] documentation to know more
//! about presenters in general.

use crate::prelude::*;

use crate::executor::global::spawn_stream_handler;
use crate::presenter;
use crate::presenter::searcher::ai::AISearcher;
use crate::presenter::searcher::SearcherPresenter;
use crate::presenter::ComponentBrowserSearcher;
use crate::EXECUTION_FAILED_MESSAGE;

use engine_protocol::language_server::ExecutionEnvironment;
use enso_frp as frp;
use ensogl::system::js;
use ide_view as view;
use ide_view::project::SearcherParams;
use ide_view::project::SearcherType;
use model::module::NotificationKind;
use model::project::Notification;
use model::project::VcsStatus;
use view::notification::logged as notification;



// =================
// === Constants ===
// =================

/// We don't know how long the project opening will take, but we still want to show a fake progress
/// indicator for the user. This constant represents a progress percentage that will be displayed.
const OPEN_PROJECT_SPINNER_PROGRESS: f32 = 0.8;
/// When the GL context is not available, show the spinner in its farthest-from-completion state.
/// This condition will not usually be observed for more than a moment, as the GL context should not
/// be persistently lost while the window is visible.
const LOST_CONTEXT_SPINNER_PROGRESS: f32 = 0.0;
/// When the GL context has been restored and the application is preparing to resume drawing, show
/// the spinner near completion. Context restoration is much faster than initial loading; the only
/// time-consuming operation required is shader recompilation.
const RESTORING_CONTEXT_SPINNER_PROGRESS: f32 = 0.9;



// =============
// === Model ===
// =============

// Those fields will be probably used when Searcher and Breadcrumbs integration will be implemented.
#[allow(unused)]
#[derive(Debug)]
struct Model {
    controller: controller::Project,
    module_model: model::Module,
    graph_controller: controller::ExecutedGraph,
    ide_controller: controller::Ide,
    view: view::project::View,
    graph: presenter::Graph,
    code: presenter::Code,
    searcher: RefCell<Option<Box<dyn SearcherPresenter>>>,
    available_projects: Rc<RefCell<Vec<(ImString, Uuid)>>>,
    shortcut_transaction: RefCell<Option<Rc<model::undo_redo::Transaction>>>,
    execution_failed_notification: notification::Notification,
    /// Handle of a function that shows the loading spinner until a lost context is restored.
    _context_monitor: ensogl::display::world::ContextHandler,
}

impl Model {
    #[profile(Task)]
    fn new(
        ide_controller: controller::Ide,
        controller: controller::Project,
        init_result: controller::project::InitializationResult,
        view: view::project::View,
    ) -> Self {
        let graph_controller = init_result.main_graph;
        let text_controller = init_result.main_module_text;
        let module_model = init_result.main_module_model;
        let graph = presenter::Graph::new(
            controller.model.clone_ref(),
            graph_controller.clone_ref(),
            &view,
        );
        let code = presenter::Code::new(text_controller, &view);
        let searcher = default();
        let available_projects = default();
        let shortcut_transaction = default();
        let options = notification::UpdateOptions {
            render:  Some(EXECUTION_FAILED_MESSAGE.into()),
            options: notification::Options {
                auto_close: Some(notification::AutoClose::Never()),
                r#type: Some(notification::Type::Error),
                ..default()
            },
        };
        let execution_failed_notification = notification::Notification::new(options);
        let context_monitor = Self::init_context_monitor(view.clone_ref());
        Model {
            controller,
            module_model,
            graph_controller,
            ide_controller,
            view,
            graph,
            code,
            searcher,
            available_projects,
            shortcut_transaction,
            execution_failed_notification,
            _context_monitor: context_monitor,
        }
    }

    fn setup_searcher_presenter(&self, params: SearcherParams) {
        let searcher_constructor = match params.searcher_type {
            SearcherType::AiCompletion => AISearcher::setup_searcher_boxed,
            SearcherType::ComponentBrowser => ComponentBrowserSearcher::setup_searcher_boxed,
        };

        let new_presenter = searcher_constructor(
            self.ide_controller.clone_ref(),
            self.controller.clone_ref(),
            self.graph_controller.clone_ref(),
            &self.graph,
            self.view.clone_ref(),
            params,
        );

        match new_presenter {
            Ok(searcher) => {
                *self.searcher.borrow_mut() = Some(searcher);
            }
            Err(err) => {
                error!("Error while creating searcher integration: {err}");
            }
        }
    }

    fn editing_committed(
        &self,
        view_id: ide_view::graph_editor::NodeId,
        entry_id: Option<view::component_browser::component_list_panel::grid::EntryId>,
    ) -> bool {
        let searcher = self.searcher.take();
        if let Some(searcher) = searcher {
            if let Some(created_node) = searcher.expression_accepted(view_id, entry_id) {
                self.graph.allow_expression_auto_updates(created_node, true);
                false
            } else {
                true
            }
        } else {
            false
        }
    }

    fn editing_aborted(&self) {
        let searcher = self.searcher.take();
        if let Some(searcher) = searcher {
            let input_node_view = searcher.input_view();
            if let Some(node) = self.graph.ast_node_of_view(input_node_view) {
                self.graph.allow_expression_auto_updates(node, true);
                searcher.abort_editing();
            } else {
                warn!("When porting editing the AST node of the node view {input_node_view} could not be found.");
            }
        } else {
            warn!("Editing aborted without searcher controller.");
        }
    }

    fn undo(&self) {
        debug!("Undo triggered in UI.");
        if let Err(e) = self.controller.model.urm().undo() {
            error!("Undo failed: {e}");
        }
    }

    fn redo(&self) {
        debug!("Redo triggered in UI.");
        if let Err(e) = self.controller.model.urm().redo() {
            error!("Redo failed: {e}");
        }
    }

    fn save_project_snapshot(&self) {
        let controller = self.controller.clone_ref();
        let project_name = self.view.top_bar().project_name().clone_ref();
        executor::global::spawn(async move {
            if let Err(err) = controller.save_project_snapshot().await {
                error!("Error while saving project snapshot: {err}");
            } else {
                project_name.set_project_changed(false);
            }
        })
    }

    /// Notification from shortcut manager that the handled shortcut has changed.
    /// It is either the name of the command that was triggered or `None` when handling of the
    /// last command was completed.
    fn handled_shortcut_changed(&self, handled_shortcut: &Option<ImString>) {
        debug!("Handled shortcut changed: {handled_shortcut:?}.");
        let transaction = handled_shortcut
            .as_ref()
            .map(|shortcut| self.controller.model.urm().get_or_open_transaction(shortcut.as_str()));
        *self.shortcut_transaction.borrow_mut() = transaction;
    }

    fn toggle_component_browser_private_entries_visibility(&self) {
        let visibility = self.ide_controller.are_component_browser_private_entries_visible();
        self.ide_controller.set_component_browser_private_entries_visibility(!visibility);
    }

    /// Toggle the read-only mode, return the new state.
    fn toggle_read_only(&self) -> bool {
        let current_state = self.controller.model.read_only();
        let new_state = !current_state;
        self.controller.model.set_read_only(new_state);
        info!("New read only state: {}.", new_state);
        new_state
    }

    fn restore_project_snapshot(&self) {
        let controller = self.controller.clone_ref();
        let top_bar = self.view.top_bar();
        let project_name = top_bar.project_name().clone_ref();
        executor::global::spawn(async move {
            if let Err(err) = controller.restore_project_snapshot().await {
                error!("Error while restoring project snapshot: {err}");
            } else {
                project_name.set_project_changed(false);
            }
        })
    }

    fn set_project_changed(&self, changed: bool) {
        self.view.top_bar().project_name().set_project_changed(changed);
    }

    fn project_renamed(&self) {
        let actual_name = self.controller.model.name();
        self.view.top_bar().project_name().set_name(actual_name);
    }

    fn execution_complete(&self) {
        self.view.graph().frp.set_read_only(false);
        self.view.graph().frp.execution_complete.emit(());
        self.execution_failed_notification.dismiss();
    }

    fn execution_failed(&self) {
        self.execution_failed_notification.show();
    }

    fn execution_context_interrupt(&self) {
        let controller = self.graph_controller.clone_ref();
        executor::global::spawn(async move {
            if let Err(err) = controller.interrupt().await {
                error!("Error interrupting execution context: {err}");
            }
        })
    }

    fn execution_context_restart(&self) {
        let controller = self.graph_controller.clone_ref();
        executor::global::spawn(async move {
            if let Err(err) = controller.restart().await {
                error!("Error restarting execution context: {err}");
            }
        })
    }

    fn execution_context_reload_and_restart(&self) {
        let controller = self.graph_controller.clone_ref();
        executor::global::spawn(async move {
            if let Err(err) = controller.reload_and_restart().await {
                error!("Error reloading and restarting execution context: {err}");
            }
        })
    }

    /// Prepare a list of projects to display in the Open Project dialog.
    fn project_list_opened(&self, project_list_ready: frp::Source<()>) {
        let controller = self.ide_controller.clone_ref();
        let projects_list = self.available_projects.clone_ref();
        executor::global::spawn(async move {
            if let Ok(api) = controller.manage_projects() {
                if let Ok(projects) = api.list_projects().await {
                    let projects = projects.into_iter();
                    let projects = projects.map(|p| (p.name.clone().into(), p.id)).collect_vec();
                    *projects_list.borrow_mut() = projects;
                    project_list_ready.emit(());
                }
            }
        })
    }

    /// User clicked a project in the Open Project dialog. Open it.
    fn open_project(&self, id_in_list: &usize) {
        let controller = self.ide_controller.clone_ref();
        let projects_list = self.available_projects.clone_ref();
        let view = self.view.clone_ref();
        let id = *id_in_list;
        executor::global::spawn(async move {
            let app = js::app_or_panic();
            app.show_progress_indicator(OPEN_PROJECT_SPINNER_PROGRESS);
            view.hide_graph_editor();
            if let Ok(api) = controller.manage_projects() {
                api.close_project();
                let uuid = projects_list.borrow().get(id).map(|(_name, uuid)| *uuid);
                if let Some(uuid) = uuid {
                    if let Err(error) = api.open_project(uuid).await {
                        let message = format!("Error opening project: {error}");
                        notification::error(message, &None);
                    }
                } else {
                    notification::error(format!("Project with id {id} not found."), &None);
                }
            } else {
                notification::error(
                    "Project Manager API not available, cannot open project.",
                    &None,
                );
            }
            app.hide_progress_indicator();
            view.show_graph_editor();
        });
    }

    fn execution_environment_changed(
        &self,
        execution_environment: ide_view::execution_environment_selector::ExecutionEnvironment,
    ) {
        let graph_controller = self.graph_controller.clone_ref();
        executor::global::spawn(async move {
            if let Err(err) =
                graph_controller.set_execution_environment(execution_environment).await
            {
                error!("Error setting execution environment: {err}");
            }
        });
    }

    fn trigger_clean_live_execution(&self) {
        let graph_controller = self.graph_controller.clone_ref();
        executor::global::spawn(async move {
            if let Err(err) = graph_controller.trigger_clean_live_execution().await {
                error!("Error starting clean live execution: {err}");
            }
        });
    }
<<<<<<< HEAD

    fn show_dashboard(&self) {
        match enso_web::Event::new("show-dashboard") {
            Ok(event) =>
                if let Err(error) = enso_web::document.dispatch_event(&event) {
                    error!("Failed to dispatch event to show the dashboard. {error:?}");
                },
            Err(error) => error!("Failed to create event to show the dashboard. {error:?}"),
        }
    }

    /// Register a [`Scene`] callback that shows the progress spinner while the WebGL Context is
    /// being restored; return the handle.
    fn init_context_monitor(view: view::project::View) -> ensogl::display::world::ContextHandler {
        scene().on_set_context(move |context| {
            if context.is_none() {
                view.hide_graph_editor();
                js::app_or_panic().show_progress_indicator(LOST_CONTEXT_SPINNER_PROGRESS);
            } else {
                let view = view.clone_ref();
                executor::global::spawn(async move {
                    js::app_or_panic().show_progress_indicator(RESTORING_CONTEXT_SPINNER_PROGRESS);
                    let scene = scene();
                    scene.prepare_to_render().await;
                    view.show_graph_editor();
                    js::app_or_panic().hide_progress_indicator();
                });
            }
        })
    }
=======
>>>>>>> 50124704
}


// ===============
// === Project ===
// ===============

/// The Project Presenter, synchronizing state between project controller and project view.
#[derive(Clone, CloneRef, Debug)]
pub struct Project {
    network: frp::Network,
    model:   Rc<Model>,
}

impl Project {
    /// Construct new project presenter, basing of the project initialization result.
    ///
    /// The returned presenter will be already working: it will display the initial main graph, and
    /// react to all notifications.
    #[profile(Task)]
    pub fn new(
        ide_controller: controller::Ide,
        controller: controller::Project,
        init_result: controller::project::InitializationResult,
        view: view::project::View,
    ) -> Self {
        let network = frp::Network::new("presenter::Project");
        let model = Model::new(ide_controller, controller, init_result, view);
        let model = Rc::new(model);
        Self { network, model }.init()
    }

    #[profile(Detail)]
    fn init(self) -> Self {
        let model = &self.model;
        let network = &self.network;

        let view = &model.view.frp;
        let graph_view = &model.view.graph().frp;
        let project_list = &model.view.project_list();

        frp::extend! { network
            project_list_ready <- source_();

            project_list.grid.reset_entries <+ project_list_ready.map(f_!([model]{
                let cols = 1;
                let rows = model.available_projects.borrow().len();
                (rows, cols)
            }));
            entry_model <- project_list.grid.model_for_entry_needed.map(f!([model]((row, col)) {
                let projects = model.available_projects.borrow();
                let project = projects.get(*row);
                project.map(|(name, _)| (*row, *col, name.clone_ref()))
            })).filter_map(|t| t.clone());
            project_list.grid.model_for_entry <+ entry_model;

            open_project_list <- view.project_list_shown.on_true();
            eval_ open_project_list(model.project_list_opened(project_list_ready.clone_ref()));
            selected_project <- project_list.grid.entry_selected.filter_map(|e| *e);
            eval selected_project(((row, _col)) model.open_project(row));
            project_list.grid.select_entry <+ selected_project.constant(None);

            eval view.searcher ([model](params) {
                if let Some(params) = params {
                    model.setup_searcher_presenter(*params)
                }
            });

            graph_view.remove_node <+ view.editing_committed.filter_map(f!([model]((node_view, entry)) {
                model.editing_committed(*node_view,*entry).as_some(*node_view)
            }));
            eval_ view.editing_aborted(model.editing_aborted());

            eval_ view.undo (model.undo());
            eval_ view.redo (model.redo());

            values_computed <- source::<()>();
            view.values_updated <+ values_computed;

            eval_ view.save_project_snapshot(model.save_project_snapshot());
            eval_ view.restore_project_snapshot(model.restore_project_snapshot());

            eval_ view.toggle_component_browser_private_entries_visibility(
                model.toggle_component_browser_private_entries_visibility()
            );

            eval_ view.execution_context_interrupt(model.execution_context_interrupt());

            eval_ view.execution_context_restart(model.execution_context_restart());
            eval_ view.execution_context_reload_and_restart(model.execution_context_reload_and_restart());

            view.set_read_only <+ view.toggle_read_only.map(f_!(model.toggle_read_only()));
            eval graph_view.execution_environment((env) model.execution_environment_changed(*env));
            eval_ graph_view.execution_environment_play_button_pressed( model.trigger_clean_live_execution());

            eval view.current_shortcut ((shortcut) model.handled_shortcut_changed(shortcut));
        }

        let graph_controller = self.model.graph_controller.clone_ref();

        self.init_analytics()
            .init_execution_environments()
            .setup_notification_handler()
            .attach_frp_to_values_computed_notifications(graph_controller, values_computed)
    }

    /// Initialises execution environment.
    fn init_execution_environments(self) -> Self {
        let graph = &self.model.view.graph();
        let entries = Rc::new(ExecutionEnvironment::list_all());
        graph.set_available_execution_environments(entries);
        self
    }

    fn init_analytics(self) -> Self {
        let network = &self.network;
        let project = &self.model.view;
        let graph = self.model.view.graph();
        frp::extend! { network
            eval_ graph.node_editing_started([]analytics::remote_log_event("graph_editor::node_editing_started"));
            eval_ graph.node_editing_finished([]analytics::remote_log_event("graph_editor::node_editing_finished"));
            eval_ graph.node_added([]analytics::remote_log_event("graph_editor::node_added"));
            eval_ graph.node_removed([]analytics::remote_log_event("graph_editor::node_removed"));
            eval_ graph.nodes_collapsed([]analytics::remote_log_event("graph_editor::nodes_collapsed"));
            eval_ graph.node_entered([]analytics::remote_log_event("graph_editor::node_enter_request"));
            eval_ graph.node_exited([]analytics::remote_log_event("graph_editor::node_exit_request"));
            eval_ graph.visualization_shown([]analytics::remote_log_event("graph_editor::visualization_shown"));
            eval_ graph.visualization_hidden([]analytics::remote_log_event("graph_editor::visualization_hidden"));
            eval_ project.editing_committed([]analytics::remote_log_event("project::editing_committed"));
        }
        self
    }

    fn setup_notification_handler(self) -> Self {
        let notifications = self.model.controller.model.subscribe();
        let weak = Rc::downgrade(&self.model);
        spawn_stream_handler(weak, notifications, |notification, model| {
            info!("Processing notification {notification:?}");
            match notification {
                Notification::ConnectionLost(_) => {
                    let message = crate::BACKEND_DISCONNECTED_MESSAGE;
                    let options = notification::Options {
                        auto_close: Some(notification::AutoClose::Never()),
                        toast_id: Some(crate::BACKEND_DISCONNECTED_NOTIFICATION_ID.into()),
                        ..Default::default()
                    };
                    notification::error(message, &Some(options));
                }
                Notification::VcsStatusChanged(VcsStatus::Dirty) => {
                    model.set_project_changed(true);
                }
                Notification::VcsStatusChanged(VcsStatus::Clean) => {
                    model.set_project_changed(false);
                }
                Notification::ExecutionComplete => {
                    model.execution_complete();
                }
                Notification::ExecutionFailed => {
                    model.execution_failed();
                }
                Notification::Renamed => {
                    model.project_renamed();
                }
            };
            std::future::ready(())
        });

        let notifications = self.model.module_model.subscribe();
        let weak = Rc::downgrade(&self.model);
        spawn_stream_handler(weak, notifications, move |notification, model| {
            match notification.kind {
                NotificationKind::Invalidate
                | NotificationKind::CodeChanged { .. }
                | NotificationKind::MetadataChanged => model.set_project_changed(true),
                NotificationKind::Reloaded => model.set_project_changed(false),
            }
            futures::future::ready(())
        });
        self
    }

    fn attach_frp_to_values_computed_notifications(
        self,
        graph: controller::ExecutedGraph,
        values_computed: frp::Source<()>,
    ) -> Self {
        let weak = Rc::downgrade(&self.model);
        let notifications = graph.subscribe();
        spawn_stream_handler(weak, notifications, move |notification, _| {
            if let controller::graph::executed::Notification::ComputedValueInfo(_) = notification {
                values_computed.emit(());
            }
            std::future::ready(())
        });
        self
    }

    /// Initialize project and return working presenter.
    ///
    /// This calls the [`controller::Project::initialize`] method and use the initialization result
    /// to construct working presenter.
    #[profile(Task)]
    pub async fn initialize(
        ide_controller: controller::Ide,
        controller: controller::Project,
        view: view::project::View,
    ) -> FallibleResult<Self> {
        debug!("Initializing project controller...");
        let init_result = controller.initialize().await?;
        debug!("Project controller initialized.");
        let presenter = Self::new(ide_controller, controller.clone(), init_result, view);
        debug!("Project presenter created.");
        // Following the project initialization, the Undo/Redo stack should be empty.
        // This makes sure that any initial modifications resulting from the GUI initialization
        // won't clutter the undo stack.
        // However, some portions of the GUI initialization are performed asynchronously, using
        // the FRP debounce mechanism. This is a case, for example, for creating node views.
        // Thus, we use late microtask to clear the undo stack after any scheduled operations
        // are complete.
        let urm = controller.model.urm();
        enso_frp::microtasks::next_microtask_late(move || {
            debug!("Clearing undo/redo stack.");
            urm.repository.clear_all();
        })
        .forget();
        Ok(presenter)
    }
}<|MERGE_RESOLUTION|>--- conflicted
+++ resolved
@@ -348,7 +348,6 @@
             }
         });
     }
-<<<<<<< HEAD
 
     fn show_dashboard(&self) {
         match enso_web::Event::new("show-dashboard") {
@@ -379,8 +378,6 @@
             }
         })
     }
-=======
->>>>>>> 50124704
 }
 
 
