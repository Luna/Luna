--- conflicted
+++ resolved
@@ -8,11 +8,8 @@
 use crate::presenter;
 use crate::presenter::graph::ViewNodeId;
 
-<<<<<<< HEAD
+use engine_protocol::language_server::ExecutionEnvironment;
 use engine_protocol::project_manager::ProjectMetadata;
-=======
-use engine_protocol::language_server::ExecutionEnvironment;
->>>>>>> 1c894305
 use enso_frp as frp;
 use ide_view as view;
 use ide_view::project::SearcherParams;
@@ -267,38 +264,6 @@
             }
         })
     }
-<<<<<<< HEAD
-=======
-
-    /// User clicked a project in the Open Project dialog. Open it.
-    fn open_project(&self, id_in_list: &usize) {
-        let controller = self.ide_controller.clone_ref();
-        let projects_list = self.available_projects.clone_ref();
-        let view = self.view.clone_ref();
-        let status_bar = self.status_bar.clone_ref();
-        let id = *id_in_list;
-        executor::global::spawn(async move {
-            let app = js::app_or_panic();
-            app.show_progress_indicator(OPEN_PROJECT_SPINNER_PROGRESS);
-            view.hide_graph_editor();
-            if let Ok(api) = controller.manage_projects() {
-                api.close_project();
-                let uuid = projects_list.borrow().get(id).map(|(_name, uuid)| *uuid);
-                if let Some(uuid) = uuid {
-                    if let Err(error) = api.open_project(uuid).await {
-                        error!("Error opening project: {error}.");
-                        status_bar.add_event(format!("Error opening project: {error}."));
-                    }
-                } else {
-                    error!("Project with id {id} not found.");
-                }
-            } else {
-                error!("Project Manager API not available, cannot open project.");
-            }
-            app.hide_progress_indicator();
-            view.show_graph_editor();
-        })
-    }
 
     fn execution_environment_changed(
         &self,
@@ -322,7 +287,6 @@
             }
         });
     }
->>>>>>> 1c894305
 }
 
 
