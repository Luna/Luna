//! The module containing [`ComponentBrowserSearcher`] presenter. See [`crate::presenter`]
//! documentation to know more about presenters in general.

use crate::prelude::*;

use crate::controller::searcher::Mode;
use crate::controller::searcher::Notification;
use crate::executor::global::spawn_stream_handler;
use crate::presenter;
use crate::presenter::graph::AstNodeId;
use crate::presenter::graph::ViewNodeId;
use crate::presenter::searcher::SearcherPresenter;

use enso_frp as frp;
use enso_suggestion_database::documentation_ir::EntryDocumentation;
use enso_text as text;
use ide_view as view;
use ide_view::component_browser;
use ide_view::component_browser::component_list_panel::grid as component_grid;
<<<<<<< HEAD
use ide_view::documentation::breadcrumbs::BreadcrumbId;
use ide_view::documentation::breadcrumbs::SECTION_NAME_CRUMB_INDEX;
=======
use ide_view::component_browser::component_list_panel::BreadcrumbId;
>>>>>>> 76457b0d
use ide_view::graph_editor::NodeId;
use ide_view::project::SearcherParams;


// ==============
// === Export ===
// ==============

pub mod provider;



// ==============
// === Errors ===
// ==============

#[allow(missing_docs)]
#[derive(Copy, Clone, Debug, Fail)]
#[fail(display = "No component group with the index {:?}.", _0)]
pub struct NoSuchComponent(component_grid::EntryId);



// =============
// === Model ===
// =============

#[derive(Clone, CloneRef, Debug)]
struct Model {
    controller: controller::Searcher,
    project:    view::project::View,
    provider:   Rc<RefCell<Option<provider::Component>>>,
    input_view: ViewNodeId,
    view:       component_browser::View,
}

impl Model {
    #[profile(Debug)]
    fn new(
        controller: controller::Searcher,
        project: view::project::View,
        input_view: ViewNodeId,
        view: component_browser::View,
    ) -> Self {
        let provider = default();
        Self { controller, project, view, provider, input_view }
    }

    #[profile(Debug)]
    fn input_changed(&self, new_input: &str, cursor_position: text::Byte) {
        if let Err(err) = self.controller.set_input(new_input.to_owned(), cursor_position) {
            error!("Error while setting new searcher input: {err}.");
        }
    }

    /// Should be called if a suggestion is selected but not used yet.
    fn suggestion_selected(&self, entry_id: Option<component_grid::EntryId>) {
        if let Err(error) = self.controller.preview_by_index(entry_id) {
            error!("Failed to preview searcher input (selected suggestion: {entry_id:?}) because of error: {error}.");
        }
    }

    fn suggestion_accepted(
        &self,
        id: component_grid::EntryId,
    ) -> Option<(ViewNodeId, text::Range<text::Byte>, ImString)> {
        let new_code = self.controller.use_suggestion_by_index(id);
        match new_code {
            Ok(text::Change { range, text }) => {
                self.update_breadcrumbs();
                Some((self.input_view, range, text.into()))
            }
            Err(err) => {
                error!("Error while applying suggestion: {err}.");
                None
            }
        }
    }

    fn breadcrumb_selected(&self, id: BreadcrumbId) {
        self.controller.select_breadcrumb(id);
    }

    fn update_breadcrumbs(&self) {
        let names = self.controller.breadcrumbs().into_iter();
        let browser = &self.view;
        // We only update the breadcrumbs starting from the second element because the first
        // one is reserved as a section name.
        let from = 1;
        let breadcrumbs_from = (names.map(Into::into).collect(), from);
        browser.model().documentation.breadcrumbs.set_entries_from(breadcrumbs_from);
    }

<<<<<<< HEAD
    fn show_breadcrumbs_ellipsis(&self, show: bool) {
        let browser = &self.view;
        browser.model().documentation.breadcrumbs.show_ellipsis(show);
    }

    fn set_section_name_crumb(&self, text: ImString) {
        let browser = &self.view;
        let breadcrumbs = &browser.model().documentation.breadcrumbs;
        breadcrumbs.set_entry((SECTION_NAME_CRUMB_INDEX, text.into()));
    }

    fn on_active_section_change(&self, section_id: component_grid::SectionId) {
        let components = self.controller.components();
        let mut section_names = components.top_module_section_names();
        let name = match section_id {
            component_grid::SectionId::Namespace(n) =>
                section_names.nth(n).map(|n| n.clone_ref()).unwrap_or_default(),
            component_grid::SectionId::Popular => "Popular".to_im_string(),
            component_grid::SectionId::LocalScope => "Local".to_im_string(),
        };
        self.set_section_name_crumb(name);
    }

    fn module_entered(&self, module: component_grid::ElementId) {
        self.enter_module(module);
    }

    fn enter_module(&self, module: component_grid::ElementId) -> Option<()> {
        let provider = self.controller.provider();
        let id = if let Some(entry) = module.as_entry_id() {
            let component = provider.component_by_view_id(entry)?;
            component.id()?
        } else {
            let group = provider.group_by_view_id(module.group)?;
            group.component_id?
        };
        self.controller.enter_module(&id);
        self.update_breadcrumbs();
        let show_ellipsis = self.controller.last_module_has_submodules();
        self.show_breadcrumbs_ellipsis(show_ellipsis);
        Some(())
=======
    fn module_entered(&self, entry: component_grid::EntryId) {
        match self.controller.enter_entry(entry) {
            Ok(()) => self.update_breadcrumbs(),
            Err(error) => error!("Failed to enter entry in Component Browser: {error}"),
        }
>>>>>>> 76457b0d
    }

    fn expression_accepted(&self, entry_id: Option<component_grid::EntryId>) -> Option<AstNodeId> {
        if let Some(entry_id) = entry_id {
            self.suggestion_accepted(entry_id);
        }
        if !self.controller.is_input_empty() {
            self.controller.commit_node().map(Some).unwrap_or_else(|err| {
                error!("Error while committing node expression: {err}.");
                None
            })
        } else {
            // if input is empty or contains spaces only, we cannot update the node (there is no
            // valid AST to assign). Because it is an expected thing, we also do not report error.
            None
        }
    }

    fn documentation_of_component(&self, id: component_grid::EntryId) -> EntryDocumentation {
        self.controller.documentation_for_entry(id)
    }

    fn should_select_first_entry(&self) -> bool {
        self.controller.is_filtering() || self.controller.is_input_empty()
    }
}

/// The Searcher presenter, synchronizing state between searcher view and searcher controller.
///
/// The presenter should be created for one instantiated searcher controller (when a node starts
/// being edited). Alternatively, the [`setup_controller`] method covers constructing the controller
/// and the presenter.
#[derive(Debug)]
pub struct ComponentBrowserSearcher {
    _network: frp::Network,
    model:    Rc<Model>,
}


impl SearcherPresenter for ComponentBrowserSearcher {
    #[profile(Task)]
    fn setup_searcher(
        ide_controller: controller::Ide,
        project_controller: controller::Project,
        graph_controller: controller::ExecutedGraph,
        graph_presenter: &presenter::Graph,
        view: view::project::View,
        parameters: SearcherParams,
    ) -> FallibleResult<Self> {
        // We get the position for searcher before initializing the input node, because the
        // added node will affect the AST, and the position will become incorrect.
        let position_in_code = graph_controller.graph().definition_end_location()?;

        let mode = Self::init_input_node(
            parameters,
            graph_presenter,
            view.graph(),
            &graph_controller.graph(),
        )?;

        let searcher_controller = controller::Searcher::new_from_graph_controller(
            ide_controller,
            &project_controller.model,
            graph_controller,
            mode,
            parameters.cursor_position,
            position_in_code,
        )?;

        // Clear input on a new node. By default this will be set to whatever is used as the default
        // content of the new node.
        if let Mode::NewNode { source_node, .. } = mode {
            if source_node.is_none() {
                if let Err(e) = searcher_controller.set_input("".to_string(), text::Byte(0)) {
                    error!("Failed to clear input when creating searcher for a new node: {e:?}.");
                }
            }
        }

        let input = parameters.input;
        Ok(Self::new(searcher_controller, view, input))
    }

    fn expression_accepted(
        self: Box<Self>,
        _node_id: NodeId,
        entry_id: Option<component_grid::EntryId>,
    ) -> Option<AstNodeId> {
        self.model.expression_accepted(entry_id)
    }


    fn abort_editing(self: Box<Self>) {
        self.model.controller.abort_editing()
    }

    fn input_view(&self) -> ViewNodeId {
        self.model.input_view
    }
}

impl ComponentBrowserSearcher {
    #[profile(Task)]
    fn new(
        controller: controller::Searcher,
        view: view::project::View,
        input_view: ViewNodeId,
    ) -> Self {
        let searcher_view = view.searcher().clone_ref();
        let model = Rc::new(Model::new(controller, view, input_view, searcher_view));
        let network = frp::Network::new("presenter::Searcher");

        let graph = &model.project.graph().frp;
        let browser = &model.view;

        frp::extend! { network
            eval model.project.searcher_input_changed ([model]((expr, selections)) {
                let cursor_position = selections.last().map(|sel| sel.end).unwrap_or_default();
                model.input_changed(expr, cursor_position);
            });

            action_list_changed <- any_mut::<()>();
            // When the searcher input is changed, we need to update immediately the list of
            // entries in the component browser (as opposed to waiting for a `NewActionList` event
            // which is delivered asynchronously). This is because the input may be accepted
            // before the asynchronous event is delivered and to accept the correct entry the list
            // must be up-to-date.
            action_list_changed <+ model.project.searcher_input_changed.constant(());

            eval_ model.project.toggle_component_browser_private_entries_visibility (
                model.controller.reload_list());
        }

        let grid = &browser.model().list.model().grid;
<<<<<<< HEAD
        let breadcrumbs = &browser.model().documentation.breadcrumbs;
=======
        let breadcrumbs = &browser.model().list.model().breadcrumbs;
>>>>>>> 76457b0d
        let documentation = &browser.model().documentation;
        frp::extend! { network
            eval_ action_list_changed ([model, grid] {
                model.provider.take();
<<<<<<< HEAD
                let controller_provider = model.controller.provider();
                let provider = provider::Component::provide_new_list(controller_provider, &grid);
=======
                let list = model.controller.components();
                let provider = provider::Component::provide_new_list(&list, &grid);
>>>>>>> 76457b0d
                *model.provider.borrow_mut() = Some(provider);
            });
            grid.select_first_entry <+ action_list_changed.filter(f_!(model.should_select_first_entry()));
            input_edit <- grid.suggestion_accepted.filter_map(f!((e) model.suggestion_accepted(*e)));
            graph.edit_node_expression <+ input_edit;

<<<<<<< HEAD
            entry_selected <- grid.active.map(|&s| s?.as_entry_id());
            selected_entry_changed <- entry_selected.on_change().constant(());
            grid.unhover_element <+ any2(
                &selected_entry_changed,
                &model.project.toggle_component_browser_private_entries_visibility,
            );
            docs_params <- all3(&action_list_changed, &grid.active, &grid.hovered);
            docs <- docs_params.filter_map(f!([model]((_, selected, hovered)) {
                let entry = hovered.as_ref().or(selected.as_ref());
                entry.map(|entry| {
                    if let Some(group_id) = entry.as_header() {
                        model.documentation_of_group(group_id)
                    } else {
                        let entry_id = entry.as_entry_id().expect("GroupEntryId");
                        model.documentation_of_component(entry_id)
                    }
                })
=======
            docs_params <- all(&action_list_changed, &grid.active);
            docs <- docs_params.filter_map(f!([model]((_, entry)) {
                entry.map(|entry_id| model.documentation_of_component(entry_id))
>>>>>>> 76457b0d
            }));
            documentation.frp.display_documentation <+ docs;

            eval_ grid.suggestion_accepted([]analytics::remote_log_event("component_browser::suggestion_accepted"));
            eval grid.active((entry) model.suggestion_selected(*entry));
            eval grid.module_entered((id) model.module_entered(*id));
            eval breadcrumbs.selected((id) model.breadcrumb_selected(*id));
        }

        let weak_model = Rc::downgrade(&model);
        let notifications = model.controller.subscribe();
        spawn_stream_handler(weak_model, notifications, move |notification, _| {
            match notification {
                Notification::NewComponentList => action_list_changed.emit(()),
            };
            std::future::ready(())
        });

        Self { model, _network: network }
    }
}<|MERGE_RESOLUTION|>--- conflicted
+++ resolved
@@ -17,12 +17,7 @@
 use ide_view as view;
 use ide_view::component_browser;
 use ide_view::component_browser::component_list_panel::grid as component_grid;
-<<<<<<< HEAD
 use ide_view::documentation::breadcrumbs::BreadcrumbId;
-use ide_view::documentation::breadcrumbs::SECTION_NAME_CRUMB_INDEX;
-=======
-use ide_view::component_browser::component_list_panel::BreadcrumbId;
->>>>>>> 76457b0d
 use ide_view::graph_editor::NodeId;
 use ide_view::project::SearcherParams;
 
@@ -116,55 +111,11 @@
         browser.model().documentation.breadcrumbs.set_entries_from(breadcrumbs_from);
     }
 
-<<<<<<< HEAD
-    fn show_breadcrumbs_ellipsis(&self, show: bool) {
-        let browser = &self.view;
-        browser.model().documentation.breadcrumbs.show_ellipsis(show);
-    }
-
-    fn set_section_name_crumb(&self, text: ImString) {
-        let browser = &self.view;
-        let breadcrumbs = &browser.model().documentation.breadcrumbs;
-        breadcrumbs.set_entry((SECTION_NAME_CRUMB_INDEX, text.into()));
-    }
-
-    fn on_active_section_change(&self, section_id: component_grid::SectionId) {
-        let components = self.controller.components();
-        let mut section_names = components.top_module_section_names();
-        let name = match section_id {
-            component_grid::SectionId::Namespace(n) =>
-                section_names.nth(n).map(|n| n.clone_ref()).unwrap_or_default(),
-            component_grid::SectionId::Popular => "Popular".to_im_string(),
-            component_grid::SectionId::LocalScope => "Local".to_im_string(),
-        };
-        self.set_section_name_crumb(name);
-    }
-
-    fn module_entered(&self, module: component_grid::ElementId) {
-        self.enter_module(module);
-    }
-
-    fn enter_module(&self, module: component_grid::ElementId) -> Option<()> {
-        let provider = self.controller.provider();
-        let id = if let Some(entry) = module.as_entry_id() {
-            let component = provider.component_by_view_id(entry)?;
-            component.id()?
-        } else {
-            let group = provider.group_by_view_id(module.group)?;
-            group.component_id?
-        };
-        self.controller.enter_module(&id);
-        self.update_breadcrumbs();
-        let show_ellipsis = self.controller.last_module_has_submodules();
-        self.show_breadcrumbs_ellipsis(show_ellipsis);
-        Some(())
-=======
     fn module_entered(&self, entry: component_grid::EntryId) {
         match self.controller.enter_entry(entry) {
             Ok(()) => self.update_breadcrumbs(),
             Err(error) => error!("Failed to enter entry in Component Browser: {error}"),
         }
->>>>>>> 76457b0d
     }
 
     fn expression_accepted(&self, entry_id: Option<component_grid::EntryId>) -> Option<AstNodeId> {
@@ -299,51 +250,22 @@
         }
 
         let grid = &browser.model().list.model().grid;
-<<<<<<< HEAD
         let breadcrumbs = &browser.model().documentation.breadcrumbs;
-=======
-        let breadcrumbs = &browser.model().list.model().breadcrumbs;
->>>>>>> 76457b0d
         let documentation = &browser.model().documentation;
         frp::extend! { network
             eval_ action_list_changed ([model, grid] {
                 model.provider.take();
-<<<<<<< HEAD
-                let controller_provider = model.controller.provider();
-                let provider = provider::Component::provide_new_list(controller_provider, &grid);
-=======
                 let list = model.controller.components();
                 let provider = provider::Component::provide_new_list(&list, &grid);
->>>>>>> 76457b0d
                 *model.provider.borrow_mut() = Some(provider);
             });
             grid.select_first_entry <+ action_list_changed.filter(f_!(model.should_select_first_entry()));
             input_edit <- grid.suggestion_accepted.filter_map(f!((e) model.suggestion_accepted(*e)));
             graph.edit_node_expression <+ input_edit;
 
-<<<<<<< HEAD
-            entry_selected <- grid.active.map(|&s| s?.as_entry_id());
-            selected_entry_changed <- entry_selected.on_change().constant(());
-            grid.unhover_element <+ any2(
-                &selected_entry_changed,
-                &model.project.toggle_component_browser_private_entries_visibility,
-            );
-            docs_params <- all3(&action_list_changed, &grid.active, &grid.hovered);
-            docs <- docs_params.filter_map(f!([model]((_, selected, hovered)) {
-                let entry = hovered.as_ref().or(selected.as_ref());
-                entry.map(|entry| {
-                    if let Some(group_id) = entry.as_header() {
-                        model.documentation_of_group(group_id)
-                    } else {
-                        let entry_id = entry.as_entry_id().expect("GroupEntryId");
-                        model.documentation_of_component(entry_id)
-                    }
-                })
-=======
             docs_params <- all(&action_list_changed, &grid.active);
             docs <- docs_params.filter_map(f!([model]((_, entry)) {
                 entry.map(|entry_id| model.documentation_of_component(entry_id))
->>>>>>> 76457b0d
             }));
             documentation.frp.display_documentation <+ docs;
 
