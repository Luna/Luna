--- conflicted
+++ resolved
@@ -3,12 +3,9 @@
 use crate::prelude::*;
 
 use crate::controller::searcher::action::MatchInfo;
-<<<<<<< HEAD
 use crate::controller::searcher::component;
 use crate::model::suggestion_database;
-=======
 use crate::presenter;
->>>>>>> 1eec315c
 
 use enso_text as text;
 use ensogl_component::list_view;
@@ -190,11 +187,12 @@
         let match_info = component.match_info.borrow();
         let label = component.label();
         let highlighted = bytes_of_matched_letters(&*match_info, &label);
-<<<<<<< HEAD
         let icon = match component.kind {
             component::Kind::FromDb { suggestion, .. } => {
                 let kind = suggestion.kind;
-                for_each_kind_variant!(kind_to_icon(kind))
+                let icon_name = suggestion.icon_name.as_ref();
+                let icon = icon_name.and_then(|n| n.to_pascal_case().parse().ok());
+                icon.unwrap_or_else(|| for_each_kind_variant!(kind_to_icon(kind)))
             }
             component::Kind::Virtual { suggestion } => {
                 let icon = &suggestion.icon;
@@ -207,13 +205,6 @@
         };
         Some(component_group_view::entry::Model {
             icon,
-=======
-        let kind = component.suggestion.kind;
-        let icon_name = component.suggestion.icon_name.as_ref();
-        let icon = icon_name.and_then(|n| n.to_pascal_case().parse().ok());
-        Some(component_group_view::entry::Model {
-            icon:             icon.unwrap_or_else(|| for_each_kind_variant!(kind_to_icon(kind))),
->>>>>>> 1eec315c
             highlighted_text: list_view::entry::GlyphHighlightedLabelModel { label, highlighted },
         })
     }
