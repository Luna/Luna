--- conflicted
+++ resolved
@@ -153,17 +153,14 @@
 
     /// Should be called if a suggestion is selected but not used yet.
     fn suggestion_selected(&self, entry_id: list_panel::EntryId) {
-<<<<<<< HEAD
         match self.suggestion_for_entry_id(entry_id) {
-            Ok(suggestion) => self.controller.preview_suggestion(suggestion),
+            Ok(suggestion) =>
+                if let Err(error) = self.controller.preview_suggestion(suggestion) {
+                    tracing::warn!(
+                        "Failed to preview suggestion {entry_id:?} because of error: {error:?}."
+                    );
+                },
             Err(err) => tracing::warn!("Error while previewing suggestion: {err}."),
-=======
-        let suggestion = self.suggestion_for_entry_id(entry_id).unwrap();
-        if let Err(error) = self.controller.preview_suggestion(suggestion) {
-            tracing::warn!(
-                "Failed to preview suggestion {entry_id:?} because of error: {error:?}."
-            );
->>>>>>> 8fa8d12c
         }
     }
 
