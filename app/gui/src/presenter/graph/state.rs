//! The module containing the Graph Presenter [`State`]

use crate::prelude::*;

use crate::presenter::graph::AstConnection;
use crate::presenter::graph::AstNodeId;
use crate::presenter::graph::ViewConnection;
use crate::presenter::graph::ViewNodeId;

use bimap::BiMap;
use bimap::Overwritten;
use double_representation::context_switch::ContextSwitchExpression;
use engine_protocol::language_server::ExpressionUpdatePayload;
use ide_view as view;
use ide_view::graph_editor::component::node as node_view;
use ide_view::graph_editor::component::visualization as visualization_view;
use ide_view::graph_editor::EdgeEndpoint;



// =============
// === Nodes ===
// =============

/// A single node data.
#[allow(missing_docs)]
#[derive(Clone, Debug)]
pub struct Node {
    pub view_id:        Option<ViewNodeId>,
    pub position:       Vector2,
    pub expression:     node_view::Expression,
    pub is_skipped:     bool,
    pub is_frozen:      bool,
    pub context_switch: Option<ContextSwitchExpression>,
    pub error:          Option<node_view::Error>,
    pub visualization:  Option<visualization_view::Path>,

    /// Indicate whether this node view is updated automatically by changes from the controller
    /// or view, or will be explicitly updated..
    expression_auto_update: bool,
}

impl Default for Node {
    fn default() -> Self {
        Self {
            view_id:                None,
            position:               Vector2::default(),
            expression:             node_view::Expression::default(),
            is_skipped:             false,
            is_frozen:              false,
            context_switch:         None,
            error:                  None,
            visualization:          None,
            expression_auto_update: true,
        }
    }
}

/// The set of node states.
///
/// This structure allows to access data of any node by Ast ID, or view id. It also keeps list
/// of the AST nodes with no view assigned, and allows to assign View Id to the next one.
#[derive(Clone, Debug, Default)]
pub struct Nodes {
    // Each operation in this structure should keep the following constraints:
    // * Each `nodes_without_view` entry has an entry in `nodes` with `view_id` being `None`.
    // * All values in `ast_node_by_view_id` has corresponding element in `nodes` with `view_id`
    //   being equal to key of the value.
    nodes:               HashMap<AstNodeId, Node>,
    nodes_without_view:  Vec<AstNodeId>,
    ast_node_by_view_id: HashMap<ViewNodeId, AstNodeId>,
}

impl Nodes {
    /// Get the state of the node by Ast ID.
    pub fn get(&self, id: AstNodeId) -> Option<&Node> {
        self.nodes.get(&id)
    }

    /// Get mutable reference of the node's state by Ast ID.
    pub fn get_mut(&mut self, id: AstNodeId) -> Option<&mut Node> {
        self.nodes.get_mut(&id)
    }

    /// Get id of AST corresponding with the node represented by given view.
    pub fn ast_id_by_view(&self, id: ViewNodeId) -> Option<AstNodeId> {
        self.ast_node_by_view_id.get(&id).copied()
    }

    /// Get the mutable reference, creating an default entry without view if it's missing.
    ///
    /// The entry will be also present on the "nodes without view" list and may have view assigned
    /// using [`assign_newly_created_node`] method.
    pub fn get_mut_or_create(&mut self, id: AstNodeId) -> &mut Node {
        Self::get_mut_or_create_static(&mut self.nodes, &mut self.nodes_without_view, id)
    }

    fn get_mut_or_create_static<'a>(
        nodes: &'a mut HashMap<AstNodeId, Node>,
        nodes_without_view: &mut Vec<AstNodeId>,
        id: AstNodeId,
    ) -> &'a mut Node {
        nodes.entry(id).or_insert_with(|| {
            nodes_without_view.push(id);
            default()
        })
    }

    /// Get the AST ID of the node represented by given view. Returns None, if the node view does
    /// not represent any AST node.
    pub fn ast_id_of_view(&self, view_id: ViewNodeId) -> Option<AstNodeId> {
        self.ast_node_by_view_id.get(&view_id).copied()
    }

    /// Assign a node view to the one of AST nodes without view. If there is any of such nodes,
    /// `None` is returned. Otherwise, returns the node state - the newly created view must be
    /// refreshed with the data from the state.
    pub fn assign_newly_created_node(&mut self, view_id: ViewNodeId) -> Option<&mut Node> {
        let ast_node = self.nodes_without_view.pop()?;
        let mut opt_displayed = self.nodes.get_mut(&ast_node);
        if let Some(displayed) = &mut opt_displayed {
            displayed.view_id = Some(view_id);
            self.ast_node_by_view_id.insert(view_id, ast_node);
        }
        opt_displayed
    }

    /// Assign a node view to a concrete AST node. Returns the node state: the view must be
    /// refreshed with the data from the state.
    pub fn assign_node_view_explicitly(
        &mut self,
        view_id: ViewNodeId,
        ast_id: AstNodeId,
    ) -> &mut Node {
        let mut displayed =
            Self::get_mut_or_create_static(&mut self.nodes, &mut self.nodes_without_view, ast_id);
        if let Some(old_view) = displayed.view_id {
            self.ast_node_by_view_id.remove(&old_view);
        } else {
            self.nodes_without_view.remove_item(&ast_id);
        }
        displayed.view_id = Some(view_id);
        self.ast_node_by_view_id.insert(view_id, ast_id);
        displayed
    }

    /// Update the state retaining given set of nodes. Returns the list of removed nodes' views.
    pub fn retain_nodes(&mut self, nodes: &HashSet<AstNodeId>) -> Vec<ViewNodeId> {
        self.nodes_without_view.drain_filter(|id| !nodes.contains(id));
        let removed = self.nodes.drain_filter(|id, _| !nodes.contains(id));
        let removed_views = removed.filter_map(|(_, data)| data.view_id).collect();
        for view_id in &removed_views {
            self.ast_node_by_view_id.remove(view_id);
        }
        removed_views
    }

    /// Remove node represented by given view (if any) and return its AST ID.
    pub fn remove_node(&mut self, node: ViewNodeId) -> Option<AstNodeId> {
        let ast_id = self.ast_node_by_view_id.remove(&node)?;
        self.nodes.remove(&ast_id);
        Some(ast_id)
    }
}



// ===================
// === Connections ===
// ===================

/// A structure keeping pairs of AST connections with their views (and list of AST connections
/// without view).
#[derive(Clone, Debug, Default)]
pub struct Connections {
    connections:              BiMap<AstConnection, ViewConnection>,
    connections_without_view: HashSet<AstConnection>,
}

impl Connections {
    /// Remove all connections not belonging to the given set.
    ///
    /// Returns the views of removed connections.
    pub fn retain_connections(
        &mut self,
        connections: &HashSet<AstConnection>,
    ) -> Vec<ViewConnection> {
        self.connections_without_view.retain(|x| connections.contains(x));
        let to_remove = self.connections.iter().filter(|(con, _)| !connections.contains(con));
        let to_remove_vec = to_remove.map(|(_, edge_id)| *edge_id).collect_vec();
        self.connections.retain(|con, _| connections.contains(con));
        to_remove_vec
    }

    /// Add a new AST connection without view.
    pub fn add_ast_connection(&mut self, connection: AstConnection) -> bool {
        if !self.connections.contains_left(&connection) {
            self.connections_without_view.insert(connection)
        } else {
            false
        }
    }

    /// Add a connection with view.
    ///
    /// Returns `true` if the new connection was added, and `false` if it already existed. In the
    /// latter case, the new `view` is assigned to it (replacing possible previous view).
    pub fn add_connection_view(&mut self, connection: AstConnection, view: ViewConnection) -> bool {
        let existed_without_view = self.connections_without_view.remove(&connection);
        match self.connections.insert(connection, view) {
            Overwritten::Neither => !existed_without_view,
            Overwritten::Left(_, _) => false,
            Overwritten::Right(previous, _) => {
                self.connections_without_view.insert(previous);
                !existed_without_view
            }
            Overwritten::Pair(_, _) => false,
            Overwritten::Both(_, (previous, _)) => {
                self.connections_without_view.insert(previous);
                false
            }
        }
    }

    /// Remove the connection by view (if any), and return it.
    pub fn remove_connection(&mut self, connection: ViewConnection) -> Option<AstConnection> {
        let (ast_connection, _) = self.connections.remove_by_right(&connection)?;
        Some(ast_connection)
    }
}



// ===================
// === Expressions ===
// ===================

/// A single expression data.
#[derive(Clone, Debug, Default)]
pub struct Expression {
    /// A node whose line contains this expression.
    pub node:            AstNodeId,
    /// The known type of the expression.
    pub expression_type: Option<view::graph_editor::Type>,
    /// A pointer to the method called by this expression.
    pub method_pointer:  Option<view::graph_editor::MethodPointer>,
    /// A AST ID of `self` argument associated with a method call represented by this expression.
    pub target_id:       Option<ast::Id>,
}

/// The data of node's expressions.
///
/// The expressions are all AST nodes of the line representing the node in the code.
#[derive(Clone, Debug, Default)]
pub struct Expressions {
    expressions:         HashMap<ast::Id, Expression>,
    expressions_of_node: HashMap<AstNodeId, Vec<ast::Id>>,
}

impl Expressions {
    /// Remove all expressions not belonging to the any of the `nodes`.
    pub fn retain_expression_of_nodes(&mut self, nodes: &HashSet<AstNodeId>) {
        let nodes_to_remove =
            self.expressions_of_node.drain_filter(|node_id, _| !nodes.contains(node_id));
        let expr_to_remove = nodes_to_remove.flat_map(|(_, exprs)| exprs);
        for expression_id in expr_to_remove {
            self.expressions.remove(&expression_id);
        }
    }

    /// Update information about node expressions.
    ///
    /// New node's expressions are added, and those which stopped to be part of the node are
    /// removed.
    pub fn update_node_expressions(&mut self, node: AstNodeId, expressions: Vec<ast::Id>) {
        let new_set: HashSet<ast::Id> = expressions.iter().copied().collect();
        let old_set = self.expressions_of_node.insert(node, expressions).unwrap_or_default();
        for old_expression in &old_set {
            if !new_set.contains(old_expression) {
                self.expressions.remove(old_expression);
            }
        }
        for new_expression in new_set {
            if !old_set.contains(&new_expression) {
                self.expressions.insert(new_expression, Expression { node, ..default() });
            }
        }
    }

    /// Get mutable reference to given expression data.
    pub fn get_mut(&mut self, id: ast::Id) -> Option<&mut Expression> {
        self.expressions.get_mut(&id)
    }

    /// Get the list of all expressions of the given node.
    pub fn expressions_of_node(&self, id: AstNodeId) -> &[ast::Id] {
        self.expressions_of_node.get(&id).map_or(&[], |v| v.as_slice())
    }
}



// =============
// === State ===
// =============

/// The Graph Presenter State.
///
/// This structure keeps the information how the particular graph elements received from controllers
/// are represented in the view. It also handles updates from the controllers and
/// the view in `update_from_controller` and `update_from_view` respectively.
#[derive(Clone, Debug, Default)]
pub struct State {
    nodes:       RefCell<Nodes>,
    connections: RefCell<Connections>,
    expressions: RefCell<Expressions>,
}

impl State {
    /// Get node's view id by the AST ID.
    pub fn view_id_of_ast_node(&self, node: AstNodeId) -> Option<ViewNodeId> {
        self.nodes.borrow().get(node).and_then(|n| n.view_id)
    }

    /// Get node's AST ID by the view id.
    pub fn ast_node_id_of_view(&self, node: ViewNodeId) -> Option<AstNodeId> {
        self.nodes.borrow().ast_id_of_view(node)
    }

    /// Convert the AST connection to pair of [`EdgeEndpoint`]s.
    pub fn view_edge_targets_of_ast_connection(
        &self,
        connection: AstConnection,
    ) -> Option<(EdgeEndpoint, EdgeEndpoint)> {
        let convertible_source = connection.source.var_crumbs.is_empty();
        let convertible_dest = connection.destination.var_crumbs.is_empty();
        (convertible_source && convertible_dest).and_option_from(|| {
            let nodes = self.nodes.borrow();
            let src_node = nodes.get(connection.source.node)?.view_id?;
            let dst_node = nodes.get(connection.destination.node)?.view_id?;
            let src = EdgeEndpoint::new(src_node, connection.source.port);
            let data = EdgeEndpoint::new(dst_node, connection.destination.port);
            Some((src, data))
        })
    }

    /// Convert the pair of [`EdgeEndpoint`]s to AST connection.
    pub fn ast_connection_from_view_edge_targets(
        &self,
        source: EdgeEndpoint,
        target: EdgeEndpoint,
    ) -> Option<AstConnection> {
        let nodes = self.nodes.borrow();
        let src_node = nodes.ast_id_of_view(source.node_id)?;
        let dst_node = nodes.ast_id_of_view(target.node_id)?;
        Some(controller::graph::Connection {
            source:      controller::graph::Endpoint::new(src_node, source.port),
            destination: controller::graph::Endpoint::new(dst_node, target.port),
        })
    }

    /// Get id of all node's expressions (ids of the all corresponding line AST nodes).
    pub fn expressions_of_node(&self, node: ViewNodeId) -> Vec<ast::Id> {
        let ast_node = self.nodes.borrow().ast_id_of_view(node);
        ast_node.map_or_default(|id| self.expressions.borrow().expressions_of_node(id).to_owned())
    }

    /// Apply the update from controller.
    pub fn update_from_controller(&self) -> ControllerChange {
        ControllerChange { state: self }
    }

    /// Apply the update from the view.
    pub fn update_from_view(&self) -> ViewChange {
        ViewChange { state: self }
    }

    /// Assign a node view to the one of AST nodes without view. If there is any of such nodes,
    /// `None` is returned. Otherwise, returns the node state - the newly created view must be
    /// refreshed with the data from the state.
    pub fn assign_node_view(&self, view_id: ViewNodeId) -> Option<Node> {
        self.nodes.borrow_mut().assign_newly_created_node(view_id).cloned()
    }

    /// Assign a node view to a concrete AST node. Returns the node state: the view must be
    /// refreshed with the data from the state.
    pub fn assign_node_view_explicitly(&self, view_id: ViewNodeId, ast_id: AstNodeId) -> Node {
        self.nodes.borrow_mut().assign_node_view_explicitly(view_id, ast_id).clone()
    }

    /// Checks if the node should be synced with its AST automatically.
    pub fn should_receive_expression_auto_updates(&self, node: ast::Id) -> bool {
        // When node is in process of being created, it is not yet present in the state. In that
        // case the initial expression update needs to be processed. Otherwise the node would be
        // created without any expression.
        self.nodes.borrow().get(node).map_or(true, |node| node.expression_auto_update)
    }

    /// Set the flag that indicates if the node should be synced with its AST automatically.
    pub fn allow_expression_auto_updates(&self, node: ast::Id, allow: bool) {
        self.nodes.borrow_mut().get_mut(node).for_each(|node| node.expression_auto_update = allow);
    }
}

// ========================
// === ControllerChange ===
// ========================

/// The wrapper for [`State`] reference providing the API to be called when presenter is notified
/// by controllers about graph change.
///
/// All of its operations updates the [`State`] to synchronize it with the graph in AST, and returns
/// the information how to update yje view, to have the view synchronized with the state.
///
/// In the particular case, when the graph was changed due to user interations with the view, these
/// method should  discover that no change in state is needed (because it was updated already by
/// [`ViewChange`]), and so the view's. This way we avoid an infinite synchronization cycle.
#[derive(Deref, DerefMut, Debug)]
pub struct ControllerChange<'a> {
    state: &'a State,
}


// === Nodes ===

impl<'a> ControllerChange<'a> {
    /// Remove all nodes not belonging to the given set. Returns the list of to-be-removed views.
    pub fn retain_nodes(&self, nodes: &HashSet<AstNodeId>) -> Vec<ViewNodeId> {
        self.expressions.borrow_mut().retain_expression_of_nodes(nodes);
        self.nodes.borrow_mut().retain_nodes(nodes)
    }

    /// Set the new node position. If the node position actually changed, the to-be-updated view
    /// is returned.
    pub fn set_node_position(&self, node: AstNodeId, position: Vector2) -> Option<ViewNodeId> {
        let mut nodes = self.nodes.borrow_mut();
        let mut displayed = nodes.get_mut_or_create(node);
        if displayed.position != position {
            displayed.position = position;
            displayed.view_id
        } else {
            None
        }
    }

    /// Set the new node expression. If the expression actually changed, the to-be-updated view
    /// is returned with the new expression to set.
    pub fn set_node_expression(
        &self,
        node: &controller::graph::Node,
        trees: controller::graph::NodeTrees,
    ) -> Option<(ViewNodeId, node_view::Expression)> {
        let ast_id = node.main_line.id();
        let new_displayed_expr = node_view::Expression {
            pattern:             node.info.pattern().map(|t| t.repr()),
            code:                node.info.expression().repr().into(),
            whole_expression_id: node.info.expression().id,
            input_span_tree:     trees.inputs,
            output_span_tree:    trees.outputs.unwrap_or_else(default),
        };
        let mut nodes = self.nodes.borrow_mut();
        let displayed = nodes.get_mut_or_create(ast_id);

        if displayed.expression != new_displayed_expr {
            debug!(
                "Setting node expression from controller: {} -> {}",
                displayed.expression, new_displayed_expr
            );
            displayed.expression = new_displayed_expr.clone();
            let new_expressions =
                node.info.ast().iter_recursive().filter_map(|ast| ast.id).collect();
            self.expressions.borrow_mut().update_node_expressions(ast_id, new_expressions);
            Some((displayed.view_id?, new_displayed_expr))
        } else {
            None
        }
    }

    /// Check if `SKIP` macro is present in the expression and return the updated state (whether the
    /// macro is present). Returns `None` if no changes to the state are needed.
    pub fn set_node_skip(&self, node: &controller::graph::Node) -> Option<bool> {
        let ast_id = node.main_line.id();
        let mut nodes = self.nodes.borrow_mut();
        let displayed = nodes.get_mut_or_create(ast_id);
        let skip = node.info.macros_info().skip;
        if displayed.is_skipped != skip {
            displayed.is_skipped = skip;
            Some(skip)
        } else {
            None
        }
    }

    /// Check if `FREEZE` macro is present in the expression and return the updated state (whether
    /// the macro is present). Returns `None` if no changes to the state are needed.
    pub fn set_node_freeze(&self, node: &controller::graph::Node) -> Option<bool> {
        let ast_id = node.main_line.id();
        let mut nodes = self.nodes.borrow_mut();
        let displayed = nodes.get_mut_or_create(ast_id);
        let freeze = node.info.macros_info().freeze;
        if displayed.is_frozen != freeze {
            displayed.is_frozen = freeze;
            Some(freeze)
        } else {
            None
        }
    }

    /// Set the node error basing of the given expression's payload. If the error is actually
    /// changed, the to-be-updated node view is returned with the proper error description. If the
    /// expression is not a whole expression of any node, nothing is updated and `None` is returned.
    pub fn set_node_error_from_payload(
        &self,
        expression: ast::Id,
        payload: Option<ExpressionUpdatePayload>,
    ) -> Option<(ViewNodeId, Option<node_view::Error>)> {
        let node_id = self.state.nodes.borrow().get(expression).is_some().as_some(expression)?;
        let new_error = self.convert_payload_to_error(node_id, payload);
        let mut nodes = self.nodes.borrow_mut();
        let displayed = nodes.get_mut(node_id)?;
        if displayed.error != new_error {
            displayed.error = new_error.clone();
            Some((displayed.view_id?, new_error))
        } else {
            None
        }
    }

    fn convert_payload_to_error(
        &self,
        node_id: AstNodeId,
        payload: Option<ExpressionUpdatePayload>,
    ) -> Option<node_view::error::Error> {
        use node_view::error::Kind;
        use ExpressionUpdatePayload::*;
        let is_propagated = |trace: Vec<AstNodeId>| {
            let nodes = self.nodes.borrow();
            let root_cause = trace.iter().find(|id| nodes.get(**id).is_some());
            !root_cause.contains(&&node_id)
        };
        let (kind, message, propagated) = match payload {
            Some(Value { warnings: Some(warnings) }) if warnings.count > 0 => {
                // We return `None` as message, even though we have a warning text available. We
                // don't want to replace the visualization of the value with a warning text though.
                Some((Kind::Warning, None, false))
            }
            Some(DataflowError { trace }) => Some((Kind::Dataflow, None, is_propagated(trace))),
            Some(Panic { message, trace }) => {
                let message = Some(message);
                let is_propagated = is_propagated(trace);
                Some((Kind::Panic, message, is_propagated))
            }
            _ => None,
        }?;

        let kind = Immutable(kind);
        let message = Rc::new(message);
        let propagated = Immutable(propagated);
        Some(node_view::error::Error { kind, message, propagated })
    }

    /// Set the node's attached visualization. The `visualization_data` should be the content of
    /// `visualization` field in node's metadata. If the visualization actually changes, the
    /// to-be-updated node view is returned with the deserialized visualization path.
    pub fn set_node_visualization(
        &self,
        node_id: AstNodeId,
        visualization_data: Option<serde_json::Value>,
    ) -> Option<(ViewNodeId, Option<visualization_view::Path>)> {
        let controller_path = visualization_data.and_then(|data| {
            // It is perfectly fine to ignore deserialization errors here. This is metadata, that
            // might not even be initialized.
            serde_json::from_value(data).ok()
        });

        let mut nodes = self.state.nodes.borrow_mut();
        let displayed = nodes.get_mut_or_create(node_id);
        if displayed.visualization != controller_path {
            displayed.visualization = controller_path.clone();
            Some((displayed.view_id?, controller_path))
        } else {
            None
        }
    }
}


// === Connections ===

impl<'a> ControllerChange<'a> {
    /// If given connection does not exists yet, add it and return the endpoints of the
    /// to-be-created edge.
    pub fn set_connection(
        &self,
        connection: AstConnection,
    ) -> Option<(EdgeEndpoint, EdgeEndpoint)> {
        self.connections
            .borrow_mut()
            .add_ast_connection(connection.clone())
            .and_option_from(move || self.view_edge_targets_of_ast_connection(connection))
    }

    /// Remove all connection not belonging to the given set. Returns the list of to-be-removed
    /// views.
    pub fn retain_connections(&self, connections: &HashSet<AstConnection>) -> Vec<ViewConnection> {
        self.connections.borrow_mut().retain_connections(connections)
    }
}


// === Expressions ===

impl<'a> ControllerChange<'a> {
    /// Set the new type of expression. If the type actually changes, the to-be-updated view is
    /// returned.
    pub fn set_expression_type(
        &self,
        id: ast::Id,
        new_type: Option<view::graph_editor::Type>,
    ) -> Option<ViewNodeId> {
        let mut expressions = self.expressions.borrow_mut();
        let to_update = expressions.get_mut(id).filter(|d| d.expression_type != new_type);
        if let Some(displayed) = to_update {
            displayed.expression_type = new_type;
            self.nodes.borrow().get(displayed.node).and_then(|node| node.view_id)
        } else {
            None
        }
    }

    /// Set the new expression's method pointer. If the method pointer actually changes, the
    /// to-be-updated view and target (`self` argument) AST ID is returned.
    pub fn set_expression_method_pointer(
        &self,
        id: ast::Id,
        method_ptr: Option<view::graph_editor::MethodPointer>,
    ) -> Option<(ViewNodeId, Option<ast::Id>)> {
        let mut expressions = self.expressions.borrow_mut();
        let displayed = expressions.get_mut(id).filter(|d| d.method_pointer != method_ptr)?;
        displayed.method_pointer = method_ptr;
        let nodes = self.nodes.borrow();
        let node = nodes.get(displayed.node)?;
        Some((node.view_id?, displayed.target_id))
    }
}



// ==================
// === ViewChange ===
// ==================

/// The wrapper for [`State`] reference providing the API to be called when presenter is notified
/// about view change.
///
/// All of its operations updates the [`State`] to synchronize it with the graph view, and returns
/// the information how to update the AST graph, to have the AST synchronized with the state.
///
/// In particular case, when the view was changed due to change in controller, these method should
/// discover that no change in state is needed (because it was updated already by
/// [`ControllerChange`]), and so the AST graph's. This way we avoid an infinite synchronization
/// cycle.
#[derive(Deref, DerefMut, Debug)]
pub struct ViewChange<'a> {
    state: &'a State,
}


// === Nodes ===

impl<'a> ViewChange<'a> {
    /// Set the new node position. If the node position actually changed, the AST node to-be-updated
    /// ID is returned.
    pub fn set_node_position(&self, id: ViewNodeId, new_position: Vector2) -> Option<AstNodeId> {
        let mut nodes = self.nodes.borrow_mut();
        let ast_id = nodes.ast_id_of_view(id)?;
        let displayed = nodes.get_mut(ast_id)?;
        if displayed.position != new_position {
            displayed.position = new_position;
            Some(ast_id)
        } else {
            None
        }
    }

    /// Remove the node, and returns its AST ID.
    pub fn remove_node(&self, id: ViewNodeId) -> Option<AstNodeId> {
        self.nodes.borrow_mut().remove_node(id)
    }

    /// Set the new node visualization. If the visualization actually changes, the AST ID of the
    /// affected node is returned.
    pub fn set_node_visualization(
        &self,
        id: ViewNodeId,
        new_path: Option<visualization_view::Path>,
    ) -> Option<AstNodeId> {
        let mut nodes = self.nodes.borrow_mut();
        let ast_id = nodes.ast_id_of_view(id)?;
        let displayed = nodes.get_mut(ast_id)?;
        if displayed.visualization != new_path {
            displayed.visualization = new_path;
            Some(ast_id)
        } else {
            None
        }
    }

    /// Mark the node as skipped and return its AST ID. Returns `None` if no changes to the
    /// expression are needed.
    pub fn set_node_skip(&self, id: ViewNodeId, skip: bool) -> Option<AstNodeId> {
        let mut nodes = self.nodes.borrow_mut();
        let ast_id = nodes.ast_id_of_view(id)?;
        let displayed = nodes.get_mut(ast_id)?;
        if displayed.is_skipped != skip {
            displayed.is_skipped = skip;
            Some(ast_id)
        } else {
            None
        }
    }

    /// Mark the node as frozen and return its AST ID. Returns `None` if no changes to the
    /// expression are needed.
    pub fn set_node_freeze(&self, id: ViewNodeId, freeze: bool) -> Option<AstNodeId> {
        let mut nodes = self.nodes.borrow_mut();
        let ast_id = nodes.ast_id_of_view(id)?;
        let displayed = nodes.get_mut(ast_id)?;
        if displayed.is_frozen != freeze {
            displayed.is_frozen = freeze;
            Some(ast_id)
        } else {
            None
        }
    }

    /// Set the node context switch. Returns `None` if no changes to the expression are needed.
    pub fn set_node_context_switch(
        &self,
        id: ViewNodeId,
        expr: Option<ContextSwitchExpression>,
    ) -> Option<AstNodeId> {
        let mut nodes = self.nodes.borrow_mut();
        let ast_id = nodes.ast_id_of_view(id)?;
        let displayed = nodes.get_mut(ast_id)?;
        if displayed.context_switch != expr {
            displayed.context_switch = expr;
            Some(ast_id)
        } else {
            None
        }
    }

    /// Set the node expression.
    pub fn set_node_expression(&self, id: ViewNodeId, expression: ImString) -> Option<AstNodeId> {
        let mut nodes = self.nodes.borrow_mut();
        let ast_id = nodes.ast_id_of_view(id)?;
        let displayed = nodes.get_mut(ast_id)?;

        let expression_has_changed = displayed.expression.code != expression;
        if expression_has_changed {
            let expression = node_view::Expression::new_plain(expression);
            debug!("Setting node expression from view: {} -> {}", displayed.expression, expression);
            displayed.expression = expression;
            Some(ast_id)
        } else {
            None
        }
    }

    /// Set AST ID of target argument (`self`) associated with a given call expression. Returns
    /// affected node id when the expression was found, even when the target id is not modified.
    pub fn set_call_expression_target_id(
        &self,
        expression: ast::Id,
        target_id: Option<ast::Id>,
    ) -> Option<AstNodeId> {
        let mut expressions = self.expressions.borrow_mut();
        let displayed = expressions.get_mut(expression)?;
        displayed.target_id = target_id;
        Some(displayed.node)
    }

    /// Determine if an expression span change is valid and has any effect. Returns node AST ID.
    /// Returns `None` if no changes to the expression are needed or when the span doesn't exist.
    pub fn check_node_expression_span_update(
        &self,
        id: ViewNodeId,
        crumbs: &span_tree::Crumbs,
        new_span_expression: &str,
    ) -> Option<AstNodeId> {
        let mut nodes = self.nodes.borrow_mut();
        let ast_id = nodes.ast_id_of_view(id)?;
        let displayed = nodes.get_mut(ast_id)?;
        let code = displayed.expression.code.as_str();

        let port_ref = displayed.expression.input_span_tree.get_node(crumbs).ok()?;
        let span = port_ref.span();
        let span_as_range = enso_text::Range::new(span.start, span.end);
        let span_expression = &code[span_as_range];
        debug!("Checking expression span update: {} -> {}", span_expression, new_span_expression);
        let expression_has_changed = span_expression != new_span_expression;
        expression_has_changed.then_some(ast_id)
    }
}


// === Connections ===

impl<'a> ViewChange<'a> {
    /// If the connections does not already exist, it is created and corresponding to-be-created
    /// Ast connection is returned.
    pub fn create_connection(&self, connection: view::graph_editor::Edge) -> Option<AstConnection> {
        let source = connection.source()?;
        let target = connection.target()?;
        self.create_connection_from_endpoints(connection.id(), source, target)
    }

    /// If the connections with provided endpoints does not already exist, it is created and
    /// corresponding to-be-created Ast connection is returned.
    pub fn create_connection_from_endpoints(
        &self,
        connection: ViewConnection,
        source: EdgeEndpoint,
        target: EdgeEndpoint,
    ) -> Option<AstConnection> {
        let ast_connection = self.ast_connection_from_view_edge_targets(source, target)?;
        let mut connections = self.connections.borrow_mut();
        let should_update_controllers =
            connections.add_connection_view(ast_connection.clone(), connection);
        should_update_controllers.then_some(ast_connection)
    }

    /// Remove the connection and return the corresponding AST connection which should be removed.
    pub fn remove_connection(&self, id: ViewConnection) -> Option<AstConnection> {
        self.connections.borrow_mut().remove_connection(id)
    }
}



// =============
// === Tests ===
// =============

#[cfg(test)]
mod tests {
    use super::*;
    use engine_protocol::language_server::MethodPointer;
    use parser::Parser;

    fn create_test_node(expression: &str) -> controller::graph::Node {
        let parser = Parser::new();
        let ast = parser.parse_line_ast(expression).unwrap();
<<<<<<< HEAD
        let (main_line, ast_info) = double_representation::node::MainLine::from_ast(&ast).unwrap();
        controller::graph::Node {
            info:     double_representation::node::NodeInfo {
                documentation: None,
                main_line,
                ast_info,
            },
=======
        let main_line = double_representation::node::MainLine::from_ast(&ast).unwrap();
        controller::graph::Node {
            info:     double_representation::node::NodeInfo { documentation: None, main_line },
>>>>>>> f5d5e846
            metadata: None,
        }
    }

    fn node_trees_of(node: &controller::graph::Node) -> controller::graph::NodeTrees {
        controller::graph::NodeTrees::new(&node.info, &span_tree::generate::context::Empty).unwrap()
    }

    struct TestNode {
        node: controller::graph::Node,
        view: ViewNodeId,
    }

    struct Fixture {
        state: State,
        nodes: Vec<TestNode>,
    }

    impl Fixture {
        fn setup_nodes(expressions: impl IntoIterator<Item: AsRef<str>>) -> Self {
            let nodes = expressions.into_iter().map(|expr| create_test_node(expr.as_ref()));
            let state = State::default();
            let displayed_nodes = nodes
                .enumerate()
                .map(|(i, node)| {
                    let view = ensogl::display::object::Id::from(i).into();
                    state.update_from_controller().set_node_expression(&node, node_trees_of(&node));
                    state.assign_node_view(view);
                    TestNode { node, view }
                })
                .collect();
            Fixture { state, nodes: displayed_nodes }
        }
    }

    #[wasm_bindgen_test]
    fn adding_and_removing_nodes() {
        let state = State::default();
        let node1 = create_test_node("node1 = 2 + 2");
        let node2 = create_test_node("node2 = node1 + 2");
        let node_view_1 = ensogl::display::object::Id::from(1).into();
        let node_view_2 = ensogl::display::object::Id::from(2).into();
        let from_controller = state.update_from_controller();
        let from_view = state.update_from_view();

        assert_eq!(from_controller.set_node_expression(&node1, node_trees_of(&node1)), None);
        assert_eq!(from_controller.set_node_expression(&node2, node_trees_of(&node2)), None);

        assert_eq!(state.view_id_of_ast_node(node1.id()), None);
        assert_eq!(state.view_id_of_ast_node(node2.id()), None);

        let assigned = state.assign_node_view(node_view_2);
        assert_eq!(assigned.as_ref().map(|node| node.expression.code.as_str()), Some("node1 + 2"));
        let assigned = state.assign_node_view(node_view_1);
        assert_eq!(assigned.as_ref().map(|node| node.expression.code.as_str()), Some("2 + 2"));

        assert_eq!(state.view_id_of_ast_node(node1.id()), Some(node_view_1));
        assert_eq!(state.view_id_of_ast_node(node2.id()), Some(node_view_2));

        let node1_exprs =
            node1.info.main_line.ast().iter_recursive().filter_map(|a| a.id).collect_vec();
        assert_eq!(state.expressions_of_node(node_view_1), node1_exprs);
        let node2_exprs =
            node2.info.main_line.ast().iter_recursive().filter_map(|a| a.id).collect_vec();
        assert_eq!(state.expressions_of_node(node_view_2), node2_exprs);

        let views_to_remove = from_controller.retain_nodes(&[node1.id()].iter().copied().collect());
        assert_eq!(views_to_remove, vec![node_view_2]);

        assert_eq!(state.view_id_of_ast_node(node1.id()), Some(node_view_1));
        assert_eq!(state.view_id_of_ast_node(node2.id()), None);

        assert_eq!(from_view.remove_node(node_view_1), Some(node1.id()));
        assert_eq!(state.view_id_of_ast_node(node1.id()), None)
    }

    #[wasm_bindgen_test]
    fn adding_and_removing_connections() {
        use controller::graph::Endpoint;
        let Fixture { state, nodes } = Fixture::setup_nodes(&["node1 = 2", "node1 + node1"]);
        let src = Endpoint {
            node:       nodes[0].node.id(),
            port:       default(),
            var_crumbs: default(),
        };
        let dest1 = Endpoint {
            node:       nodes[1].node.id(),
            port:       span_tree::Crumbs::new(vec![0]),
            var_crumbs: default(),
        };
        let dest2 = Endpoint {
            node:       nodes[1].node.id(),
            port:       span_tree::Crumbs::new(vec![2]),
            var_crumbs: default(),
        };
        let ast_con1 = AstConnection { source: src.clone(), destination: dest1.clone() };
        let ast_con2 = AstConnection { source: src.clone(), destination: dest2.clone() };
        let view_con1 = ensogl::display::object::Id::from(1).into();
        let view_con2 = ensogl::display::object::Id::from(2).into();
        let view_src = EdgeEndpoint { node_id: nodes[0].view, port: src.port };
        let view_tgt1 = EdgeEndpoint { node_id: nodes[1].view, port: dest1.port };
        let view_tgt2 = EdgeEndpoint { node_id: nodes[1].view, port: dest2.port };
        let view_pair1 = (view_src.clone(), view_tgt1.clone());

        let from_controller = state.update_from_controller();
        let from_view = state.update_from_view();

        assert_eq!(from_controller.set_connection(ast_con1.clone()), Some(view_pair1));

        assert_eq!(
            from_view.create_connection_from_endpoints(view_con1, view_src.clone(), view_tgt1),
            None
        );
        assert_eq!(
            from_view.create_connection_from_endpoints(view_con2, view_src, view_tgt2),
            Some(ast_con2.clone())
        );

        let all_connections = [ast_con1, ast_con2.clone()].into_iter().collect();
        assert_eq!(from_controller.retain_connections(&all_connections), vec![]);
        assert_eq!(
            from_controller.retain_connections(&[ast_con2.clone()].into_iter().collect()),
            vec![view_con1]
        );

        assert_eq!(from_view.remove_connection(view_con2), Some(ast_con2));
    }

    #[wasm_bindgen_test]
    fn refreshing_node_expression() {
        let Fixture { state, nodes } = Fixture::setup_nodes(&["foo bar"]);
        let node_id = nodes[0].node.id();
        let new_ast = Parser::new().parse_line_ast("foo baz").unwrap().with_id(node_id);
<<<<<<< HEAD
        let (main_line, ast_info) =
            double_representation::node::MainLine::from_ast(&new_ast).unwrap();
        let new_node = controller::graph::Node {
            info:     double_representation::node::NodeInfo {
                documentation: None,
                main_line,
                ast_info,
            },
=======
        let main_line = double_representation::node::MainLine::from_ast(&new_ast).unwrap();
        let new_node = controller::graph::Node {
            info:     double_representation::node::NodeInfo { documentation: None, main_line },
>>>>>>> f5d5e846
            metadata: None,
        };
        let new_subexpressions = new_ast.iter_recursive().filter_map(|ast| ast.id).collect_vec();
        let new_trees = node_trees_of(&new_node);
        let view = nodes[0].view;
        let expected_new_expression = view::graph_editor::component::node::Expression {
            pattern:             None,
            code:                "foo baz".into(),
            whole_expression_id: Some(node_id),
            input_span_tree:     new_trees.inputs.clone(),
            output_span_tree:    default(),
        };
        let updater = state.update_from_controller();
        assert_eq!(
            updater.set_node_expression(&new_node, new_trees.clone()),
            Some((view, expected_new_expression))
        );
        assert_eq!(updater.set_node_expression(&new_node, new_trees), None);
        assert_eq!(state.expressions_of_node(view), new_subexpressions);
    }

    #[wasm_bindgen_test]
    fn updating_node_position() {
        let Fixture { state, nodes } = Fixture::setup_nodes(&["foo"]);
        let node_id = nodes[0].node.id();
        let view_id = nodes[0].view;
        let position_from_ast = Vector2(1.0, 2.0);
        let position_from_view = Vector2(3.0, 4.0);
        let from_controller = state.update_from_controller();
        let from_view = state.update_from_view();

        assert_eq!(from_controller.set_node_position(node_id, position_from_ast), Some(view_id));
        assert_eq!(from_view.set_node_position(view_id, position_from_ast), None);
        assert_eq!(from_view.set_node_position(view_id, position_from_view), Some(node_id));
        assert_eq!(from_controller.set_node_position(node_id, position_from_view), None);
    }

    #[wasm_bindgen_test]
    fn refreshing_expression_types() {
        use ast::crumbs::InfixCrumb;
        let Fixture { state, nodes } = Fixture::setup_nodes(&["2 + 3"]);
        let view = nodes[0].view;
        let node_ast = nodes[0].node.expression();
        let left_operand = node_ast.get(&InfixCrumb::LeftOperand.into()).unwrap().id.unwrap();
        let right_operand = node_ast.get(&InfixCrumb::RightOperand.into()).unwrap().id.unwrap();
        let updater = state.update_from_controller();

        let number_type = Some(view::graph_editor::Type::from("Number".to_owned()));
        assert_eq!(updater.set_expression_type(left_operand, number_type.clone()), Some(view));
        assert_eq!(updater.set_expression_type(right_operand, number_type.clone()), Some(view));

        assert_eq!(updater.set_expression_type(left_operand, number_type.clone()), None);
        assert_eq!(updater.set_expression_type(right_operand, number_type), None);

        assert_eq!(updater.set_expression_type(left_operand, None), Some(view));
        assert_eq!(updater.set_expression_type(right_operand, None), Some(view));
    }

    #[wasm_bindgen_test]
    fn refreshing_expression_method_pointers() {
        let Fixture { state, nodes } = Fixture::setup_nodes(&["foo bar"]);
        let view = nodes[0].view;
        let expr = nodes[0].node.id();
        let updater = state.update_from_controller();

        let method_ptr = MethodPointer {
            module:          "Foo".to_string(),
            defined_on_type: "Foo".to_string(),
            name:            "foo".to_string(),
        };
        let method_ptr = Some(view::graph_editor::MethodPointer::from(method_ptr));
        assert_eq!(
            updater.set_expression_method_pointer(expr, method_ptr.clone()),
            Some((view, None))
        );
        assert_eq!(updater.set_expression_method_pointer(expr, method_ptr), None);
        assert_eq!(updater.set_expression_method_pointer(expr, None), Some((view, None)));
    }
}<|MERGE_RESOLUTION|>--- conflicted
+++ resolved
@@ -852,19 +852,9 @@
     fn create_test_node(expression: &str) -> controller::graph::Node {
         let parser = Parser::new();
         let ast = parser.parse_line_ast(expression).unwrap();
-<<<<<<< HEAD
-        let (main_line, ast_info) = double_representation::node::MainLine::from_ast(&ast).unwrap();
-        controller::graph::Node {
-            info:     double_representation::node::NodeInfo {
-                documentation: None,
-                main_line,
-                ast_info,
-            },
-=======
         let main_line = double_representation::node::MainLine::from_ast(&ast).unwrap();
         controller::graph::Node {
             info:     double_representation::node::NodeInfo { documentation: None, main_line },
->>>>>>> f5d5e846
             metadata: None,
         }
     }
@@ -998,20 +988,9 @@
         let Fixture { state, nodes } = Fixture::setup_nodes(&["foo bar"]);
         let node_id = nodes[0].node.id();
         let new_ast = Parser::new().parse_line_ast("foo baz").unwrap().with_id(node_id);
-<<<<<<< HEAD
-        let (main_line, ast_info) =
-            double_representation::node::MainLine::from_ast(&new_ast).unwrap();
-        let new_node = controller::graph::Node {
-            info:     double_representation::node::NodeInfo {
-                documentation: None,
-                main_line,
-                ast_info,
-            },
-=======
         let main_line = double_representation::node::MainLine::from_ast(&new_ast).unwrap();
         let new_node = controller::graph::Node {
             info:     double_representation::node::NodeInfo { documentation: None, main_line },
->>>>>>> f5d5e846
             metadata: None,
         };
         let new_subexpressions = new_ast.iter_recursive().filter_map(|ast| ast.id).collect_vec();
