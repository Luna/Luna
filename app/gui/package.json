--- conflicted
+++ resolved
@@ -22,11 +22,7 @@
     "build-cloud": "cross-env CLOUD_BUILD=true corepack pnpm run build",
     "preview": "vite preview",
     "//": "max-warnings set to 41 to match the amount of warnings introduced by the new react compiler. Eventual goal is to remove all the warnings.",
-<<<<<<< HEAD
-    "lint": "eslint . --cache --max-warnings=41",
-=======
-    "lint": "eslint . --max-warnings=39",
->>>>>>> c72cef30
+    "lint": "eslint . --cache --max-warnings=39",
     "format": "prettier --version && prettier --write src/ && eslint . --fix",
     "dev:vite": "vite",
     "test": "corepack pnpm run /^^^^test:.*/",
