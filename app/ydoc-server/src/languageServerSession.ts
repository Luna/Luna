--- conflicted
+++ resolved
@@ -509,15 +509,10 @@
       newMetadata &&
       json.stringify({
         ...this.syncedMeta,
-<<<<<<< HEAD
-        ide: newMetadata,
-=======
         ide: {
-          ...this.syncedMeta.ide,
+          ...newMetadata,
           ...newSnapshot,
-          node: newMetadata,
         },
->>>>>>> 78d9e348
       })
     const idMapToPersist =
       (newIdMap || newMetadata) &&
@@ -704,7 +699,7 @@
         contentsReceived,
         this.syncedCode ?? undefined,
         unsyncedIdMap,
-        this.syncedMeta?.ide?.node,
+        this.syncedMeta?.ide,
       )
   }
 
