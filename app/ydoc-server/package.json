--- conflicted
+++ resolved
@@ -34,17 +34,10 @@
   "devDependencies": {
     "@fast-check/vitest": "^0.0.8",
     "@types/debug": "^4.1.12",
-<<<<<<< HEAD
-    "@types/node": "^22.9.0",
-    "typescript": "^5.5.3",
-    "@types/ws": "^8.5.5",
-    "vite-plugin-wasm": "^3.3.0",
-    "vitest": "^1.3.1"
-=======
     "@types/node": "^22.10.4",
+    "@types/ws": "^8.5.13",
     "typescript": "^5.7.2",
     "vite-plugin-wasm": "^3.4.1",
     "vitest": "3.0.0-beta.3"
->>>>>>> 4ace1b23
   }
 }