// Declaration-merging is used to implement mixin types in this file.
/* eslint-disable @typescript-eslint/no-unsafe-declaration-merging */
<<<<<<< HEAD

// Although to the typechecker an empty interface extending a type is equivalent to a type alias resolving to the type,
// my IDE (JetBrains) resolves type aliases (even if they point to the internal name of an unexported type), but leaves
// intact references to an interface.
/* eslint-disable @typescript-eslint/no-empty-object-type */
import {
=======
import * as Y from 'yjs'
import type {
>>>>>>> dc50a7e3
  Identifier,
  IdentifierOrOperatorIdentifier,
  IdentifierOrOperatorIdentifierToken,
  IdentifierToken,
  Module,
  MutableModule,
  NodeChild,
  Owned,
  ROOT_ID,
  RawConcreteChild,
  RawNodeChild,
  SpanMap,
  SyncTokenId,
  Token,
  TypeOrConstructorIdentifier,
  asOwned,
  escapeTextLiteral,
  isIdentifier,
  isToken,
  isTokenChild,
  isTokenId,
  newExternalId,
  parentId,
} from '.'
import { assert, assertDefined, assertEqual, bail } from '../util/assert'
import type { Result } from '../util/data/result'
import { Err, Ok } from '../util/data/result'
import type { SourceRangeEdit } from '../util/data/text'
import { allKeys } from '../util/types'
import type { ExternalId, VisualizationMetadata } from '../yjsModel'
import { visMetadataEquals } from '../yjsModel'
import { is_numeric_literal } from './ffi'
import * as RawAst from './generated/ast'
import {
  applyTextEditsToAst,
  parseBlock,
  parseExpression,
  parseStatement,
  print,
  printAst,
  syncToCode,
} from './parse'

export type DeepReadonly<T> = T

declare const brandAstId: unique symbol
export type AstId = string & { [brandAstId]: never }

/** @internal */
export interface MetadataFields {
  externalId: ExternalId
  widget: Y.Map<unknown>
}
export interface NodeMetadataFields {
  position?: { x: number; y: number } | undefined
  visualization?: VisualizationMetadata | undefined
  colorOverride?: string | undefined
}
const nodeMetadataKeys = allKeys<NodeMetadataFields>({
  position: null,
  visualization: null,
  colorOverride: null,
})
export type NodeMetadata = FixedMapView<NodeMetadataFields & MetadataFields>
export type MutableNodeMetadata = FixedMap<NodeMetadataFields & MetadataFields>

/** @internal */
interface RawAstFields {
  id: AstId
  type: string
  parent: AstId | undefined
  metadata: FixedMap<MetadataFields>
}
export interface AstFields extends RawAstFields, LegalFieldContent {}
const astFieldKeys = allKeys<RawAstFields>({
  id: null,
  type: null,
  parent: null,
  metadata: null,
})

/** TODO: Add docs */
export abstract class Ast {
  readonly module: Module
  /** @internal */
  readonly fields: FixedMapView<AstFields>

  /** TODO: Add docs */
  get id(): AstId {
    return this.fields.get('id')
  }

  /** TODO: Add docs */
  get externalId(): ExternalId {
    const id = this.fields.get('metadata').get('externalId')
    assert(id != null)
    return id
  }

  /** Returns whether this type can be an expression. */
  isAllowedInExpressionContext(): boolean {
    return false
  }

  /** Returns whether this type can be a statement. */
  isAllowedInStatementContext(): boolean {
    return false
  }

  /** Returns whether this type can be an expression. */
  isExpression(): this is Expression {
    return this.isAllowedInExpressionContext()
  }

  /** Returns whether this type can be a statement. */
  isStatement(): this is Statement {
    return this.isAllowedInStatementContext()
  }

  /** TODO: Add docs */
  get nodeMetadata(): NodeMetadata {
    const metadata = this.fields.get('metadata')
    return metadata as FixedMapView<NodeMetadataFields & MetadataFields>
  }

  /** Get metadata of all widgets assigned to this node. */
  widgetsMetadata(): FixedMapView<Record<string, unknown>> {
    return this.fields.get('metadata').get('widget')
  }

  /** Get metadata of given widget assigned to this node. */
  widgetMetadata(widgetKey: string): DeepReadonly<unknown> | undefined {
    return this.fields.get('metadata').get('widget').get(widgetKey)
  }

  /** Returns a JSON-compatible object containing all metadata properties. */
  serializeMetadata(): MetadataFields & NodeMetadataFields {
    return this.fields.get('metadata').toJSON() as any
  }

  /** TODO: Add docs */
  typeName(): string {
    return this.fields.get('type')
  }

  /** Return whether `this` and `other` are the same object, possibly in different modules. */
  is<T extends Ast>(other: T): boolean {
    return this.id === other.id
  }

  /** TODO: Add docs */
  code(): string {
    return print(this).code
  }

  /** TODO: Add docs */
  visitRecursive(visit: (node: Ast | Token) => void): void {
    visit(this)
    for (const child of this.children()) {
      if (isToken(child)) {
        visit(child)
      } else {
        child.visitRecursive(visit)
      }
    }
  }

  /** TODO: Add docs */
  visitRecursiveAst(visit: (ast: Ast) => void | boolean): void {
    if (visit(this) === false) return
    for (const child of this.children()) {
      if (!isToken(child)) child.visitRecursiveAst(visit)
    }
  }

  /** TODO: Add docs */
  printSubtree(
    info: SpanMap,
    offset: number,
    parentIndent: string | null,
    verbatim?: boolean,
  ): string {
    return printAst(this, info, offset, parentIndent, verbatim)
  }

  /** Returns child subtrees, without information about the whitespace between them. */
  *children(): IterableIterator<Ast | Token> {
    for (const child of this.concreteChildren({ verbatim: false, indent: '' })) {
      if (isTokenId(child.node)) {
        yield this.module.getToken(child.node)
      } else {
        const node = this.module.get(child.node)
        if (node) yield node
      }
    }
  }

  /** Returns child expressions and tokens. */
  *childExpressionsAndTokens(): IterableIterator<Expression | Token> {
    for (const child of this.children()) {
      if (isToken(child)) {
        yield child
      } else {
        if (child.isExpression()) yield child
        else if (child instanceof ExpressionStatement) yield child.expression
        else if (child instanceof Assignment) yield child.expression
      }
    }
  }

  /** TODO: Add docs */
  get parentId(): AstId | undefined {
    const parentId = this.fields.get('parent')
    if (parentId !== ROOT_ID) return parentId
  }

  /** TODO: Add docs */
  parent(): Ast | undefined {
    return this.module.get(this.parentId)
  }

  /** TODO: Add docs */
  static parseBlock(source: string, module?: MutableModule): Owned<MutableBodyBlock> {
    return parseBlock(source, module)
  }

  /** TODO: Add docs */
  static parseStatement(
    source: string,
    module?: MutableModule,
  ): Owned<MutableStatement> | undefined {
    return parseStatement(source, module)
  }

  /** TODO: Add docs */
  static parseExpression(
    source: string,
    module?: MutableModule,
  ): Owned<MutableExpression> | undefined {
    return parseExpression(source, module)
  }

  ////////////////////

  protected constructor(module: Module, fields: FixedMapView<AstFields>) {
    this.module = module
    this.fields = fields
  }

  /**
   * Returns child subtrees, including information about the whitespace between them.
   * @internal
   */
  abstract concreteChildren(printContext: PrintContext): IterableIterator<RawConcreteChild>
}
export interface MutableAst {}
/** TODO: Add docs */
export abstract class MutableAst extends Ast {
  declare readonly module: MutableModule
  declare readonly fields: FixedMap<AstFields>

  /** TODO: Add docs */
  setExternalId(id: ExternalId) {
    this.fields.get('metadata').set('externalId', id)
  }

  /** Set the widget's new metadata. */
  setWidgetMetadata(widgetKey: string, widgetMetadata: unknown) {
    this.fields.get('metadata').get('widget').set(widgetKey, widgetMetadata)
  }

  /** Get map of all widget's metadata. */
  mutableWidgetsMetadata() {
    return this.fields.get('metadata').get('widget')
  }

  /** TODO: Add docs */
  mutableNodeMetadata(): MutableNodeMetadata {
    const metadata = this.fields.get('metadata')
    return metadata as FixedMap<NodeMetadataFields & MetadataFields>
  }

  /** TODO: Add docs */
  setNodeMetadata(nodeMeta: NodeMetadataFields) {
    const metadata = this.fields.get('metadata') as unknown as Map<string, unknown>
    for (const [key, value] of Object.entries(nodeMeta)) {
      if (!nodeMetadataKeys.has(key)) continue
      if (value === undefined) {
        metadata.delete(key)
      } else {
        metadata.set(key, value)
      }
    }
  }

  /** Modify the parent of this node to refer to a new object instead. Return the object, which now has no parent. */
  replace<T extends MutableAst>(replacement: Owned<T>): Owned<typeof this> {
    const parentId = this.fields.get('parent')
    if (parentId) {
      const parent = this.module.get(parentId)
      parent.replaceChild(this.id, replacement)
      this.fields.set('parent', undefined)
    }
    return asOwned(this)
  }

  /**
   * Change the value of the object referred to by the `target` ID. (The initial ID of `replacement` will be ignored.)
   *  Returns the old value, with a new (unreferenced) ID.
   */
  replaceValue<T extends MutableAst>(replacement: Owned<T>): Owned<typeof this> {
    const replacement_ = this.module.copyIfForeign(replacement)
    const old = this.replace(replacement_)
    replacement_.fields.set('metadata', old.fields.get('metadata').clone())
    old.setExternalId(newExternalId())
    return old
  }

  /** TODO: Add docs */
  replaceValueChecked<T extends MutableAst>(replacement: Owned<T>): Owned<typeof this> {
    const parentId = this.fields.get('parent')
    assertDefined(parentId)
    return this.replaceValue(replacement)
  }

  /**
   * Replace the parent of this object with a reference to a new placeholder object.
   * Returns the object, now parentless, and the placeholder.
   */
  takeToReplace(): Removed<this> {
    if (parentId(this)) {
      const placeholder = Wildcard.new(this.module)
      const node = this.replace(placeholder)
      return { node, placeholder }
    } else {
      return { node: asOwned(this), placeholder: undefined }
    }
  }

  /**
   * Replace the parent of this object with a reference to a new placeholder object.
   * Returns the object, now parentless.
   */
  take(): Owned<this> {
    return this.replace(Wildcard.new(this.module))
  }

  /** TODO: Add docs */
  takeIfParented(): Owned<typeof this> {
    const parent = parentId(this)
    if (parent) {
      const parentAst = this.module.get(parent)
      const placeholder = Wildcard.new(this.module)
      parentAst.replaceChild(this.id, placeholder)
      this.fields.set('parent', undefined)
    }
    return asOwned(this)
  }

  /**
   * Replace the value assigned to the given ID with a placeholder.
   *  Returns the removed value, with a new unreferenced ID.
   */
  takeValue(): Removed<typeof this> {
    const placeholder = Wildcard.new(this.module)
    const node = this.replaceValue(placeholder)
    return { node, placeholder }
  }

  /**
   * Take this node from the tree, and replace it with the result of applying the given function to it.
   *
   *  Note that this is a modification of the *parent* node. Any `Ast` objects or `AstId`s that pointed to the old value
   *  will still point to the old value.
   */
  update<T extends MutableAst>(f: (x: Owned<typeof this>) => Owned<T>): T {
    const taken = this.takeToReplace()
    assertDefined(taken.placeholder, 'To replace an `Ast`, it must have a parent.')
    const replacement = f(taken.node)
    taken.placeholder.replace(replacement)
    return replacement
  }

  /**
   * Take this node from the tree, and replace it with the result of applying the given function to it; transfer the
   *  metadata from this node to the replacement.
   *
   *  Note that this is a modification of the *parent* node. Any `Ast` objects or `AstId`s that pointed to the old value
   *  will still point to the old value.
   */
  updateValue<T extends MutableAst>(f: (x: Owned<typeof this>) => Owned<T>): T {
    const taken = this.takeValue()
    assertDefined(taken.placeholder, 'To replace an `Ast`, it must have a parent.')
    const replacement = f(taken.node)
    taken.placeholder.replaceValue(replacement)
    return replacement
  }

  /** TODO: Add docs */
  mutableParent(): MutableAst | undefined {
    const parentId = this.fields.get('parent')
    if (parentId === 'ROOT_ID') return
    return this.module.get(parentId)
  }

  /** Modify this tree to represent the given code, while minimizing changes from the current set of `Ast`s. */
  syncToCode(code: string, metadataSource?: Module) {
    syncToCode(this, code, metadataSource)
  }

  /** Update the AST according to changes to its corresponding source code. */
  applyTextEdits(textEdits: SourceRangeEdit[], metadataSource?: Module) {
    applyTextEditsToAst(this, textEdits, metadataSource ?? this.module)
  }

  ///////////////////

  /** @internal */
  importReferences(module: Module) {
    if (module === this.module) return
    for (const child of this.concreteChildren({ verbatim: false, indent: '' })) {
      if (!isTokenId(child.node)) {
        const childInForeignModule = module.get(child.node)
        assert(childInForeignModule !== undefined)
        const importedChild = this.module.copy(childInForeignModule)
        importedChild.fields.set('parent', undefined)
        this.replaceChild(child.node, asOwned(importedChild))
      }
    }
  }

  /** @internal */
  replaceChild<T extends MutableAst>(target: AstId, replacement: Owned<T>) {
    const replacementId = this.claimChild(replacement)
    const changes = rewriteRefs(this, id => (id === target ? replacementId : undefined))
    assertEqual(changes, 1)
  }

  /** @internal */
  claimChild<T extends MutableAst>(child: Owned<T>): AstId
  /** TODO: Add docs */
  claimChild<T extends MutableAst>(child: Owned<T> | undefined): AstId | undefined
  /** TODO: Add docs */
  claimChild<T extends MutableAst>(child: Owned<T> | undefined): AstId | undefined {
    return child ? claimChild(this.module, child, this.id) : undefined
  }
}

/** Values that may be found in fields of `Ast` subtypes. */
type FieldData<T extends TreeRefs = RawRefs> =
  | NonArrayFieldData<T>
  | NonArrayFieldData<T>[]
  | (T['ast'] | T['token'])[]

// Logically `FieldData<T>[]` could be a type of `FieldData`, but the type needs to be non-recursive so that it can be
// used with `DeepReadonly`.
type NonArrayFieldData<T extends TreeRefs> = T['ast'] | T['token'] | undefined | StructuralField<T>

/** Objects that do not directly contain `AstId`s or `SyncTokenId`s, but may have `NodeChild` fields. */
type StructuralField<T extends TreeRefs = RawRefs> =
  | MultiSegmentAppSegment<T>
  | Line<T>
  | OpenCloseTokens<T>
  | NameSpecification<T>
  | TextElement<T>
  | ArgumentDefinition<T>
  | VectorElement<T>
  | TypeSignature<T>
  | SignatureLine<T>
  | FunctionAnnotation<T>
  | AnnotationLine<T>
  | DocComment<T>
  | DocLine<T>

/** Type whose fields are all suitable for storage as `Ast` fields. */
interface FieldObject<T extends TreeRefs> {
  [field: string]: FieldData<T>
}

/** Returns the fields of an `Ast` subtype that are not part of `AstFields`. */
function* fieldDataEntries<Fields>(map: FixedMapView<Fields>) {
  for (const entry of map.entries()) {
    // All fields that are not from `AstFields` are `FieldData`.
    if (!astFieldKeys.has(entry[0])) yield entry as [string, DeepReadonly<FieldData>]
  }
}

function idRewriter(
  f: (id: AstId) => AstId | undefined,
): (field: DeepReadonly<FieldData>) => FieldData | undefined {
  return (field: DeepReadonly<FieldData>) => {
    if (typeof field !== 'object') return
    if (!('node' in field)) return
    if (isTokenId(field.node)) return
    const newId = f(field.node)
    if (!newId) return
    return { whitespace: field.whitespace, node: newId }
  }
}

/**
 * Apply the given function to each `AstId` in the fields of `ast`. For each value that it returns an output, that
 *  output will be substituted for the input ID.
 */
export function rewriteRefs(ast: MutableAst, f: (id: AstId) => AstId | undefined) {
  let fieldsChanged = 0
  for (const [key, value] of fieldDataEntries(ast.fields)) {
    const newValue = rewriteFieldRefs(value, idRewriter(f))
    if (newValue !== undefined) {
      ast.fields.set(key as any, newValue)
      fieldsChanged += 1
    }
  }
  return fieldsChanged
}

/**
 * Copy all fields except the `Ast` base fields from `ast2` to `ast1`. A reference-rewriting function will be applied
 *  to `AstId`s in copied fields; see {@link rewriteRefs}.
 */
export function syncFields(ast1: MutableAst, ast2: Ast, f: (id: AstId) => AstId | undefined) {
  for (const [key, value] of fieldDataEntries(ast2.fields)) {
    const newValue = mapRefs(value, idRewriter(f))
    if (!fieldEqual(ast1.fields.get(key as any), newValue)) ast1.fields.set(key as any, newValue)
  }
}

/** TODO: Add docs */
export function syncNodeMetadata(target: MutableNodeMetadata, source: NodeMetadata) {
  const oldPos = target.get('position')
  const newPos = source.get('position')
  if (oldPos?.x !== newPos?.x || oldPos?.y !== newPos?.y) target.set('position', newPos)
  const newVis = source.get('visualization')
  if (!visMetadataEquals(target.get('visualization'), newVis)) target.set('visualization', newVis)
}

function rewriteFieldRefs<T extends TreeRefs, U extends TreeRefs>(
  field: DeepReadonly<FieldData<T>>,
  f: (t: DeepReadonly<FieldData<T>>) => FieldData<U> | undefined,
): FieldData<U> {
  const newValue = f(field)
  if (newValue) return newValue
  if (typeof field !== 'object') return
  // `Array.isArray` doesn't work with `DeepReadonly`, but we just need a narrowing that distinguishes it from all
  // `StructuralField` types.
  if ('forEach' in field) {
    const newValues = new Map<number, FieldData<U>>()
    field.forEach((subfield, i) => {
      const newValue = rewriteFieldRefs(subfield, f)
      if (newValue !== undefined) newValues.set(i, newValue)
    })
    if (newValues.size) return Array.from(field, (oldValue, i) => newValues.get(i) ?? oldValue)
  } else {
    const fieldObject = field satisfies DeepReadonly<StructuralField>
    const newValues = new Map<string, FieldData<U>>()
    for (const [key, value] of Object.entries(fieldObject)) {
      const newValue = rewriteFieldRefs(value, f)
      if (newValue !== undefined) newValues.set(key, newValue)
    }
    if (newValues.size)
      return Object.fromEntries(
        Object.entries(fieldObject).map(([key, oldValue]) => [key, newValues.get(key) ?? oldValue]),
      )
  }
}

type MapRef<T extends TreeRefs, U extends TreeRefs> = (t: FieldData<T>) => FieldData<U> | undefined

// This operation can transform any `FieldData` type parameterized by some `TreeRefs` into the same type parameterized
// by another `TreeRefs`, but it is not possible to express that generalization to TypeScript as such.
function mapRefs<T extends TreeRefs, U extends TreeRefs>(
  field: ImportFields<T>,
  f: MapRef<T, U>,
): ImportFields<U>
function mapRefs<T extends TreeRefs, U extends TreeRefs>(
  field: TextToken<T>,
  f: MapRef<T, U>,
): TextToken<U>
function mapRefs<T extends TreeRefs, U extends TreeRefs>(
  field: TextElement<T>,
  f: MapRef<T, U>,
): TextElement<U>
function mapRefs<T extends TreeRefs, U extends TreeRefs>(
  field: ArgumentDefinition<T>,
  f: MapRef<T, U>,
): ArgumentDefinition<U>
function mapRefs<T extends TreeRefs, U extends TreeRefs>(
  field: VectorElement<T>,
  f: MapRef<T, U>,
): VectorElement<U>
function mapRefs<T extends TreeRefs, U extends TreeRefs>(
  field: DocLine<T>,
  f: MapRef<T, U>,
): DocLine<U>
function mapRefs<T extends TreeRefs, U extends TreeRefs>(
  field: AnnotationLine<T>,
  f: MapRef<T, U>,
): AnnotationLine<U>
function mapRefs<T extends TreeRefs, U extends TreeRefs>(
  field: SignatureLine<T>,
  f: MapRef<T, U>,
): SignatureLine<U>
function mapRefs<T extends TreeRefs, U extends TreeRefs>(
  field: FieldData<T>,
  f: MapRef<T, U>,
): FieldData<U>
function mapRefs<T extends TreeRefs, U extends TreeRefs>(
  field: FieldData<T>,
  f: MapRef<T, U>,
): FieldData<U> {
  return rewriteFieldRefs(field, f) ?? field
}

function fieldEqual(field1: FieldData, field2: FieldData): boolean {
  if (typeof field1 !== 'object') return field1 === field2
  if (typeof field2 !== 'object') return false
  if ('node' in field1 && 'node' in field2) {
    if (field1['whitespace'] !== field2['whitespace']) return false
    if (isTokenId(field1.node) && isTokenId(field2.node))
      return Token.equal(field1.node, field2.node)
    else return field1.node === field2.node
  } else if ('node' in field1 || 'node' in field2) {
    return false
  } else if (Array.isArray(field1) && Array.isArray(field2)) {
    return (
      field1.length === field2.length && field1.every((value1, i) => fieldEqual(value1, field2[i]))
    )
  } else if (Array.isArray(field1) || Array.isArray(field2)) {
    return false
  } else {
    const fieldObject1 = field1 satisfies StructuralField
    const fieldObject2 = field2 satisfies StructuralField
    const keys = new Set<string>()
    for (const key of Object.keys(fieldObject1)) keys.add(key)
    for (const key of Object.keys(fieldObject2)) keys.add(key)
    for (const key of keys)
      if (!fieldEqual((fieldObject1 as any)[key], (fieldObject2 as any)[key])) return false
    return true
  }
}

function applyMixins(derivedCtor: any, constructors: any[]) {
  constructors.forEach(baseCtor => {
    Object.getOwnPropertyNames(baseCtor.prototype).forEach(name => {
      Object.defineProperty(
        derivedCtor.prototype,
        name,
        Object.getOwnPropertyDescriptor(baseCtor.prototype, name) || Object.create(null),
      )
    })
  })
}

abstract class BaseStatement extends Ast {
  override isAllowedInStatementContext(): true {
    return true
  }
  override isAllowedInExpressionContext() {
    return false
  }
  documentationText(): string | undefined {
    return
  }
}
/**
 * A statement, i.e. the contents of a line which is either at the top level of a module (a module declaration), or
 * within a body block (a function body statement).
 */
export interface Statement extends BaseStatement {
  /** If this statement type supports attached documentation, and documentation is present, parse and return it. */
  documentationText(): string | undefined
}
abstract class BaseMutableStatement extends MutableAst implements Statement {
  override isAllowedInStatementContext(): true {
    return true
  }
  override isAllowedInExpressionContext() {
    return false
  }
  documentationText(): string | undefined {
    return
  }
  setDocumentationText?: (text: string | undefined) => void
}
/** A mutable {@link Statement}. */
export interface MutableStatement extends BaseMutableStatement {
  /**
   * Set (or clear) the documentation associated with this statement. This method is only present on statement types
   * that support attaching documentation.
   */
  setDocumentationText?: (text: string | undefined) => void
}

abstract class BaseExpression extends Ast {
  override isAllowedInStatementContext() {
    return false
  }
  override isAllowedInExpressionContext(): true {
    return true
  }
}
/** An expression, pattern, or type-expression. */
export interface Expression extends BaseExpression {}
abstract class BaseMutableExpression extends MutableAst implements Expression {
  override isAllowedInStatementContext() {
    return false
  }
  override isAllowedInExpressionContext(): true {
    return true
  }
}
/** A mutable {@link Expression}. */
export interface MutableExpression extends BaseMutableExpression {}

function toStatement(
  ast: Owned<MutableStatement> | Owned<MutableExpression>,
  edit?: MutableModule,
) {
  return ast.isAllowedInStatementContext() ? ast : ExpressionStatement.new(ast as any, { edit })
}

interface AppFields {
  function: NodeChild<AstId>
  parens: OpenCloseTokens | undefined
  nameSpecification: NameSpecification | undefined
  argument: NodeChild<AstId>
}
interface OpenCloseTokens<T extends TreeRefs = RawRefs> {
  open: T['token']
  close: T['token']
}
interface NameSpecification<T extends TreeRefs = RawRefs> {
  name: T['token']
  equals: T['token']
}
/** TODO: Add docs */
export class App extends BaseExpression {
  declare fields: FixedMap<AstFields & AppFields>
  /** TODO: Add docs */
  constructor(module: Module, fields: FixedMapView<AstFields & AppFields>) {
    super(module, fields)
  }

  /** TODO: Add docs */
  static tryParse(source: string, module?: MutableModule): Owned<MutableApp> | undefined {
    const parsed = parseExpression(source, module)
    if (parsed instanceof MutableApp) return parsed
  }

  /** TODO: Add docs */
  static concrete(
    module: MutableModule,
    func: NodeChild<Owned<MutableExpression>>,
    parens: OpenCloseTokens | undefined,
    nameSpecification: NameSpecification | undefined,
    argument: NodeChild<Owned<MutableExpression>>,
  ) {
    const base = module.baseObject('App')
    const id_ = base.get('id')
    const fields = composeFieldData(base, {
      function: concreteChild(module, func, id_),
      parens,
      nameSpecification,
      argument: concreteChild(module, argument, id_),
    })
    return asOwned(new MutableApp(module, fields))
  }

  /** TODO: Add docs */
  static new(
    module: MutableModule,
    func: Owned<MutableExpression>,
    argumentName: StrictIdentLike | undefined,
    argument: Owned<MutableExpression>,
  ) {
    return App.concrete(
      module,
      autospaced(func),
      undefined,
      nameSpecification(argumentName),
      autospaced(argument),
    )
  }

  /** TODO: Add docs */
  static positional(
    func: Owned<MutableExpression>,
    argument: Owned<MutableExpression>,
    module?: MutableModule,
  ): Owned<MutableApp> {
    return App.new(module ?? MutableModule.Transient(), func, undefined, argument)
  }

  /** Build a tree of 0-or-more applications applying all given arguments to the given function. */
  static PositionalSequence(
    func: Owned<MutableExpression>,
    args: Owned<MutableExpression>[],
  ): Owned<MutableExpression> {
    return args.reduce<Owned<MutableExpression>>(
      (expression, argument) => App.new(func.module, expression, undefined, argument),
      func,
    )
  }

  /** TODO: Add docs */
  get function(): Expression {
    return this.module.get(this.fields.get('function').node) as Expression
  }
  /** TODO: Add docs */
  get argumentName(): Token | undefined {
    return this.module.getToken(this.fields.get('nameSpecification')?.name.node)
  }
  /** TODO: Add docs */
  get argument(): Expression {
    return this.module.get(this.fields.get('argument').node) as Expression
  }

  /** TODO: Add docs */
  *concreteChildren({ verbatim }: PrintContext): IterableIterator<RawConcreteChild> {
    const { function: function_, parens, nameSpecification, argument } = getAll(this.fields)
    yield firstChild(function_)
    const useParens = !!(parens && (nameSpecification || verbatim))
    const spacedEquals = useParens && !!nameSpecification?.equals.whitespace
    if (useParens) yield ensureSpaced(parens.open, verbatim)
    if (nameSpecification) {
      yield useParens ?
        preferUnspaced(nameSpecification.name)
      : ensureSpaced(nameSpecification.name, verbatim)
      yield ensureSpacedOnlyIf(nameSpecification.equals, spacedEquals, verbatim)
    }
    // Some syntax trees, including many error conditions, involve unspaced applications.
    // If a parsed input lacked a space before the argument, reproduce it as-is.
    const verbatimArgument = !nameSpecification
    yield ensureSpacedOnlyIf(argument, !nameSpecification || spacedEquals, verbatimArgument)
    if (useParens) yield preferUnspaced(parens.close)
  }
}
interface OptionalWhitespace {
  whitespace?: string | undefined
}
interface WithWhitespace extends OptionalWhitespace {
  whitespace: string
}
function withWhitespace<T>(node: T, whitespace: string): T & WithWhitespace {
  return { ...node, whitespace }
}
function ensureSpacedOnlyIf<T extends OptionalWhitespace>(
  child: T,
  condition: boolean,
  verbatim: boolean | undefined,
): T & WithWhitespace {
  return condition ? ensureSpaced(child, verbatim) : ensureUnspaced(child, verbatim)
}

function isConcrete<T extends OptionalWhitespace>(child: T): child is T & WithWhitespace {
  return child.whitespace !== undefined
}
function tryAsConcrete<T extends OptionalWhitespace>(child: T): (T & WithWhitespace) | undefined {
  return isConcrete(child) ? child : undefined
}
function ensureSpaced<T extends OptionalWhitespace>(
  child: T,
  verbatim: boolean | undefined,
): T & WithWhitespace {
  const concreteInput = tryAsConcrete(child)
  if (verbatim && concreteInput) return concreteInput
  return concreteInput?.whitespace ? concreteInput : { ...child, whitespace: ' ' }
}
function ensureUnspaced<T extends OptionalWhitespace>(
  child: T,
  verbatim: boolean | undefined,
): T & WithWhitespace {
  const concreteInput = tryAsConcrete(child)
  if (verbatim && concreteInput) return concreteInput
  return concreteInput?.whitespace === '' ? concreteInput : { ...child, whitespace: '' }
}
function firstChild<T extends OptionalWhitespace>(child: T): T & WithWhitespace {
  const concreteInput = tryAsConcrete(child)
  return concreteInput?.whitespace === '' ? concreteInput : { ...child, whitespace: '' }
}
function preferSpacedIf<T extends OptionalWhitespace>(
  child: T,
  condition: boolean,
): T & WithWhitespace {
  return condition ? preferSpaced(child) : preferUnspaced(child)
}
function preferUnspaced<T extends OptionalWhitespace>(child: T): T & WithWhitespace {
  return tryAsConcrete(child) ?? { ...child, whitespace: '' }
}
function preferSpaced<T extends OptionalWhitespace>(child: T): T & WithWhitespace {
  return tryAsConcrete(child) ?? { ...child, whitespace: ' ' }
}
/** TODO: Add docs */
export class MutableApp extends App implements MutableExpression {
  declare readonly module: MutableModule
  declare readonly fields: FixedMap<AstFields & AppFields>

  setFunction<T extends MutableExpression>(value: Owned<T>) {
    setNode(this.fields, 'function', this.claimChild(value))
  }
  setArgumentName(name: StrictIdentLike | undefined) {
    this.fields.set('nameSpecification', nameSpecification(name))
  }
  setArgument<T extends MutableExpression>(value: Owned<T>) {
    setNode(this.fields, 'argument', this.claimChild(value))
  }
}
export interface MutableApp extends App, MutableExpression {
  get function(): MutableExpression
  get argument(): MutableExpression
}
applyMixins(MutableApp, [MutableAst])

interface UnaryOprAppFields {
  operator: NodeChild<SyncTokenId>
  argument: NodeChild<AstId> | undefined
}
/** TODO: Add docs */
export class UnaryOprApp extends BaseExpression {
  declare fields: FixedMapView<AstFields & UnaryOprAppFields>
  /** TODO: Add docs */
  constructor(module: Module, fields: FixedMapView<AstFields & UnaryOprAppFields>) {
    super(module, fields)
  }

  /** TODO: Add docs */
  static tryParse(source: string, module?: MutableModule): Owned<MutableUnaryOprApp> | undefined {
    const parsed = parseExpression(source, module)
    if (parsed instanceof MutableUnaryOprApp) return parsed
  }

  /** TODO: Add docs */
  static concrete(
    module: MutableModule,
    operator: NodeChild<Token>,
    argument: NodeChild<Owned<MutableExpression>> | undefined,
  ) {
    const base = module.baseObject('UnaryOprApp')
    const id_ = base.get('id')
    const fields = composeFieldData(base, {
      operator,
      argument: concreteChild(module, argument, id_),
    })
    return asOwned(new MutableUnaryOprApp(module, fields))
  }

  /** TODO: Add docs */
  static new(
    module: MutableModule,
    operator: Token,
    argument: Owned<MutableExpression> | undefined,
  ) {
    return this.concrete(module, unspaced(operator), argument ? autospaced(argument) : undefined)
  }

  /** TODO: Add docs */
  get operator(): Token {
    return this.module.getToken(this.fields.get('operator').node)
  }
  /** TODO: Add docs */
  get argument(): Expression | undefined {
    return this.module.get(this.fields.get('argument')?.node) as Expression | undefined
  }

  /** TODO: Add docs */
  *concreteChildren({ verbatim }: PrintContext): IterableIterator<RawConcreteChild> {
    const { operator, argument } = getAll(this.fields)
    yield firstChild(operator)
    if (argument) yield ensureUnspaced(argument, verbatim)
  }
}
/** TODO: Add docs */
export class MutableUnaryOprApp extends UnaryOprApp implements MutableExpression {
  declare readonly module: MutableModule
  declare readonly fields: FixedMap<AstFields & UnaryOprAppFields>

  setOperator(value: Token) {
    this.fields.set('operator', unspaced(value))
  }
  setArgument<T extends MutableExpression>(argument: Owned<T> | undefined) {
    setNode(this.fields, 'argument', this.claimChild(argument))
  }
}
export interface MutableUnaryOprApp extends UnaryOprApp, MutableExpression {
  get argument(): MutableExpression | undefined
}
applyMixins(MutableUnaryOprApp, [MutableAst])

interface AutoscopedIdentifierFields {
  operator: NodeChild<SyncTokenId>
  identifier: NodeChild<SyncTokenId>
}
/** TODO: Add docs */
export class AutoscopedIdentifier extends BaseExpression {
  declare fields: FixedMapView<AstFields & AutoscopedIdentifierFields>
  /** TODO: Add docs */
  constructor(module: Module, fields: FixedMapView<AstFields & AutoscopedIdentifierFields>) {
    super(module, fields)
  }

  /** TODO: Add docs */
  get identifier(): Token {
    return this.module.getToken(this.fields.get('identifier').node)
  }

  /** TODO: Add docs */
  static tryParse(
    source: string,
    module?: MutableModule,
  ): Owned<MutableAutoscopedIdentifier> | undefined {
    const parsed = parseExpression(source, module)
    if (parsed instanceof MutableAutoscopedIdentifier) return parsed
  }

  /** TODO: Add docs */
  static concrete(module: MutableModule, operator: NodeChild<Token>, identifier: NodeChild<Token>) {
    const base = module.baseObject('AutoscopedIdentifier')
    const fields = composeFieldData(base, {
      operator,
      identifier,
    })
    return asOwned(new MutableAutoscopedIdentifier(module, fields))
  }

  /** TODO: Add docs */
  static new(
    identifier: TypeOrConstructorIdentifier,
    module?: MutableModule,
  ): Owned<MutableAutoscopedIdentifier> {
    const module_ = module || MutableModule.Transient()
    const operator = Token.new('..')
    const ident = Token.new(identifier, RawAst.Token.Type.Ident)
    return this.concrete(module_, unspaced(operator), unspaced(ident))
  }

  /** TODO: Add docs */
  *concreteChildren({ verbatim }: PrintContext): IterableIterator<RawConcreteChild> {
    const { operator, identifier } = getAll(this.fields)
    yield firstChild(operator)
    yield ensureUnspaced(identifier, verbatim)
  }
}
/** TODO: Add docs */
export class MutableAutoscopedIdentifier extends AutoscopedIdentifier implements MutableExpression {
  declare readonly module: MutableModule
  declare readonly fields: FixedMap<AstFields & AutoscopedIdentifierFields>

  setIdentifier(value: TypeOrConstructorIdentifier) {
    const token = Token.new(value, RawAst.Token.Type.Ident)
    this.fields.set('identifier', unspaced(token))
  }
}
export interface MutableAutoscopedIdentifier extends AutoscopedIdentifier, MutableExpression {}
applyMixins(MutableAutoscopedIdentifier, [MutableAst])

interface NegationAppFields {
  operator: NodeChild<SyncTokenId>
  argument: NodeChild<AstId>
}
/** TODO: Add docs */
export class NegationApp extends BaseExpression {
  declare fields: FixedMapView<AstFields & NegationAppFields>
  /** TODO: Add docs */
  constructor(module: Module, fields: FixedMapView<AstFields & NegationAppFields>) {
    super(module, fields)
  }

  /** TODO: Add docs */
  static tryParse(source: string, module?: MutableModule): Owned<MutableNegationApp> | undefined {
    const parsed = parseExpression(source, module)
    if (parsed instanceof MutableNegationApp) return parsed
  }

  /** TODO: Add docs */
  static concrete(
    module: MutableModule,
    operator: NodeChild<Token>,
    argument: NodeChild<Owned<MutableExpression>>,
  ) {
    const base = module.baseObject('NegationApp')
    const id_ = base.get('id')
    const fields = composeFieldData(base, {
      operator,
      argument: concreteChild(module, argument, id_),
    })
    return asOwned(new MutableNegationApp(module, fields))
  }

  /** TODO: Add docs */
  static new(module: MutableModule, argument: Owned<MutableExpression>) {
    const minus = Token.new('-', RawAst.Token.Type.Operator)
    return this.concrete(module, unspaced(minus), unspaced(argument))
  }

  /** TODO: Add docs */
  get operator(): Token {
    return this.module.getToken(this.fields.get('operator').node)
  }
  /** TODO: Add docs */
  get argument(): Expression {
    return this.module.get(this.fields.get('argument').node) as Expression
  }

  /** TODO: Add docs */
  *concreteChildren({ verbatim }: PrintContext): IterableIterator<RawConcreteChild> {
    const { operator, argument } = getAll(this.fields)
    yield firstChild(operator)
    if (argument) yield ensureUnspaced(argument, verbatim)
  }
}
/** TODO: Add docs */
export class MutableNegationApp extends NegationApp implements MutableExpression {
  declare readonly module: MutableModule
  declare readonly fields: FixedMap<AstFields & NegationAppFields>

  setArgument<T extends MutableExpression>(value: Owned<T>) {
    setNode(this.fields, 'argument', this.claimChild(value))
  }
}
export interface MutableNegationApp extends NegationApp, MutableExpression {
  get argument(): MutableExpression
}
applyMixins(MutableNegationApp, [MutableAst])

interface OprAppFields {
  lhs: NodeChild<AstId> | undefined
  operators: NodeChild<SyncTokenId>[]
  rhs: NodeChild<AstId> | undefined
}
/** TODO: Add docs */
export class OprApp extends BaseExpression {
  declare fields: FixedMapView<AstFields & OprAppFields>
  /** TODO: Add docs */
  constructor(module: Module, fields: FixedMapView<AstFields & OprAppFields>) {
    super(module, fields)
  }

  /** TODO: Add docs */
  static tryParse(source: string, module?: MutableModule): Owned<MutableOprApp> | undefined {
    const parsed = parseExpression(source, module)
    if (parsed instanceof MutableOprApp) return parsed
  }

  /** TODO: Add docs */
  static concrete(
    module: MutableModule,
    lhs: NodeChild<Owned<MutableExpression>> | undefined,
    operators: NodeChild<Token>[],
    rhs: NodeChild<Owned<MutableExpression>> | undefined,
  ) {
    const base = module.baseObject('OprApp')
    const id_ = base.get('id')
    const fields = composeFieldData(base, {
      lhs: concreteChild(module, lhs, id_),
      operators,
      rhs: concreteChild(module, rhs, id_),
    })
    return asOwned(new MutableOprApp(module, fields))
  }

  /** TODO: Add docs */
  static new(
    module: MutableModule,
    lhs: Owned<MutableExpression> | undefined,
    operator: Token | string,
    rhs: Owned<MutableExpression> | undefined,
  ) {
    const operatorToken =
      operator instanceof Token ? operator : Token.new(operator, RawAst.Token.Type.Operator)
    return OprApp.concrete(module, unspaced(lhs), [autospaced(operatorToken)], autospaced(rhs))
  }

  /** TODO: Add docs */
  get lhs(): Expression | undefined {
    return this.module.get(this.fields.get('lhs')?.node) as Expression | undefined
  }
  /** TODO: Add docs */
  get operator(): Result<Token, NodeChild<Token>[]> {
    const operators = this.fields.get('operators')
    const operators_ = operators.map(child => ({
      ...child,
      node: this.module.getToken(child.node),
    }))
    const [opr] = operators_
    return opr ? Ok(opr.node) : Err(operators_)
  }
  /** TODO: Add docs */
  get rhs(): Expression | undefined {
    return this.module.get(this.fields.get('rhs')?.node) as Expression | undefined
  }

  /** TODO: Add docs */
  *concreteChildren({ verbatim }: PrintContext): IterableIterator<RawConcreteChild> {
    const { lhs, operators, rhs } = getAll(this.fields)
    if (lhs) yield firstChild(lhs)
    const [operator0, ...extraOperators] = operators
    assertDefined(operator0)
    const spaced = ((lhs && operator0.whitespace) ?? rhs?.whitespace ?? ' ') !== ''
    const isAsymmetricallySpaceableOperator =
      operator0.node.code_ === '->' || operator0.node.code_ === '=' || operator0.node.code_ === ','
    const applySpacing =
      isAsymmetricallySpaceableOperator ?
        (token: RawNodeChild) => preferSpacedIf(token, spaced)
      : (token: RawNodeChild) => ensureSpacedOnlyIf(token, spaced, verbatim)
    yield lhs ? applySpacing(operator0) : firstChild(operator0)
    const extrasSpaced = (extraOperators[0]?.whitespace ?? ' ') !== ''
    for (const op of extraOperators) yield ensureSpacedOnlyIf(op, extrasSpaced, verbatim)
    if (rhs) yield applySpacing(rhs)
  }
}
/** TODO: Add docs */
export class MutableOprApp extends OprApp implements MutableExpression {
  declare readonly module: MutableModule
  declare readonly fields: FixedMap<AstFields & OprAppFields>

  setLhs<T extends MutableExpression>(value: Owned<T>) {
    setNode(this.fields, 'lhs', this.claimChild(value))
  }
  setOperator(value: Token) {
    this.fields.set('operators', [unspaced(value)])
  }
  setRhs<T extends MutableExpression>(value: Owned<T>) {
    setNode(this.fields, 'rhs', this.claimChild(value))
  }
}
export interface MutableOprApp extends OprApp, MutableExpression {
  get lhs(): MutableExpression | undefined
  get rhs(): MutableExpression | undefined
}
applyMixins(MutableOprApp, [MutableAst])

interface PropertyAccessFields {
  lhs: NodeChild<AstId> | undefined
  operator: NodeChild<SyncTokenId>
  rhs: NodeChild<AstId>
}
/** TODO: Add docs */
export class PropertyAccess extends BaseExpression {
  declare fields: FixedMapView<AstFields & PropertyAccessFields>
  /** TODO: Add docs */
  constructor(module: Module, fields: FixedMapView<AstFields & PropertyAccessFields>) {
    super(module, fields)
  }

  /** TODO: Add docs */
  static tryParse(
    source: string,
    module?: MutableModule,
  ): Owned<MutablePropertyAccess> | undefined {
    const parsed = parseExpression(source, module)
    if (parsed instanceof MutablePropertyAccess) return parsed
  }

  /** TODO: Add docs */
  static new(
    module: MutableModule,
    lhs: Owned<MutableExpression>,
    rhs: IdentLike,
    style?: { spaced?: boolean },
  ) {
    const dot = Token.new('.', RawAst.Token.Type.Operator)
    const whitespace = style?.spaced ? ' ' : ''
    return this.concrete(
      module,
      unspaced(lhs),
      { whitespace, node: dot },
      { whitespace, node: Ident.newAllowingOperators(module, toIdent(rhs)) },
    )
  }

  /** TODO: Add docs */
  static Sequence(
    segments: [StrictIdentLike, ...StrictIdentLike[]],
    module: MutableModule,
  ): Owned<MutablePropertyAccess> | Owned<MutableIdent>
  /** TODO: Add docs */
  static Sequence(
    segments: [StrictIdentLike, ...StrictIdentLike[], IdentLike],
    module: MutableModule,
  ): Owned<MutablePropertyAccess> | Owned<MutableIdent>
  /** TODO: Add docs */
  static Sequence(
    segments: IdentLike[],
    module: MutableModule,
  ): Owned<MutablePropertyAccess> | Owned<MutableIdent> | undefined
  /** TODO: Add docs */
  static Sequence(
    segments: IdentLike[],
    module: MutableModule,
  ): Owned<MutablePropertyAccess> | Owned<MutableIdent> | undefined {
    let path: Owned<MutablePropertyAccess> | Owned<MutableIdent> | undefined
    let operatorInNonFinalSegment = false
    segments.forEach((s, i) => {
      const t = toIdent(s)
      if (i !== segments.length - 1 && !isIdentifier(t.code())) operatorInNonFinalSegment = true
      path = path ? this.new(module, path, t) : Ident.newAllowingOperators(module, t)
    })
    if (!operatorInNonFinalSegment) return path
  }

  /** TODO: Add docs */
  static concrete(
    module: MutableModule,
    lhs: NodeChild<Owned<MutableExpression>> | undefined,
    operator: NodeChild<Token>,
    rhs: NodeChild<Owned<MutableIdent>>,
  ) {
    const base = module.baseObject('PropertyAccess')
    const id_ = base.get('id')
    const fields = composeFieldData(base, {
      lhs: concreteChild(module, lhs, id_),
      operator,
      rhs: concreteChild(module, rhs, id_),
    })
    return asOwned(new MutablePropertyAccess(module, fields))
  }

  /** TODO: Add docs */
  get lhs(): Expression | undefined {
    return this.module.get(this.fields.get('lhs')?.node) as Expression | undefined
  }
  /** TODO: Add docs */
  get operator(): Token {
    return this.module.getToken(this.fields.get('operator').node)
  }
  /** TODO: Add docs */
  get rhs(): IdentifierOrOperatorIdentifierToken {
    const ast = this.module.get(this.fields.get('rhs').node)
    assert(ast instanceof Ident)
    return ast.token as IdentifierOrOperatorIdentifierToken
  }

  /** TODO: Add docs */
  *concreteChildren({ verbatim }: PrintContext): IterableIterator<RawConcreteChild> {
    const { lhs, operator, rhs } = getAll(this.fields)
    if (lhs) yield firstChild(lhs)
    const spaced = ((lhs && operator.whitespace) ?? rhs.whitespace ?? '') !== ''
    yield lhs ? ensureSpacedOnlyIf(operator, spaced, verbatim) : firstChild(operator)
    yield ensureSpacedOnlyIf(rhs, spaced, verbatim)
  }
}
/** TODO: Add docs */
export class MutablePropertyAccess extends PropertyAccess implements MutableExpression {
  declare readonly module: MutableModule
  declare readonly fields: FixedMap<AstFields & PropertyAccessFields>

  setLhs<T extends MutableExpression>(value: Owned<T> | undefined) {
    setNode(this.fields, 'lhs', this.claimChild(value))
  }
  setRhs(ident: IdentLike) {
    const node = this.claimChild(Ident.newAllowingOperators(this.module, ident))
    const old = this.fields.get('rhs')
    this.fields.set('rhs', old ? { ...old, node } : unspaced(node))
  }
}
export interface MutablePropertyAccess extends PropertyAccess, MutableExpression {
  get lhs(): MutableExpression | undefined
}
applyMixins(MutablePropertyAccess, [MutableAst])

/**
 * Unroll the provided chain of `PropertyAccess` nodes, returning the first non-access as `subject` and the accesses
 * from left-to-right.
 */
export function accessChain(ast: Expression): {
  subject: Expression
  accessChain: PropertyAccess[]
} {
  const accessChain = new Array<PropertyAccess>()
  while (ast instanceof PropertyAccess && ast.lhs) {
    accessChain.push(ast)
    ast = ast.lhs
  }
  accessChain.reverse()
  return { subject: ast, accessChain }
}

interface GenericFields {
  children: RawNodeChild[]
}
/** TODO: Add docs */
export class Generic extends Ast implements Expression, Statement {
  /** See {@link Ast.isAllowedInStatementContext}. */
  override isAllowedInStatementContext(): true {
    return true
  }
  /** See {@link Ast.isAllowedInExpressionContext}. */
  override isAllowedInExpressionContext(): true {
    return true
  }
  /** See {@link Statement['documentationText']}. */
  documentationText() {
    return undefined
  }
  declare fields: FixedMapView<AstFields & GenericFields>
  /** TODO: Add docs */
  constructor(module: Module, fields: FixedMapView<AstFields & GenericFields>) {
    super(module, fields)
  }

  /** TODO: Add docs */
  static concrete(module: MutableModule, children: (NodeChild<Owned> | NodeChild<Token>)[]) {
    const base = module.baseObject('Generic')
    const id_ = base.get('id')
    const fields = composeFieldData(base, {
      children: children.map(child => concreteChild(module, child, id_)),
    })
    return asOwned(new MutableGeneric(module, fields))
  }

  /** TODO: Add docs */
  concreteChildren(_printContext: PrintContext): IterableIterator<RawConcreteChild> {
    // This type is only created by the parser, so its children are always concrete.
    return this.fields.get('children')[Symbol.iterator]() as IterableIterator<RawConcreteChild>
  }
}
/** TODO: Add docs */
export class MutableGeneric extends Generic implements MutableAst {
  declare readonly module: MutableModule
  declare readonly fields: FixedMap<AstFields & GenericFields>
}
export interface MutableGeneric extends Generic, MutableAst {
  isAllowedInStatementContext(): true
  isAllowedInExpressionContext(): true
}
applyMixins(MutableGeneric, [MutableAst])

interface MultiSegmentAppSegment<T extends TreeRefs = RawRefs> {
  header: T['token']
  body: T['ast'] | undefined
}
function multiSegmentAppSegment<T extends MutableExpression>(
  header: string,
  body: Owned<T>,
): MultiSegmentAppSegment<OwnedRefs>
function multiSegmentAppSegment<T extends MutableExpression>(
  header: string,
  body: Owned<T> | undefined,
): MultiSegmentAppSegment<OwnedRefs> | undefined
function multiSegmentAppSegment<T extends MutableExpression>(
  header: string,
  body: Owned<T> | undefined,
): MultiSegmentAppSegment<OwnedRefs> | undefined {
  return {
    header: autospaced(Token.new(header, RawAst.Token.Type.Ident)),
    body: spaced(body ? (body as any) : undefined),
  }
}

function multiSegmentAppSegmentToRaw(
  module: MutableModule,
  msas: MultiSegmentAppSegment<OwnedRefs> | undefined,
  parent: AstId,
): MultiSegmentAppSegment | undefined {
  if (!msas) return undefined
  return {
    ...msas,
    body: concreteChild(module, msas.body, parent),
  }
}
interface ImportFields<T extends TreeRefs = RawRefs> extends FieldObject<T> {
  polyglot: MultiSegmentAppSegment<T> | undefined
  from: MultiSegmentAppSegment<T> | undefined
  import: MultiSegmentAppSegment<T>
  all: T['token'] | undefined
  as: MultiSegmentAppSegment<T> | undefined
  hiding: MultiSegmentAppSegment<T> | undefined
}

/** TODO: Add docs */
export class Import extends BaseStatement {
  declare fields: FixedMapView<AstFields & ImportFields>
  /** TODO: Add docs */
  constructor(module: Module, fields: FixedMapView<AstFields & ImportFields>) {
    super(module, fields)
  }

  /** TODO: Add docs */
  static tryParse(source: string, module?: MutableModule): Owned<MutableImport> | undefined {
    const parsed = parseStatement(source, module)
    if (parsed instanceof MutableImport) return parsed
  }

  /** TODO: Add docs */
  get polyglot(): Expression | undefined {
    return this.module.get(this.fields.get('polyglot')?.body?.node) as Expression | undefined
  }
  /** TODO: Add docs */
  get from(): Expression | undefined {
    return this.module.get(this.fields.get('from')?.body?.node) as Expression | undefined
  }
  /** TODO: Add docs */
  get import_(): Expression | undefined {
    return this.module.get(this.fields.get('import').body?.node) as Expression | undefined
  }
  /** TODO: Add docs */
  get all(): Token | undefined {
    return this.module.getToken(this.fields.get('all')?.node)
  }
  /** TODO: Add docs */
  get as(): Expression | undefined {
    return this.module.get(this.fields.get('as')?.body?.node) as Expression | undefined
  }
  /** TODO: Add docs */
  get hiding(): Expression | undefined {
    return this.module.get(this.fields.get('hiding')?.body?.node) as Expression | undefined
  }

  /** TODO: Add docs */
  static concrete(
    module: MutableModule,
    polyglot: MultiSegmentAppSegment<OwnedRefs> | undefined,
    from: MultiSegmentAppSegment<OwnedRefs> | undefined,
    import_: MultiSegmentAppSegment<OwnedRefs>,
    all: NodeChild<Token> | undefined,
    as: MultiSegmentAppSegment<OwnedRefs> | undefined,
    hiding: MultiSegmentAppSegment<OwnedRefs> | undefined,
  ) {
    const base = module.baseObject('Import')
    const id_ = base.get('id')
    const ownedFields: ImportFields<OwnedRefs> = {
      polyglot,
      from,
      import: import_,
      all,
      as,
      hiding,
    }
    const rawFields = mapRefs(ownedFields, ownedToRaw(module, id_))
    const fields = composeFieldData(base, rawFields)
    return asOwned(new MutableImport(module, fields))
  }

  /** TODO: Add docs */
  static Qualified(path: IdentLike[], module: MutableModule): Owned<MutableImport> | undefined {
    const path_ = PropertyAccess.Sequence(path, module)
    if (!path_) return
    return MutableImport.concrete(
      module,
      undefined,
      undefined,
      multiSegmentAppSegment('import', path_),
      undefined,
      undefined,
      undefined,
    )
  }

  /** TODO: Add docs */
  static Unqualified(
    path: IdentLike[],
    name: IdentLike,
    module: MutableModule,
  ): Owned<MutableImport> | undefined {
    const path_ = PropertyAccess.Sequence(path, module)
    if (!path_) return
    const name_ = Ident.newAllowingOperators(module, name)
    return MutableImport.concrete(
      module,
      undefined,
      multiSegmentAppSegment('from', path_),
      multiSegmentAppSegment('import', name_),
      undefined,
      undefined,
      undefined,
    )
  }

  /** TODO: Add docs */
  *concreteChildren({ verbatim }: PrintContext): IterableIterator<RawConcreteChild> {
    let isFirst = true
    function* segment(segment: MultiSegmentAppSegment) {
      yield isFirst ? firstChild(segment.header) : ensureSpaced(segment.header, verbatim)
      if (segment.body) yield ensureSpaced(segment.body, verbatim)
      isFirst = false
    }
    const { polyglot, from, import: import_, all, as, hiding } = getAll(this.fields)
    if (polyglot) yield* segment(polyglot)
    if (from) yield* segment(from)
    if (import_) yield* segment(import_)
    assert(!isFirst) // There's always a `from` or `import`
    if (all) yield ensureSpaced(all, verbatim)
    if (as) yield* segment(as)
    if (hiding) yield* segment(hiding)
  }
}
/** TODO: Add docs */
export class MutableImport extends Import implements MutableStatement {
  declare readonly module: MutableModule
  declare readonly fields: FixedMap<AstFields & ImportFields>

  private toRaw(msas: MultiSegmentAppSegment<OwnedRefs>): MultiSegmentAppSegment
  private toRaw(
    msas: MultiSegmentAppSegment<OwnedRefs> | undefined,
  ): MultiSegmentAppSegment | undefined
  private toRaw(
    msas: MultiSegmentAppSegment<OwnedRefs> | undefined,
  ): MultiSegmentAppSegment | undefined {
    return multiSegmentAppSegmentToRaw(this.module, msas, this.id)
  }

  setPolyglot<T extends MutableExpression>(value: Owned<T> | undefined) {
    this.fields.set(
      'polyglot',
      value ? this.toRaw(multiSegmentAppSegment('polyglot', value)) : undefined,
    )
  }
  setFrom<T extends MutableExpression>(value: Owned<T> | undefined) {
    this.fields.set('from', value ? this.toRaw(multiSegmentAppSegment('from', value)) : value)
  }
  setImport<T extends MutableExpression>(value: Owned<T>) {
    this.fields.set('import', this.toRaw(multiSegmentAppSegment('import', value)))
  }
  setAll(value: Token | undefined) {
    this.fields.set('all', spaced(value))
  }
  setAs<T extends MutableExpression>(value: Owned<T> | undefined) {
    this.fields.set('as', this.toRaw(multiSegmentAppSegment('as', value)))
  }
  setHiding<T extends MutableExpression>(value: Owned<T> | undefined) {
    this.fields.set('hiding', this.toRaw(multiSegmentAppSegment('hiding', value)))
  }
}
export interface MutableImport extends Import, MutableStatement {
  get polyglot(): MutableExpression | undefined
  get from(): MutableExpression | undefined
  get import_(): MutableExpression | undefined
  get as(): MutableExpression | undefined
  get hiding(): MutableExpression | undefined
}
applyMixins(MutableImport, [MutableAst])

interface TreeRefs {
  token: any
  ast: any
  expression: any
  statement: any
}
type RefMap<T extends TreeRefs, U extends TreeRefs> = (
  field: FieldData<T>,
) => FieldData<U> | undefined
type RawRefs = {
  token: NodeChild<SyncTokenId>
  ast: NodeChild<AstId>
  expression: NodeChild<AstId>
  statement: NodeChild<AstId>
}
export type OwnedRefs = {
  token: NodeChild<Token>
  ast: NodeChild<Owned>
  expression: NodeChild<Owned<MutableExpression>>
  statement: NodeChild<Owned<MutableStatement>>
}
type ConcreteRefs = {
  token: NodeChild<Token>
  ast: NodeChild<Ast>
  expression: NodeChild<Expression>
  statement: NodeChild<Statement>
}
type MutableRefs = {
  token: NodeChild<Token>
  ast: NodeChild<MutableAst>
  expression: NodeChild<MutableExpression>
  statement: NodeChild<MutableStatement>
}
function ownedToRaw(module: MutableModule, parentId: AstId): RefMap<OwnedRefs, RawRefs> {
  return (child: FieldData<OwnedRefs>) => {
    if (typeof child !== 'object') return
    if (!('node' in child)) return
    if (isToken(child.node)) return
    return { ...child, node: claimChild(module, child.node, parentId) }
  }
}
function rawToConcrete(module: Module): RefMap<RawRefs, ConcreteRefs> {
  return (child: FieldData) => {
    if (typeof child !== 'object') return
    if (!('node' in child)) return
    if (isTokenId(child.node)) return { ...child, node: module.getToken(child.node) }
    else return { ...child, node: module.get(child.node) }
  }
}

function concreteToOwned(module: MutableModule): RefMap<ConcreteRefs, OwnedRefs> {
  return (child: FieldData<ConcreteRefs>) => {
    if (typeof child !== 'object') return
    if (!('node' in child)) return
    if (isTokenChild(child)) return child
    else return { ...child, node: module.copy(child.node) }
  }
}

export interface TextToken<T extends TreeRefs = RawRefs> {
  type: 'token'
  readonly token: T['token']
  readonly interpreted?: string | undefined
}
export interface TextSplice<T extends TreeRefs = RawRefs> {
  type: 'splice'
  readonly open: T['token']
  readonly expression: T['ast'] | undefined
  readonly close: T['token']
}

export type TextElement<T extends TreeRefs = RawRefs> = TextToken<T> | TextSplice<T>

function textElementValue(element: TextElement<ConcreteRefs>): string {
  switch (element.type) {
    case 'token': {
      if (element.interpreted != null) return element.interpreted
      // The logical newline is not necessarily the same as the concrete token, e.g. the token could be a CRLF.
      if (element.token.node.tokenType_ === RawAst.Token.Type.Newline) return '\n'
      // The token is an invalid escape-sequence or a text-section; return it verbatim.
      return element.token.node.code()
    }
    case 'splice': {
      let s = ''
      s += element.open.node.code()
      if (element.expression) {
        s += element.expression.whitespace ?? ''
        s += element.expression.node.code()
      }
      s += element.close.whitespace ?? ''
      s += element.close.node.code()
      return s
    }
  }
}

function rawTextElementValue(raw: TextElement, module: Module): string {
  return textElementValue(mapRefs(raw, rawToConcrete(module)))
}

function uninterpolatedText(elements: DeepReadonly<TextElement[]>, module: Module): string {
  return elements.reduce((s, e) => s + rawTextElementValue(e, module), '')
}

function fieldRawChildren(field: FieldData) {
  const children = new Array<RawNodeChild>()
  rewriteFieldRefs(field, (subfield: FieldData) => {
    if (typeof subfield === 'object' && 'node' in subfield) children.push(subfield)
  })
  return children
}

interface TextLiteralFields {
  open: NodeChild<SyncTokenId> | undefined
  newline: NodeChild<SyncTokenId> | undefined
  elements: TextElement[]
  close: NodeChild<SyncTokenId> | undefined
}
/** TODO: Add docs */
export class TextLiteral extends BaseExpression {
  declare fields: FixedMapView<AstFields & TextLiteralFields>
  /** TODO: Add docs */
  constructor(module: Module, fields: FixedMapView<AstFields & TextLiteralFields>) {
    super(module, fields)
  }

  /** TODO: Add docs */
  static tryParse(source: string, module?: MutableModule): Owned<MutableTextLiteral> | undefined {
    const parsed = parseExpression(source, module)
    if (parsed instanceof MutableTextLiteral) return parsed
  }

  /** TODO: Add docs */
  static concrete(
    module: MutableModule,
    open: NodeChild<Token> | undefined,
    newline: NodeChild<Token> | undefined,
    elements: TextElement<OwnedRefs>[],
    close: NodeChild<Token> | undefined,
  ) {
    const base = module.baseObject('TextLiteral')
    const id_ = base.get('id')
    const fields = composeFieldData(base, {
      open,
      newline,
      elements: elements.map(e => mapRefs(e, ownedToRaw(module, id_))),
      close,
    })
    return asOwned(new MutableTextLiteral(module, fields))
  }

  /** TODO: Add docs */
  static new(rawText: string, module?: MutableModule): Owned<MutableTextLiteral> {
    const escaped = escapeTextLiteral(rawText)
    const parsed = parseExpression(`'${escaped}'`, module)
    if (!(parsed instanceof MutableTextLiteral)) {
      console.error(`Failed to escape string for interpolated text`, rawText, escaped, parsed)
      const safeText = rawText.replaceAll(/[^-+A-Za-z0-9_. ]/g, '')
      return TextLiteral.new(safeText, module)
    }
    return parsed
  }

  /**
   * Return the literal value of the string with all escape sequences applied, but without
   * evaluating any interpolated expressions.
   */
  get rawTextContent(): string {
    return uninterpolatedText(this.fields.get('elements'), this.module)
  }

  /** TODO: Add docs */
  *concreteChildren({ verbatim, indent }: PrintContext): IterableIterator<RawConcreteChild> {
    const { open, newline, elements, close } = getAll(this.fields)
    if (open) yield firstChild(open)
    const rawChildren = new Array<RawNodeChild>()
    if (newline) rawChildren.push(newline)
    rawChildren.push(...fieldRawChildren(elements))
    let nextTokenSpacing: 'unspaced' | 'maybe-spaced' | 'indented' = 'unspaced'
    let blockIndent: string | undefined = undefined
    for (const raw of rawChildren) {
      const tokenType = isToken(raw.node) ? raw.node.tokenType_ : null
      const specialToken =
        tokenType === RawAst.Token.Type.Newline ? 'newline'
        : (
          tokenType === RawAst.Token.Type.OpenSymbol || tokenType === RawAst.Token.Type.CloseSymbol
        ) ?
          'splice-delimiter'
        : null
      if (specialToken === 'newline') {
        yield preferUnspaced(raw)
      } else if (nextTokenSpacing === 'indented') {
        const whitespace: string =
          blockIndent ??
          (raw.whitespace && raw.whitespace.length > (indent || '').length ?
            raw.whitespace
          : undefined) ??
          (indent || '') + '    '
        blockIndent = whitespace
        yield withWhitespace(raw, whitespace)
      } else if (specialToken === 'splice-delimiter' || nextTokenSpacing === 'maybe-spaced') {
        yield preferUnspaced(raw)
      } else {
        yield ensureUnspaced(raw, verbatim)
      }
      nextTokenSpacing =
        specialToken === 'newline' ? 'indented'
        : specialToken === 'splice-delimiter' ? 'maybe-spaced'
        : 'unspaced'
    }
    if (close) yield ensureUnspaced(close, verbatim)
  }

  /** TODO: Add docs */
  boundaryTokenCode(): string | undefined {
    return (this.open || this.close)?.code()
  }

  /** TODO: Add docs */
  isInterpolated(): boolean {
    const token = this.boundaryTokenCode()
    return token === "'" || token === "'''"
  }

  /** TODO: Add docs */
  get open(): Token | undefined {
    return this.module.getToken(this.fields.get('open')?.node)
  }

  /** TODO: Add docs */
  get close(): Token | undefined {
    return this.module.getToken(this.fields.get('close')?.node)
  }

  /** TODO: Add docs */
  get elements(): TextElement<ConcreteRefs>[] {
    return this.fields.get('elements').map(e => mapRefs(e, rawToConcrete(this.module)))
  }
}
/** TODO: Add docs */
export class MutableTextLiteral extends TextLiteral implements MutableExpression {
  declare readonly module: MutableModule
  declare readonly fields: FixedMap<AstFields & TextLiteralFields>

  setBoundaries(code: string) {
    this.fields.set('open', unspaced(Token.new(code)))
    this.fields.set('close', unspaced(Token.new(code)))
  }

  setElements(elements: TextElement<OwnedRefs>[]) {
    this.fields.set(
      'elements',
      elements.map(e => mapRefs(e, ownedToRaw(this.module, this.id))),
    )
  }

  /**
   * Set literal value of the string. The code representation of assigned text will be automatically
   * transformed to use escape sequences when necessary.
   */
  setRawTextContent(rawText: string) {
    let boundary = this.boundaryTokenCode()
    const isInterpolated = this.isInterpolated()
    const mustBecomeInterpolated = !isInterpolated && (!boundary || rawText.match(/["\n\r]/))
    if (mustBecomeInterpolated) {
      boundary = "'"
      this.setBoundaries(boundary)
    }
    const literalContents =
      isInterpolated || mustBecomeInterpolated ? escapeTextLiteral(rawText) : rawText
    const parsed = parseExpression(`${boundary}${literalContents}${boundary}`)
    assert(parsed instanceof TextLiteral)
    const elements = parsed.elements.map(e => mapRefs(e, concreteToOwned(this.module)))
    this.setElements(elements)
  }
}
export interface MutableTextLiteral extends TextLiteral, MutableExpression {}
applyMixins(MutableTextLiteral, [MutableAst])

interface ExpressionStatementFields {
  docLine: DocLine | undefined
  expression: NodeChild<AstId>
}
/** TODO: Add docs */
export class ExpressionStatement extends BaseStatement {
  declare fields: FixedMapView<AstFields & ExpressionStatementFields>
  /** TODO: Add docs */
  constructor(module: Module, fields: FixedMapView<AstFields & ExpressionStatementFields>) {
    super(module, fields)
  }

  /** TODO: Add docs */
  static tryParse(
    source: string,
    module?: MutableModule,
  ): Owned<MutableExpressionStatement> | undefined {
    const parsed = parseStatement(source, module)
    if (parsed instanceof MutableExpressionStatement) return parsed
  }

  /** TODO: Add docs */
  static new(
    expression: Owned<MutableExpression>,
    options: {
      documentation?: string | undefined
      edit?: MutableModule | undefined
    } = {},
  ) {
    return this.concrete(
      options.edit ?? MutableModule.Transient(),
      options.documentation != null ?
        elementsToDocLine(textToUninterpolatedElements(options.documentation))
      : undefined,
      autospaced(expression),
    )
  }

  /** TODO: Add docs */
  static documented(documentation: string, expression: Owned<MutableExpression>) {
    return this.new(expression, { documentation, edit: expression.module })
  }

  /** TODO: Add docs */
  static concrete(
    module: MutableModule,
    docLine: DocLine<OwnedRefs> | undefined,
    expression: NodeChild<Owned<MutableExpression>>,
  ) {
    const base = module.baseObject('ExpressionStatement')
    const id_ = base.get('id')
    const fields = composeFieldData(base, {
      docLine: docLine && mapRefs(docLine, ownedToRaw(module, id_)),
      expression: concreteChild(module, expression, id_),
    })
    return asOwned(new MutableExpressionStatement(module, fields))
  }

  /** TODO: Add docs */
  get expression(): Expression {
    return this.module.get(this.fields.get('expression').node) as Expression
  }

  /** Return the string value of the documentation. */
  override documentationText(): string | undefined {
    return docLineToText(this.fields.get('docLine'), this.module)
  }

  /** TODO: Add docs */
  *concreteChildren({ indent, verbatim }: PrintContext): IterableIterator<RawConcreteChild> {
    const { docLine, expression } = getAll(this.fields)
    if (docLine) yield* docLineToConcrete(docLine, indent || '')
    yield docLine ?
      { whitespace: indent || '', node: expression.node }
    : ensureUnspaced(expression, verbatim)
  }
}
function* docLineToConcrete(docLine: DocLine, indent: string): IterableIterator<RawConcreteChild> {
  yield firstChild(docLine.docs.open)
  let prevType = undefined
  let extraIndent = ''
  for (const { token } of docLine.docs.elements) {
    if (token.node.tokenType_ === RawAst.Token.Type.Newline) {
      yield ensureUnspaced(token, false)
    } else {
      if (prevType === RawAst.Token.Type.Newline) {
        yield { whitespace: indent + extraIndent, node: token.node }
      } else {
        if (prevType === undefined) {
          const leadingSpace = token.node.code_.match(/ */)
          extraIndent = '  ' + (leadingSpace ? leadingSpace[0] : '')
        }
        yield { whitespace: '', node: token.node }
      }
    }
    prevType = token.node.tokenType_
  }
  for (const newline of docLine.newlines) yield preferUnspaced(newline)
}
function docLineToText(docLine: DocLine | undefined, module: Module): string | undefined {
  if (docLine == null) return
  const raw = uninterpolatedText(docLine.docs.elements, module)
  return raw.startsWith(' ') ? raw.slice(1) : raw
}
function docLineFromText(
  text: string | undefined,
  ast: { module: MutableModule; id: AstId },
): DocLine | undefined {
  if (text == null) return
  return mapRefs(
    elementsToDocLine(textToUninterpolatedElements(text)),
    ownedToRaw(ast.module, ast.id),
  )
}
/** TODO: Add docs */
export class MutableExpressionStatement extends ExpressionStatement implements MutableStatement {
  declare readonly module: MutableModule
  declare readonly fields: FixedMap<AstFields & ExpressionStatementFields>

  setDocumentationText(text: string | undefined) {
    this.fields.set('docLine', docLineFromText(text, this))
  }

  setExpression<T extends MutableExpression>(value: Owned<T>) {
    this.fields.set('expression', unspaced(this.claimChild(value)))
  }
}
export interface MutableExpressionStatement extends ExpressionStatement, MutableAst {
  isAllowedInStatementContext(): true
  isAllowedInExpressionContext(): boolean
  get expression(): MutableExpression
}
applyMixins(MutableExpressionStatement, [MutableAst])

function textToUninterpolatedElements(text: string): TextToken<OwnedRefs>[] {
  text = text && ' ' + text
  const elements = new Array<TextToken<OwnedRefs>>()
  text.split('\n').forEach((line, i) => {
    if (i)
      elements.push({
        type: 'token',
        token: unspaced(Token.new('\n', RawAst.Token.Type.Newline)),
      })
    elements.push({
      type: 'token',
      token: autospaced(Token.new(line, RawAst.Token.Type.TextSection)),
    })
  })
  return elements
}

function elementsToDocLine(elements: TextToken<OwnedRefs>[]): DocLine<OwnedRefs> {
  return {
    docs: {
      open: unspaced(Token.new('##', RawAst.Token.Type.TextStart)),
      elements,
    },
    newlines: [unspaced(Token.new('\n', RawAst.Token.Type.Newline))],
  }
}

interface InvalidFields {
  expression: NodeChild<AstId>
}
/** TODO: Add docs */
export class Invalid extends Ast implements Statement, Expression {
  /** See {@link Ast.isAllowedInStatementContext}. */
  override isAllowedInStatementContext(): true {
    return true
  }
  /** See {@link Ast.isAllowedInExpressionContext}. */
  override isAllowedInExpressionContext(): true {
    return true
  }
  /** See {@link Statement['documentationText']}. */
  documentationText() {
    return undefined
  }
  declare fields: FixedMapView<AstFields & InvalidFields>
  /** TODO: Add docs */
  constructor(module: Module, fields: FixedMapView<AstFields & InvalidFields>) {
    super(module, fields)
  }

  /** TODO: Add docs */
  static concrete(module: MutableModule, expression: NodeChild<Owned>) {
    const base = module.baseObject('Invalid')
    return asOwned(new MutableInvalid(module, invalidFields(module, base, expression)))
  }

  /** TODO: Add docs */
  get expression(): Ast {
    return this.module.get(this.fields.get('expression').node)
  }

  /** TODO: Add docs */
  *concreteChildren(_printContext: PrintContext): IterableIterator<RawConcreteChild> {
    yield firstChild(this.fields.get('expression'))
  }

  /** TODO: Add docs */
  override printSubtree(
    info: SpanMap,
    offset: number,
    parentIndent: string | null,
    _verbatim?: boolean,
  ): string {
    return super.printSubtree(info, offset, parentIndent, true)
  }
}
/** TODO: Add docs */
export function invalidFields(
  module: MutableModule,
  base: FixedMap<AstFields>,
  expression: NodeChild<Owned>,
): FixedMap<AstFields & InvalidFields> {
  const id_ = base.get('id')
  return composeFieldData(base, { expression: concreteChild(module, expression, id_) })
}
/** TODO: Add docs */
export class MutableInvalid extends Invalid implements MutableStatement, MutableExpression {
  declare readonly module: MutableModule
  declare readonly fields: FixedMap<AstFields & InvalidFields>
}
export interface MutableInvalid extends Invalid, MutableAst {
  isAllowedInStatementContext(): true
  isAllowedInExpressionContext(): true
  /**
   * The `expression` getter is intentionally not narrowed to provide mutable access:
   * It makes more sense to `.replace` the `Invalid` node.
   */
}
applyMixins(MutableInvalid, [MutableAst])

interface GroupFields {
  open: NodeChild<SyncTokenId> | undefined
  expression: NodeChild<AstId> | undefined
  close: NodeChild<SyncTokenId> | undefined
}
/** TODO: Add docs */
export class Group extends BaseExpression {
  declare fields: FixedMapView<AstFields & GroupFields>
  /** TODO: Add docs */
  constructor(module: Module, fields: FixedMapView<AstFields & GroupFields>) {
    super(module, fields)
  }

  /** TODO: Add docs */
  static tryParse(source: string, module?: MutableModule): Owned<MutableGroup> | undefined {
    const parsed = parseExpression(source, module)
    if (parsed instanceof MutableGroup) return parsed
  }

  /** TODO: Add docs */
  static concrete(
    module: MutableModule,
    open: NodeChild<Token> | undefined,
    expression: NodeChild<Owned<MutableExpression>> | undefined,
    close: NodeChild<Token> | undefined,
  ) {
    const base = module.baseObject('Group')
    const id_ = base.get('id')
    const fields = composeFieldData(base, {
      open,
      expression: concreteChild(module, expression, id_),
      close,
    })
    return asOwned(new MutableGroup(module, fields))
  }

  /** TODO: Add docs */
  static new(module: MutableModule, expression: Owned<MutableExpression>) {
    const open = unspaced(Token.new('(', RawAst.Token.Type.OpenSymbol))
    const close = unspaced(Token.new(')', RawAst.Token.Type.CloseSymbol))
    return this.concrete(module, open, unspaced(expression), close)
  }

  /** TODO: Add docs */
  get expression(): Expression | undefined {
    return this.module.get(this.fields.get('expression')?.node) as Expression | undefined
  }

  /** TODO: Add docs */
  *concreteChildren(_printContext: PrintContext): IterableIterator<RawConcreteChild> {
    const { open, expression, close } = getAll(this.fields)
    if (open) yield firstChild(open)
    const spaced = ((open && expression?.whitespace) ?? '') !== ''
    if (expression) yield open ? preferSpacedIf(expression, spaced) : firstChild(expression)
    if (close) yield open ?? expression ? preferSpacedIf(close, spaced) : firstChild(close)
  }
}
/** TODO: Add docs */
export class MutableGroup extends Group implements MutableExpression {
  declare readonly module: MutableModule
  declare readonly fields: FixedMap<AstFields & GroupFields>

  setExpression<T extends MutableExpression>(value: Owned<T> | undefined) {
    this.fields.set('expression', unspaced(this.claimChild(value)))
  }
}
export interface MutableGroup extends Group, MutableExpression {
  get expression(): MutableExpression | undefined
}
applyMixins(MutableGroup, [MutableAst])

interface NumericLiteralFields {
  tokens: NodeChild<SyncTokenId>[]
}
/** TODO: Add docs */
export class NumericLiteral extends BaseExpression {
  declare fields: FixedMapView<AstFields & NumericLiteralFields>
  /** TODO: Add docs */
  constructor(module: Module, fields: FixedMapView<AstFields & NumericLiteralFields>) {
    super(module, fields)
  }

  /** TODO: Add docs */
  static tryParse(
    source: string,
    module?: MutableModule,
  ): Owned<MutableNumericLiteral> | undefined {
    const parsed = parseExpression(source, module)
    if (parsed instanceof MutableNumericLiteral) return parsed
  }

  /** TODO: Add docs */
  static tryParseWithSign(
    source: string,
    module?: MutableModule,
  ): Owned<MutableNumericLiteral | MutableNegationApp> | undefined {
    const parsed = parseExpression(source, module)
    if (
      parsed instanceof MutableNumericLiteral ||
      (parsed instanceof MutableNegationApp && parsed.argument instanceof MutableNumericLiteral)
    )
      return parsed
  }

  /** TODO: Add docs */
  static concrete(module: MutableModule, tokens: NodeChild<Token>[]) {
    const base = module.baseObject('NumericLiteral')
    const fields = composeFieldData(base, { tokens })
    return asOwned(new MutableNumericLiteral(module, fields))
  }

  /** TODO: Add docs */
  *concreteChildren({ verbatim }: PrintContext): IterableIterator<RawConcreteChild> {
    const [first, ...rest] = this.fields.get('tokens')
    assertDefined(first)
    yield firstChild(first)
    for (const child of rest) yield ensureUnspaced(child, verbatim)
  }
}
/** TODO: Add docs */
export class MutableNumericLiteral extends NumericLiteral implements MutableExpression {
  declare readonly module: MutableModule
  declare readonly fields: FixedMap<AstFields & NumericLiteralFields>
}
export interface MutableNumericLiteral extends NumericLiteral, MutableExpression {}
applyMixins(MutableNumericLiteral, [MutableAst])

/** TODO: Add docs */
export function isNumericLiteral(code: string) {
  return is_numeric_literal(code)
}

export interface ArgumentDefinition<T extends TreeRefs = RawRefs> {
  open?: T['token'] | undefined
  open2?: T['token'] | undefined
  suspension?: T['token'] | undefined
  pattern: T['expression']
  type?: ArgumentType<T> | undefined
  close2?: T['token'] | undefined
  defaultValue?: ArgumentDefault<T> | undefined
  close?: T['token'] | undefined
}

interface ArgumentDefault<T extends TreeRefs = RawRefs> {
  equals: T['token']
  expression: T['ast']
}

interface ArgumentType<T extends TreeRefs = RawRefs> {
  operator: T['token']
  type: T['ast']
}

interface DocComment<T extends TreeRefs = RawRefs> {
  open: T['token']
  elements: TextToken<T>[]
}

export interface DocLine<T extends TreeRefs = RawRefs> {
  docs: DocComment<T>
  newlines: T['token'][]
}

interface FunctionAnnotation<T extends TreeRefs = RawRefs> {
  operator: T['token']
  annotation: T['token']
  argument: T['ast'] | undefined
}

interface AnnotationLine<T extends TreeRefs = RawRefs> {
  annotation: FunctionAnnotation<T>
  newlines: T['token'][]
}

interface TypeSignature<T extends TreeRefs = RawRefs> {
  name: T['ast']
  operator: T['token']
  type: T['ast']
}

interface SignatureLine<T extends TreeRefs = RawRefs> {
  signature: TypeSignature<T>
  newlines: T['token'][]
}

export interface FunctionFields<T extends TreeRefs = RawRefs> {
  docLine: DocLine<T> | undefined
  annotationLines: AnnotationLine<T>[]
  signatureLine: SignatureLine<T> | undefined
  private_: T['token'] | undefined
  name: T['ast']
  argumentDefinitions: ArgumentDefinition<T>[]
  equals: T['token']
  body: T['ast'] | undefined
}
/** TODO: Add docs */
export class Function extends BaseStatement {
  declare fields: FixedMapView<AstFields & FunctionFields>
  /** TODO: Add docs */
  constructor(module: Module, fields: FixedMapView<AstFields & FunctionFields>) {
    super(module, fields)
  }

  /** TODO: Add docs */
  static tryParse(source: string, module?: MutableModule): Owned<MutableFunction> | undefined {
    const parsed = parseStatement(source, module)
    if (parsed instanceof MutableFunction) return parsed
  }

  /** TODO: Add docs */
  get name(): Expression {
    return this.module.get(this.fields.get('name').node) as Expression
  }
  /** TODO: Add docs */
  get body(): BodyBlock | Expression | undefined {
    return this.module.get(this.fields.get('body')?.node) as Expression | BodyBlock | undefined
  }
  /** TODO: Add docs */
  get argumentDefinitions(): ArgumentDefinition<ConcreteRefs>[] {
    return this.fields
      .get('argumentDefinitions')
      .map(def => mapRefs(def, rawToConcrete(this.module)))
  }

  /** TODO: Add docs */
  static concrete(
    module: MutableModule,
    fields: Partial<FunctionFields<OwnedRefs>> & { name: object } & { equals: object },
  ) {
    const base = module.baseObject('Function')
    const id_ = base.get('id')
    const rawFields = composeFieldData(base, {
      docLine: fields.docLine && mapRefs(fields.docLine, ownedToRaw(module, id_)),
      annotationLines: (fields.annotationLines ?? []).map(anno =>
        mapRefs(anno, ownedToRaw(module, id_)),
      ),
      signatureLine: fields.signatureLine && mapRefs(fields.signatureLine, ownedToRaw(module, id_)),
      private_: fields.private_,
      name: concreteChild(module, fields.name, id_),
      argumentDefinitions: (fields.argumentDefinitions ?? []).map(def =>
        mapRefs(def, ownedToRaw(module, id_)),
      ),
      equals: fields.equals,
      body: concreteChild(module, fields.body, id_),
    })
    return asOwned(new MutableFunction(module, rawFields))
  }

  /** TODO: Add docs */
  static new(
    name: IdentLike,
    args: (ArgumentDefinition<OwnedRefs> | StrictIdentLike)[],
    body: Owned<MutableExpression> | Owned<MutableBodyBlock>,
    options: {
      documentation?: string
      edit?: MutableModule
    } = {},
  ): Owned<MutableFunction> {
    const module = options.edit ?? MutableModule.Transient()
    const argumentDefinitions = args.map(arg =>
      typeof arg === 'string' || isToken(arg) ?
        {
          pattern: spaced(Ident.new(module, arg)),
        }
      : arg,
    )
    return MutableFunction.concrete(module, {
      docLine:
        options.documentation != null ?
          elementsToDocLine(textToUninterpolatedElements(options.documentation))
        : undefined,
      // Note that a function name may not be an operator if the function is not in the body of a type definition, but
      // we can't easily enforce that because we don't currently make a syntactic distinction between top-level
      // functions and type methods.
      name: unspaced(Ident.newAllowingOperators(module, name)),
      argumentDefinitions,
      equals: spaced(makeEquals()),
      body: autospaced(body),
    })
  }

  /** TODO: Add docs */
  *bodyExpressions(): IterableIterator<Expression | Statement> {
    const body = this.body
    if (body instanceof BodyBlock) {
      yield* body.statements()
    } else if (body) {
      yield body
    }
  }

  /** TODO: Add docs */
  *concreteChildren({ indent, verbatim }: PrintContext): IterableIterator<RawConcreteChild> {
    const {
      docLine,
      annotationLines,
      signatureLine,
      private_,
      name,
      argumentDefinitions,
      equals,
      body,
    } = getAll(this.fields)
    // True/false: Previous is newline or non-newline; undefined: No prev yet.
    let prevIsNewline: boolean | undefined = undefined
    const maybeIndented = <T>(nodeChild: NodeChild<T>) => {
      if (prevIsNewline) {
        prevIsNewline = false
        return { whitespace: indent || '', node: nodeChild.node }
      } else if (prevIsNewline == null) {
        prevIsNewline = false
        return firstChild(nodeChild)
      } else {
        return preferUnspaced(nodeChild)
      }
    }
    if (docLine) {
      yield* docLineToConcrete(docLine, indent || '')
      prevIsNewline = true
    }
    for (const anno of annotationLines) {
      const { operator, annotation, argument } = anno.annotation
      yield maybeIndented(operator)
      yield preferUnspaced(annotation)
      if (argument) yield ensureSpaced(argument, verbatim)
      for (const newline of anno.newlines) yield preferUnspaced(newline)
      prevIsNewline = true
    }
    if (signatureLine) {
      const { name, operator, type } = signatureLine.signature
      yield maybeIndented(name)
      const spaced = (operator.whitespace ?? type.whitespace ?? ' ') !== ''
      yield ensureSpacedOnlyIf(operator, spaced, verbatim)
      yield ensureSpacedOnlyIf(type, spaced, verbatim)
      for (const newline of signatureLine.newlines) yield preferUnspaced(newline)
      prevIsNewline = true
    }
    if (private_) yield maybeIndented(private_)
    yield maybeIndented(name)
    for (const def of argumentDefinitions) {
      const { open, open2, suspension, pattern, type, close2, defaultValue, close } = def
      if (open) yield ensureSpaced(open, verbatim)
      const spacedInsideParen1 = open && ((open2 ?? suspension ?? pattern).whitespace ?? '') !== ''
      if (open2) yield ensureSpacedOnlyIf(open2, spacedInsideParen1 ?? true, verbatim)
      const spacedInsideParen2 = open2 && ((suspension ?? pattern).whitespace ?? '') !== ''
      if (suspension) {
        yield ensureSpacedOnlyIf(
          suspension,
          spacedInsideParen2 ?? spacedInsideParen1 ?? true,
          verbatim,
        )
        yield ensureUnspaced(pattern, verbatim)
      } else {
        yield ensureSpacedOnlyIf(
          pattern,
          spacedInsideParen2 ?? spacedInsideParen1 ?? true,
          verbatim,
        )
      }
      if (type) {
        const spaced = (type.operator.whitespace ?? type.type.whitespace ?? ' ') !== ''
        yield ensureSpacedOnlyIf(type.operator, spaced, verbatim)
        yield ensureSpacedOnlyIf(type.type, spaced, verbatim)
      }
      if (defaultValue) {
        const spaced =
          (defaultValue.equals.whitespace ?? defaultValue.expression.whitespace ?? ' ') !== ''
        yield ensureSpacedOnlyIf(defaultValue.equals, spaced, verbatim)
        yield ensureSpacedOnlyIf(defaultValue.expression, spaced, verbatim)
      }
      if (close2) yield ensureSpacedOnlyIf(close2, spacedInsideParen2 ?? false, verbatim)
      if (close) yield ensureSpacedOnlyIf(close, spacedInsideParen1 ?? false, verbatim)
    }
    yield { whitespace: equals.whitespace ?? ' ', node: this.module.getToken(equals.node) }
    if (body)
      yield preferSpacedIf(
        body,
        !!equals.whitespace && !(this.module.tryGet(body.node) instanceof BodyBlock),
      )
  }

  /** Return the string value of the documentation. */
  override documentationText(): string | undefined {
    return docLineToText(this.fields.get('docLine'), this.module)
  }
}
/** TODO: Add docs */
export class MutableFunction extends Function implements MutableStatement {
  declare readonly module: MutableModule
  declare readonly fields: FixedMap<AstFields & FunctionFields>

  setDocumentationText(text: string | undefined) {
    this.fields.set('docLine', docLineFromText(text, this))
  }
  setName<T extends MutableExpression>(value: Owned<T>) {
    this.fields.set('name', unspaced(this.claimChild(value)))
  }
  setBody<T extends MutableExpression | MutableBodyBlock>(value: Owned<T> | undefined) {
    this.fields.set('body', unspaced(this.claimChild(value)))
  }
  setArgumentDefinitions(defs: ArgumentDefinition<OwnedRefs>[]) {
    this.fields.set(
      'argumentDefinitions',
      defs.map(def => mapRefs(def, ownedToRaw(this.module, this.id))),
    )
  }

  /** Returns the body, after converting it to a block if it was empty or an inline expression. */
  bodyAsBlock(): MutableBodyBlock {
    const oldBody = this.body
    if (oldBody instanceof MutableBodyBlock) return oldBody
    const newBody = BodyBlock.new([], this.module)
    if (oldBody) newBody.push(oldBody.take())
    this.setBody(newBody)
    return newBody
  }
}
export interface MutableFunction extends Function, MutableStatement {
  get name(): MutableExpression
  get body(): MutableExpression | MutableBodyBlock | undefined
}
applyMixins(MutableFunction, [MutableAst])

interface PrintContext {
  verbatim: boolean
  indent: string | null
}

interface AssignmentFields {
  docLine: DocLine<RawRefs> | undefined
  pattern: NodeChild<AstId>
  equals: NodeChild<SyncTokenId>
  expression: NodeChild<AstId>
}
/** TODO: Add docs */
export class Assignment extends BaseStatement {
  declare fields: FixedMapView<AstFields & AssignmentFields>
  /** TODO: Add docs */
  constructor(module: Module, fields: FixedMapView<AstFields & AssignmentFields>) {
    super(module, fields)
  }

  /** TODO: Add docs */
  static tryParse(source: string, module?: MutableModule): Owned<MutableAssignment> | undefined {
    const parsed = parseStatement(source, module)
    if (parsed instanceof MutableAssignment) return parsed
  }

  /** TODO: Add docs */
  static concrete(
    module: MutableModule,
    docLine: DocLine<OwnedRefs> | undefined,
    pattern: NodeChild<Owned<MutableExpression>>,
    equals: NodeChild<Token>,
    expression: NodeChild<Owned<MutableExpression>>,
  ) {
    const base = module.baseObject('Assignment')
    const id_ = base.get('id')
    const fields = composeFieldData(base, {
      docLine: docLine && mapRefs(docLine, ownedToRaw(module, id_)),
      pattern: concreteChild(module, pattern, id_),
      equals,
      expression: concreteChild(module, expression, id_),
    })
    return asOwned(new MutableAssignment(module, fields))
  }

  /** TODO: Add docs */
  static new(
    ident: StrictIdentLike | Owned<MutableIdent>,
    expression: Owned<MutableExpression>,
    options: { edit?: MutableModule | undefined; documentation?: string | undefined },
  ) {
    const module = options.edit ?? MutableModule.Transient()
    return Assignment.concrete(
      module,
      options.documentation != null ?
        elementsToDocLine(textToUninterpolatedElements(options.documentation))
      : undefined,
      autospaced(ident instanceof MutableIdent ? ident : Ident.new(module, ident)),
      spaced(makeEquals()),
      spaced(expression),
    )
  }

  /** TODO: Add docs */
  get pattern(): Expression {
    return this.module.get(this.fields.get('pattern').node) as Expression
  }
  /** TODO: Add docs */
  get expression(): Expression {
    return this.module.get(this.fields.get('expression').node) as Expression
  }

  /** TODO: Add docs */
  *concreteChildren({ verbatim, indent }: PrintContext): IterableIterator<RawConcreteChild> {
    const { docLine, pattern, equals, expression } = getAll(this.fields)
    if (docLine) yield* docLineToConcrete(docLine, indent || '')
    yield docLine ?
      { whitespace: indent || '', node: pattern.node }
    : ensureUnspaced(pattern, verbatim)
    yield ensureSpacedOnlyIf(equals, expression.whitespace !== '', verbatim)
    yield preferSpaced(expression)
  }

  /** Return the string value of the documentation. */
  override documentationText(): string | undefined {
    return docLineToText(this.fields.get('docLine'), this.module)
  }
}
/** TODO: Add docs */
export class MutableAssignment extends Assignment implements MutableStatement {
  declare readonly module: MutableModule
  declare readonly fields: FixedMap<AstFields & AssignmentFields>

  setDocumentationText(text: string | undefined) {
    this.fields.set('docLine', docLineFromText(text, this))
  }
  setPattern<T extends MutableExpression>(value: Owned<T>) {
    this.fields.set('pattern', unspaced(this.claimChild(value)))
  }
  setExpression<T extends MutableExpression>(value: Owned<T>) {
    setNode(this.fields, 'expression', this.claimChild(value))
  }
}
export interface MutableAssignment extends Assignment, MutableAst {
  isAllowedInStatementContext(): true
  isAllowedInExpressionContext(): boolean
  get pattern(): MutableExpression
  get expression(): MutableExpression
}
applyMixins(MutableAssignment, [MutableAst])

interface BodyBlockFields {
  lines: RawBlockLine[]
}
/** TODO: Add docs */
export class BodyBlock extends BaseExpression {
  declare fields: FixedMapView<AstFields & BodyBlockFields>
  /** TODO: Add docs */
  constructor(module: Module, fields: FixedMapView<AstFields & BodyBlockFields>) {
    super(module, fields)
  }

  /** TODO: Add docs */
  static concrete(module: MutableModule, lines: OwnedBlockLine[]) {
    const base = module.baseObject('BodyBlock')
    const id_ = base.get('id')
    const fields = composeFieldData(base, {
      lines: lines.map(line => lineToRaw(line, module, id_)),
    })
    return asOwned(new MutableBodyBlock(module, fields))
  }

  /** TODO: Add docs */
  static new(lines: OwnedBlockLine[], module: MutableModule) {
    return BodyBlock.concrete(module, lines)
  }

  /** TODO: Add docs */
  get lines(): BlockLine[] {
    return this.fields.get('lines').map(line => lineFromRaw(line, this.module))
  }

  /** TODO: Add docs */
  *statements(): IterableIterator<Statement> {
    for (const line of this.lines) {
      if (line.statement) yield line.statement.node
    }
  }

  /** TODO: Add docs */
  *concreteChildren({ indent }: PrintContext): IterableIterator<RawConcreteChild> {
    let linesIndent: string | undefined = undefined
    for (const line of this.fields.get('lines')) {
      yield preferUnspaced(line.newline)
      if (line.statement) {
        const whitespace: string =
          linesIndent ??
          (line.statement.whitespace && line.statement.whitespace.length > (indent || '').length ?
            line.statement.whitespace
          : undefined) ??
          (indent != null ? indent + '    ' : '')
        linesIndent = whitespace
        yield { whitespace, node: line.statement.node }
      }
    }
  }

  /** TODO: Add docs */
  override printSubtree(
    info: SpanMap,
    offset: number,
    parentIndent: string | null,
    verbatim?: boolean,
  ): string {
    return super.printSubtree(info, offset, parentIndent, verbatim)
  }
}
/** TODO: Add docs */
export class MutableBodyBlock extends BodyBlock implements MutableExpression {
  declare readonly module: MutableModule
  declare readonly fields: FixedMap<AstFields & BodyBlockFields>

  updateLines(map: (lines: OwnedBlockLine[]) => OwnedBlockLine[]) {
    return this.setLines(map(this.takeLines()))
  }
  takeLines(): OwnedBlockLine[] {
    return this.fields.get('lines').map(line => ownedLineFromRaw(line, this.module))
  }
  setLines(lines: OwnedBlockLine[]) {
    this.fields.set(
      'lines',
      lines.map(line => lineToRaw(line, this.module, this.id)),
    )
  }

  /** Remove statements matching the given predicate from the block and return them. */
  extractIf(predicate: (statement: Statement) => boolean): OwnedBlockLine[] {
    const extracted = new Array<OwnedBlockLine>()
    this.updateLines(lines => {
      const remaining: OwnedBlockLine[] = []
      for (const line of lines) {
        const ast = line.statement?.node
        if (!ast) continue
        ;(predicate(ast) ? extracted : remaining).push(line)
      }
      return remaining
    })
    return extracted
  }

  /** Insert the given statement(s) starting at the specified line index. */
  insert(index: number, ...statements: (Owned<MutableStatement> | undefined)[]) {
    const before = this.fields.get('lines').slice(0, index)
    const insertions = statements.map(statement => ({
      newline: unspaced(Token.new('\n', RawAst.Token.Type.Newline)),
      statement: statement && unspaced(this.claimChild(statement)),
    }))
    const after = this.fields.get('lines').slice(index)
    this.fields.set('lines', [...before, ...insertions, ...after])
  }

  push(statementOrExpression: Owned<MutableStatement> | Owned<MutableExpression>) {
    const oldLines = this.fields.get('lines')
    const statement = toStatement(statementOrExpression, this.module)
    const newLine = {
      newline: unspaced(Token.new('\n', RawAst.Token.Type.Newline)),
      statement: unspaced(this.claimChild(statement)),
    }
    this.fields.set('lines', [...oldLines, newLine])
  }

  filter(keep: (ast: MutableStatement) => boolean) {
    const oldLines = this.fields.get('lines')
    const filteredLines = oldLines.filter(line => {
      if (!line.statement) return true
      return keep(this.module.get(line.statement.node) as MutableStatement)
    })
    this.fields.set('lines', filteredLines)
  }
}
export interface MutableBodyBlock extends BodyBlock, MutableExpression {
  statements(): IterableIterator<MutableStatement>
}
applyMixins(MutableBodyBlock, [MutableAst])

interface RawLine<T extends TreeRefs> {
  newline: T['token']
  statement: T['statement'] | undefined
}

interface Line<T extends TreeRefs> {
  newline?: T['token'] | undefined
  statement: T['statement'] | undefined
}

type RawBlockLine = RawLine<RawRefs>
export type BlockLine = Line<ConcreteRefs>
export type OwnedBlockLine = Line<OwnedRefs>
export type MutableBlockLine = Line<MutableRefs>

function lineFromRaw(raw: RawBlockLine, module: Module): BlockLine {
  const expression = raw.statement ? (module.get(raw.statement.node) as Statement) : undefined
  return {
    newline: { ...raw.newline, node: module.getToken(raw.newline.node) },
    statement:
      expression ?
        {
          whitespace: raw.statement?.whitespace,
          node: expression,
        }
      : undefined,
  }
}

function ownedLineFromRaw(raw: RawBlockLine, module: MutableModule): OwnedBlockLine {
  const expression =
    raw.statement ?
      (module.get(raw.statement.node).takeIfParented() as Owned<MutableStatement>)
    : undefined
  return {
    newline: { ...raw.newline, node: module.getToken(raw.newline.node) },
    statement:
      expression ?
        {
          whitespace: raw.statement?.whitespace,
          node: expression,
        }
      : undefined,
  }
}

function lineToRaw(line: OwnedBlockLine, module: MutableModule, block: AstId): RawBlockLine {
  return {
    newline: line.newline ?? unspaced(Token.new('\n', RawAst.Token.Type.Newline)),
    statement:
      line.statement ?
        {
          whitespace: line.statement?.whitespace,
          node: claimChild(module, line.statement.node, block),
        }
      : undefined,
  }
}

interface IdentFields {
  token: NodeChild<SyncTokenId>
}
/** TODO: Add docs */
export class Ident extends BaseExpression {
  declare fields: FixedMapView<AstFields & IdentFields>
  /** TODO: Add docs */
  constructor(module: Module, fields: FixedMapView<AstFields & IdentFields>) {
    super(module, fields)
  }

  /** TODO: Add docs */
  static tryParse(source: string, module?: MutableModule): Owned<MutableIdent> | undefined {
    const parsed = parseExpression(source, module)
    if (parsed instanceof MutableIdent) return parsed
  }

  /** TODO: Add docs */
  get token(): IdentifierToken {
    return this.module.getToken(this.fields.get('token').node) as IdentifierToken
  }

  /** TODO: Add docs */
  isTypeOrConstructor(): boolean {
    return /^[A-Z]/.test(this.token.code())
  }

  /** TODO: Add docs */
  static concrete(module: MutableModule, token: NodeChild<Token>) {
    const base = module.baseObject('Ident')
    const fields = composeFieldData(base, { token })
    return asOwned(new MutableIdent(module, fields))
  }

  /** TODO: Add docs */
  static new(module: MutableModule, ident: StrictIdentLike) {
    return Ident.concrete(module, unspaced(toIdentStrict(ident)))
  }

  /** @internal */
  static newAllowingOperators(module: MutableModule, ident: IdentLike) {
    return Ident.concrete(module, unspaced(toIdent(ident)))
  }

  /** TODO: Add docs */
  *concreteChildren(_printContext: PrintContext): IterableIterator<RawConcreteChild> {
    yield firstChild(this.fields.get('token'))
  }

  /** TODO: Add docs */
  override code(): Identifier {
    return this.token.code() as Identifier
  }
}
/** TODO: Add docs */
export class MutableIdent extends Ident implements MutableExpression {
  declare readonly module: MutableModule
  declare readonly fields: FixedMap<AstFields & IdentFields>

  setToken(ident: IdentLike) {
    this.fields.set('token', unspaced(toIdent(ident)))
  }

  override code(): Identifier {
    return this.token.code()
  }
}
export interface MutableIdent extends Ident, MutableExpression {}
applyMixins(MutableIdent, [MutableAst])

interface WildcardFields {
  token: NodeChild<SyncTokenId>
}
/** TODO: Add docs */
export class Wildcard extends BaseExpression {
  declare fields: FixedMapView<AstFields & WildcardFields>
  /** TODO: Add docs */
  constructor(module: Module, fields: FixedMapView<AstFields & WildcardFields>) {
    super(module, fields)
  }

  /** TODO: Add docs */
  static tryParse(source: string, module?: MutableModule): Owned<MutableWildcard> | undefined {
    const parsed = parseExpression(source, module)
    if (parsed instanceof MutableWildcard) return parsed
  }

  /** TODO: Add docs */
  get token(): Token {
    return this.module.getToken(this.fields.get('token').node)
  }

  /** TODO: Add docs */
  static concrete(module: MutableModule, token: NodeChild<Token>) {
    const base = module.baseObject('Wildcard')
    const fields = composeFieldData(base, { token })
    return asOwned(new MutableWildcard(module, fields))
  }

  /** TODO: Add docs */
  static new(module?: MutableModule) {
    const token = Token.new('_', RawAst.Token.Type.Wildcard)
    return this.concrete(module ?? MutableModule.Transient(), unspaced(token))
  }

  /** TODO: Add docs */
  *concreteChildren(_printContext: PrintContext): IterableIterator<RawConcreteChild> {
    yield firstChild(this.fields.get('token'))
  }
}

/** TODO: Add docs */
export class MutableWildcard extends Wildcard implements MutableExpression {
  declare readonly module: MutableModule
  declare readonly fields: FixedMap<AstFields & WildcardFields>
}
export interface MutableWildcard extends Wildcard, MutableExpression {}
applyMixins(MutableWildcard, [MutableAst])

type AbstractVectorElement<T extends TreeRefs> = {
  delimiter?: T['token']
  value: T['ast'] | undefined
}
function delimitVectorElement(element: AbstractVectorElement<OwnedRefs>): VectorElement<OwnedRefs> {
  return {
    ...element,
    delimiter: element.delimiter ?? unspaced(Token.new(',', RawAst.Token.Type.Operator)),
  }
}
type VectorElement<T extends TreeRefs> = { delimiter: T['token']; value: T['ast'] | undefined }
interface VectorFields {
  open: NodeChild<Token>
  elements: VectorElement<RawRefs>[]
  close: NodeChild<Token>
}
/** TODO: Add docs */
export class Vector extends BaseExpression {
  declare fields: FixedMapView<AstFields & VectorFields>
  /** TODO: Add docs */
  constructor(module: Module, fields: FixedMapView<AstFields & VectorFields>) {
    super(module, fields)
  }

  /** TODO: Add docs */
  static tryParse(source: string, module?: MutableModule): Owned<MutableVector> | undefined {
    const parsed = parseExpression(source, module)
    if (parsed instanceof MutableVector) return parsed
  }

  /** TODO: Add docs */
  static concrete(
    module: MutableModule,
    open: NodeChild<Token> | undefined,
    elements: AbstractVectorElement<OwnedRefs>[],
    close: NodeChild<Token> | undefined,
  ) {
    const base = module.baseObject('Vector')
    const id_ = base.get('id')
    const fields = composeFieldData(base, {
      open: open ?? unspaced(Token.new('[', RawAst.Token.Type.OpenSymbol)),
      elements: elements.map(delimitVectorElement).map(e => mapRefs(e, ownedToRaw(module, id_))),
      close: close ?? unspaced(Token.new(']', RawAst.Token.Type.CloseSymbol)),
    })
    return asOwned(new MutableVector(module, fields))
  }

  /** TODO: Add docs */
  static new(module: MutableModule, elements: Owned[]) {
    return this.concrete(
      module,
      undefined,
      elements.map(value => ({ value: autospaced(value) })),
      undefined,
    )
  }

  /** TODO: Add docs */
  static tryBuild<T>(
    inputs: Iterable<T>,
    elementBuilder: (input: T, module: MutableModule) => Owned,
    edit?: MutableModule,
  ): Owned<MutableVector>
  /** TODO: Add docs */
  static tryBuild<T>(
    inputs: Iterable<T>,
    elementBuilder: (input: T, module: MutableModule) => Owned | undefined,
    edit?: MutableModule,
  ): Owned<MutableVector> | undefined
  /** TODO: Add docs */
  static tryBuild<T>(
    inputs: Iterable<T>,
    valueBuilder: (input: T, module: MutableModule) => Owned | undefined,
    edit?: MutableModule,
  ): Owned<MutableVector> | undefined {
    const module = edit ?? MutableModule.Transient()
    const elements = new Array<AbstractVectorElement<OwnedRefs>>()
    for (const input of inputs) {
      const value = valueBuilder(input, module)
      if (!value) return
      elements.push({ value: autospaced(value) })
    }
    return Vector.concrete(module, undefined, elements, undefined)
  }

  /** TODO: Add docs */
  static build<T>(
    inputs: Iterable<T>,
    elementBuilder: (input: T, module: MutableModule) => Owned,
    edit?: MutableModule,
  ): Owned<MutableVector> {
    return Vector.tryBuild(inputs, elementBuilder, edit)
  }

  /** TODO: Add docs */
  *concreteChildren({ verbatim }: PrintContext): IterableIterator<RawConcreteChild> {
    const { open, elements, close } = getAll(this.fields)
    yield ensureUnspaced(open, verbatim)
    let isFirst = true
    for (const { delimiter, value } of elements) {
      if (isFirst) {
        if (value) yield preferUnspaced(value)
      } else {
        yield preferUnspaced(delimiter)
        if (value) yield preferSpaced(value)
      }
      isFirst = false
    }
    yield preferUnspaced(close)
  }

  /** TODO: Add docs */
  *values(): IterableIterator<Expression> {
    for (const element of this.fields.get('elements'))
      if (element.value) yield this.module.get(element.value.node) as Expression
  }

  /** TODO: Add docs */
  *enumerate(): IterableIterator<[number, Expression | undefined]> {
    for (const [index, element] of this.fields.get('elements').entries()) {
      yield [index, this.module.get(element.value?.node) as Expression]
    }
  }

  /** TODO: Add docs */
  get length() {
    return this.fields.get('elements').length
  }
}
/** TODO: Add docs */
export class MutableVector extends Vector implements MutableExpression {
  declare readonly module: MutableModule
  declare readonly fields: FixedMap<AstFields & VectorFields>

  push(value: Owned) {
    const elements = this.fields.get('elements')
    const element = this.valueToElement(value)
    this.fields.set('elements', [...elements, element])
  }

  pop(): Owned | undefined {
    const elements = this.fields.get('elements')
    const last = elements[elements.length - 1]?.value?.node
    this.fields.set('elements', elements.slice(0, -1))
    const lastNode = this.module.get(last)
    if (lastNode != null) {
      lastNode.fields.set('parent', undefined)
      return lastNode as Owned
    } else {
      return undefined
    }
  }

  set<T extends MutableExpression>(index: number, value: Owned<T>) {
    const elements = [...this.fields.get('elements')]
    elements[index] = {
      delimiter: elements[index]!.delimiter,
      value: autospaced(this.claimChild(value)),
    }
    this.fields.set('elements', elements)
  }

  splice(start: number, deletedCount: number, ...newValues: Owned[]) {
    const elements = [...this.fields.get('elements')]
    const newElements = newValues.map(value => this.valueToElement(value))
    elements.splice(start, deletedCount, ...newElements)
    MutableVector.autospaceElement(elements[start + newValues.length])
    this.fields.set('elements', elements)
  }

  /**
   * Move an element inside vector.
   * @param fromIndex index of moved element.
   * @param toIndex new index of moved element.
   *
   * If any index is outside array index range, it's interpreted same as in {@link Array.splice}.
   */
  move(fromIndex: number, toIndex: number) {
    const elements = [...this.fields.get('elements')]
    const [element] = elements.splice(fromIndex, 1)
    if (element != null) {
      MutableVector.autospaceElement(element)
      elements.splice(toIndex, 0, element)
      MutableVector.autospaceElement(elements[fromIndex])
      MutableVector.autospaceElement(elements[toIndex + 1])
      this.fields.set('elements', elements)
    }
  }

  keep(predicate: (ast: Expression) => boolean) {
    const elements = this.fields.get('elements')
    // Spacing around opening brackets should be preserved, as it's more natural (see tests).
    const firstSpacing = elements[0]?.value?.whitespace
    const filtered = elements.filter(
      element =>
        element.value && predicate(this.module.get(element.value.node) as MutableExpression),
    )
    if (firstSpacing != null && filtered[0]?.value != null) {
      filtered[0].value.whitespace = firstSpacing
    }
    this.fields.set('elements', filtered)
  }

  private valueToElement(value: Owned) {
    return mapRefs(
      delimitVectorElement({ value: autospaced(value) }),
      ownedToRaw(this.module, this.id),
    )
  }

  private static autospaceElement(element: VectorElement<RawRefs> | undefined) {
    if (element != null) {
      element.delimiter.whitespace = undefined
      element.value = autospaced(element.value?.node)
    }
  }
}
export interface MutableVector extends Vector, MutableExpression {
  values(): IterableIterator<MutableExpression>
}
applyMixins(MutableVector, [MutableAst])

export type Mutable<T extends Ast = Ast> =
  T extends App ? MutableApp
  : T extends Assignment ? MutableAssignment
  : T extends BodyBlock ? MutableBodyBlock
  : T extends ExpressionStatement ? MutableExpressionStatement
  : T extends Function ? MutableFunction
  : T extends Generic ? MutableGeneric
  : T extends Group ? MutableGroup
  : T extends Ident ? MutableIdent
  : T extends Import ? MutableImport
  : T extends Invalid ? MutableInvalid
  : T extends NegationApp ? MutableNegationApp
  : T extends NumericLiteral ? MutableNumericLiteral
  : T extends OprApp ? MutableOprApp
  : T extends PropertyAccess ? MutablePropertyAccess
  : T extends TextLiteral ? MutableTextLiteral
  : T extends UnaryOprApp ? MutableUnaryOprApp
  : T extends Vector ? MutableVector
  : T extends Wildcard ? MutableWildcard
  : T extends Statement ? MutableStatement
  : T extends Expression ? MutableExpression
  : MutableAst

/** TODO: Add docs */
export function materializeMutable(module: MutableModule, fields: FixedMap<AstFields>): MutableAst {
  const type = fields.get('type')
  const fieldsForType = fields as FixedMap<any>
  switch (type) {
    case 'App':
      return new MutableApp(module, fieldsForType)
    case 'Assignment':
      return new MutableAssignment(module, fieldsForType)
    case 'BodyBlock':
      return new MutableBodyBlock(module, fieldsForType)
    case 'ExpressionStatement':
      return new MutableExpressionStatement(module, fieldsForType)
    case 'Function':
      return new MutableFunction(module, fieldsForType)
    case 'Generic':
      return new MutableGeneric(module, fieldsForType)
    case 'Group':
      return new MutableGroup(module, fieldsForType)
    case 'Ident':
      return new MutableIdent(module, fieldsForType)
    case 'Import':
      return new MutableImport(module, fieldsForType)
    case 'Invalid':
      return new MutableInvalid(module, fieldsForType)
    case 'NegationApp':
      return new MutableNegationApp(module, fieldsForType)
    case 'NumericLiteral':
      return new MutableNumericLiteral(module, fieldsForType)
    case 'OprApp':
      return new MutableOprApp(module, fieldsForType)
    case 'PropertyAccess':
      return new MutablePropertyAccess(module, fieldsForType)
    case 'TextLiteral':
      return new MutableTextLiteral(module, fieldsForType)
    case 'UnaryOprApp':
      return new MutableUnaryOprApp(module, fieldsForType)
    case 'AutoscopedIdentifier':
      return new MutableAutoscopedIdentifier(module, fieldsForType)
    case 'Vector':
      return new MutableVector(module, fieldsForType)
    case 'Wildcard':
      return new MutableWildcard(module, fieldsForType)
  }
  bail(`Invalid type: ${type}`)
}

/** TODO: Add docs */
export function materialize(module: Module, fields: FixedMapView<AstFields>): Ast {
  const type = fields.get('type')
  const fields_ = fields as FixedMapView<any>
  switch (type) {
    case 'App':
      return new App(module, fields_)
    case 'Assignment':
      return new Assignment(module, fields_)
    case 'BodyBlock':
      return new BodyBlock(module, fields_)
    case 'ExpressionStatement':
      return new ExpressionStatement(module, fields_)
    case 'Function':
      return new Function(module, fields_)
    case 'Generic':
      return new Generic(module, fields_)
    case 'Group':
      return new Group(module, fields_)
    case 'Ident':
      return new Ident(module, fields_)
    case 'Import':
      return new Import(module, fields_)
    case 'Invalid':
      return new Invalid(module, fields_)
    case 'NegationApp':
      return new NegationApp(module, fields_)
    case 'NumericLiteral':
      return new NumericLiteral(module, fields_)
    case 'OprApp':
      return new OprApp(module, fields_)
    case 'PropertyAccess':
      return new PropertyAccess(module, fields_)
    case 'TextLiteral':
      return new TextLiteral(module, fields_)
    case 'UnaryOprApp':
      return new UnaryOprApp(module, fields_)
    case 'AutoscopedIdentifier':
      return new AutoscopedIdentifier(module, fields_)
    case 'Vector':
      return new Vector(module, fields_)
    case 'Wildcard':
      return new Wildcard(module, fields_)
  }
  bail(`Invalid type: ${type}`)
}

export interface FixedMapView<Fields> {
  get<Key extends string & keyof Fields>(key: Key): DeepReadonly<Fields[Key]>
  /**
   * Unsafe. The caller must ensure the yielded values are not modified.
   * @internal
   */
  entries(): IterableIterator<readonly [string, unknown]>
  clone(): FixedMap<Fields>
  has(key: string): boolean
  toJSON(): object
}

export interface FixedMap<Fields> extends FixedMapView<Fields> {
  set<Key extends string & keyof Fields>(key: Key, value: Fields[Key]): void
}

type DeepReadonlyFields<T> = {
  [K in keyof T]: DeepReadonly<T[K]>
}

function getAll<Fields extends object>(map: FixedMapView<Fields>): DeepReadonlyFields<Fields> {
  return Object.fromEntries(map.entries()) as DeepReadonlyFields<Fields>
}

declare const brandLegalFieldContent: unique symbol
/**
 * Used to add a constraint to all `AstFields`s subtypes ensuring that they were produced by `composeFieldData`, which
 *  enforces a requirement that the provided fields extend `FieldObject`.
 */
interface LegalFieldContent {
  [brandLegalFieldContent]: never
}

/** Modifies the input `map`. Returns the same object with an extended type. */
export function setAll<Fields1, Fields2 extends Record<string, any>>(
  map: FixedMap<Fields1>,
  fields: Fields2,
): FixedMap<Fields1 & Fields2> {
  const map_ = map as FixedMap<Fields1 & Fields2>
  for (const [k, v] of Object.entries(fields)) {
    const k_ = k as string & (keyof Fields1 | keyof Fields2)
    map_.set(k_, v as any)
  }
  return map_
}

/**
 * Modifies the input `map`. Returns the same object with an extended type. The added fields are required to have only
 * types extending `FieldData`; the returned object is branded as `LegalFieldContent`.
 */
export function composeFieldData<Fields1, Fields2 extends FieldObject<RawRefs>>(
  map: FixedMap<Fields1>,
  fields: Fields2,
): FixedMap<Fields1 & Fields2 & LegalFieldContent> {
  return setAll(map, fields) as FixedMap<Fields1 & Fields2 & LegalFieldContent>
}

function claimChild<T extends MutableAst>(
  module: MutableModule,
  child: Owned<T>,
  parent: AstId,
): AstId {
  if (child.module === module) assertEqual(child.fields.get('parent'), undefined)
  const child_ = module.copyIfForeign(child)
  child_.fields.set('parent', parent)
  return child_.id
}

function concreteChild(
  module: MutableModule,
  child: NodeChild<Owned>,
  parent: AstId,
): NodeChild<AstId>
function concreteChild(
  module: MutableModule,
  child: NodeChild<Owned> | undefined,
  parent: AstId,
): NodeChild<AstId> | undefined
function concreteChild(
  module: MutableModule,
  child: NodeChild<Owned | Token>,
  parent: AstId,
): NodeChild<AstId> | NodeChild<Token>
function concreteChild(
  module: MutableModule,
  child: NodeChild<Owned | Token> | undefined,
  parent: AstId,
): NodeChild<AstId> | NodeChild<Token> | undefined
function concreteChild(
  module: MutableModule,
  child: NodeChild<Owned | Token> | undefined,
  parent: AstId,
): NodeChild<AstId> | NodeChild<Token> | undefined {
  if (!child) return undefined
  if (isTokenId(child.node)) return child as NodeChild<Token>
  return { ...child, node: claimChild(module, child.node, parent) }
}

type StrictIdentLike = Identifier | IdentifierToken
function toIdentStrict(ident: StrictIdentLike): IdentifierToken
function toIdentStrict(ident: StrictIdentLike | undefined): IdentifierToken | undefined
function toIdentStrict(ident: StrictIdentLike | undefined): IdentifierToken | undefined {
  return (
    ident ?
      isToken(ident) ? ident
      : (Token.new(ident, RawAst.Token.Type.Ident) as IdentifierToken)
    : undefined
  )
}

type IdentLike = IdentifierOrOperatorIdentifier | IdentifierOrOperatorIdentifierToken
function toIdent(ident: IdentLike): IdentifierOrOperatorIdentifierToken
function toIdent(ident: IdentLike | undefined): IdentifierOrOperatorIdentifierToken | undefined
function toIdent(ident: IdentLike | undefined): IdentifierOrOperatorIdentifierToken | undefined {
  return (
    ident ?
      isToken(ident) ? ident
      : (Token.new(ident, RawAst.Token.Type.Ident) as IdentifierOrOperatorIdentifierToken)
    : undefined
  )
}

function makeEquals(): Token {
  return Token.new('=', RawAst.Token.Type.Operator)
}

function nameSpecification(
  name: StrictIdentLike | undefined,
): { name: NodeChild<Token>; equals: NodeChild<Token> } | undefined {
  return name && { name: unspaced(toIdentStrict(name)), equals: unspaced(makeEquals()) }
}

type KeysOfFieldType<Fields, T> = {
  [K in keyof Fields]: Fields[K] extends T ? K : never
}[keyof Fields]
function setNode<Fields, Key extends string & KeysOfFieldType<Fields, NodeChild<AstId>>>(
  map: FixedMap<Fields>,
  key: Key,
  node: AstId,
): void
function setNode<
  Fields,
  Key extends string & KeysOfFieldType<Fields, NodeChild<AstId> | undefined>,
>(map: FixedMap<Fields>, key: Key, node: AstId | undefined): void
function setNode<
  Fields,
  Key extends string & KeysOfFieldType<Fields, NodeChild<AstId> | undefined>,
>(map: FixedMap<Fields>, key: Key, node: AstId | undefined): void {
  // The signature correctly only allows this function to be called if `Fields[Key] instanceof NodeChild<SyncId>`,
  // but it doesn't prove that property to TSC, so we have to cast here.
  const old = map.get(key as string & keyof Fields) as DeepReadonly<NodeChild<AstId>>
  const updated = old ? { ...old, node } : autospaced(node)
  map.set(key, updated as Fields[Key])
}

function spaced<T extends object | string>(node: T): NodeChild<T>
function spaced<T extends object | string>(node: T | undefined): NodeChild<T> | undefined
function spaced<T extends object | string>(node: T | undefined): NodeChild<T> | undefined {
  if (node === undefined) return node
  return { whitespace: ' ', node }
}

function unspaced<T extends object | string>(node: T): NodeChild<T>
function unspaced<T extends object | string>(node: T | undefined): NodeChild<T> | undefined
function unspaced<T extends object | string>(node: T | undefined): NodeChild<T> | undefined {
  if (node === undefined) return node
  return { whitespace: '', node }
}

export function autospaced<T extends object | string>(node: T): NodeChild<T>
export function autospaced<T extends object | string>(node: T | undefined): NodeChild<T> | undefined
/** TODO: Add docs */
export function autospaced<T extends object | string>(
  node: T | undefined,
): NodeChild<T> | undefined {
  if (node === undefined) return node
  return { whitespace: undefined, node }
}

export interface Removed<T extends MutableAst> {
  node: Owned<T>
  placeholder: MutableWildcard | undefined
}<|MERGE_RESOLUTION|>--- conflicted
+++ resolved
@@ -1,16 +1,12 @@
 // Declaration-merging is used to implement mixin types in this file.
 /* eslint-disable @typescript-eslint/no-unsafe-declaration-merging */
-<<<<<<< HEAD
 
 // Although to the typechecker an empty interface extending a type is equivalent to a type alias resolving to the type,
 // my IDE (JetBrains) resolves type aliases (even if they point to the internal name of an unexported type), but leaves
 // intact references to an interface.
 /* eslint-disable @typescript-eslint/no-empty-object-type */
+import * as Y from 'yjs'
 import {
-=======
-import * as Y from 'yjs'
-import type {
->>>>>>> dc50a7e3
   Identifier,
   IdentifierOrOperatorIdentifier,
   IdentifierOrOperatorIdentifierToken,
