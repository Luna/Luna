--- conflicted
+++ resolved
@@ -10,17 +10,6 @@
   "scripts": {
     "test": "vitest run",
     "test:watch": "vitest",
-<<<<<<< HEAD
-=======
-    "compile": "tsc",
-    "typecheck": "tsc",
-    "clean": "rimraf --glob src/ast/generated/*.{json,ts}",
-    "generate": "corepack pnpm run generate:ast-schema && corepack pnpm run generate:ast-types",
-    "generate:ast-schema": "cargo run -p enso-parser-schema > src/ast/generated/ast-schema.json",
-    "generate:ast-types": "vite-node ./parser-codegen/index.ts src/ast/generated/ast-schema.json src/ast/generated/ast.ts",
-    "generate:ast-types-lazy": "vite-node ./parser-codegen/index.ts src/ast/generated/ast-schema.json src/ast/generated/ast.ts --if-changed",
-    "lint": "eslint . --cache --max-warnings=0",
->>>>>>> adcb6576
     "format": "prettier --version && prettier --write src/ && eslint . --fix",
     "compile": "tsc"
   },
