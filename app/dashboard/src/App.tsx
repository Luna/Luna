/** @file File containing the {@link App} React component, which is the entrypoint into our React
 * application.
 *
 * # Providers
 *
 * The {@link App} component is responsible for defining the global context used by child
 * components. For example, it defines a {@link toastify.ToastContainer}, which is used to display temporary
 * notifications to the user. These global components are defined at the top of the {@link App} so
 * that they are available to all of the child components.
 *
 * The {@link App} also defines various providers (e.g., {@link authProvider.AuthProvider}).
 * Providers are a React-specific concept that allows components to access global state without
 * having to pass it down through the component tree. For example, the
 * {@link authProvider.AuthProvider} wraps the entire application, and provides the context
 * necessary for child components to use the {@link authProvider.useAuth} hook. The
 * {@link authProvider.useAuth} hook lets child components access the user's authentication session
 * (i.e., email, username, etc.) and it also provides methods for signing the user in, etc.
 *
 * Providers consist of a provider component that wraps the application, a context object defined
 * by the provider component, and a hook that can be used by child components to access the context.
 * All of the providers are initialized here, at the {@link App} component to ensure that they are
 * available to all of the child components.
 *
 * # Routes and Authentication
 *
 * The {@link AppRouter} component defines the layout of the application, in terms of navigation. It
 * consists of a list of {@link router.Route}s, as well as the HTTP pathnames that the
 * {@link router.Route}s can be accessed by.
 *
 * The {@link router.Route}s are grouped by authorization level. Some routes are
 * accessed by unauthenticated (i.e., not signed in) users. Some routes are accessed by partially
 * authenticated users (c.f. {@link authProvider.PartialUserSession}). That is, users who have
 * signed up but who have not completed email verification or set a username. The remaining
 * {@link router.Route}s require fully authenticated users (c.f.
 * {@link authProvider.FullUserSession}). */
import * as React from 'react'

import * as reactQuery from '@tanstack/react-query'
import * as router from 'react-router-dom'
import * as toastify from 'react-toastify'

import * as detect from 'enso-common/src/detect'

import * as appUtils from '#/appUtils'

import * as inputBindingsModule from '#/configurations/inputBindings'

import * as backendHooks from '#/hooks/backendHooks'

import AuthProvider, * as authProvider from '#/providers/AuthProvider'
<<<<<<< HEAD
import BackendProvider, { useLocalBackend, useRemoteBackend } from '#/providers/BackendProvider'
=======
import BackendProvider from '#/providers/BackendProvider'
import DevtoolsProvider from '#/providers/EnsoDevtoolsProvider'
>>>>>>> 7a263345
import * as httpClientProvider from '#/providers/HttpClientProvider'
import InputBindingsProvider from '#/providers/InputBindingsProvider'
import LocalStorageProvider, * as localStorageProvider from '#/providers/LocalStorageProvider'
import LoggerProvider from '#/providers/LoggerProvider'
import type * as loggerProvider from '#/providers/LoggerProvider'
import ModalProvider, * as modalProvider from '#/providers/ModalProvider'
import * as navigator2DProvider from '#/providers/Navigator2DProvider'
import SessionProvider from '#/providers/SessionProvider'
import * as textProvider from '#/providers/TextProvider'

import ConfirmRegistration from '#/pages/authentication/ConfirmRegistration'
import ForgotPassword from '#/pages/authentication/ForgotPassword'
import Login from '#/pages/authentication/Login'
import Registration from '#/pages/authentication/Registration'
import ResetPassword from '#/pages/authentication/ResetPassword'
import RestoreAccount from '#/pages/authentication/RestoreAccount'
import SetUsername from '#/pages/authentication/SetUsername'
import Dashboard from '#/pages/dashboard/Dashboard'
import * as subscribe from '#/pages/subscribe/Subscribe'
import * as subscribeSuccess from '#/pages/subscribe/SubscribeSuccess'

import type * as editor from '#/layouts/Editor'
import * as openAppWatcher from '#/layouts/OpenAppWatcher'
import VersionChecker from '#/layouts/VersionChecker'

import * as devtools from '#/components/Devtools'
import * as errorBoundary from '#/components/ErrorBoundary'
import * as offlineNotificationManager from '#/components/OfflineNotificationManager'
import * as rootComponent from '#/components/Root'
import * as suspense from '#/components/Suspense'

import AboutModal from '#/modals/AboutModal'
import * as setOrganizationNameModal from '#/modals/SetOrganizationNameModal'
import * as termsOfServiceModal from '#/modals/TermsOfServiceModal'

import LocalBackend from '#/services/LocalBackend'
import * as projectManager from '#/services/ProjectManager'
import ProjectManager from '#/services/ProjectManager'
import RemoteBackend from '#/services/RemoteBackend'

import * as appBaseUrl from '#/utilities/appBaseUrl'
import * as eventModule from '#/utilities/event'
import type HttpClient from '#/utilities/HttpClient'
import LocalStorage from '#/utilities/LocalStorage'
import * as object from '#/utilities/object'

import * as authServiceModule from '#/authentication/service'

// ============================
// === Global configuration ===
// ============================

declare module '#/utilities/LocalStorage' {
  /** */
  interface LocalStorageData {
    readonly inputBindings: Readonly<Record<string, readonly string[]>>
  }
}

LocalStorage.registerKey('inputBindings', {
  tryParse: value =>
    typeof value !== 'object' || value == null
      ? null
      : Object.fromEntries(
          Object.entries<unknown>({ ...value }).flatMap(kv => {
            const [k, v] = kv
            return Array.isArray(v) && v.every((item): item is string => typeof item === 'string')
              ? [[k, v]]
              : []
          })
        ),
})

// ======================
// === getMainPageUrl ===
// ======================

/** Returns the URL to the main page. This is the current URL, with the current route removed. */
function getMainPageUrl() {
  const mainPageUrl = new URL(window.location.href)
  mainPageUrl.pathname = mainPageUrl.pathname.replace(appUtils.ALL_PATHS_REGEX, '')
  return mainPageUrl
}

// ===========
// === App ===
// ===========

/** Global configuration for the `App` component. */
export interface AppProps {
  readonly vibrancy: boolean
  readonly logger: loggerProvider.Logger
  /** Whether the application may have the local backend running. */
  readonly supportsLocalBackend: boolean
  /** If true, the app can only be used in offline mode. */
  readonly isAuthenticationDisabled: boolean
  /** Whether the application supports deep links. This is only true when using
   * the installed app on macOS and Windows. */
  readonly supportsDeepLinks: boolean
  /** Whether the dashboard should be rendered. */
  readonly shouldShowDashboard: boolean
  /** The name of the project to open on startup, if any. */
  readonly initialProjectName: string | null
  readonly onAuthenticated: (accessToken: string | null) => void
  readonly projectManagerUrl: string | null
  readonly ydocUrl: string | null
  readonly appRunner: editor.GraphEditorRunner | null
  readonly portalRoot: Element
  readonly httpClient: HttpClient
  readonly queryClient: reactQuery.QueryClient
}

/** Component called by the parent module, returning the root React component for this
 * package.
 *
 * This component handles all the initialization and rendering of the app, and manages the app's
 * routes. It also initializes an `AuthProvider` that will be used by the rest of the app. */
export default function App(props: AppProps) {
  const {
    data: { projectManagerRootDirectory, projectManagerInstance },
  } = reactQuery.useSuspenseQuery<{
    projectManagerInstance: ProjectManager | null
    projectManagerRootDirectory: projectManager.Path | null
  }>({
    queryKey: [
      'root-directory',
      {
        projectManagerUrl: props.projectManagerUrl,
        supportsLocalBackend: props.supportsLocalBackend,
      },
    ] as const,
    meta: { persist: false },
    networkMode: 'always',
    staleTime: Infinity,
    gcTime: Infinity,
    refetchOnMount: false,
    refetchInterval: false,
    refetchOnReconnect: false,
    refetchIntervalInBackground: false,
    behavior: {
      onFetch: ({ state }) => {
        const instance = state.data?.projectManagerInstance ?? null

        if (instance != null) {
          void instance.dispose()
        }
      },
    },
    queryFn: async () => {
      if (props.supportsLocalBackend && props.projectManagerUrl != null) {
        const response = await fetch(`${appBaseUrl.APP_BASE_URL}/api/root-directory`)
        const text = await response.text()
        const rootDirectory = projectManager.Path(text)

        return {
          projectManagerInstance: new ProjectManager(props.projectManagerUrl, rootDirectory),
          projectManagerRootDirectory: rootDirectory,
        }
      } else {
        return {
          projectManagerInstance: null,
          projectManagerRootDirectory: null,
        }
      }
    },
  })

  // Both `BackendProvider` and `InputBindingsProvider` depend on `LocalStorageProvider`.
  // Note that the `Router` must be the parent of the `AuthProvider`, because the `AuthProvider`
  // will redirect the user between the login/register pages and the dashboard.
  return (
    <>
      <toastify.ToastContainer
        position="top-center"
        theme="light"
        closeOnClick={false}
        draggable={false}
        toastClassName="text-sm leading-cozy bg-selected-frame rounded-lg backdrop-blur-default"
        transition={toastify.Zoom}
        limit={3}
      />
      <router.BrowserRouter basename={getMainPageUrl().pathname}>
        <LocalStorageProvider>
          <ModalProvider>
            <AppRouter
              {...props}
              projectManagerInstance={projectManagerInstance}
              projectManagerRootDirectory={projectManagerRootDirectory}
            />
          </ModalProvider>
        </LocalStorageProvider>
      </router.BrowserRouter>
    </>
  )
}

// =================
// === AppRouter ===
// =================

/** Props for an {@link AppRouter}. */
export interface AppRouterProps extends AppProps {
  readonly projectManagerRootDirectory: projectManager.Path | null
  readonly projectManagerInstance: ProjectManager | null
}

/** Router definition for the app.
 *
 * The only reason the {@link AppRouter} component is separate from the {@link App} component is
 * because the {@link AppRouter} relies on React hooks, which can't be used in the same React
 * component as the component that defines the provider. */
function AppRouter(props: AppRouterProps) {
  const { logger, isAuthenticationDisabled, shouldShowDashboard, httpClient } = props
  const { onAuthenticated, projectManagerInstance } = props
  const { portalRoot } = props
  // `navigateHooks.useNavigate` cannot be used here as it relies on `AuthProvider`, which has not
  // yet been initialized at this point.
  // eslint-disable-next-line no-restricted-properties
  const navigate = router.useNavigate()
  const { getText } = textProvider.useText()
  const { localStorage } = localStorageProvider.useLocalStorage()
  const { setModal } = modalProvider.useSetModal()
  const navigator2D = navigator2DProvider.useNavigator2D()

  const localBackend = React.useMemo(
    () => (projectManagerInstance != null ? new LocalBackend(projectManagerInstance) : null),
    [projectManagerInstance]
  )

  const remoteBackend = React.useMemo(
    () => new RemoteBackend(httpClient, logger, getText),
    [httpClient, logger, getText]
  )

  if (detect.IS_DEV_MODE) {
    // @ts-expect-error This is used exclusively for debugging.
    window.navigate = navigate
  }

  const [inputBindingsRaw] = React.useState(() => inputBindingsModule.createBindings())

  React.useEffect(() => {
    const savedInputBindings = localStorage.get('inputBindings')
    if (savedInputBindings != null) {
      const filteredInputBindings = object.mapEntries(
        inputBindingsRaw.metadata,
        k => savedInputBindings[k]
      )
      for (const [bindingKey, newBindings] of object.unsafeEntries(filteredInputBindings)) {
        for (const oldBinding of inputBindingsRaw.metadata[bindingKey].bindings) {
          inputBindingsRaw.delete(bindingKey, oldBinding)
        }
        for (const newBinding of newBindings ?? []) {
          inputBindingsRaw.add(bindingKey, newBinding)
        }
      }
    }
  }, [localStorage, inputBindingsRaw])

  const inputBindings = React.useMemo(() => {
    const updateLocalStorage = () => {
      localStorage.set(
        'inputBindings',
        Object.fromEntries(
          Object.entries(inputBindingsRaw.metadata).map(kv => {
            const [k, v] = kv
            return [k, v.bindings]
          })
        )
      )
    }
    return {
      /** Transparently pass through `handler()`. */
      get handler() {
        return inputBindingsRaw.handler.bind(inputBindingsRaw)
      },
      /** Transparently pass through `attach()`. */
      get attach() {
        return inputBindingsRaw.attach.bind(inputBindingsRaw)
      },
      reset: (bindingKey: inputBindingsModule.DashboardBindingKey) => {
        inputBindingsRaw.reset(bindingKey)
        updateLocalStorage()
      },
      add: (bindingKey: inputBindingsModule.DashboardBindingKey, binding: string) => {
        inputBindingsRaw.add(bindingKey, binding)
        updateLocalStorage()
      },
      delete: (bindingKey: inputBindingsModule.DashboardBindingKey, binding: string) => {
        inputBindingsRaw.delete(bindingKey, binding)
        updateLocalStorage()
      },
      /** Transparently pass through `metadata`. */
      get metadata() {
        return inputBindingsRaw.metadata
      },
      /** Transparently pass through `register()`. */
      get register() {
        return inputBindingsRaw.unregister.bind(inputBindingsRaw)
      },
      /** Transparently pass through `unregister()`. */
      get unregister() {
        return inputBindingsRaw.unregister.bind(inputBindingsRaw)
      },
    }
  }, [localStorage, inputBindingsRaw])

  const mainPageUrl = getMainPageUrl()

  const authService = React.useMemo(() => {
    const authConfig = { navigate, ...props }
    return authServiceModule.initAuthService(authConfig)
  }, [props, navigate])

  const userSession = authService?.cognito.userSession.bind(authService.cognito) ?? null
  const refreshUserSession =
    authService?.cognito.refreshUserSession.bind(authService.cognito) ?? null
  const registerAuthEventListener = authService?.registerAuthEventListener ?? null

  React.useEffect(() => {
    if ('menuApi' in window) {
      window.menuApi.setShowAboutModalHandler(() => {
        setModal(<AboutModal />)
      })
    }
  }, [setModal])

  React.useEffect(() => {
    const onKeyDown = navigator2D.onKeyDown.bind(navigator2D)
    document.addEventListener('keydown', onKeyDown)
    return () => {
      document.removeEventListener('keydown', onKeyDown)
    }
  }, [navigator2D])

  React.useEffect(() => {
    let isClick = false
    const onMouseDown = () => {
      isClick = true
    }
    const onMouseUp = (event: MouseEvent) => {
      if (
        isClick &&
        !eventModule.isElementTextInput(event.target) &&
        !eventModule.isElementPartOfMonaco(event.target) &&
        !eventModule.isElementTextInput(document.activeElement)
      ) {
        const selection = document.getSelection()
        const app = document.getElementById('app')
        const appContainsSelection =
          app != null &&
          selection != null &&
          selection.anchorNode != null &&
          app.contains(selection.anchorNode) &&
          selection.focusNode != null &&
          app.contains(selection.focusNode)
        if (!appContainsSelection) {
          selection?.removeAllRanges()
        }
      }
    }
    const onSelectStart = () => {
      isClick = false
    }

    document.addEventListener('mousedown', onMouseDown)
    document.addEventListener('mouseup', onMouseUp)
    document.addEventListener('selectstart', onSelectStart)
    return () => {
      document.removeEventListener('mousedown', onMouseDown)
      document.removeEventListener('mouseup', onMouseUp)
      document.removeEventListener('selectstart', onSelectStart)
    }
  }, [])

  const routes = (
    <router.Routes>
      {/* Login & registration pages are visible to unauthenticated users. */}
      <router.Route element={<authProvider.GuestLayout />}>
        <router.Route path={appUtils.REGISTRATION_PATH} element={<Registration />} />
        <router.Route path={appUtils.LOGIN_PATH} element={<Login />} />
      </router.Route>

      {/* Protected pages are visible to authenticated users. */}
      <router.Route element={<authProvider.NotDeletedUserLayout />}>
        <router.Route element={<authProvider.ProtectedLayout />}>
          <router.Route
            element={
              detect.IS_DEV_MODE ? (
                <devtools.EnsoDevtools>
                  <router.Outlet />
                </devtools.EnsoDevtools>
              ) : null
            }
          >
            <router.Route element={<termsOfServiceModal.TermsOfServiceModal />}>
              <router.Route element={<setOrganizationNameModal.SetOrganizationNameModal />}>
                <router.Route element={<openAppWatcher.OpenAppWatcher />}>
                  <router.Route
                    path={appUtils.DASHBOARD_PATH}
                    element={shouldShowDashboard && <Dashboard {...props} />}
                  />

                  <router.Route
                    path={appUtils.SUBSCRIBE_PATH}
                    element={
                      <errorBoundary.ErrorBoundary>
                        <suspense.Suspense>
                          <subscribe.Subscribe />
                        </suspense.Suspense>
                      </errorBoundary.ErrorBoundary>
                    }
                  />
                </router.Route>
              </router.Route>
            </router.Route>

            <router.Route
              path={appUtils.SUBSCRIBE_SUCCESS_PATH}
              element={
                <errorBoundary.ErrorBoundary>
                  <suspense.Suspense>
                    <subscribeSuccess.SubscribeSuccess />
                  </suspense.Suspense>
                </errorBoundary.ErrorBoundary>
              }
            />
          </router.Route>
        </router.Route>
      </router.Route>

      <router.Route element={<termsOfServiceModal.TermsOfServiceModal />}>
        {/* Semi-protected pages are visible to users currently registering. */}
        <router.Route element={<authProvider.NotDeletedUserLayout />}>
          <router.Route element={<authProvider.SemiProtectedLayout />}>
            <router.Route path={appUtils.SET_USERNAME_PATH} element={<SetUsername />} />
          </router.Route>
        </router.Route>
      </router.Route>

      {/* Other pages are visible to unauthenticated and authenticated users. */}
      <router.Route path={appUtils.CONFIRM_REGISTRATION_PATH} element={<ConfirmRegistration />} />
      <router.Route path={appUtils.FORGOT_PASSWORD_PATH} element={<ForgotPassword />} />
      <router.Route path={appUtils.RESET_PASSWORD_PATH} element={<ResetPassword />} />

      {/* Soft-deleted user pages are visible to users who have been soft-deleted. */}
      <router.Route element={<authProvider.ProtectedLayout />}>
        <router.Route element={<authProvider.SoftDeletedUserLayout />}>
          <router.Route path={appUtils.RESTORE_USER_PATH} element={<RestoreAccount />} />
        </router.Route>
      </router.Route>

      {/* 404 page */}
      <router.Route path="*" element={<router.Navigate to="/" replace />} />
    </router.Routes>
  )

  let result = (
    <>
<<<<<<< HEAD
      <MutationListener />
=======
      <VersionChecker />
>>>>>>> 7a263345
      {routes}
    </>
  )

  result = <errorBoundary.ErrorBoundary>{result}</errorBoundary.ErrorBoundary>
  result = <InputBindingsProvider inputBindings={inputBindings}>{result}</InputBindingsProvider>
  result = (
    <AuthProvider
      shouldStartInOfflineMode={isAuthenticationDisabled}
      authService={authService}
      onAuthenticated={onAuthenticated}
    >
      {result}
    </AuthProvider>
  )

  result = (
    <BackendProvider remoteBackend={remoteBackend} localBackend={localBackend}>
      {result}
    </BackendProvider>
  )

  result = (
    <SessionProvider
      saveAccessToken={authService?.cognito.saveAccessToken.bind(authService.cognito) ?? null}
      mainPageUrl={mainPageUrl}
      userSession={userSession}
      registerAuthEventListener={registerAuthEventListener}
      refreshUserSession={refreshUserSession}
    >
      {result}
    </SessionProvider>
  )
  result = <LoggerProvider logger={logger}>{result}</LoggerProvider>
  result = (
    <rootComponent.Root navigate={navigate} portalRoot={portalRoot}>
      {result}
    </rootComponent.Root>
  )
  result = (
    <offlineNotificationManager.OfflineNotificationManager>
      {result}
    </offlineNotificationManager.OfflineNotificationManager>
  )
  result = (
    <httpClientProvider.HttpClientProvider httpClient={httpClient}>
      {result}
    </httpClientProvider.HttpClientProvider>
  )
  result = <LoggerProvider logger={logger}>{result}</LoggerProvider>
  result = <DevtoolsProvider>{result}</DevtoolsProvider>

  return result
}

// ========================
// === MutationListener ===
// ========================

/** A component that applies state updates for successful mutations. */
function MutationListener() {
  const remoteBackend = useRemoteBackend()
  const localBackend = useLocalBackend()

  backendHooks.useObserveBackend(remoteBackend)
  backendHooks.useObserveBackend(localBackend)

  return null
}<|MERGE_RESOLUTION|>--- conflicted
+++ resolved
@@ -48,12 +48,8 @@
 import * as backendHooks from '#/hooks/backendHooks'
 
 import AuthProvider, * as authProvider from '#/providers/AuthProvider'
-<<<<<<< HEAD
 import BackendProvider, { useLocalBackend, useRemoteBackend } from '#/providers/BackendProvider'
-=======
-import BackendProvider from '#/providers/BackendProvider'
 import DevtoolsProvider from '#/providers/EnsoDevtoolsProvider'
->>>>>>> 7a263345
 import * as httpClientProvider from '#/providers/HttpClientProvider'
 import InputBindingsProvider from '#/providers/InputBindingsProvider'
 import LocalStorageProvider, * as localStorageProvider from '#/providers/LocalStorageProvider'
@@ -513,11 +509,8 @@
 
   let result = (
     <>
-<<<<<<< HEAD
       <MutationListener />
-=======
       <VersionChecker />
->>>>>>> 7a263345
       {routes}
     </>
   )
