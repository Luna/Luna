/** @file File containing the {@link App} React component, which is the entrypoint into our React
 * application.
 *
 * # Providers
 *
 * The {@link App} component is responsible for defining the global context used by child
 * components. For example, it defines a {@link toastify.ToastContainer}, which is used to display temporary
 * notifications to the user. These global components are defined at the top of the {@link App} so
 * that they are available to all of the child components.
 *
 * The {@link App} also defines various providers (e.g., {@link authProvider.AuthProvider}).
 * Providers are a React-specific concept that allows components to access global state without
 * having to pass it down through the component tree. For example, the
 * {@link authProvider.AuthProvider} wraps the entire application, and provides the context
 * necessary for child components to use the {@link authProvider.useAuth} hook. The
 * {@link authProvider.useAuth} hook lets child components access the user's authentication session
 * (i.e., email, username, etc.) and it also provides methods for signing the user in, etc.
 *
 * Providers consist of a provider component that wraps the application, a context object defined
 * by the provider component, and a hook that can be used by child components to access the context.
 * All of the providers are initialized here, at the {@link App} component to ensure that they are
 * available to all of the child components.
 *
 * # Routes and Authentication
 *
 * The {@link AppRouter} component defines the layout of the application, in terms of navigation. It
 * consists of a list of {@link router.Route}s, as well as the HTTP pathnames that the
 * {@link router.Route}s can be accessed by.
 *
 * The {@link router.Route}s are grouped by authorization level. Some routes are
 * accessed by unauthenticated (i.e., not signed in) users. Some routes are accessed by partially
 * authenticated users (c.f. {@link authProvider.PartialUserSession}). That is, users who have
 * signed up but who have not completed email verification or set a username. The remaining
 * {@link router.Route}s require fully authenticated users (c.f.
 * {@link authProvider.FullUserSession}). */
import * as React from 'react'

import * as reactQuery from '@tanstack/react-query'
import * as router from 'react-router-dom'
import * as toastify from 'react-toastify'
import * as z from 'zod'

import * as detect from 'enso-common/src/detect'

import * as appUtils from '#/appUtils'

import * as inputBindingsModule from '#/configurations/inputBindings'

import AuthProvider, * as authProvider from '#/providers/AuthProvider'
import BackendProvider from '#/providers/BackendProvider'
import DriveProvider from '#/providers/DriveProvider'
import DevtoolsProvider from '#/providers/EnsoDevtoolsProvider'
import { useHttpClient } from '#/providers/HttpClientProvider'
import InputBindingsProvider from '#/providers/InputBindingsProvider'
import LocalStorageProvider, * as localStorageProvider from '#/providers/LocalStorageProvider'
import { useLogger } from '#/providers/LoggerProvider'
import ModalProvider, * as modalProvider from '#/providers/ModalProvider'
import * as navigator2DProvider from '#/providers/Navigator2DProvider'
import SessionProvider from '#/providers/SessionProvider'
import * as textProvider from '#/providers/TextProvider'

import ConfirmRegistration from '#/pages/authentication/ConfirmRegistration'
import ForgotPassword from '#/pages/authentication/ForgotPassword'
import Login from '#/pages/authentication/Login'
import Registration from '#/pages/authentication/Registration'
import ResetPassword from '#/pages/authentication/ResetPassword'
import RestoreAccount from '#/pages/authentication/RestoreAccount'
import * as setup from '#/pages/authentication/Setup'
import Dashboard from '#/pages/dashboard/Dashboard'
import * as subscribe from '#/pages/subscribe/Subscribe'
import * as subscribeSuccess from '#/pages/subscribe/SubscribeSuccess'

import type * as editor from '#/layouts/Editor'
import * as openAppWatcher from '#/layouts/OpenAppWatcher'
import VersionChecker from '#/layouts/VersionChecker'

import { RouterProvider } from '#/components/aria'
import * as devtools from '#/components/Devtools'
import * as errorBoundary from '#/components/ErrorBoundary'
import * as suspense from '#/components/Suspense'

import AboutModal from '#/modals/AboutModal'
import * as setOrganizationNameModal from '#/modals/SetOrganizationNameModal'
import * as termsOfServiceModal from '#/modals/TermsOfServiceModal'

import LocalBackend from '#/services/LocalBackend'
import ProjectManager, * as projectManager from '#/services/ProjectManager'
import RemoteBackend from '#/services/RemoteBackend'

import * as appBaseUrl from '#/utilities/appBaseUrl'
import * as eventModule from '#/utilities/event'
import LocalStorage from '#/utilities/LocalStorage'
import * as object from '#/utilities/object'

import { useInitAuthService } from '#/authentication/service'

// ============================
// === Global configuration ===
// ============================

declare module '#/utilities/LocalStorage' {
  /** */
  interface LocalStorageData {
    readonly inputBindings: Readonly<Record<string, readonly string[]>>
  }
}

LocalStorage.registerKey('inputBindings', {
  schema: z.record(z.string().array().readonly()).transform((value) =>
    Object.fromEntries(
      Object.entries<unknown>({ ...value }).flatMap((kv) => {
        const [k, v] = kv
        return Array.isArray(v) && v.every((item): item is string => typeof item === 'string') ?
            [[k, v]]
          : []
      }),
    ),
  ),
})

// ======================
// === getMainPageUrl ===
// ======================

/** Returns the URL to the main page. This is the current URL, with the current route removed. */
function getMainPageUrl() {
  const mainPageUrl = new URL(window.location.href)
  mainPageUrl.pathname = mainPageUrl.pathname.replace(appUtils.ALL_PATHS_REGEX, '')
  return mainPageUrl
}

// ===========
// === App ===
// ===========

/** Global configuration for the `App` component. */
export interface AppProps {
  readonly vibrancy: boolean
  /** Whether the application may have the local backend running. */
  readonly supportsLocalBackend: boolean
  /** If true, the app can only be used in offline mode. */
  readonly isAuthenticationDisabled: boolean
  /** Whether the application supports deep links. This is only true when using
   * the installed app on macOS and Windows. */
  readonly supportsDeepLinks: boolean
  /** Whether the dashboard should be rendered. */
  readonly shouldShowDashboard: boolean
  /** The name of the project to open on startup, if any. */
  readonly initialProjectName: string | null
  readonly onAuthenticated: (accessToken: string | null) => void
  readonly projectManagerUrl: string | null
  readonly ydocUrl: string | null
  readonly appRunner: editor.GraphEditorRunner | null
  readonly queryClient: reactQuery.QueryClient
}

/** Component called by the parent module, returning the root React component for this
 * package.
 *
 * This component handles all the initialization and rendering of the app, and manages the app's
 * routes. It also initializes an `AuthProvider` that will be used by the rest of the app. */
export default function App(props: AppProps) {
  const {
    data: { projectManagerRootDirectory, projectManagerInstance },
  } = reactQuery.useSuspenseQuery<{
    projectManagerInstance: ProjectManager | null
    projectManagerRootDirectory: projectManager.Path | null
  }>({
    queryKey: [
      'root-directory',
      {
        projectManagerUrl: props.projectManagerUrl,
        supportsLocalBackend: props.supportsLocalBackend,
      },
    ] as const,
    meta: { persist: false },
    networkMode: 'always',
    staleTime: Infinity,
    gcTime: Infinity,
    refetchOnMount: false,
    refetchInterval: false,
    refetchOnReconnect: false,
    refetchIntervalInBackground: false,
    behavior: {
      onFetch: ({ state }) => {
        const instance = state.data?.projectManagerInstance ?? null

        if (instance != null) {
          void instance.dispose()
        }
      },
    },
    queryFn: async () => {
      if (props.supportsLocalBackend && props.projectManagerUrl != null) {
        const response = await fetch(`${appBaseUrl.APP_BASE_URL}/api/root-directory`)
        const text = await response.text()
        const rootDirectory = projectManager.Path(text)

        return {
          projectManagerInstance: new ProjectManager(props.projectManagerUrl, rootDirectory),
          projectManagerRootDirectory: rootDirectory,
        }
      } else {
        return {
          projectManagerInstance: null,
          projectManagerRootDirectory: null,
        }
      }
    },
  })

  // Both `BackendProvider` and `InputBindingsProvider` depend on `LocalStorageProvider`.
  // Note that the `Router` must be the parent of the `AuthProvider`, because the `AuthProvider`
  // will redirect the user between the login/register pages and the dashboard.
  return (
    <>
      <toastify.ToastContainer
        position="top-center"
        theme="light"
        closeOnClick={false}
        draggable={false}
        toastClassName="text-sm leading-cozy bg-selected-frame rounded-lg backdrop-blur-default"
        transition={toastify.Zoom}
        limit={3}
      />
      <router.BrowserRouter basename={getMainPageUrl().pathname}>
        <LocalStorageProvider>
          <ModalProvider>
            <AppRouter
              {...props}
              projectManagerInstance={projectManagerInstance}
              projectManagerRootDirectory={projectManagerRootDirectory}
            />
          </ModalProvider>
        </LocalStorageProvider>
      </router.BrowserRouter>
    </>
  )
}

// =================
// === AppRouter ===
// =================

/** Props for an {@link AppRouter}. */
export interface AppRouterProps extends AppProps {
  readonly projectManagerRootDirectory: projectManager.Path | null
  readonly projectManagerInstance: ProjectManager | null
}

/** Router definition for the app.
 *
 * The only reason the {@link AppRouter} component is separate from the {@link App} component is
 * because the {@link AppRouter} relies on React hooks, which can't be used in the same React
 * component as the component that defines the provider. */
function AppRouter(props: AppRouterProps) {
  const { isAuthenticationDisabled, shouldShowDashboard } = props
  const { onAuthenticated, projectManagerInstance } = props
  const httpClient = useHttpClient()
  const logger = useLogger()
  const navigate = router.useNavigate()
  const { getText } = textProvider.useText()
  const { localStorage } = localStorageProvider.useLocalStorage()
  const { setModal } = modalProvider.useSetModal()
  const navigator2D = navigator2DProvider.useNavigator2D()

  const localBackend = React.useMemo(
    () => (projectManagerInstance != null ? new LocalBackend(projectManagerInstance) : null),
    [projectManagerInstance],
  )

  const remoteBackend = React.useMemo(
    () => new RemoteBackend(httpClient, logger, getText),
    [httpClient, logger, getText],
  )

  if (detect.IS_DEV_MODE) {
    // @ts-expect-error This is used exclusively for debugging.
    window.navigate = navigate
  }

  const [inputBindingsRaw] = React.useState(() => inputBindingsModule.createBindings())

  React.useEffect(() => {
    const savedInputBindings = localStorage.get('inputBindings')
    if (savedInputBindings != null) {
      const filteredInputBindings = object.mapEntries(
        inputBindingsRaw.metadata,
        (k) => savedInputBindings[k],
      )
      for (const [bindingKey, newBindings] of object.unsafeEntries(filteredInputBindings)) {
        for (const oldBinding of inputBindingsRaw.metadata[bindingKey].bindings) {
          inputBindingsRaw.delete(bindingKey, oldBinding)
        }
        for (const newBinding of newBindings ?? []) {
          inputBindingsRaw.add(bindingKey, newBinding)
        }
      }
    }
  }, [localStorage, inputBindingsRaw])

  const inputBindings = React.useMemo(() => {
    const updateLocalStorage = () => {
      localStorage.set(
        'inputBindings',
        Object.fromEntries(
          Object.entries(inputBindingsRaw.metadata).map((kv) => {
            const [k, v] = kv
            return [k, v.bindings]
          }),
        ),
      )
    }
    return {
      /** Transparently pass through `handler()`. */
      get handler() {
        return inputBindingsRaw.handler.bind(inputBindingsRaw)
      },
      /** Transparently pass through `attach()`. */
      get attach() {
        return inputBindingsRaw.attach.bind(inputBindingsRaw)
      },
      reset: (bindingKey: inputBindingsModule.DashboardBindingKey) => {
        inputBindingsRaw.reset(bindingKey)
        updateLocalStorage()
      },
      add: (bindingKey: inputBindingsModule.DashboardBindingKey, binding: string) => {
        inputBindingsRaw.add(bindingKey, binding)
        updateLocalStorage()
      },
      delete: (bindingKey: inputBindingsModule.DashboardBindingKey, binding: string) => {
        inputBindingsRaw.delete(bindingKey, binding)
        updateLocalStorage()
      },
      /** Transparently pass through `metadata`. */
      get metadata() {
        return inputBindingsRaw.metadata
      },
      /** Transparently pass through `register()`. */
      get register() {
        return inputBindingsRaw.unregister.bind(inputBindingsRaw)
      },
      /** Transparently pass through `unregister()`. */
      get unregister() {
        return inputBindingsRaw.unregister.bind(inputBindingsRaw)
      },
    }
  }, [localStorage, inputBindingsRaw])
  const mainPageUrl = getMainPageUrl()
  const authService = useInitAuthService(props)
  const userSession = authService?.cognito.userSession.bind(authService.cognito) ?? null
  const refreshUserSession =
    authService?.cognito.refreshUserSession.bind(authService.cognito) ?? null
  const registerAuthEventListener = authService?.registerAuthEventListener ?? null

  React.useEffect(() => {
    if ('menuApi' in window) {
      window.menuApi.setShowAboutModalHandler(() => {
        setModal(<AboutModal />)
      })
    }
  }, [setModal])

  React.useEffect(() => {
    const onKeyDown = navigator2D.onKeyDown.bind(navigator2D)
    document.addEventListener('keydown', onKeyDown)
    return () => {
      document.removeEventListener('keydown', onKeyDown)
    }
  }, [navigator2D])

  React.useEffect(() => {
    let isClick = false
    const onMouseDown = () => {
      isClick = true
    }
    const onMouseUp = (event: MouseEvent) => {
      if (
        isClick &&
        !eventModule.isElementTextInput(event.target) &&
        !eventModule.isElementPartOfMonaco(event.target) &&
        !eventModule.isElementTextInput(document.activeElement)
      ) {
        const selection = document.getSelection()
        const app = document.getElementById('app')
        const appContainsSelection =
          app != null &&
          selection != null &&
          selection.anchorNode != null &&
          app.contains(selection.anchorNode) &&
          selection.focusNode != null &&
          app.contains(selection.focusNode)
        if (!appContainsSelection) {
          selection?.removeAllRanges()
        }
      }
    }
    const onSelectStart = () => {
      isClick = false
    }

    document.addEventListener('mousedown', onMouseDown)
    document.addEventListener('mouseup', onMouseUp)
    document.addEventListener('selectstart', onSelectStart)
    return () => {
      document.removeEventListener('mousedown', onMouseDown)
      document.removeEventListener('mouseup', onMouseUp)
      document.removeEventListener('selectstart', onSelectStart)
    }
  }, [])

  const routes = (
    <router.Routes>
      {/* Login & registration pages are visible to unauthenticated users. */}
      <router.Route element={<authProvider.GuestLayout />}>
        <router.Route path={appUtils.REGISTRATION_PATH} element={<Registration />} />
        <router.Route path={appUtils.LOGIN_PATH} element={<Login />} />
      </router.Route>

      {/* Protected pages are visible to authenticated users. */}
      <router.Route element={<authProvider.NotDeletedUserLayout />}>
        <router.Route element={<authProvider.ProtectedLayout />}>
          <router.Route element={<termsOfServiceModal.TermsOfServiceModal />}>
            <router.Route element={<setOrganizationNameModal.SetOrganizationNameModal />}>
              <router.Route element={<openAppWatcher.OpenAppWatcher />}>
                <router.Route
                  path={appUtils.DASHBOARD_PATH}
                  element={shouldShowDashboard && <Dashboard {...props} />}
                />

                <router.Route
                  path={appUtils.SUBSCRIBE_PATH}
                  element={
                    <errorBoundary.ErrorBoundary>
                      <suspense.Suspense>
                        <subscribe.Subscribe />
                      </suspense.Suspense>
                    </errorBoundary.ErrorBoundary>
                  }
                />
              </router.Route>
            </router.Route>
          </router.Route>

          <router.Route
            path={appUtils.SUBSCRIBE_SUCCESS_PATH}
            element={
              <errorBoundary.ErrorBoundary>
                <suspense.Suspense>
                  <subscribeSuccess.SubscribeSuccess />
                </suspense.Suspense>
              </errorBoundary.ErrorBoundary>
            }
          />
        </router.Route>
      </router.Route>

      <router.Route element={<termsOfServiceModal.TermsOfServiceModal />}>
        <router.Route element={<authProvider.NotDeletedUserLayout />}>
          <router.Route path={appUtils.SETUP_PATH} element={<setup.Setup />} />
        </router.Route>
      </router.Route>

      {/* Other pages are visible to unauthenticated and authenticated users. */}
      <router.Route path={appUtils.CONFIRM_REGISTRATION_PATH} element={<ConfirmRegistration />} />
      <router.Route path={appUtils.FORGOT_PASSWORD_PATH} element={<ForgotPassword />} />
      <router.Route path={appUtils.RESET_PASSWORD_PATH} element={<ResetPassword />} />

      {/* Soft-deleted user pages are visible to users who have been soft-deleted. */}
      <router.Route element={<authProvider.ProtectedLayout />}>
        <router.Route element={<authProvider.SoftDeletedUserLayout />}>
          <router.Route path={appUtils.RESTORE_USER_PATH} element={<RestoreAccount />} />
        </router.Route>
      </router.Route>

      {/* 404 page */}
      <router.Route path="*" element={<router.Navigate to="/" replace />} />
    </router.Routes>
  )

<<<<<<< HEAD
  return (
    <DevtoolsProvider>
      <RouterProvider navigate={navigate}>
        <SessionProvider
          saveAccessToken={authService?.cognito.saveAccessToken.bind(authService.cognito) ?? null}
          mainPageUrl={mainPageUrl}
          userSession={userSession}
          registerAuthEventListener={registerAuthEventListener}
          refreshUserSession={refreshUserSession}
        >
          <BackendProvider remoteBackend={remoteBackend} localBackend={localBackend}>
            <AuthProvider
              shouldStartInOfflineMode={isAuthenticationDisabled}
              authService={authService}
              onAuthenticated={onAuthenticated}
            >
              <InputBindingsProvider inputBindings={inputBindings}>
                <DriveProvider>
                  <errorBoundary.ErrorBoundary>
                    <VersionChecker />
                    {routes}
                  </errorBoundary.ErrorBoundary>
                </DriveProvider>
              </InputBindingsProvider>
            </AuthProvider>
          </BackendProvider>
        </SessionProvider>
      </RouterProvider>
    </DevtoolsProvider>
=======
  let result = (
    <>
      <MutationListener />
      <VersionChecker />
      {routes}
    </>
  )

  result = (
    <>
      {result}

      <errorBoundary.ErrorBoundary>
        <suspense.Suspense>
          <devtools.EnsoDevtools />
        </suspense.Suspense>
      </errorBoundary.ErrorBoundary>
    </>
  )
  result = <errorBoundary.ErrorBoundary>{result}</errorBoundary.ErrorBoundary>
  result = <InputBindingsProvider inputBindings={inputBindings}>{result}</InputBindingsProvider>
  result = (
    <AuthProvider
      shouldStartInOfflineMode={isAuthenticationDisabled}
      authService={authService}
      onAuthenticated={onAuthenticated}
    >
      {result}
    </AuthProvider>
  )

  result = (
    <BackendProvider remoteBackend={remoteBackend} localBackend={localBackend}>
      {result}
    </BackendProvider>
  )

  result = (
    <SessionProvider
      saveAccessToken={authService?.cognito.saveAccessToken.bind(authService.cognito) ?? null}
      mainPageUrl={mainPageUrl}
      userSession={userSession}
      registerAuthEventListener={registerAuthEventListener}
      refreshUserSession={refreshUserSession}
    >
      {result}
    </SessionProvider>
  )
  result = <LoggerProvider logger={logger}>{result}</LoggerProvider>
  result = (
    <rootComponent.Root navigate={navigate} portalRoot={portalRoot}>
      {result}
    </rootComponent.Root>
  )
  // Ideally this would be in `Drive.tsx`, but it currently must be all the way out here
  // due to modals being in `TheModal`.
  result = <DriveProvider>{result}</DriveProvider>
  result = (
    <offlineNotificationManager.OfflineNotificationManager>
      {result}
    </offlineNotificationManager.OfflineNotificationManager>
  )
  result = (
    <httpClientProvider.HttpClientProvider httpClient={httpClient}>
      {result}
    </httpClientProvider.HttpClientProvider>
>>>>>>> 1fda5746
  )
}<|MERGE_RESOLUTION|>--- conflicted
+++ resolved
@@ -478,7 +478,6 @@
     </router.Routes>
   )
 
-<<<<<<< HEAD
   return (
     <DevtoolsProvider>
       <RouterProvider navigate={navigate}>
@@ -496,10 +495,15 @@
               onAuthenticated={onAuthenticated}
             >
               <InputBindingsProvider inputBindings={inputBindings}>
+                {/* Ideally this would be in `Drive.tsx`, but it currently must be all the way out here
+                 * due to modals being in `TheModal`. */}
                 <DriveProvider>
                   <errorBoundary.ErrorBoundary>
                     <VersionChecker />
                     {routes}
+                    <suspense.Suspense>
+                      <devtools.EnsoDevtools />
+                    </suspense.Suspense>
                   </errorBoundary.ErrorBoundary>
                 </DriveProvider>
               </InputBindingsProvider>
@@ -508,73 +512,5 @@
         </SessionProvider>
       </RouterProvider>
     </DevtoolsProvider>
-=======
-  let result = (
-    <>
-      <MutationListener />
-      <VersionChecker />
-      {routes}
-    </>
-  )
-
-  result = (
-    <>
-      {result}
-
-      <errorBoundary.ErrorBoundary>
-        <suspense.Suspense>
-          <devtools.EnsoDevtools />
-        </suspense.Suspense>
-      </errorBoundary.ErrorBoundary>
-    </>
-  )
-  result = <errorBoundary.ErrorBoundary>{result}</errorBoundary.ErrorBoundary>
-  result = <InputBindingsProvider inputBindings={inputBindings}>{result}</InputBindingsProvider>
-  result = (
-    <AuthProvider
-      shouldStartInOfflineMode={isAuthenticationDisabled}
-      authService={authService}
-      onAuthenticated={onAuthenticated}
-    >
-      {result}
-    </AuthProvider>
-  )
-
-  result = (
-    <BackendProvider remoteBackend={remoteBackend} localBackend={localBackend}>
-      {result}
-    </BackendProvider>
-  )
-
-  result = (
-    <SessionProvider
-      saveAccessToken={authService?.cognito.saveAccessToken.bind(authService.cognito) ?? null}
-      mainPageUrl={mainPageUrl}
-      userSession={userSession}
-      registerAuthEventListener={registerAuthEventListener}
-      refreshUserSession={refreshUserSession}
-    >
-      {result}
-    </SessionProvider>
-  )
-  result = <LoggerProvider logger={logger}>{result}</LoggerProvider>
-  result = (
-    <rootComponent.Root navigate={navigate} portalRoot={portalRoot}>
-      {result}
-    </rootComponent.Root>
-  )
-  // Ideally this would be in `Drive.tsx`, but it currently must be all the way out here
-  // due to modals being in `TheModal`.
-  result = <DriveProvider>{result}</DriveProvider>
-  result = (
-    <offlineNotificationManager.OfflineNotificationManager>
-      {result}
-    </offlineNotificationManager.OfflineNotificationManager>
-  )
-  result = (
-    <httpClientProvider.HttpClientProvider httpClient={httpClient}>
-      {result}
-    </httpClientProvider.HttpClientProvider>
->>>>>>> 1fda5746
   )
 }