/** @file File containing the {@link App} React component, which is the entrypoint into our React
 * application.
 *
 * # Providers
 *
 * The {@link App} component is responsible for defining the global context used by child
 * components. For example, it defines a {@link toastify.ToastContainer}, which is used to display temporary
 * notifications to the user. These global components are defined at the top of the {@link App} so
 * that they are available to all of the child components.
 *
 * The {@link App} also defines various providers (e.g., {@link authProvider.AuthProvider}).
 * Providers are a React-specific concept that allows components to access global state without
 * having to pass it down through the component tree. For example, the
 * {@link authProvider.AuthProvider} wraps the entire application, and provides the context
 * necessary for child components to use the {@link authProvider.useAuth} hook. The
 * {@link authProvider.useAuth} hook lets child components access the user's authentication session
 * (i.e., email, username, etc.) and it also provides methods for signing the user in, etc.
 *
 * Providers consist of a provider component that wraps the application, a context object defined
 * by the provider component, and a hook that can be used by child components to access the context.
 * All of the providers are initialized here, at the {@link App} component to ensure that they are
 * available to all of the child components.
 *
 * # Routes and Authentication
 *
 * The {@link AppRouter} component defines the layout of the application, in terms of navigation. It
 * consists of a list of {@link router.Route}s, as well as the HTTP pathnames that the
 * {@link router.Route}s can be accessed by.
 *
 * The {@link router.Route}s are grouped by authorization level. Some routes are
 * accessed by unauthenticated (i.e., not signed in) users. Some routes are accessed by partially
 * authenticated users (c.f. {@link authProvider.PartialUserSession}). That is, users who have
 * signed up but who have not completed email verification or set a username. The remaining
 * {@link router.Route}s require fully authenticated users (c.f.
 * {@link authProvider.FullUserSession}). */
import * as React from 'react'

import * as reactQuery from '@tanstack/react-query'
import * as router from 'react-router-dom'
import * as toastify from 'react-toastify'
import * as z from 'zod'

import * as detect from 'enso-common/src/detect'

import * as appUtils from '#/appUtils'

import * as inputBindingsModule from '#/configurations/inputBindings'

import AuthProvider, * as authProvider from '#/providers/AuthProvider'
<<<<<<< HEAD
import BackendProvider from '#/providers/BackendProvider'
=======
import BackendProvider, { useLocalBackend, useRemoteBackend } from '#/providers/BackendProvider'
import DriveProvider from '#/providers/DriveProvider'
>>>>>>> 636d0d11
import DevtoolsProvider from '#/providers/EnsoDevtoolsProvider'
import { useHttpClient } from '#/providers/HttpClientProvider'
import InputBindingsProvider from '#/providers/InputBindingsProvider'
import LocalStorageProvider, * as localStorageProvider from '#/providers/LocalStorageProvider'
import { useLogger } from '#/providers/LoggerProvider'
import ModalProvider, * as modalProvider from '#/providers/ModalProvider'
import * as navigator2DProvider from '#/providers/Navigator2DProvider'
import SessionProvider from '#/providers/SessionProvider'
import * as textProvider from '#/providers/TextProvider'

import ConfirmRegistration from '#/pages/authentication/ConfirmRegistration'
import ForgotPassword from '#/pages/authentication/ForgotPassword'
import Login from '#/pages/authentication/Login'
import Registration from '#/pages/authentication/Registration'
import ResetPassword from '#/pages/authentication/ResetPassword'
import RestoreAccount from '#/pages/authentication/RestoreAccount'
import SetUsername from '#/pages/authentication/SetUsername'
import Dashboard from '#/pages/dashboard/Dashboard'
import * as subscribe from '#/pages/subscribe/Subscribe'
import * as subscribeSuccess from '#/pages/subscribe/SubscribeSuccess'

import type * as editor from '#/layouts/Editor'
import * as openAppWatcher from '#/layouts/OpenAppWatcher'
import VersionChecker from '#/layouts/VersionChecker'

import { RouterProvider } from '#/components/aria'
import * as devtools from '#/components/Devtools'
import * as errorBoundary from '#/components/ErrorBoundary'
import * as suspense from '#/components/Suspense'

import AboutModal from '#/modals/AboutModal'
import * as setOrganizationNameModal from '#/modals/SetOrganizationNameModal'
import * as termsOfServiceModal from '#/modals/TermsOfServiceModal'

import LocalBackend from '#/services/LocalBackend'
import ProjectManager, * as projectManager from '#/services/ProjectManager'
import RemoteBackend from '#/services/RemoteBackend'

import * as appBaseUrl from '#/utilities/appBaseUrl'
import * as eventModule from '#/utilities/event'
import LocalStorage from '#/utilities/LocalStorage'
import * as object from '#/utilities/object'

import { useInitAuthService } from '#/authentication/service'

// ============================
// === Global configuration ===
// ============================

declare module '#/utilities/LocalStorage' {
  /** */
  interface LocalStorageData {
    readonly inputBindings: Readonly<Record<string, readonly string[]>>
  }
}

LocalStorage.registerKey('inputBindings', {
  schema: z.record(z.string().array().readonly()).transform((value) =>
    Object.fromEntries(
      Object.entries<unknown>({ ...value }).flatMap((kv) => {
        const [k, v] = kv
        return Array.isArray(v) && v.every((item): item is string => typeof item === 'string') ?
            [[k, v]]
          : []
      }),
    ),
  ),
})

// ======================
// === getMainPageUrl ===
// ======================

/** Returns the URL to the main page. This is the current URL, with the current route removed. */
function getMainPageUrl() {
  const mainPageUrl = new URL(window.location.href)
  mainPageUrl.pathname = mainPageUrl.pathname.replace(appUtils.ALL_PATHS_REGEX, '')
  return mainPageUrl
}

// ===========
// === App ===
// ===========

/** Global configuration for the `App` component. */
export interface AppProps {
  readonly vibrancy: boolean
  /** Whether the application may have the local backend running. */
  readonly supportsLocalBackend: boolean
  /** If true, the app can only be used in offline mode. */
  readonly isAuthenticationDisabled: boolean
  /** Whether the application supports deep links. This is only true when using
   * the installed app on macOS and Windows. */
  readonly supportsDeepLinks: boolean
  /** Whether the dashboard should be rendered. */
  readonly shouldShowDashboard: boolean
  /** The name of the project to open on startup, if any. */
  readonly initialProjectName: string | null
  readonly onAuthenticated: (accessToken: string | null) => void
  readonly projectManagerUrl: string | null
  readonly ydocUrl: string | null
  readonly appRunner: editor.GraphEditorRunner | null
  readonly queryClient: reactQuery.QueryClient
}

/** Component called by the parent module, returning the root React component for this
 * package.
 *
 * This component handles all the initialization and rendering of the app, and manages the app's
 * routes. It also initializes an `AuthProvider` that will be used by the rest of the app. */
export default function App(props: AppProps) {
  const {
    data: { projectManagerRootDirectory, projectManagerInstance },
  } = reactQuery.useSuspenseQuery<{
    projectManagerInstance: ProjectManager | null
    projectManagerRootDirectory: projectManager.Path | null
  }>({
    queryKey: [
      'root-directory',
      {
        projectManagerUrl: props.projectManagerUrl,
        supportsLocalBackend: props.supportsLocalBackend,
      },
    ] as const,
    meta: { persist: false },
    networkMode: 'always',
    staleTime: Infinity,
    gcTime: Infinity,
    refetchOnMount: false,
    refetchInterval: false,
    refetchOnReconnect: false,
    refetchIntervalInBackground: false,
    behavior: {
      onFetch: ({ state }) => {
        const instance = state.data?.projectManagerInstance ?? null

        if (instance != null) {
          void instance.dispose()
        }
      },
    },
    queryFn: async () => {
      if (props.supportsLocalBackend && props.projectManagerUrl != null) {
        const response = await fetch(`${appBaseUrl.APP_BASE_URL}/api/root-directory`)
        const text = await response.text()
        const rootDirectory = projectManager.Path(text)

        return {
          projectManagerInstance: new ProjectManager(props.projectManagerUrl, rootDirectory),
          projectManagerRootDirectory: rootDirectory,
        }
      } else {
        return {
          projectManagerInstance: null,
          projectManagerRootDirectory: null,
        }
      }
    },
  })

  // Both `BackendProvider` and `InputBindingsProvider` depend on `LocalStorageProvider`.
  // Note that the `Router` must be the parent of the `AuthProvider`, because the `AuthProvider`
  // will redirect the user between the login/register pages and the dashboard.
  return (
    <>
      <toastify.ToastContainer
        position="top-center"
        theme="light"
        closeOnClick={false}
        draggable={false}
        toastClassName="text-sm leading-cozy bg-selected-frame rounded-lg backdrop-blur-default"
        transition={toastify.Zoom}
        limit={3}
      />
      <router.BrowserRouter basename={getMainPageUrl().pathname}>
        <LocalStorageProvider>
          <ModalProvider>
            <AppRouter
              {...props}
              projectManagerInstance={projectManagerInstance}
              projectManagerRootDirectory={projectManagerRootDirectory}
            />
          </ModalProvider>
        </LocalStorageProvider>
      </router.BrowserRouter>
    </>
  )
}

// =================
// === AppRouter ===
// =================

/** Props for an {@link AppRouter}. */
export interface AppRouterProps extends AppProps {
  readonly projectManagerRootDirectory: projectManager.Path | null
  readonly projectManagerInstance: ProjectManager | null
}

/** Router definition for the app.
 *
 * The only reason the {@link AppRouter} component is separate from the {@link App} component is
 * because the {@link AppRouter} relies on React hooks, which can't be used in the same React
 * component as the component that defines the provider. */
function AppRouter(props: AppRouterProps) {
  const { isAuthenticationDisabled, shouldShowDashboard } = props
  const { onAuthenticated, projectManagerInstance } = props
  const httpClient = useHttpClient()
  const logger = useLogger()
  const navigate = router.useNavigate()
  const { getText } = textProvider.useText()
  const { localStorage } = localStorageProvider.useLocalStorage()
  const { setModal } = modalProvider.useSetModal()
  const navigator2D = navigator2DProvider.useNavigator2D()

  const localBackend = React.useMemo(
    () => (projectManagerInstance != null ? new LocalBackend(projectManagerInstance) : null),
    [projectManagerInstance],
  )

  const remoteBackend = React.useMemo(
    () => new RemoteBackend(httpClient, logger, getText),
    [httpClient, logger, getText],
  )

  if (detect.IS_DEV_MODE) {
    // @ts-expect-error This is used exclusively for debugging.
    window.navigate = navigate
  }

  const [inputBindingsRaw] = React.useState(() => inputBindingsModule.createBindings())

  React.useEffect(() => {
    const savedInputBindings = localStorage.get('inputBindings')
    if (savedInputBindings != null) {
      const filteredInputBindings = object.mapEntries(
        inputBindingsRaw.metadata,
        (k) => savedInputBindings[k],
      )
      for (const [bindingKey, newBindings] of object.unsafeEntries(filteredInputBindings)) {
        for (const oldBinding of inputBindingsRaw.metadata[bindingKey].bindings) {
          inputBindingsRaw.delete(bindingKey, oldBinding)
        }
        for (const newBinding of newBindings ?? []) {
          inputBindingsRaw.add(bindingKey, newBinding)
        }
      }
    }
  }, [localStorage, inputBindingsRaw])

  const inputBindings = React.useMemo(() => {
    const updateLocalStorage = () => {
      localStorage.set(
        'inputBindings',
        Object.fromEntries(
          Object.entries(inputBindingsRaw.metadata).map((kv) => {
            const [k, v] = kv
            return [k, v.bindings]
          }),
        ),
      )
    }
    return {
      /** Transparently pass through `handler()`. */
      get handler() {
        return inputBindingsRaw.handler.bind(inputBindingsRaw)
      },
      /** Transparently pass through `attach()`. */
      get attach() {
        return inputBindingsRaw.attach.bind(inputBindingsRaw)
      },
      reset: (bindingKey: inputBindingsModule.DashboardBindingKey) => {
        inputBindingsRaw.reset(bindingKey)
        updateLocalStorage()
      },
      add: (bindingKey: inputBindingsModule.DashboardBindingKey, binding: string) => {
        inputBindingsRaw.add(bindingKey, binding)
        updateLocalStorage()
      },
      delete: (bindingKey: inputBindingsModule.DashboardBindingKey, binding: string) => {
        inputBindingsRaw.delete(bindingKey, binding)
        updateLocalStorage()
      },
      /** Transparently pass through `metadata`. */
      get metadata() {
        return inputBindingsRaw.metadata
      },
      /** Transparently pass through `register()`. */
      get register() {
        return inputBindingsRaw.unregister.bind(inputBindingsRaw)
      },
      /** Transparently pass through `unregister()`. */
      get unregister() {
        return inputBindingsRaw.unregister.bind(inputBindingsRaw)
      },
    }
  }, [localStorage, inputBindingsRaw])
  const mainPageUrl = getMainPageUrl()
  const authService = useInitAuthService(props)
  const userSession = authService?.cognito.userSession.bind(authService.cognito) ?? null
  const refreshUserSession =
    authService?.cognito.refreshUserSession.bind(authService.cognito) ?? null
  const registerAuthEventListener = authService?.registerAuthEventListener ?? null

  React.useEffect(() => {
    if ('menuApi' in window) {
      window.menuApi.setShowAboutModalHandler(() => {
        setModal(<AboutModal />)
      })
    }
  }, [setModal])

  React.useEffect(() => {
    const onKeyDown = navigator2D.onKeyDown.bind(navigator2D)
    document.addEventListener('keydown', onKeyDown)
    return () => {
      document.removeEventListener('keydown', onKeyDown)
    }
  }, [navigator2D])

  React.useEffect(() => {
    let isClick = false
    const onMouseDown = () => {
      isClick = true
    }
    const onMouseUp = (event: MouseEvent) => {
      if (
        isClick &&
        !eventModule.isElementTextInput(event.target) &&
        !eventModule.isElementPartOfMonaco(event.target) &&
        !eventModule.isElementTextInput(document.activeElement)
      ) {
        const selection = document.getSelection()
        const app = document.getElementById('app')
        const appContainsSelection =
          app != null &&
          selection != null &&
          selection.anchorNode != null &&
          app.contains(selection.anchorNode) &&
          selection.focusNode != null &&
          app.contains(selection.focusNode)
        if (!appContainsSelection) {
          selection?.removeAllRanges()
        }
      }
    }
    const onSelectStart = () => {
      isClick = false
    }

    document.addEventListener('mousedown', onMouseDown)
    document.addEventListener('mouseup', onMouseUp)
    document.addEventListener('selectstart', onSelectStart)
    return () => {
      document.removeEventListener('mousedown', onMouseDown)
      document.removeEventListener('mouseup', onMouseUp)
      document.removeEventListener('selectstart', onSelectStart)
    }
  }, [])

  const routes = (
    <router.Routes>
      {/* Login & registration pages are visible to unauthenticated users. */}
      <router.Route element={<authProvider.GuestLayout />}>
        <router.Route path={appUtils.REGISTRATION_PATH} element={<Registration />} />
        <router.Route path={appUtils.LOGIN_PATH} element={<Login />} />
      </router.Route>

      {/* Protected pages are visible to authenticated users. */}
      <router.Route element={<authProvider.NotDeletedUserLayout />}>
        <router.Route element={<authProvider.ProtectedLayout />}>
          <router.Route
            element={
              detect.IS_DEV_MODE ?
                <devtools.EnsoDevtools>
                  <router.Outlet />
                </devtools.EnsoDevtools>
              : null
            }
          >
            <router.Route element={<termsOfServiceModal.TermsOfServiceModal />}>
              <router.Route element={<setOrganizationNameModal.SetOrganizationNameModal />}>
                <router.Route element={<openAppWatcher.OpenAppWatcher />}>
                  <router.Route
                    path={appUtils.DASHBOARD_PATH}
                    element={shouldShowDashboard && <Dashboard {...props} />}
                  />

                  <router.Route
                    path={appUtils.SUBSCRIBE_PATH}
                    element={
                      <errorBoundary.ErrorBoundary>
                        <suspense.Suspense>
                          <subscribe.Subscribe />
                        </suspense.Suspense>
                      </errorBoundary.ErrorBoundary>
                    }
                  />
                </router.Route>
              </router.Route>
            </router.Route>

            <router.Route
              path={appUtils.SUBSCRIBE_SUCCESS_PATH}
              element={
                <errorBoundary.ErrorBoundary>
                  <suspense.Suspense>
                    <subscribeSuccess.SubscribeSuccess />
                  </suspense.Suspense>
                </errorBoundary.ErrorBoundary>
              }
            />
          </router.Route>
        </router.Route>
      </router.Route>

      <router.Route element={<termsOfServiceModal.TermsOfServiceModal />}>
        {/* Semi-protected pages are visible to users currently registering. */}
        <router.Route element={<authProvider.NotDeletedUserLayout />}>
          <router.Route element={<authProvider.SemiProtectedLayout />}>
            <router.Route path={appUtils.SET_USERNAME_PATH} element={<SetUsername />} />
          </router.Route>
        </router.Route>
      </router.Route>

      {/* Other pages are visible to unauthenticated and authenticated users. */}
      <router.Route path={appUtils.CONFIRM_REGISTRATION_PATH} element={<ConfirmRegistration />} />
      <router.Route path={appUtils.FORGOT_PASSWORD_PATH} element={<ForgotPassword />} />
      <router.Route path={appUtils.RESET_PASSWORD_PATH} element={<ResetPassword />} />

      {/* Soft-deleted user pages are visible to users who have been soft-deleted. */}
      <router.Route element={<authProvider.ProtectedLayout />}>
        <router.Route element={<authProvider.SoftDeletedUserLayout />}>
          <router.Route path={appUtils.RESTORE_USER_PATH} element={<RestoreAccount />} />
        </router.Route>
      </router.Route>

      {/* 404 page */}
      <router.Route path="*" element={<router.Navigate to="/" replace />} />
    </router.Routes>
  )

<<<<<<< HEAD
  return (
    <DevtoolsProvider>
      <RouterProvider navigate={navigate}>
        <SessionProvider
          saveAccessToken={authService?.cognito.saveAccessToken.bind(authService.cognito) ?? null}
          mainPageUrl={mainPageUrl}
          userSession={userSession}
          registerAuthEventListener={registerAuthEventListener}
          refreshUserSession={refreshUserSession}
        >
          <BackendProvider remoteBackend={remoteBackend} localBackend={localBackend}>
            <AuthProvider
              shouldStartInOfflineMode={isAuthenticationDisabled}
              authService={authService}
              onAuthenticated={onAuthenticated}
            >
              <InputBindingsProvider inputBindings={inputBindings}>
                <errorBoundary.ErrorBoundary>
                  <VersionChecker />
                  {routes}
                </errorBoundary.ErrorBoundary>
              </InputBindingsProvider>
            </AuthProvider>
          </BackendProvider>
        </SessionProvider>
      </RouterProvider>
    </DevtoolsProvider>
=======
  let result = (
    <>
      <MutationListener />
      <VersionChecker />
      {routes}
    </>
  )

  result = <errorBoundary.ErrorBoundary>{result}</errorBoundary.ErrorBoundary>
  result = <InputBindingsProvider inputBindings={inputBindings}>{result}</InputBindingsProvider>
  result = (
    <AuthProvider
      shouldStartInOfflineMode={isAuthenticationDisabled}
      authService={authService}
      onAuthenticated={onAuthenticated}
    >
      {result}
    </AuthProvider>
  )

  result = (
    <BackendProvider remoteBackend={remoteBackend} localBackend={localBackend}>
      {result}
    </BackendProvider>
  )

  result = (
    <SessionProvider
      saveAccessToken={authService?.cognito.saveAccessToken.bind(authService.cognito) ?? null}
      mainPageUrl={mainPageUrl}
      userSession={userSession}
      registerAuthEventListener={registerAuthEventListener}
      refreshUserSession={refreshUserSession}
    >
      {result}
    </SessionProvider>
  )
  result = <LoggerProvider logger={logger}>{result}</LoggerProvider>
  result = (
    <rootComponent.Root navigate={navigate} portalRoot={portalRoot}>
      {result}
    </rootComponent.Root>
  )
  // Ideally this would be in `Drive.tsx`, but it currently must be all the way out here
  // due to modals being in `TheModal`.
  result = <DriveProvider>{result}</DriveProvider>
  result = (
    <offlineNotificationManager.OfflineNotificationManager>
      {result}
    </offlineNotificationManager.OfflineNotificationManager>
  )
  result = (
    <httpClientProvider.HttpClientProvider httpClient={httpClient}>
      {result}
    </httpClientProvider.HttpClientProvider>
>>>>>>> 636d0d11
  )
}<|MERGE_RESOLUTION|>--- conflicted
+++ resolved
@@ -47,12 +47,8 @@
 import * as inputBindingsModule from '#/configurations/inputBindings'
 
 import AuthProvider, * as authProvider from '#/providers/AuthProvider'
-<<<<<<< HEAD
 import BackendProvider from '#/providers/BackendProvider'
-=======
-import BackendProvider, { useLocalBackend, useRemoteBackend } from '#/providers/BackendProvider'
 import DriveProvider from '#/providers/DriveProvider'
->>>>>>> 636d0d11
 import DevtoolsProvider from '#/providers/EnsoDevtoolsProvider'
 import { useHttpClient } from '#/providers/HttpClientProvider'
 import InputBindingsProvider from '#/providers/InputBindingsProvider'
@@ -495,7 +491,6 @@
     </router.Routes>
   )
 
-<<<<<<< HEAD
   return (
     <DevtoolsProvider>
       <RouterProvider navigate={navigate}>
@@ -513,72 +508,17 @@
               onAuthenticated={onAuthenticated}
             >
               <InputBindingsProvider inputBindings={inputBindings}>
-                <errorBoundary.ErrorBoundary>
-                  <VersionChecker />
-                  {routes}
-                </errorBoundary.ErrorBoundary>
+                <DriveProvider>
+                  <errorBoundary.ErrorBoundary>
+                    <VersionChecker />
+                    {routes}
+                  </errorBoundary.ErrorBoundary>
+                </DriveProvider>
               </InputBindingsProvider>
             </AuthProvider>
           </BackendProvider>
         </SessionProvider>
       </RouterProvider>
     </DevtoolsProvider>
-=======
-  let result = (
-    <>
-      <MutationListener />
-      <VersionChecker />
-      {routes}
-    </>
-  )
-
-  result = <errorBoundary.ErrorBoundary>{result}</errorBoundary.ErrorBoundary>
-  result = <InputBindingsProvider inputBindings={inputBindings}>{result}</InputBindingsProvider>
-  result = (
-    <AuthProvider
-      shouldStartInOfflineMode={isAuthenticationDisabled}
-      authService={authService}
-      onAuthenticated={onAuthenticated}
-    >
-      {result}
-    </AuthProvider>
-  )
-
-  result = (
-    <BackendProvider remoteBackend={remoteBackend} localBackend={localBackend}>
-      {result}
-    </BackendProvider>
-  )
-
-  result = (
-    <SessionProvider
-      saveAccessToken={authService?.cognito.saveAccessToken.bind(authService.cognito) ?? null}
-      mainPageUrl={mainPageUrl}
-      userSession={userSession}
-      registerAuthEventListener={registerAuthEventListener}
-      refreshUserSession={refreshUserSession}
-    >
-      {result}
-    </SessionProvider>
-  )
-  result = <LoggerProvider logger={logger}>{result}</LoggerProvider>
-  result = (
-    <rootComponent.Root navigate={navigate} portalRoot={portalRoot}>
-      {result}
-    </rootComponent.Root>
-  )
-  // Ideally this would be in `Drive.tsx`, but it currently must be all the way out here
-  // due to modals being in `TheModal`.
-  result = <DriveProvider>{result}</DriveProvider>
-  result = (
-    <offlineNotificationManager.OfflineNotificationManager>
-      {result}
-    </offlineNotificationManager.OfflineNotificationManager>
-  )
-  result = (
-    <httpClientProvider.HttpClientProvider httpClient={httpClient}>
-      {result}
-    </httpClientProvider.HttpClientProvider>
->>>>>>> 636d0d11
   )
 }