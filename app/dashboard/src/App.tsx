/** @file File containing the {@link App} React component, which is the entrypoint into our React
 * application.
 *
 * # Providers
 *
 * The {@link App} component is responsible for defining the global context used by child
 * components. For example, it defines a {@link toastify.ToastContainer}, which is used to display temporary
 * notifications to the user. These global components are defined at the top of the {@link App} so
 * that they are available to all of the child components.
 *
 * The {@link App} also defines various providers (e.g., {@link authProvider.AuthProvider}).
 * Providers are a React-specific concept that allows components to access global state without
 * having to pass it down through the component tree. For example, the
 * {@link authProvider.AuthProvider} wraps the entire application, and provides the context
 * necessary for child components to use the {@link authProvider.useAuth} hook. The
 * {@link authProvider.useAuth} hook lets child components access the user's authentication session
 * (i.e., email, username, etc.) and it also provides methods for signing the user in, etc.
 *
 * Providers consist of a provider component that wraps the application, a context object defined
 * by the provider component, and a hook that can be used by child components to access the context.
 * All of the providers are initialized here, at the {@link App} component to ensure that they are
 * available to all of the child components.
 *
 * # Routes and Authentication
 *
 * The {@link AppRouter} component defines the layout of the application, in terms of navigation. It
 * consists of a list of {@link router.Route}s, as well as the HTTP pathnames that the
 * {@link router.Route}s can be accessed by.
 *
 * The {@link router.Route}s are grouped by authorization level. Some routes are
 * accessed by unauthenticated (i.e., not signed in) users. Some routes are accessed by partially
 * authenticated users (c.f. {@link authProvider.PartialUserSession}). That is, users who have
 * signed up but who have not completed email verification or set a username. The remaining
 * {@link router.Route}s require fully authenticated users (c.f.
 * {@link authProvider.FullUserSession}). */
import * as React from 'react'

import * as reactQuery from '@tanstack/react-query'
import * as router from 'react-router-dom'
import * as toastify from 'react-toastify'
import * as z from 'zod'

import * as detect from 'enso-common/src/detect'

import * as appUtils from '#/appUtils'

import * as inputBindingsModule from '#/configurations/inputBindings'

import AuthProvider, * as authProvider from '#/providers/AuthProvider'
import BackendProvider, { useLocalBackend } from '#/providers/BackendProvider'
import DriveProvider from '#/providers/DriveProvider'
import { useHttpClient } from '#/providers/HttpClientProvider'
import InputBindingsProvider from '#/providers/InputBindingsProvider'
import LocalStorageProvider, * as localStorageProvider from '#/providers/LocalStorageProvider'
import { useLogger } from '#/providers/LoggerProvider'
import ModalProvider, * as modalProvider from '#/providers/ModalProvider'
import * as navigator2DProvider from '#/providers/Navigator2DProvider'
import SessionProvider from '#/providers/SessionProvider'
import * as textProvider from '#/providers/TextProvider'

import ConfirmRegistration from '#/pages/authentication/ConfirmRegistration'
import ForgotPassword from '#/pages/authentication/ForgotPassword'
import Login from '#/pages/authentication/Login'
import Registration from '#/pages/authentication/Registration'
import ResetPassword from '#/pages/authentication/ResetPassword'
import RestoreAccount from '#/pages/authentication/RestoreAccount'
import * as setup from '#/pages/authentication/Setup'
import Dashboard from '#/pages/dashboard/Dashboard'
import * as subscribe from '#/pages/subscribe/Subscribe'
import * as subscribeSuccess from '#/pages/subscribe/SubscribeSuccess'

import type * as editor from '#/layouts/Editor'
import * as openAppWatcher from '#/layouts/OpenAppWatcher'
import VersionChecker from '#/layouts/VersionChecker'

import { RouterProvider } from '#/components/aria'
import * as devtools from '#/components/Devtools'
import * as errorBoundary from '#/components/ErrorBoundary'
import * as suspense from '#/components/Suspense'

import AboutModal from '#/modals/AboutModal'
import { AgreementsModal } from '#/modals/AgreementsModal'
import * as setOrganizationNameModal from '#/modals/SetOrganizationNameModal'

import LocalBackend from '#/services/LocalBackend'
import ProjectManager, * as projectManager from '#/services/ProjectManager'
import RemoteBackend from '#/services/RemoteBackend'

import * as appBaseUrl from '#/utilities/appBaseUrl'
import * as eventModule from '#/utilities/event'
import LocalStorage from '#/utilities/LocalStorage'
import * as object from '#/utilities/object'
import { Path } from '#/utilities/path'

import { useInitAuthService } from '#/authentication/service'
import { InvitedToOrganizationModal } from '#/modals/InvitedToOrganizationModal'
<<<<<<< HEAD
import { Path } from '#/utilities/path'
import { STATIC_QUERY_OPTIONS } from '#/utilities/reactQuery'
=======
import { FeatureFlagsProvider } from '#/providers/FeatureFlagsProvider'
>>>>>>> e6ea3b26

// ============================
// === Global configuration ===
// ============================

declare module '#/utilities/LocalStorage' {
  /** */
  interface LocalStorageData {
    readonly inputBindings: Readonly<Record<string, readonly string[]>>
    readonly localRootDirectory: string
  }
}

LocalStorage.registerKey('inputBindings', {
  schema: z.record(z.string().array().readonly()).transform((value) =>
    Object.fromEntries(
      Object.entries<unknown>({ ...value }).flatMap((kv) => {
        const [k, v] = kv
        return Array.isArray(v) && v.every((item): item is string => typeof item === 'string') ?
            [[k, v]]
          : []
      }),
    ),
  ),
})

LocalStorage.registerKey('localRootDirectory', { schema: z.string() })

// ======================
// === getMainPageUrl ===
// ======================

/** Returns the URL to the main page. This is the current URL, with the current route removed. */
function getMainPageUrl() {
  const mainPageUrl = new URL(window.location.href)
  mainPageUrl.pathname = mainPageUrl.pathname.replace(appUtils.ALL_PATHS_REGEX, '')
  return mainPageUrl
}

// ===========
// === App ===
// ===========

/** Global configuration for the `App` component. */
export interface AppProps {
  readonly vibrancy: boolean
  /** Whether the application may have the local backend running. */
  readonly supportsLocalBackend: boolean
  /** If true, the app can only be used in offline mode. */
  readonly isAuthenticationDisabled: boolean
  /** Whether the application supports deep links. This is only true when using
   * the installed app on macOS and Windows. */
  readonly supportsDeepLinks: boolean
  /** Whether the dashboard should be rendered. */
  readonly shouldShowDashboard: boolean
  /** The name of the project to open on startup, if any. */
  readonly initialProjectName: string | null
  readonly onAuthenticated: (accessToken: string | null) => void
  readonly projectManagerUrl: string | null
  readonly ydocUrl: string | null
  readonly appRunner: editor.GraphEditorRunner | null
  readonly queryClient: reactQuery.QueryClient
}

/** Component called by the parent module, returning the root React component for this
 * package.
 *
 * This component handles all the initialization and rendering of the app, and manages the app's
 * routes. It also initializes an `AuthProvider` that will be used by the rest of the app. */
export default function App(props: AppProps) {
  const {
    data: { projectManagerRootDirectory, projectManagerInstance },
  } = reactQuery.useSuspenseQuery<{
    projectManagerInstance: ProjectManager | null
    projectManagerRootDirectory: projectManager.Path | null
  }>({
    queryKey: [
      'root-directory',
      {
        projectManagerUrl: props.projectManagerUrl,
        supportsLocalBackend: props.supportsLocalBackend,
      },
    ] as const,
    networkMode: 'always',
    ...STATIC_QUERY_OPTIONS,
    behavior: {
      onFetch: ({ state }) => {
        const instance = state.data?.projectManagerInstance ?? null

        if (instance != null) {
          void instance.dispose()
        }
      },
    },
    queryFn: async () => {
      if (props.supportsLocalBackend && props.projectManagerUrl != null) {
        const response = await fetch(`${appBaseUrl.APP_BASE_URL}/api/root-directory`)
        const text = await response.text()
        const rootDirectory = projectManager.Path(text)

        return {
          projectManagerInstance: new ProjectManager(props.projectManagerUrl, rootDirectory),
          projectManagerRootDirectory: rootDirectory,
        }
      } else {
        return {
          projectManagerInstance: null,
          projectManagerRootDirectory: null,
        }
      }
    },
  })

  // Both `BackendProvider` and `InputBindingsProvider` depend on `LocalStorageProvider`.
  // Note that the `Router` must be the parent of the `AuthProvider`, because the `AuthProvider`
  // will redirect the user between the login/register pages and the dashboard.
  return (
    <>
      <toastify.ToastContainer
        position="top-center"
        theme="light"
        closeOnClick={false}
        draggable={false}
        toastClassName="text-sm leading-cozy bg-selected-frame rounded-lg backdrop-blur-default"
        transition={toastify.Zoom}
        limit={3}
      />
      <router.BrowserRouter basename={getMainPageUrl().pathname}>
        <LocalStorageProvider>
          <ModalProvider>
            <AppRouter
              {...props}
              projectManagerInstance={projectManagerInstance}
              projectManagerRootDirectory={projectManagerRootDirectory}
            />
          </ModalProvider>
        </LocalStorageProvider>
      </router.BrowserRouter>
    </>
  )
}

// =================
// === AppRouter ===
// =================

/** Props for an {@link AppRouter}. */
export interface AppRouterProps extends AppProps {
  readonly projectManagerRootDirectory: projectManager.Path | null
  readonly projectManagerInstance: ProjectManager | null
}

/** Router definition for the app.
 *
 * The only reason the {@link AppRouter} component is separate from the {@link App} component is
 * because the {@link AppRouter} relies on React hooks, which can't be used in the same React
 * component as the component that defines the provider. */
function AppRouter(props: AppRouterProps) {
  const { isAuthenticationDisabled, shouldShowDashboard } = props
  const { onAuthenticated, projectManagerInstance } = props
  const httpClient = useHttpClient()
  const logger = useLogger()
  const navigate = router.useNavigate()
  const { getText } = textProvider.useText()
  const { localStorage } = localStorageProvider.useLocalStorage()
  const { setModal } = modalProvider.useSetModal()
  const navigator2D = navigator2DProvider.useNavigator2D()

  const localBackend = React.useMemo(
    () => (projectManagerInstance != null ? new LocalBackend(projectManagerInstance) : null),
    [projectManagerInstance],
  )

  const remoteBackend = React.useMemo(
    () => new RemoteBackend(httpClient, logger, getText),
    [httpClient, logger, getText],
  )

  if (detect.IS_DEV_MODE) {
    // @ts-expect-error This is used exclusively for debugging.
    window.navigate = navigate
  }

  const [inputBindingsRaw] = React.useState(() => inputBindingsModule.createBindings())

  React.useEffect(() => {
    const savedInputBindings = localStorage.get('inputBindings')
    if (savedInputBindings != null) {
      const filteredInputBindings = object.mapEntries(
        inputBindingsRaw.metadata,
        (k) => savedInputBindings[k],
      )
      for (const [bindingKey, newBindings] of object.unsafeEntries(filteredInputBindings)) {
        for (const oldBinding of inputBindingsRaw.metadata[bindingKey].bindings) {
          inputBindingsRaw.delete(bindingKey, oldBinding)
        }
        for (const newBinding of newBindings ?? []) {
          inputBindingsRaw.add(bindingKey, newBinding)
        }
      }
    }
  }, [localStorage, inputBindingsRaw])

  const inputBindings = React.useMemo(() => {
    const updateLocalStorage = () => {
      localStorage.set(
        'inputBindings',
        Object.fromEntries(
          Object.entries(inputBindingsRaw.metadata).map((kv) => {
            const [k, v] = kv
            return [k, v.bindings]
          }),
        ),
      )
    }
    return {
      /** Transparently pass through `handler()`. */
      get handler() {
        return inputBindingsRaw.handler.bind(inputBindingsRaw)
      },
      /** Transparently pass through `attach()`. */
      get attach() {
        return inputBindingsRaw.attach.bind(inputBindingsRaw)
      },
      reset: (bindingKey: inputBindingsModule.DashboardBindingKey) => {
        inputBindingsRaw.reset(bindingKey)
        updateLocalStorage()
      },
      add: (bindingKey: inputBindingsModule.DashboardBindingKey, binding: string) => {
        inputBindingsRaw.add(bindingKey, binding)
        updateLocalStorage()
      },
      delete: (bindingKey: inputBindingsModule.DashboardBindingKey, binding: string) => {
        inputBindingsRaw.delete(bindingKey, binding)
        updateLocalStorage()
      },
      /** Transparently pass through `metadata`. */
      get metadata() {
        return inputBindingsRaw.metadata
      },
      /** Transparently pass through `register()`. */
      get register() {
        return inputBindingsRaw.unregister.bind(inputBindingsRaw)
      },
      /** Transparently pass through `unregister()`. */
      get unregister() {
        return inputBindingsRaw.unregister.bind(inputBindingsRaw)
      },
    }
  }, [localStorage, inputBindingsRaw])
  const mainPageUrl = getMainPageUrl()

  // Subscribe to `localStorage` updates to trigger a rerender when the terms of service
  // or privacy policy have been accepted.
  localStorageProvider.useLocalStorageState('termsOfService')
  localStorageProvider.useLocalStorageState('privacyPolicy')

  const authService = useInitAuthService(props)
  const userSession = authService?.cognito.userSession.bind(authService.cognito) ?? null
  const refreshUserSession =
    authService?.cognito.refreshUserSession.bind(authService.cognito) ?? null
  const registerAuthEventListener = authService?.registerAuthEventListener ?? null

  React.useEffect(() => {
    if ('menuApi' in window) {
      window.menuApi.setShowAboutModalHandler(() => {
        setModal(<AboutModal />)
      })
    }
  }, [setModal])

  React.useEffect(() => {
    const onKeyDown = navigator2D.onKeyDown.bind(navigator2D)
    document.addEventListener('keydown', onKeyDown)
    return () => {
      document.removeEventListener('keydown', onKeyDown)
    }
  }, [navigator2D])

  React.useEffect(() => {
    let isClick = false
    const onMouseDown = () => {
      isClick = true
    }
    const onMouseUp = (event: MouseEvent) => {
      if (
        isClick &&
        !eventModule.isElementTextInput(event.target) &&
        !eventModule.isElementPartOfMonaco(event.target) &&
        !eventModule.isElementTextInput(document.activeElement)
      ) {
        const selection = document.getSelection()
        const app = document.getElementById('app')
        const appContainsSelection =
          app != null &&
          selection != null &&
          selection.anchorNode != null &&
          app.contains(selection.anchorNode) &&
          selection.focusNode != null &&
          app.contains(selection.focusNode)
        if (!appContainsSelection) {
          selection?.removeAllRanges()
        }
      }
    }
    const onSelectStart = () => {
      isClick = false
    }

    document.addEventListener('mousedown', onMouseDown)
    document.addEventListener('mouseup', onMouseUp)
    document.addEventListener('selectstart', onSelectStart)
    return () => {
      document.removeEventListener('mousedown', onMouseDown)
      document.removeEventListener('mouseup', onMouseUp)
      document.removeEventListener('selectstart', onSelectStart)
    }
  }, [])

  const routes = (
    <router.Routes>
      {/* Login & registration pages are visible to unauthenticated users. */}
      <router.Route element={<authProvider.GuestLayout />}>
        <router.Route path={appUtils.REGISTRATION_PATH} element={<Registration />} />
        <router.Route path={appUtils.LOGIN_PATH} element={<Login />} />
      </router.Route>

      {/* Protected pages are visible to authenticated users. */}
      <router.Route element={<authProvider.NotDeletedUserLayout />}>
        <router.Route element={<authProvider.ProtectedLayout />}>
          <router.Route element={<AgreementsModal />}>
            <router.Route element={<setOrganizationNameModal.SetOrganizationNameModal />}>
              <router.Route element={<InvitedToOrganizationModal />}>
                <router.Route element={<openAppWatcher.OpenAppWatcher />}>
                  <router.Route
                    path={appUtils.DASHBOARD_PATH}
                    element={shouldShowDashboard && <Dashboard {...props} />}
                  />

                  <router.Route
                    path={appUtils.SUBSCRIBE_PATH}
                    element={
                      <errorBoundary.ErrorBoundary>
                        <suspense.Suspense>
                          <subscribe.Subscribe />
                        </suspense.Suspense>
                      </errorBoundary.ErrorBoundary>
                    }
                  />
                </router.Route>
              </router.Route>
            </router.Route>
          </router.Route>

          <router.Route
            path={appUtils.SUBSCRIBE_SUCCESS_PATH}
            element={
              <errorBoundary.ErrorBoundary>
                <suspense.Suspense>
                  <subscribeSuccess.SubscribeSuccess />
                </suspense.Suspense>
              </errorBoundary.ErrorBoundary>
            }
          />
        </router.Route>
      </router.Route>

      <router.Route element={<AgreementsModal />}>
        <router.Route element={<authProvider.NotDeletedUserLayout />}>
          <router.Route path={appUtils.SETUP_PATH} element={<setup.Setup />} />
        </router.Route>
      </router.Route>

      {/* Other pages are visible to unauthenticated and authenticated users. */}
      <router.Route path={appUtils.CONFIRM_REGISTRATION_PATH} element={<ConfirmRegistration />} />
      <router.Route path={appUtils.FORGOT_PASSWORD_PATH} element={<ForgotPassword />} />
      <router.Route path={appUtils.RESET_PASSWORD_PATH} element={<ResetPassword />} />

      {/* Soft-deleted user pages are visible to users who have been soft-deleted. */}
      <router.Route element={<authProvider.ProtectedLayout />}>
        <router.Route element={<authProvider.SoftDeletedUserLayout />}>
          <router.Route path={appUtils.RESTORE_USER_PATH} element={<RestoreAccount />} />
        </router.Route>
      </router.Route>

      {/* 404 page */}
      <router.Route path="*" element={<router.Navigate to="/" replace />} />
    </router.Routes>
  )

  return (
    <FeatureFlagsProvider>
      <RouterProvider navigate={navigate}>
        <SessionProvider
          saveAccessToken={authService?.cognito.saveAccessToken.bind(authService.cognito) ?? null}
          mainPageUrl={mainPageUrl}
          userSession={userSession}
          registerAuthEventListener={registerAuthEventListener}
          refreshUserSession={refreshUserSession}
        >
          <BackendProvider remoteBackend={remoteBackend} localBackend={localBackend}>
            <AuthProvider
              shouldStartInOfflineMode={isAuthenticationDisabled}
              authService={authService}
              onAuthenticated={onAuthenticated}
            >
              <InputBindingsProvider inputBindings={inputBindings}>
                {/* Ideally this would be in `Drive.tsx`, but it currently must be all the way out here
                 * due to modals being in `TheModal`. */}
                <DriveProvider>
                  <errorBoundary.ErrorBoundary>
                    <LocalBackendPathSynchronizer />
                    <VersionChecker />
                    {routes}
                    {detect.IS_DEV_MODE && (
                      <suspense.Suspense>
                        <errorBoundary.ErrorBoundary>
                          <devtools.EnsoDevtools />
                        </errorBoundary.ErrorBoundary>
                      </suspense.Suspense>
                    )}
                  </errorBoundary.ErrorBoundary>
                </DriveProvider>
              </InputBindingsProvider>
            </AuthProvider>
          </BackendProvider>
        </SessionProvider>
      </RouterProvider>
    </FeatureFlagsProvider>
  )
}

// ====================================
// === LocalBackendPathSynchronizer ===
// ====================================

/** Keep `localBackend.rootPath` in sync with the saved root path state. */
function LocalBackendPathSynchronizer() {
  const [localRootDirectory] = localStorageProvider.useLocalStorageState('localRootDirectory')
  const localBackend = useLocalBackend()
  if (localBackend) {
    if (localRootDirectory != null) {
      localBackend.rootPath = Path(localRootDirectory)
    } else {
      localBackend.resetRootPath()
    }
  }
  return null
}<|MERGE_RESOLUTION|>--- conflicted
+++ resolved
@@ -86,20 +86,16 @@
 import ProjectManager, * as projectManager from '#/services/ProjectManager'
 import RemoteBackend from '#/services/RemoteBackend'
 
+import { FeatureFlagsProvider } from '#/providers/FeatureFlagsProvider'
 import * as appBaseUrl from '#/utilities/appBaseUrl'
 import * as eventModule from '#/utilities/event'
 import LocalStorage from '#/utilities/LocalStorage'
 import * as object from '#/utilities/object'
 import { Path } from '#/utilities/path'
+import { STATIC_QUERY_OPTIONS } from '#/utilities/reactQuery'
 
 import { useInitAuthService } from '#/authentication/service'
 import { InvitedToOrganizationModal } from '#/modals/InvitedToOrganizationModal'
-<<<<<<< HEAD
-import { Path } from '#/utilities/path'
-import { STATIC_QUERY_OPTIONS } from '#/utilities/reactQuery'
-=======
-import { FeatureFlagsProvider } from '#/providers/FeatureFlagsProvider'
->>>>>>> e6ea3b26
 
 // ============================
 // === Global configuration ===
