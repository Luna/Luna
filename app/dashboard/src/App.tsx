--- conflicted
+++ resolved
@@ -93,11 +93,8 @@
 import * as object from '#/utilities/object'
 
 import { useInitAuthService } from '#/authentication/service'
-<<<<<<< HEAD
 import { Path } from '#/utilities/path'
-=======
 import { InvitedToOrganizationModal } from '#/modals/InvitedToOrganizationModal'
->>>>>>> 6b0194c9
 
 // ============================
 // === Global configuration ===
