--- conflicted
+++ resolved
@@ -433,59 +433,13 @@
       {/* Protected pages are visible to authenticated users. */}
       <router.Route element={<authProvider.NotDeletedUserLayout />}>
         <router.Route element={<authProvider.ProtectedLayout />}>
-<<<<<<< HEAD
-          <router.Route
-            element={
-              detect.IS_DEV_MODE ?
-                <devtools.EnsoDevtools>
-                  <router.Outlet />
-                </devtools.EnsoDevtools>
-              : null
-            }
-          >
-            <router.Route element={<termsOfServiceModal.TermsOfServiceModal />}>
-              <router.Route element={<setOrganizationNameModal.SetOrganizationNameModal />}>
-                <router.Route element={<openAppWatcher.OpenAppWatcher />}>
-                  <router.Route
-                    path="*"
-                    element={shouldShowDashboard && <Dashboard {...props} />}
-                  />
-
-                  <router.Route
-                    path={definePath('subscribe')}
-                    element={
-                      <errorBoundary.ErrorBoundary>
-                        <suspense.Suspense>
-                          <subscribe.Subscribe />
-                        </suspense.Suspense>
-                      </errorBoundary.ErrorBoundary>
-                    }
-                  />
-                </router.Route>
-              </router.Route>
-            </router.Route>
-
-            <router.Route
-              path={definePath('subscribe/success')}
-              element={
-                <errorBoundary.ErrorBoundary>
-                  <suspense.Suspense>
-                    <subscribeSuccess.SubscribeSuccess />
-                  </suspense.Suspense>
-                </errorBoundary.ErrorBoundary>
-              }
-            />
-=======
           <router.Route element={<termsOfServiceModal.TermsOfServiceModal />}>
             <router.Route element={<setOrganizationNameModal.SetOrganizationNameModal />}>
               <router.Route element={<openAppWatcher.OpenAppWatcher />}>
+                <router.Route path="*" element={shouldShowDashboard && <Dashboard {...props} />} />
+
                 <router.Route
-                  path={appUtils.DASHBOARD_PATH}
-                  element={shouldShowDashboard && <Dashboard {...props} />}
-                />
-
-                <router.Route
-                  path={appUtils.SUBSCRIBE_PATH}
+                  path={definePath('subscribe')}
                   element={
                     <errorBoundary.ErrorBoundary>
                       <suspense.Suspense>
@@ -496,11 +450,10 @@
                 />
               </router.Route>
             </router.Route>
->>>>>>> 1fda5746
           </router.Route>
 
           <router.Route
-            path={appUtils.SUBSCRIBE_SUCCESS_PATH}
+            path={definePath('subscribe/success')}
             element={
               <errorBoundary.ErrorBoundary>
                 <suspense.Suspense>
@@ -514,13 +467,7 @@
 
       <router.Route element={<termsOfServiceModal.TermsOfServiceModal />}>
         <router.Route element={<authProvider.NotDeletedUserLayout />}>
-<<<<<<< HEAD
-          <router.Route element={<authProvider.SemiProtectedLayout />}>
-            <router.Route path={definePath('set-username')} element={<SetUsername />} />
-          </router.Route>
-=======
-          <router.Route path={appUtils.SETUP_PATH} element={<setup.Setup />} />
->>>>>>> 1fda5746
+          <router.Route path={definePath('setup')} element={<setup.Setup />} />
         </router.Route>
       </router.Route>
 
