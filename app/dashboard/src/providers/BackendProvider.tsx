/** @file The React provider for the project manager `Backend`, along with hooks to use the
 * provider via the shared React context. */
import * as React from 'react'

import invariant from 'tiny-invariant'

import * as common from 'enso-common'

import * as categoryModule from '#/layouts/CategorySwitcher/Category'
import type Category from '#/layouts/CategorySwitcher/Category'

import type LocalBackend from '#/services/LocalBackend'
import type RemoteBackend from '#/services/RemoteBackend'

// ======================
// === BackendContext ===
// ======================

/** State contained in a `BackendContext`. */
export interface BackendContextType {
  readonly remoteBackend: RemoteBackend | null
  readonly localBackend: LocalBackend | null
}

const BackendContext = React.createContext<BackendContextType>({
  remoteBackend: null,
  localBackend: null,
})

/** Props for a {@link BackendProvider}. */
export interface BackendProviderProps extends Readonly<React.PropsWithChildren> {
  readonly remoteBackend: RemoteBackend | null
  readonly localBackend: LocalBackend | null
}

// =======================
// === BackendProvider ===
// =======================

/** A React Provider that lets components get and set the current backend. */
export default function BackendProvider(props: BackendProviderProps) {
  const { remoteBackend, localBackend, children } = props

  return (
    <BackendContext.Provider value={{ remoteBackend, localBackend }}>
      {children}
    </BackendContext.Provider>
  )
}

// ========================
// === useRemoteBackend ===
// ========================

/**
 * Get the Remote Backend. Since the RemoteBackend is always defined, `null` is never returned.
 * @deprecated Use {@link useRemoteBackendStrict} instead.
 */
export function useRemoteBackend() {
  return React.useContext(BackendContext).remoteBackend
}

// ==============================
// === useRemoteBackendStrict ===
// ==============================

/**
 * Get the Remote Backend.
 * @throws {Error} when no Remote Backend exists. This should never happen.
 */
export function useRemoteBackendStrict() {
  const remoteBackend = React.useContext(BackendContext).remoteBackend
  if (remoteBackend == null) {
    // eslint-disable-next-line no-restricted-syntax
    throw new Error('This component requires a Cloud Backend to function.')
  }
  return remoteBackend
}

// =======================
// === useLocalBackend ===
// =======================

/** Get the Local Backend. */
export function useLocalBackend() {
  return React.useContext(BackendContext).localBackend
}

// ==================
// === useBackend ===
// ==================

/** Get the corresponding backend for the given property.
 * @throws {Error} when neither the Remote Backend nor the Local Backend are supported.
 * This should never happen unless the build is misconfigured. */
export function useBackend(category: Category) {
  const remoteBackend = useRemoteBackendStrict()
  const localBackend = useLocalBackend()

<<<<<<< HEAD
  if (categoryModule.isCloudCategory(category)) {
    invariant(
      remoteBackend != null,
      `This distribution of ${common.PRODUCT_NAME} does not support the Cloud Backend.`
    )
=======
  if (categoryModule.isCloud(category)) {
>>>>>>> db669a67
    return remoteBackend
  } else {
    invariant(
      localBackend != null,
      `This distribution of ${common.PRODUCT_NAME} does not support the Local Backend.`
    )
    return localBackend
  }
}<|MERGE_RESOLUTION|>--- conflicted
+++ resolved
@@ -97,15 +97,7 @@
   const remoteBackend = useRemoteBackendStrict()
   const localBackend = useLocalBackend()
 
-<<<<<<< HEAD
   if (categoryModule.isCloudCategory(category)) {
-    invariant(
-      remoteBackend != null,
-      `This distribution of ${common.PRODUCT_NAME} does not support the Cloud Backend.`
-    )
-=======
-  if (categoryModule.isCloud(category)) {
->>>>>>> db669a67
     return remoteBackend
   } else {
     invariant(
