/** @file The React provider (and associated hooks) for providing reactive events. */
import * as React from 'react'

import invariant from 'tiny-invariant'
import * as z from 'zod'
import * as zustand from 'zustand'

import * as eventCallbacks from '#/hooks/eventCallbackHooks'
import * as searchParamsState from '#/hooks/searchParamsStateHooks'

import * as localStorageProvider from '#/providers/LocalStorageProvider'

import * as backendModule from '#/services/Backend'

import * as array from '#/utilities/array'

// ===============
// === TabType ===
// ===============

/** Main content of the screen. Only one should be visible at a time. */
export enum TabType {
  drive = 'drive',
  settings = 'settings',
}

// ============================
// === Global configuration ===
// ============================

declare module '#/utilities/LocalStorage' {
  /** */
  interface LocalStorageData {
    readonly isAssetPanelVisible: boolean
<<<<<<< HEAD
    readonly page: z.infer<typeof PAGES_SCHEMA>
    readonly launchedProjects: z.infer<typeof LAUNCHED_PROJECT_SCHEMA>
=======
>>>>>>> 5bc87317
  }
}

// =================
// === Constants ===
// =================

const PROJECT_SCHEMA = z
  .object({
    id: z.custom<backendModule.ProjectId>(x => typeof x === 'string'),
    parentId: z.custom<backendModule.DirectoryId>(x => typeof x === 'string'),
    title: z.string(),
    type: z.nativeEnum(backendModule.BackendType),
  })
  .readonly()
const LAUNCHED_PROJECT_SCHEMA = z.array(PROJECT_SCHEMA).readonly()

/**
 * Launched project information.
 */
export type LaunchedProject = z.infer<typeof PROJECT_SCHEMA>
/**
 * Launched project ID.
 */
export type LaunchedProjectId = backendModule.ProjectId

LocalStorage.registerKey('launchedProjects', {
  isUserSpecific: true,
  schema: LAUNCHED_PROJECT_SCHEMA,
})

export const PAGES_SCHEMA = z
  .nativeEnum(TabType)
<<<<<<< HEAD
  .or(z.custom<LaunchedProjectId>(value => typeof value === 'string'))

LocalStorage.registerKey('page', { schema: PAGES_SCHEMA })
=======
  .or(
    z.custom<projectHooks.ProjectId>(
      value => typeof value === 'string' && value.startsWith('project-')
    )
  )
>>>>>>> 5bc87317

// =====================
// === ProjectsStore ===
// =====================

/** The state of this zustand store. */
interface ProjectsStore {
  readonly page: LaunchedProjectId | TabType
  readonly setPage: (page: LaunchedProjectId | TabType) => void
  readonly launchedProjects: readonly LaunchedProject[]
  readonly updateLaunchedProjects: (
    update: (projects: readonly LaunchedProject[]) => readonly LaunchedProject[]
  ) => void
  readonly addLaunchedProject: (project: LaunchedProject) => void
  readonly removeLaunchedProject: (projectId: LaunchedProjectId) => void
  readonly clearLaunchedProjects: () => void
}

// =======================
// === ProjectsContext ===
// =======================

/** State contained in a `ProjectsContext`. */
export interface ProjectsContextType extends zustand.StoreApi<ProjectsStore> {}

const ProjectsContext = React.createContext<ProjectsContextType | null>(null)

/** Props for a {@link ProjectsProvider}. */
export interface ProjectsProviderProps extends Readonly<React.PropsWithChildren> {}

// ========================
// === ProjectsProvider ===
// ========================

/** A React provider (and associated hooks) for determining whether the current area
 * containing the current element is focused. */
export default function ProjectsProvider(props: ProjectsProviderProps) {
  const { children } = props
  const { localStorage } = localStorageProvider.useLocalStorage()
  const [store] = React.useState(() => {
    return zustand.createStore<ProjectsStore>(set => ({
      page: TabType.drive,
      setPage: page => {
        set({ page })
      },
      launchedProjects: localStorage.get('launchedProjects') ?? [],
      updateLaunchedProjects: update => {
        set(({ launchedProjects }) => ({ launchedProjects: update(launchedProjects) }))
      },
      addLaunchedProject: project => {
        set(({ launchedProjects }) => ({ launchedProjects: [...launchedProjects, project] }))
      },
      removeLaunchedProject: projectId => {
        set(({ launchedProjects }) => ({
          launchedProjects: launchedProjects.filter(({ id }) => id !== projectId),
        }))
      },
      clearLaunchedProjects: () => {
        set({ launchedProjects: [] })
      },
    }))
  })

  return (
    <ProjectsContext.Provider value={store}>
      <PageSynchronizer />
      {children}
    </ProjectsContext.Provider>
  )
}

// ========================
// === PageSynchronizer ===
// ========================

/** A component to synchronize React state with search parmas state. */
function PageSynchronizer() {
  const { localStorage } = localStorageProvider.useLocalStorage()
  const store = useProjectsStore()
  const providerPage = usePage()
  const providerSetPage = useSetPage()
  const [page, privateSetPage] = searchParamsState.useSearchParamsState(
    'page',
    () => store.getState().page,
    (value: unknown): value is LaunchedProjectId | TabType => {
      return (
        array.includes(Object.values(TabType), value) ||
        store.getState().launchedProjects.some(p => p.id === value)
      )
    }
  )

  React.useEffect(() => {
    providerSetPage(page)
  }, [page, providerSetPage])

  React.useEffect(() => {
    privateSetPage(providerPage)
  }, [providerPage, privateSetPage])

  React.useEffect(() =>
    store.subscribe(state => {
      localStorage.set('launchedProjects', state.launchedProjects)
    })
  )

  return null
}

// ========================
// === useProjectsStore ===
// ========================

/** The projects store. */
export function useProjectsStore() {
  const store = React.useContext(ProjectsContext)

  invariant(store, 'Projects store store can only be used inside an `ProjectsProvider`.')

  return store
}

// =============================
// === useAddLaunchedProject ===
// =============================

/** A function to retrieve all launched projects. */
export function useLaunchedProjects() {
  const store = useProjectsStore()
  return zustand.useStore(store, state => state.launchedProjects)
}

// =================================
// === useUpdateLaunchedProjects ===
// =================================

/** A function to update launched projects. */
export function useUpdateLaunchedProjects() {
  const store = useProjectsStore()
  const updateLaunchedProjects = zustand.useStore(store, state => state.updateLaunchedProjects)
  return eventCallbacks.useEventCallback(
    (update: (projects: readonly LaunchedProject[]) => readonly LaunchedProject[]) => {
      React.startTransition(() => {
        updateLaunchedProjects(update)
      })
    }
  )
}

// =============================
// === useAddLaunchedProject ===
// =============================

/** A function to add a new launched project. */
export function useAddLaunchedProject() {
  const store = useProjectsStore()
  const addLaunchedProject = zustand.useStore(store, state => state.addLaunchedProject)
  return eventCallbacks.useEventCallback((project: LaunchedProject) => {
    React.startTransition(() => {
      addLaunchedProject(project)
    })
  })
}

// ================================
// === useRemoveLaunchedProject ===
// ================================

/** A function to remove a launched project. */
export function useRemoveLaunchedProject() {
  const store = useProjectsStore()
  const removeLaunchedProject = zustand.useStore(store, state => state.removeLaunchedProject)
  return eventCallbacks.useEventCallback((projectId: LaunchedProjectId) => {
    React.startTransition(() => {
      removeLaunchedProject(projectId)
    })
  })
}

// ================================
// === useClearLaunchedProjects ===
// ================================

/** A function to remove all launched projects. */
export function useClearLaunchedProjects() {
  const store = useProjectsStore()
  const clearLaunchedProjects = zustand.useStore(store, state => state.clearLaunchedProjects)
  return eventCallbacks.useEventCallback(() => {
    React.startTransition(() => {
      clearLaunchedProjects()
    })
  })
}

// ===============
// === usePage ===
// ===============

/** A function to get the current page. */
export function usePage() {
  const store = useProjectsStore()
  return zustand.useStore(store, state => state.page)
}
// ==================
// === useSetPage ===
// ==================

/** A function to set the current page. */
export function useSetPage() {
  const store = useProjectsStore()
  const setPage = zustand.useStore(store, state => state.setPage)
  return eventCallbacks.useEventCallback((page: LaunchedProjectId | TabType) => {
    React.startTransition(() => {
      setPage(page)
    })
  })
}<|MERGE_RESOLUTION|>--- conflicted
+++ resolved
@@ -13,6 +13,7 @@
 import * as backendModule from '#/services/Backend'
 
 import * as array from '#/utilities/array'
+import LocalStorage from '#/utilities/LocalStorage'
 
 // ===============
 // === TabType ===
@@ -32,11 +33,8 @@
   /** */
   interface LocalStorageData {
     readonly isAssetPanelVisible: boolean
-<<<<<<< HEAD
     readonly page: z.infer<typeof PAGES_SCHEMA>
     readonly launchedProjects: z.infer<typeof LAUNCHED_PROJECT_SCHEMA>
-=======
->>>>>>> 5bc87317
   }
 }
 
@@ -46,8 +44,10 @@
 
 const PROJECT_SCHEMA = z
   .object({
-    id: z.custom<backendModule.ProjectId>(x => typeof x === 'string'),
-    parentId: z.custom<backendModule.DirectoryId>(x => typeof x === 'string'),
+    id: z.custom<backendModule.ProjectId>(x => typeof x === 'string' && x.startsWith('project-')),
+    parentId: z.custom<backendModule.DirectoryId>(
+      x => typeof x === 'string' && x.startsWith('directory-')
+    ),
     title: z.string(),
     type: z.nativeEnum(backendModule.BackendType),
   })
@@ -70,17 +70,11 @@
 
 export const PAGES_SCHEMA = z
   .nativeEnum(TabType)
-<<<<<<< HEAD
-  .or(z.custom<LaunchedProjectId>(value => typeof value === 'string'))
+  .or(
+    z.custom<LaunchedProjectId>(value => typeof value === 'string' && value.startsWith('project-'))
+  )
 
 LocalStorage.registerKey('page', { schema: PAGES_SCHEMA })
-=======
-  .or(
-    z.custom<projectHooks.ProjectId>(
-      value => typeof value === 'string' && value.startsWith('project-')
-    )
-  )
->>>>>>> 5bc87317
 
 // =====================
 // === ProjectsStore ===
