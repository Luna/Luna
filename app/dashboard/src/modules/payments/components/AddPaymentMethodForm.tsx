--- conflicted
+++ resolved
@@ -66,18 +66,12 @@
   // but for some reason TypeScript fails to infer the `card` field from the schema (it should always be there)
   // eslint-disable-next-line no-restricted-syntax
   const formInstance = ariaComponents.Form.useForm(
-<<<<<<< HEAD
-    // @ts-expect-error The form is guaranteed to be compatible with `ADD_PAYMENT_METHOD_FORM_SCHEMA`
-    // due to the props type of this component.
-    form ?? { schema: ADD_PAYMENT_METHOD_FORM_SCHEMA },
-=======
     form ?? {
       schema: ADD_PAYMENT_METHOD_FORM_SCHEMA,
       onSubmit: ({ cardElement }) =>
         createPaymentMethodMutation.mutateAsync({ stripeInstance, cardElement }),
       onSubmitSuccess: ({ paymentMethod }) => onSubmit?.(paymentMethod.id),
     },
->>>>>>> edb4a11c
   ) as unknown as ariaComponents.FormInstance<typeof ADD_PAYMENT_METHOD_FORM_SCHEMA>
 
   const cardElement = ariaComponents.Form.useWatch({
