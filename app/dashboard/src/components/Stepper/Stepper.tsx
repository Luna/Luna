/**
 * @file
 *
 * A stepper component is used to indicate progress through a multi-step process.
 */
import * as React from 'react'

import { AnimatePresence, motion } from 'framer-motion'
import * as tvw from 'tailwind-variants'

import * as eventCallback from '#/hooks/eventCallbackHooks'

import { ErrorBoundary } from '#/components/ErrorBoundary'
import { Suspense } from '#/components/Suspense'

import { Step } from './Step'
import { StepContent } from './StepContent'
import * as stepperProvider from './StepperProvider'
import type { BaseRenderProps, RenderChildrenProps, RenderStepProps } from './types'
import * as stepperState from './useStepperState'

/**
<<<<<<< HEAD
=======
 * Render props for the stepper component.
 */
export interface BaseRenderProps {
  readonly goToStep: (step: number) => void
  readonly nextStep: () => void
  readonly previousStep: () => void
  readonly currentStep: number
  readonly totalSteps: number
}

/**
 * Render props for rendering children of the stepper component.
 */
export interface RenderChildrenProps extends BaseRenderProps {
  readonly isFirst: boolean
  readonly isLast: boolean
}

/**
 * Render props for lazy rendering of steps.
 */
export interface RenderStepProps extends BaseRenderProps {
  /**
   * The index of the step, starting from 0.
   */
  readonly index: number
  readonly isCurrent: boolean
  readonly isCompleted: boolean
  readonly isFirst: boolean
  readonly isLast: boolean
  readonly isDisabled: boolean
}

/**
 * Render props for styling the stepper component.
 */
export interface RenderStepperProps {
  readonly currentStep: number
  readonly totalSteps: number
  readonly isFirst: boolean
  readonly isLast: boolean
}

/**
>>>>>>> 6c80f8f0
 * Props for {@link Stepper} component.
 */
export interface StepperProps {
  readonly state: stepperState.StepperState
  readonly children: React.ReactNode | ((props: RenderChildrenProps) => React.ReactNode)
  readonly className?:
    | string
    | ((props: BaseRenderProps) => string | null | undefined)
    | null
    | undefined
  readonly renderStep: (props: RenderStepProps) => React.ReactNode
  readonly style?:
    | React.CSSProperties
    | ((props: BaseRenderProps) => React.CSSProperties | undefined)
    | undefined
}

const STEPPER_STYLES = tvw.tv({
  base: 'flex flex-col items-center w-full gap-4',
  slots: {
    steps: 'flex items-center justify-between w-full',
    step: 'flex-1 last:flex-none',
    content: 'relative w-full',
  },
})

const ANIMATION_OFFSET = 15

/**
 * A stepper component is used to indicate progress through a multi-step process.
 */
export function Stepper(props: StepperProps) {
  const { renderStep, children, state } = props

  const { onStepChange, currentStep, totalSteps, nextStep, previousStep, direction } = state

  const goToStep = eventCallback.useEventCallback((step: number) => {
    if (step < 0 || step >= totalSteps) {
      return
    } else {
      onStepChange(step)
      return
    }
  })

  const baseRenderProps = {
    goToStep,
    nextStep,
    previousStep,
    currentStep,
    totalSteps,
  } satisfies BaseRenderProps

  const classes = STEPPER_STYLES({})

  const style = typeof props.style === 'function' ? props.style(baseRenderProps) : props.style

  /**
   * Render children of the stepper component.
   */
  const renderChildren = () => {
    const renderProps = {
      currentStep,
      totalSteps,
      isFirst: currentStep === 0,
      isLast: currentStep === totalSteps - 1,
      goToStep,
      nextStep,
      previousStep,
    } satisfies RenderChildrenProps

    return typeof children === 'function' ? children(renderProps) : children
  }

  return (
    <div
      className={classes.base({
        className:
          typeof props.className === 'function' ?
            props.className(baseRenderProps)
          : props.className,
      })}
      style={style}
    >
      <stepperProvider.StepperProvider
        value={{ totalSteps, currentStep, goToStep, nextStep, previousStep, state }}
      >
        <div className={classes.steps()}>
          {Array.from({ length: totalSteps }).map((_, index) => {
            const renderStepProps = {
              index,
              currentStep,
              totalSteps,
              isFirst: index === 0,
              isLast: index === totalSteps - 1,
              nextStep,
              previousStep,
              goToStep,
              isCompleted: index < currentStep,
              isCurrent: index === currentStep,
              isDisabled: index > currentStep,
            } satisfies RenderStepProps

            return (
              <div key={index} className={classes.step({})}>
                {renderStep(renderStepProps)}
              </div>
            )
          })}
        </div>

        <div className={classes.content()}>
          <AnimatePresence initial={false} mode="sync" custom={direction}>
            <motion.div
              key={currentStep}
              initial="enter"
              animate="center"
              exit="exit"
              variants={{
                enter: {
                  x: direction === 'back' ? -ANIMATION_OFFSET : ANIMATION_OFFSET,
                  opacity: 0,
                  position: 'absolute',
                  height: 'auto',
                  top: 0,
                  width: '100%',
                },
                center: {
                  zIndex: 1,
                  x: 0,
                  opacity: 1,
                  height: 'auto',
                  position: 'static',
                  width: '100%',
                },
                exit: (currentDirection: stepperState.StepperState['direction']) => ({
                  zIndex: 0,
                  x: currentDirection === 'back' ? ANIMATION_OFFSET : -ANIMATION_OFFSET,
                  opacity: 0,
                  position: 'absolute',
                  top: 0,
                  width: '100%',
                  height: 'auto',
                }),
              }}
              transition={{
                // eslint-disable-next-line @typescript-eslint/no-magic-numbers
                x: { type: 'spring', stiffness: 500, damping: 50, duration: 0.2 },
                // eslint-disable-next-line @typescript-eslint/no-magic-numbers
                opacity: { duration: 0.2 },
              }}
            >
              <ErrorBoundary>
                <Suspense loaderProps={{ minHeight: 'h32' }}>{renderChildren()}</Suspense>
              </ErrorBoundary>
            </motion.div>
          </AnimatePresence>
        </div>
      </stepperProvider.StepperProvider>
    </div>
  )
}

<<<<<<< HEAD
=======
/** A prop with the given type, or a function to produce a value of the given type. */
type StepProp<T> = T | ((props: RenderStepProps) => T)

/**
 * Props for {@link Step} component.
 */
export interface StepProps extends RenderStepProps {
  readonly className?: StepProp<string | null | undefined>
  readonly icon?: StepProp<React.ReactElement | string | null | undefined>
  readonly completeIcon?: StepProp<React.ReactElement | string | null | undefined>
  readonly title?: StepProp<React.ReactElement | string | null | undefined>
  readonly description?: StepProp<React.ReactElement | string | null | undefined>
  readonly children?: StepProp<React.ReactNode>
}

const STEP_STYLES = tvw.tv({
  base: 'relative flex items-center gap-2 select-none',
  slots: {
    icon: 'w-6 h-6 border-0.5 flex-none border-current rounded-full flex items-center justify-center transition-colors duration-200',
    titleContainer: '-mt-1 flex flex-col items-start justify-start transition-colors duration-200',
    content: 'flex-1',
  },
  variants: {
    position: { first: 'rounded-l-full', last: 'rounded-r-full' },
    status: {
      completed: {
        base: 'text-primary',
        icon: 'bg-primary border-transparent text-invert',
        content: 'text-primary',
      },
      current: { base: 'text-primary', content: 'text-primary/30' },
      next: { base: 'text-primary/30', content: 'text-primary/30' },
    },
  },
})

/**
 * A step component is used to represent a single step in a stepper component.
 */
function Step(props: StepProps) {
  const {
    index,
    title,
    description,
    isCompleted,
    goToStep,
    nextStep,
    previousStep,
    totalSteps,
    currentStep,
    isCurrent,
    isLast,
    isFirst,
    isDisabled,
    className,
    children,
    icon = (
      <ariaComponents.Text variant="subtitle" color="current" aria-hidden>
        {index + 1}
      </ariaComponents.Text>
    ),
    completeIcon = DoneIcon,
  } = props

  const { state } = stepperProvider.useStepperContext()

  const renderStepProps = {
    isCompleted,
    goToStep,
    nextStep,
    previousStep,
    totalSteps,
    currentStep,
    isCurrent,
    isLast,
    isFirst,
    isDisabled,
    index,
  } satisfies RenderStepProps

  const classes = typeof className === 'function' ? className(renderStepProps) : className
  const descriptionElement =
    typeof description === 'function' ? description(renderStepProps) : description
  const titleElement = typeof title === 'function' ? title(renderStepProps) : title
  const iconElement = typeof icon === 'function' ? icon(renderStepProps) : icon
  const doneIconElement =
    typeof completeIcon === 'function' ? completeIcon(renderStepProps) : completeIcon

  const styles = STEP_STYLES({
    className: classes,
    position:
      isFirst ? 'first'
      : isLast ? 'last'
      : undefined,
    status:
      isCompleted ? 'completed'
      : isCurrent ? 'current'
      : 'next',
  })

  const stepAnimationRotation = 30
  const stepAnimationScale = 0.5

  return (
    <div className={styles.base()}>
      <AnimatePresence initial={false} mode="sync" custom={state.direction}>
        <motion.div
          key={isCompleted ? 'done' : 'icon'}
          className={styles.icon()}
          initial="enter"
          animate="center"
          exit="exit"
          variants={{
            enter: {
              rotate:
                state.direction === 'forward' ? -stepAnimationRotation : stepAnimationRotation,
              scale: stepAnimationScale,
              opacity: 0,
              position: 'absolute',
              top: 0,
            },
            center: {
              rotate: 0,
              scale: 1,
              opacity: 1,
              position: 'static',
            },
            exit: (direction: stepperState.StepperState['direction']) => ({
              rotate: direction === 'back' ? -stepAnimationRotation : stepAnimationRotation,
              scale: stepAnimationScale,
              opacity: 0,
              position: 'absolute',
              top: 0,
            }),
          }}
          transition={{
            // eslint-disable-next-line @typescript-eslint/no-magic-numbers
            rotate: { type: 'spring', stiffness: 500, damping: 100, bounce: 0, duration: 0.2 },
          }}
        >
          {(() => {
            const renderIconElement = isCompleted ? doneIconElement : iconElement

            if (renderIconElement == null) {
              return null
            } else if (typeof renderIconElement === 'string') {
              return <SvgMask src={renderIconElement} />
            } else {
              return renderIconElement
            }
          })()}
        </motion.div>
      </AnimatePresence>

      <div className={styles.titleContainer()}>
        {titleElement != null && (
          <div>
            {typeof titleElement === 'string' ?
              <ariaComponents.Text nowrap color="current">
                {titleElement}
              </ariaComponents.Text>
            : titleElement}
          </div>
        )}

        {descriptionElement != null && (
          <div>
            {typeof descriptionElement === 'string' ?
              <ariaComponents.Text variant="body" color="current" truncate="2">
                {descriptionElement}
              </ariaComponents.Text>
            : descriptionElement}
          </div>
        )}
      </div>
      <div className={styles.content()}>
        {typeof children === 'function' ? children(renderStepProps) : children}
      </div>
    </div>
  )
}

>>>>>>> 6c80f8f0
Stepper.Step = Step
Stepper.StepContent = StepContent
Stepper.useStepperState = stepperState.useStepperState<|MERGE_RESOLUTION|>--- conflicted
+++ resolved
@@ -20,53 +20,6 @@
 import * as stepperState from './useStepperState'
 
 /**
-<<<<<<< HEAD
-=======
- * Render props for the stepper component.
- */
-export interface BaseRenderProps {
-  readonly goToStep: (step: number) => void
-  readonly nextStep: () => void
-  readonly previousStep: () => void
-  readonly currentStep: number
-  readonly totalSteps: number
-}
-
-/**
- * Render props for rendering children of the stepper component.
- */
-export interface RenderChildrenProps extends BaseRenderProps {
-  readonly isFirst: boolean
-  readonly isLast: boolean
-}
-
-/**
- * Render props for lazy rendering of steps.
- */
-export interface RenderStepProps extends BaseRenderProps {
-  /**
-   * The index of the step, starting from 0.
-   */
-  readonly index: number
-  readonly isCurrent: boolean
-  readonly isCompleted: boolean
-  readonly isFirst: boolean
-  readonly isLast: boolean
-  readonly isDisabled: boolean
-}
-
-/**
- * Render props for styling the stepper component.
- */
-export interface RenderStepperProps {
-  readonly currentStep: number
-  readonly totalSteps: number
-  readonly isFirst: boolean
-  readonly isLast: boolean
-}
-
-/**
->>>>>>> 6c80f8f0
  * Props for {@link Stepper} component.
  */
 export interface StepperProps {
@@ -230,191 +183,6 @@
   )
 }
 
-<<<<<<< HEAD
-=======
-/** A prop with the given type, or a function to produce a value of the given type. */
-type StepProp<T> = T | ((props: RenderStepProps) => T)
-
-/**
- * Props for {@link Step} component.
- */
-export interface StepProps extends RenderStepProps {
-  readonly className?: StepProp<string | null | undefined>
-  readonly icon?: StepProp<React.ReactElement | string | null | undefined>
-  readonly completeIcon?: StepProp<React.ReactElement | string | null | undefined>
-  readonly title?: StepProp<React.ReactElement | string | null | undefined>
-  readonly description?: StepProp<React.ReactElement | string | null | undefined>
-  readonly children?: StepProp<React.ReactNode>
-}
-
-const STEP_STYLES = tvw.tv({
-  base: 'relative flex items-center gap-2 select-none',
-  slots: {
-    icon: 'w-6 h-6 border-0.5 flex-none border-current rounded-full flex items-center justify-center transition-colors duration-200',
-    titleContainer: '-mt-1 flex flex-col items-start justify-start transition-colors duration-200',
-    content: 'flex-1',
-  },
-  variants: {
-    position: { first: 'rounded-l-full', last: 'rounded-r-full' },
-    status: {
-      completed: {
-        base: 'text-primary',
-        icon: 'bg-primary border-transparent text-invert',
-        content: 'text-primary',
-      },
-      current: { base: 'text-primary', content: 'text-primary/30' },
-      next: { base: 'text-primary/30', content: 'text-primary/30' },
-    },
-  },
-})
-
-/**
- * A step component is used to represent a single step in a stepper component.
- */
-function Step(props: StepProps) {
-  const {
-    index,
-    title,
-    description,
-    isCompleted,
-    goToStep,
-    nextStep,
-    previousStep,
-    totalSteps,
-    currentStep,
-    isCurrent,
-    isLast,
-    isFirst,
-    isDisabled,
-    className,
-    children,
-    icon = (
-      <ariaComponents.Text variant="subtitle" color="current" aria-hidden>
-        {index + 1}
-      </ariaComponents.Text>
-    ),
-    completeIcon = DoneIcon,
-  } = props
-
-  const { state } = stepperProvider.useStepperContext()
-
-  const renderStepProps = {
-    isCompleted,
-    goToStep,
-    nextStep,
-    previousStep,
-    totalSteps,
-    currentStep,
-    isCurrent,
-    isLast,
-    isFirst,
-    isDisabled,
-    index,
-  } satisfies RenderStepProps
-
-  const classes = typeof className === 'function' ? className(renderStepProps) : className
-  const descriptionElement =
-    typeof description === 'function' ? description(renderStepProps) : description
-  const titleElement = typeof title === 'function' ? title(renderStepProps) : title
-  const iconElement = typeof icon === 'function' ? icon(renderStepProps) : icon
-  const doneIconElement =
-    typeof completeIcon === 'function' ? completeIcon(renderStepProps) : completeIcon
-
-  const styles = STEP_STYLES({
-    className: classes,
-    position:
-      isFirst ? 'first'
-      : isLast ? 'last'
-      : undefined,
-    status:
-      isCompleted ? 'completed'
-      : isCurrent ? 'current'
-      : 'next',
-  })
-
-  const stepAnimationRotation = 30
-  const stepAnimationScale = 0.5
-
-  return (
-    <div className={styles.base()}>
-      <AnimatePresence initial={false} mode="sync" custom={state.direction}>
-        <motion.div
-          key={isCompleted ? 'done' : 'icon'}
-          className={styles.icon()}
-          initial="enter"
-          animate="center"
-          exit="exit"
-          variants={{
-            enter: {
-              rotate:
-                state.direction === 'forward' ? -stepAnimationRotation : stepAnimationRotation,
-              scale: stepAnimationScale,
-              opacity: 0,
-              position: 'absolute',
-              top: 0,
-            },
-            center: {
-              rotate: 0,
-              scale: 1,
-              opacity: 1,
-              position: 'static',
-            },
-            exit: (direction: stepperState.StepperState['direction']) => ({
-              rotate: direction === 'back' ? -stepAnimationRotation : stepAnimationRotation,
-              scale: stepAnimationScale,
-              opacity: 0,
-              position: 'absolute',
-              top: 0,
-            }),
-          }}
-          transition={{
-            // eslint-disable-next-line @typescript-eslint/no-magic-numbers
-            rotate: { type: 'spring', stiffness: 500, damping: 100, bounce: 0, duration: 0.2 },
-          }}
-        >
-          {(() => {
-            const renderIconElement = isCompleted ? doneIconElement : iconElement
-
-            if (renderIconElement == null) {
-              return null
-            } else if (typeof renderIconElement === 'string') {
-              return <SvgMask src={renderIconElement} />
-            } else {
-              return renderIconElement
-            }
-          })()}
-        </motion.div>
-      </AnimatePresence>
-
-      <div className={styles.titleContainer()}>
-        {titleElement != null && (
-          <div>
-            {typeof titleElement === 'string' ?
-              <ariaComponents.Text nowrap color="current">
-                {titleElement}
-              </ariaComponents.Text>
-            : titleElement}
-          </div>
-        )}
-
-        {descriptionElement != null && (
-          <div>
-            {typeof descriptionElement === 'string' ?
-              <ariaComponents.Text variant="body" color="current" truncate="2">
-                {descriptionElement}
-              </ariaComponents.Text>
-            : descriptionElement}
-          </div>
-        )}
-      </div>
-      <div className={styles.content()}>
-        {typeof children === 'function' ? children(renderStepProps) : children}
-      </div>
-    </div>
-  )
-}
-
->>>>>>> 6c80f8f0
 Stepper.Step = Step
 Stepper.StepContent = StepContent
 Stepper.useStepperState = stepperState.useStepperState