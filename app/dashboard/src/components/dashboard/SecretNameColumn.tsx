--- conflicted
+++ resolved
@@ -1,6 +1,4 @@
 /** @file The icon and name of a {@link backendModule.SecretAsset}. */
-import * as React from 'react'
-
 import { useMutation } from '@tanstack/react-query'
 
 import KeyIcon from '#/assets/key.svg'
@@ -23,11 +21,7 @@
 import * as indent from '#/utilities/indent'
 import * as object from '#/utilities/object'
 import * as tailwindMerge from '#/utilities/tailwindMerge'
-<<<<<<< HEAD
-import Visibility from '#/utilities/Visibility'
 import { isOnMacOS } from 'enso-common/src/detect'
-=======
->>>>>>> e6ea3b26
 
 // =====================
 // === ConnectorName ===
