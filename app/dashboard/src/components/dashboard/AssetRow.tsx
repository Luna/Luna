/** @file A table row for an arbitrary asset. */
import * as React from 'react'

<<<<<<< HEAD
import { useMutation } from '@tanstack/react-query'
=======
import { useStore } from 'zustand'
>>>>>>> 636d0d11

import BlankIcon from '#/assets/blank.svg'

import { backendMutationOptions } from '#/hooks/backendHooks'
import * as dragAndDropHooks from '#/hooks/dragAndDropHooks'
import { useEventCallback } from '#/hooks/eventCallbackHooks'
import * as setAssetHooks from '#/hooks/setAssetHooks'
import * as toastAndLogHooks from '#/hooks/toastAndLogHooks'

import * as authProvider from '#/providers/AuthProvider'
import { useDriveStore, useSetSelectedKeys } from '#/providers/DriveProvider'
import * as modalProvider from '#/providers/ModalProvider'
import * as textProvider from '#/providers/TextProvider'

import AssetEventType from '#/events/AssetEventType'
import AssetListEventType from '#/events/AssetListEventType'

import AssetContextMenu from '#/layouts/AssetContextMenu'
import type * as assetsTable from '#/layouts/AssetsTable'
import * as eventListProvider from '#/layouts/AssetsTable/EventListProvider'
import Category from '#/layouts/CategorySwitcher/Category'

import * as aria from '#/components/aria'
import * as assetRowUtils from '#/components/dashboard/AssetRow/assetRowUtils'
import * as columnModule from '#/components/dashboard/column'
import * as columnUtils from '#/components/dashboard/column/columnUtils'
import StatelessSpinner, * as statelessSpinner from '#/components/StatelessSpinner'
import FocusRing from '#/components/styled/FocusRing'

import EditAssetDescriptionModal from '#/modals/EditAssetDescriptionModal'

import * as backendModule from '#/services/Backend'
import * as localBackend from '#/services/LocalBackend'
import * as projectManager from '#/services/ProjectManager'

import type * as assetTreeNode from '#/utilities/AssetTreeNode'
import * as dateTime from '#/utilities/dateTime'
import * as download from '#/utilities/download'
import * as drag from '#/utilities/drag'
import * as eventModule from '#/utilities/event'
import * as fileInfo from '#/utilities/fileInfo'
import * as indent from '#/utilities/indent'
import * as object from '#/utilities/object'
import * as permissions from '#/utilities/permissions'
import * as set from '#/utilities/set'
import * as tailwindMerge from '#/utilities/tailwindMerge'
import Visibility from '#/utilities/Visibility'

// =================
// === Constants ===
// =================

/** The height of the header row. */
const HEADER_HEIGHT_PX = 34
/** The amount of time (in milliseconds) the drag item must be held over this component
 * to make a directory row expand. */
const DRAG_EXPAND_DELAY_MS = 500

// ================
// === AssetRow ===
// ================

/** Common properties for state and setters passed to event handlers on an {@link AssetRow}. */
export interface AssetRowInnerProps {
  readonly key: backendModule.AssetId
  readonly item: assetTreeNode.AnyAssetTreeNode
  readonly setItem: React.Dispatch<React.SetStateAction<assetTreeNode.AnyAssetTreeNode>>
  readonly state: assetsTable.AssetsTableState
  readonly rowState: assetsTable.AssetRowState
  readonly setRowState: React.Dispatch<React.SetStateAction<assetsTable.AssetRowState>>
}

/** Props for an {@link AssetRow}. */
export interface AssetRowProps
  extends Readonly<Omit<JSX.IntrinsicElements['tr'], 'onClick' | 'onContextMenu'>> {
  readonly isOpened: boolean
  readonly item: assetTreeNode.AnyAssetTreeNode
  readonly state: assetsTable.AssetsTableState
  readonly hidden: boolean
  readonly columns: columnUtils.Column[]
  readonly isKeyboardSelected: boolean
  readonly grabKeyboardFocus: () => void
  readonly onClick: (props: AssetRowInnerProps, event: React.MouseEvent) => void
  readonly select: () => void
  readonly updateAssetRef: React.Ref<(asset: backendModule.AnyAsset) => void>
}

/** A row containing an {@link backendModule.AnyAsset}. */
export default function AssetRow(props: AssetRowProps) {
  const { isKeyboardSelected, isOpened, select, state, columns, onClick } = props
  const { item: rawItem, hidden: hiddenRaw, updateAssetRef, grabKeyboardFocus } = props
  const { nodeMap, setAssetPanelProps, doToggleDirectoryExpansion, doCopy, doCut, doPaste } = state
  const { setIsAssetPanelTemporarilyVisible, scrollContainerRef, rootDirectoryId, backend } = state
  const { visibilities } = state

  const [item, setItem] = React.useState(rawItem)
  const driveStore = useDriveStore()
  const setSelectedKeys = useSetSelectedKeys()
  const selected = useStore(driveStore, ({ visuallySelectedKeys, selectedKeys }) =>
    (visuallySelectedKeys ?? selectedKeys).has(item.key),
  )
  const isSoleSelected = useStore(
    driveStore,
    ({ selectedKeys }) => selected && selectedKeys.size === 1,
  )
  const allowContextMenu = useStore(
    driveStore,
    ({ selectedKeys }) => selectedKeys.size === 0 || !selected || isSoleSelected,
  )
  const draggableProps = dragAndDropHooks.useDraggable()
  const { user } = authProvider.useNonPartialUserSession()
  const { setModal, unsetModal } = modalProvider.useSetModal()
  const { getText } = textProvider.useText()
  const toastAndLog = toastAndLogHooks.useToastAndLog()
  const dispatchAssetEvent = eventListProvider.useDispatchAssetEvent()
  const dispatchAssetListEvent = eventListProvider.useDispatchAssetListEvent()
  const [isDraggedOver, setIsDraggedOver] = React.useState(false)
  const rootRef = React.useRef<HTMLElement | null>(null)
  const dragOverTimeoutHandle = React.useRef<number | null>(null)
  const grabKeyboardFocusRef = React.useRef(grabKeyboardFocus)
  grabKeyboardFocusRef.current = grabKeyboardFocus
  const asset = item.item
  const [insertionVisibility, setInsertionVisibility] = React.useState(Visibility.visible)
  const [rowState, setRowState] = React.useState<assetsTable.AssetRowState>(() =>
    object.merge(assetRowUtils.INITIAL_ROW_STATE, { setVisibility: setInsertionVisibility }),
  )
  const isCloud = backend.type === backendModule.BackendType.remote
  const outerVisibility = visibilities.get(item.key)
  const visibility =
    outerVisibility == null || outerVisibility === Visibility.visible ?
      insertionVisibility
    : outerVisibility
  const hidden = hiddenRaw || visibility === Visibility.hidden

  const copyAssetMutation = useMutation(backendMutationOptions(backend, 'copyAsset'))
  const updateAssetMutation = useMutation(backendMutationOptions(backend, 'updateAsset'))
  const deleteAssetMutation = useMutation(backendMutationOptions(backend, 'deleteAsset'))
  const undoDeleteAssetMutation = useMutation(backendMutationOptions(backend, 'undoDeleteAsset'))
  const openProjectMutation = useMutation(backendMutationOptions(backend, 'openProject'))
  const closeProjectMutation = useMutation(backendMutationOptions(backend, 'closeProject'))
  const getProjectDetailsMutation = useMutation(
    backendMutationOptions(backend, 'getProjectDetails'),
  )
  const getFileDetailsMutation = useMutation(backendMutationOptions(backend, 'getFileDetails'))
  const getDatalinkMutation = useMutation(backendMutationOptions(backend, 'getDatalink'))
  const createPermissionMutation = useMutation(backendMutationOptions(backend, 'createPermission'))
  const associateTagMutation = useMutation(backendMutationOptions(backend, 'associateTag'))
  const copyAsset = copyAssetMutation.mutateAsync
  const updateAsset = updateAssetMutation.mutateAsync
  const deleteAsset = deleteAssetMutation.mutateAsync
  const undoDeleteAsset = undoDeleteAssetMutation.mutateAsync
  const openProject = openProjectMutation.mutateAsync
  const closeProject = closeProjectMutation.mutateAsync

  const setSelected = useEventCallback((newSelected: boolean) => {
    const { selectedKeys } = driveStore.getState()
    setSelectedKeys(set.withPresence(selectedKeys, item.key, newSelected))
  })

  React.useEffect(() => {
    setItem(rawItem)
  }, [rawItem])

  React.useEffect(() => {
    // Mutation is HIGHLY INADVISABLE in React, however it is useful here as we want to update the
    // parent's state while avoiding re-rendering the parent.
    rawItem.item = asset
  }, [asset, rawItem])
  const setAsset = setAssetHooks.useSetAsset(asset, setItem)

  React.useEffect(() => {
    if (selected && insertionVisibility !== Visibility.visible) {
      setSelected(false)
    }
  }, [selected, insertionVisibility, setSelected])

  React.useEffect(() => {
    if (isKeyboardSelected) {
      rootRef.current?.focus()
      grabKeyboardFocusRef.current()
    }
  }, [isKeyboardSelected])

  React.useImperativeHandle(updateAssetRef, () => setAsset)

  const doCopyOnBackend = React.useCallback(
    async (newParentId: backendModule.DirectoryId | null) => {
      try {
        setAsset((oldAsset) =>
          object.merge(oldAsset, {
            title: oldAsset.title + ' (copy)',
            labels: [],
            permissions: permissions.tryGetSingletonOwnerPermission(user),
            modifiedAt: dateTime.toRfc3339(new Date()),
          }),
        )
        newParentId ??= rootDirectoryId
        const copiedAsset = await copyAsset([
          asset.id,
          newParentId,
          asset.title,
          nodeMap.current.get(newParentId)?.item.title ?? '(unknown)',
        ])
        setAsset(
          // This is SAFE, as the type of the copied asset is guaranteed to be the same
          // as the type of the original asset.
          // eslint-disable-next-line no-restricted-syntax
          object.merger({
            ...copiedAsset.asset,
            state: { type: backendModule.ProjectState.new },
          } as Partial<backendModule.AnyAsset>),
        )
      } catch (error) {
        toastAndLog('copyAssetError', error, asset.title)
        // Delete the new component representing the asset that failed to insert.
        dispatchAssetListEvent({ type: AssetListEventType.delete, key: item.key })
      }
    },
    [
      user,
      rootDirectoryId,
      asset,
      item.key,
      toastAndLog,
      copyAsset,
      nodeMap,
      setAsset,
      dispatchAssetListEvent,
    ],
  )

  const doMove = React.useCallback(
    async (
      newParentKey: backendModule.DirectoryId | null,
      newParentId: backendModule.DirectoryId | null,
    ) => {
      const nonNullNewParentKey = newParentKey ?? rootDirectoryId
      const nonNullNewParentId = newParentId ?? rootDirectoryId
      try {
        setItem((oldItem) =>
          oldItem.with({ directoryKey: nonNullNewParentKey, directoryId: nonNullNewParentId }),
        )
        const newParentPath = localBackend.extractTypeAndId(nonNullNewParentId).id
        let newId = asset.id
        if (!isCloud) {
          const oldPath = localBackend.extractTypeAndId(asset.id).id
          const newPath = projectManager.joinPath(newParentPath, fileInfo.fileName(oldPath))
          switch (asset.type) {
            case backendModule.AssetType.file: {
              newId = localBackend.newFileId(newPath)
              break
            }
            case backendModule.AssetType.directory: {
              newId = localBackend.newDirectoryId(newPath)
              break
            }
            case backendModule.AssetType.project:
            case backendModule.AssetType.secret:
            case backendModule.AssetType.datalink:
            case backendModule.AssetType.specialLoading:
            case backendModule.AssetType.specialEmpty: {
              // Ignored.
              // Project paths are not stored in their `id`;
              // The other asset types either do not exist on the Local backend,
              // or do not have a path.
              break
            }
          }
        }
        // This is SAFE as the type of `newId` is not changed from its original type.
        // eslint-disable-next-line no-restricted-syntax
        const newAsset = object.merge(asset, { id: newId as never, parentId: nonNullNewParentId })
        dispatchAssetListEvent({
          type: AssetListEventType.move,
          newParentKey: nonNullNewParentKey,
          newParentId: nonNullNewParentId,
          key: item.key,
          item: newAsset,
        })
        setAsset(newAsset)
        await updateAsset([
          asset.id,
          { parentDirectoryId: newParentId ?? rootDirectoryId, description: null },
          asset.title,
        ])
      } catch (error) {
        toastAndLog('moveAssetError', error, asset.title)
        setAsset(
          object.merger({
            // This is SAFE as the type of `newId` is not changed from its original type.
            // eslint-disable-next-line no-restricted-syntax
            id: asset.id as never,
            parentId: asset.parentId,
            projectState: asset.projectState,
          }),
        )
        setItem((oldItem) =>
          oldItem.with({ directoryKey: item.directoryKey, directoryId: item.directoryId }),
        )
        // Move the asset back to its original position.
        dispatchAssetListEvent({
          type: AssetListEventType.move,
          newParentKey: item.directoryKey,
          newParentId: item.directoryId,
          key: item.key,
          item: asset,
        })
      }
    },
    [
      isCloud,
      asset,
      rootDirectoryId,
      item.directoryId,
      item.directoryKey,
      item.key,
      toastAndLog,
      updateAsset,
      setAsset,
      dispatchAssetListEvent,
    ],
  )

  React.useEffect(() => {
    if (isSoleSelected) {
      setAssetPanelProps({ backend, item, setItem })
      setIsAssetPanelTemporarilyVisible(false)
    }
  }, [item, isSoleSelected, backend, setAssetPanelProps, setIsAssetPanelTemporarilyVisible])

  const doDelete = React.useCallback(
    async (forever = false) => {
      setInsertionVisibility(Visibility.hidden)
      if (asset.type === backendModule.AssetType.directory) {
        dispatchAssetListEvent({
          type: AssetListEventType.closeFolder,
          id: asset.id,
          // This is SAFE, as this asset is already known to be a directory.
          // eslint-disable-next-line no-restricted-syntax
          key: item.key as backendModule.DirectoryId,
        })
      }
      try {
        dispatchAssetListEvent({ type: AssetListEventType.willDelete, key: item.key })
        if (
          asset.type === backendModule.AssetType.project &&
          backend.type === backendModule.BackendType.local
        ) {
          if (
            asset.projectState.type !== backendModule.ProjectState.placeholder &&
            asset.projectState.type !== backendModule.ProjectState.closed
          ) {
            await openProject([asset.id, null, asset.title])
          }
          try {
            await closeProject([asset.id, asset.title])
          } catch {
            // Ignored. The project was already closed.
          }
        }
        await deleteAsset([asset.id, { force: forever }, asset.title])
        dispatchAssetListEvent({ type: AssetListEventType.delete, key: item.key })
      } catch (error) {
        setInsertionVisibility(Visibility.visible)
        toastAndLog('deleteAssetError', error, asset.title)
      }
    },
    [
      backend,
      dispatchAssetListEvent,
      asset,
      openProject,
      closeProject,
      deleteAsset,
      item.key,
      toastAndLog,
    ],
  )

  const doRestore = React.useCallback(async () => {
    // Visually, the asset is deleted from the Trash view.
    setInsertionVisibility(Visibility.hidden)
    try {
      await undoDeleteAsset([asset.id, asset.title])
      dispatchAssetListEvent({ type: AssetListEventType.delete, key: item.key })
    } catch (error) {
      setInsertionVisibility(Visibility.visible)
      toastAndLog('restoreAssetError', error, asset.title)
    }
  }, [dispatchAssetListEvent, asset, toastAndLog, undoDeleteAsset, item.key])

  const doTriggerDescriptionEdit = React.useCallback(() => {
    setModal(
      <EditAssetDescriptionModal
        doChangeDescription={async (description) => {
          if (description !== asset.description) {
            setAsset(object.merger({ description }))

            await backend
              .updateAsset(item.item.id, { parentDirectoryId: null, description }, item.item.title)
              .catch((error) => {
                setAsset(object.merger({ description: asset.description }))
                throw error
              })
          }
        }}
        initialDescription={asset.description}
      />,
    )
  }, [setModal, asset.description, setAsset, backend, item.item.id, item.item.title])

  eventListProvider.useAssetEventListener(async (event) => {
    if (state.category === Category.trash) {
      switch (event.type) {
        case AssetEventType.deleteForever: {
          if (event.ids.has(item.key)) {
            await doDelete(true)
          }
          break
        }
        case AssetEventType.restore: {
          if (event.ids.has(item.key)) {
            await doRestore()
          }
          break
        }
        default: {
          return
        }
      }
    } else {
      switch (event.type) {
        // These events are handled in the specific `NameColumn` files.
        case AssetEventType.newProject:
        case AssetEventType.newFolder:
        case AssetEventType.uploadFiles:
        case AssetEventType.newDatalink:
        case AssetEventType.newSecret:
        case AssetEventType.updateFiles:
        case AssetEventType.projectClosed: {
          break
        }
        case AssetEventType.copy: {
          if (event.ids.has(item.key)) {
            await doCopyOnBackend(event.newParentId)
          }
          break
        }
        case AssetEventType.cut: {
          if (event.ids.has(item.key)) {
            setInsertionVisibility(Visibility.faded)
          }
          break
        }
        case AssetEventType.cancelCut: {
          if (event.ids.has(item.key)) {
            setInsertionVisibility(Visibility.visible)
          }
          break
        }
        case AssetEventType.move: {
          if (event.ids.has(item.key)) {
            setInsertionVisibility(Visibility.visible)
            await doMove(event.newParentKey, event.newParentId)
          }
          break
        }
        case AssetEventType.delete: {
          if (event.ids.has(item.key)) {
            await doDelete(false)
          }
          break
        }
        case AssetEventType.deleteForever: {
          if (event.ids.has(item.key)) {
            await doDelete(true)
          }
          break
        }
        case AssetEventType.restore: {
          if (event.ids.has(item.key)) {
            await doRestore()
          }
          break
        }
        case AssetEventType.download:
        case AssetEventType.downloadSelected: {
          if (event.type === AssetEventType.downloadSelected ? selected : event.ids.has(asset.id)) {
            if (isCloud) {
              switch (asset.type) {
                case backendModule.AssetType.project: {
                  try {
                    const details = await getProjectDetailsMutation.mutateAsync([
                      asset.id,
                      asset.parentId,
                      asset.title,
                    ])
                    if (details.url != null) {
                      await backend.download(details.url, `${asset.title}.enso-project`)
                    } else {
                      const error: unknown = getText('projectHasNoSourceFilesPhrase')
                      toastAndLog('downloadProjectError', error, asset.title)
                    }
                  } catch (error) {
                    toastAndLog('downloadProjectError', error, asset.title)
                  }
                  break
                }
                case backendModule.AssetType.file: {
                  try {
                    const details = await getFileDetailsMutation.mutateAsync([
                      asset.id,
                      asset.title,
                    ])
                    if (details.url != null) {
                      await backend.download(details.url, asset.title)
                    } else {
                      const error: unknown = getText('fileNotFoundPhrase')
                      toastAndLog('downloadFileError', error, asset.title)
                    }
                  } catch (error) {
                    toastAndLog('downloadFileError', error, asset.title)
                  }
                  break
                }
                case backendModule.AssetType.datalink: {
                  try {
                    const value = await getDatalinkMutation.mutateAsync([asset.id, asset.title])
                    const fileName = `${asset.title}.datalink`
                    download.download(
                      URL.createObjectURL(
                        new File([JSON.stringify(value)], fileName, {
                          type: 'application/json+x-enso-data-link',
                        }),
                      ),
                      fileName,
                    )
                  } catch (error) {
                    toastAndLog('downloadDatalinkError', error, asset.title)
                  }
                  break
                }
                default: {
                  toastAndLog('downloadInvalidTypeError')
                  break
                }
              }
            } else {
              if (asset.type === backendModule.AssetType.project) {
                const projectsDirectory = localBackend.extractTypeAndId(asset.parentId).id
                const uuid = localBackend.extractTypeAndId(asset.id).id
                const queryString = new URLSearchParams({ projectsDirectory }).toString()
                await backend.download(
                  `./api/project-manager/projects/${uuid}/enso-project?${queryString}`,
                  `${asset.title}.enso-project`,
                )
              }
            }
          }
          break
        }
        case AssetEventType.removeSelf: {
          // This is not triggered from the asset list, so it uses `item.id` instead of `key`.
          if (event.id === asset.id && user.isEnabled) {
            setInsertionVisibility(Visibility.hidden)
            try {
              await createPermissionMutation.mutateAsync([
                {
                  action: null,
                  resourceId: asset.id,
                  actorsIds: [user.userId],
                },
              ])
              dispatchAssetListEvent({ type: AssetListEventType.delete, key: item.key })
            } catch (error) {
              setInsertionVisibility(Visibility.visible)
              toastAndLog(null, error)
            }
          }
          break
        }
        case AssetEventType.temporarilyAddLabels: {
          const labels = event.ids.has(item.key) ? event.labelNames : set.EMPTY_SET
          setRowState((oldRowState) =>
            (
              oldRowState.temporarilyAddedLabels === labels &&
              oldRowState.temporarilyRemovedLabels === set.EMPTY_SET
            ) ?
              oldRowState
            : object.merge(oldRowState, {
                temporarilyAddedLabels: labels,
                temporarilyRemovedLabels: set.EMPTY_SET,
              }),
          )
          break
        }
        case AssetEventType.temporarilyRemoveLabels: {
          const labels = event.ids.has(item.key) ? event.labelNames : set.EMPTY_SET
          setRowState((oldRowState) =>
            (
              oldRowState.temporarilyAddedLabels === set.EMPTY_SET &&
              oldRowState.temporarilyRemovedLabels === labels
            ) ?
              oldRowState
            : object.merge(oldRowState, {
                temporarilyAddedLabels: set.EMPTY_SET,
                temporarilyRemovedLabels: labels,
              }),
          )
          break
        }
        case AssetEventType.addLabels: {
          setRowState((oldRowState) =>
            oldRowState.temporarilyAddedLabels === set.EMPTY_SET ?
              oldRowState
            : object.merge(oldRowState, { temporarilyAddedLabels: set.EMPTY_SET }),
          )
          const labels = asset.labels
          if (
            event.ids.has(item.key) &&
            (labels == null || [...event.labelNames].some((label) => !labels.includes(label)))
          ) {
            const newLabels = [
              ...(labels ?? []),
              ...[...event.labelNames].filter((label) => labels?.includes(label) !== true),
            ]
            setAsset(object.merger({ labels: newLabels }))
            try {
              await associateTagMutation.mutateAsync([asset.id, newLabels, asset.title])
            } catch (error) {
              setAsset(object.merger({ labels }))
              toastAndLog(null, error)
            }
          }
          break
        }
        case AssetEventType.removeLabels: {
          setRowState((oldRowState) =>
            oldRowState.temporarilyAddedLabels === set.EMPTY_SET ?
              oldRowState
            : object.merge(oldRowState, { temporarilyAddedLabels: set.EMPTY_SET }),
          )
          const labels = asset.labels
          if (
            event.ids.has(item.key) &&
            labels != null &&
            [...event.labelNames].some((label) => labels.includes(label))
          ) {
            const newLabels = labels.filter((label) => !event.labelNames.has(label))
            setAsset(object.merger({ labels: newLabels }))
            try {
              await associateTagMutation.mutateAsync([asset.id, newLabels, asset.title])
            } catch (error) {
              setAsset(object.merger({ labels }))
              toastAndLog(null, error)
            }
          }
          break
        }
        case AssetEventType.deleteLabel: {
          setAsset((oldAsset) => {
            // The IIFE is required to prevent TypeScript from narrowing this value.
            let found = (() => false)()
            const labels =
              oldAsset.labels?.filter((label) => {
                if (label === event.labelName) {
                  found = true
                  return false
                } else {
                  return true
                }
              }) ?? null
            return found ? object.merge(oldAsset, { labels }) : oldAsset
          })
          break
        }
        case AssetEventType.setItem: {
          if (asset.id === event.id) {
            setAsset(event.valueOrUpdater)
          }
          break
        }
      }
    }
  }, item.initialAssetEvents)

  const clearDragState = React.useCallback(() => {
    setIsDraggedOver(false)
    setRowState((oldRowState) =>
      oldRowState.temporarilyAddedLabels === set.EMPTY_SET ?
        oldRowState
      : object.merge(oldRowState, { temporarilyAddedLabels: set.EMPTY_SET }),
    )
  }, [])

  const onDragOver = (event: React.DragEvent<Element>) => {
    const directoryKey =
      item.item.type === backendModule.AssetType.directory ? item.key : item.directoryKey
    const payload = drag.ASSET_ROWS.lookup(event)
    if (
      (payload != null && payload.every((innerItem) => innerItem.key !== directoryKey)) ||
      event.dataTransfer.types.includes('Files')
    ) {
      event.preventDefault()
      if (
        item.item.type === backendModule.AssetType.directory &&
        state.category !== Category.trash
      ) {
        setIsDraggedOver(true)
      }
    }
  }

  switch (asset.type) {
    case backendModule.AssetType.directory:
    case backendModule.AssetType.project:
    case backendModule.AssetType.file:
    case backendModule.AssetType.datalink:
    case backendModule.AssetType.secret: {
      const innerProps: AssetRowInnerProps = {
        key: item.key,
        item,
        setItem,
        state,
        rowState,
        setRowState,
      }
      return (
        <>
          {!hidden && (
            <FocusRing>
              <tr
                tabIndex={0}
                ref={(element) => {
                  rootRef.current = element
                  if (isSoleSelected && element != null && scrollContainerRef.current != null) {
                    const rect = element.getBoundingClientRect()
                    const scrollRect = scrollContainerRef.current.getBoundingClientRect()
                    const scrollUp = rect.top - (scrollRect.top + HEADER_HEIGHT_PX)
                    const scrollDown = rect.bottom - scrollRect.bottom
                    if (scrollUp < 0 || scrollDown > 0) {
                      scrollContainerRef.current.scrollBy({
                        top: scrollUp < 0 ? scrollUp : scrollDown,
                        behavior: 'smooth',
                      })
                    }
                  }
                  if (isKeyboardSelected && element?.contains(document.activeElement) === false) {
                    element.focus()
                  }
                }}
                className={tailwindMerge.twMerge(
                  'h-table-row rounded-full transition-all ease-in-out rounded-rows-child',
                  visibility,
                  (isDraggedOver || selected) && 'selected',
                )}
                {...draggableProps}
                onClick={(event) => {
                  unsetModal()
                  onClick(innerProps, event)
                  if (
                    item.type === backendModule.AssetType.directory &&
                    eventModule.isDoubleClick(event) &&
                    !rowState.isEditingName
                  ) {
                    // This must be processed on the next tick, otherwise it will be overridden
                    // by the default click handler.
                    window.setTimeout(() => {
                      setSelected(false)
                    })
                    doToggleDirectoryExpansion(item.item.id, item.key, asset.title)
                  }
                }}
                onContextMenu={(event) => {
                  if (allowContextMenu) {
                    event.preventDefault()
                    event.stopPropagation()
                    if (!selected) {
                      select()
                    }
                    setModal(
                      <AssetContextMenu
                        innerProps={innerProps}
                        rootDirectoryId={rootDirectoryId}
                        event={event}
                        eventTarget={
                          event.target instanceof HTMLElement ? event.target : event.currentTarget
                        }
                        doCopy={doCopy}
                        doCut={doCut}
                        doPaste={doPaste}
                        doDelete={doDelete}
                        doTriggerDescriptionEdit={doTriggerDescriptionEdit}
                      />,
                    )
                  }
                }}
                onDragStart={(event) => {
                  if (rowState.isEditingName) {
                    event.preventDefault()
                  } else {
                    props.onDragStart?.(event)
                  }
                }}
                onDragEnter={(event) => {
                  if (dragOverTimeoutHandle.current != null) {
                    window.clearTimeout(dragOverTimeoutHandle.current)
                  }
                  if (item.type === backendModule.AssetType.directory) {
                    dragOverTimeoutHandle.current = window.setTimeout(() => {
                      doToggleDirectoryExpansion(item.item.id, item.key, asset.title, true)
                    }, DRAG_EXPAND_DELAY_MS)
                  }
                  // Required because `dragover` does not fire on `mouseenter`.
                  props.onDragOver?.(event)
                  onDragOver(event)
                }}
                onDragOver={(event) => {
                  if (state.category === Category.trash) {
                    event.dataTransfer.dropEffect = 'none'
                  }
                  props.onDragOver?.(event)
                  onDragOver(event)
                }}
                onDragEnd={(event) => {
                  clearDragState()
                  props.onDragEnd?.(event)
                }}
                onDragLeave={(event) => {
                  if (
                    dragOverTimeoutHandle.current != null &&
                    (!(event.relatedTarget instanceof Node) ||
                      !event.currentTarget.contains(event.relatedTarget))
                  ) {
                    window.clearTimeout(dragOverTimeoutHandle.current)
                  }
                  if (
                    event.relatedTarget instanceof Node &&
                    !event.currentTarget.contains(event.relatedTarget)
                  ) {
                    clearDragState()
                  }
                  props.onDragLeave?.(event)
                }}
                onDrop={(event) => {
                  if (state.category !== Category.trash) {
                    props.onDrop?.(event)
                    clearDragState()
                    const [directoryKey, directoryId, directoryTitle] =
                      item.type === backendModule.AssetType.directory ?
                        [item.key, item.item.id, asset.title]
                      : [item.directoryKey, item.directoryId, null]
                    const payload = drag.ASSET_ROWS.lookup(event)
                    if (
                      payload != null &&
                      payload.every((innerItem) => innerItem.key !== directoryKey)
                    ) {
                      event.preventDefault()
                      event.stopPropagation()
                      unsetModal()
                      doToggleDirectoryExpansion(directoryId, directoryKey, directoryTitle, true)
                      const ids = payload
                        .filter((payloadItem) => payloadItem.asset.parentId !== directoryId)
                        .map((dragItem) => dragItem.key)
                      dispatchAssetEvent({
                        type: AssetEventType.move,
                        newParentKey: directoryKey,
                        newParentId: directoryId,
                        ids: new Set(ids),
                      })
                    } else if (event.dataTransfer.types.includes('Files')) {
                      event.preventDefault()
                      event.stopPropagation()
                      doToggleDirectoryExpansion(directoryId, directoryKey, directoryTitle, true)
                      dispatchAssetListEvent({
                        type: AssetListEventType.uploadFiles,
                        parentKey: directoryKey,
                        parentId: directoryId,
                        files: Array.from(event.dataTransfer.files),
                      })
                    }
                  }
                }}
              >
                {columns.map((column) => {
                  // This is a React component even though it does not contain JSX.
                  // eslint-disable-next-line no-restricted-syntax
                  const Render = columnModule.COLUMN_RENDERER[column]
                  return (
                    <td key={column} className={columnUtils.COLUMN_CSS_CLASS[column]}>
                      <Render
                        keyProp={item.key}
                        isOpened={isOpened}
                        backendType={backend.type}
                        item={item}
                        setItem={setItem}
                        selected={selected}
                        setSelected={setSelected}
                        isSoleSelected={isSoleSelected}
                        state={state}
                        rowState={rowState}
                        setRowState={setRowState}
                        isEditable={state.category !== Category.trash}
                      />
                    </td>
                  )
                })}
              </tr>
            </FocusRing>
          )}
          {selected && allowContextMenu && !hidden && (
            // This is a copy of the context menu, since the context menu registers keyboard
            // shortcut handlers. This is a bit of a hack, however it is preferable to duplicating
            // the entire context menu (once for the keyboard actions, once for the JSX).
            <AssetContextMenu
              hidden
              innerProps={{
                key: item.key,
                item,
                setItem,
                state,
                rowState,
                setRowState,
              }}
              rootDirectoryId={rootDirectoryId}
              event={{ pageX: 0, pageY: 0 }}
              eventTarget={null}
              doCopy={doCopy}
              doCut={doCut}
              doPaste={doPaste}
              doDelete={doDelete}
              doTriggerDescriptionEdit={doTriggerDescriptionEdit}
            />
          )}
        </>
      )
    }
    case backendModule.AssetType.specialLoading: {
      return hidden ? null : (
          <tr>
            <td colSpan={columns.length} className="border-r p-0 rounded-rows-skip-level">
              <div
                className={tailwindMerge.twMerge(
                  'flex h-table-row w-container items-center justify-center rounded-full rounded-rows-child',
                  indent.indentClass(item.depth),
                )}
              >
                <StatelessSpinner size={24} state={statelessSpinner.SpinnerState.loadingMedium} />
              </div>
            </td>
          </tr>
        )
    }
    case backendModule.AssetType.specialEmpty: {
      return hidden ? null : (
          <tr>
            <td colSpan={columns.length} className="border-r p-0 rounded-rows-skip-level">
              <div
                className={tailwindMerge.twMerge(
                  'flex h-table-row items-center rounded-full rounded-rows-child',
                  indent.indentClass(item.depth),
                )}
              >
                <img src={BlankIcon} />
                <aria.Text className="px-name-column-x placeholder">
                  {getText('thisFolderIsEmpty')}
                </aria.Text>
              </div>
            </td>
          </tr>
        )
    }
  }
}<|MERGE_RESOLUTION|>--- conflicted
+++ resolved
@@ -1,11 +1,8 @@
 /** @file A table row for an arbitrary asset. */
 import * as React from 'react'
 
-<<<<<<< HEAD
 import { useMutation } from '@tanstack/react-query'
-=======
 import { useStore } from 'zustand'
->>>>>>> 636d0d11
 
 import BlankIcon from '#/assets/blank.svg'
 
