--- conflicted
+++ resolved
@@ -146,12 +146,18 @@
       insertionVisibility
     : outerVisibility
   const hidden = hiddenRaw || visibility === Visibility.hidden
-<<<<<<< HEAD
-
-  const copyAssetMutation = useMutation(backendMutationOptions(backend, 'copyAsset'))
-  const updateAssetMutation = useMutation(backendMutationOptions(backend, 'updateAsset'))
-  const deleteAssetMutation = useMutation(backendMutationOptions(backend, 'deleteAsset'))
-  const undoDeleteAssetMutation = useMutation(backendMutationOptions(backend, 'undoDeleteAsset'))
+  const isCloud = isCloudCategory(category)
+
+  const { data: projectState } = useQuery({
+    // This is SAFE, as `isOpened` is only true for projects.
+    // eslint-disable-next-line no-restricted-syntax
+    ...createGetProjectDetailsQuery.createPassiveListener(item.item.id as backendModule.ProjectId),
+    select: (data) => data?.state.type,
+    enabled: item.type === backendModule.AssetType.project,
+  })
+
+  const toastAndLog = useToastAndLog()
+
   const getProjectDetailsMutation = useMutation(
     backendMutationOptions(backend, 'getProjectDetails'),
   )
@@ -159,31 +165,6 @@
   const getDatalinkMutation = useMutation(backendMutationOptions(backend, 'getDatalink'))
   const createPermissionMutation = useMutation(backendMutationOptions(backend, 'createPermission'))
   const associateTagMutation = useMutation(backendMutationOptions(backend, 'associateTag'))
-  const copyAsset = copyAssetMutation.mutateAsync
-  const updateAsset = updateAssetMutation.mutateAsync
-  const deleteAsset = deleteAssetMutation.mutateAsync
-  const undoDeleteAsset = undoDeleteAssetMutation.mutateAsync
-=======
-  const isCloud = isCloudCategory(category)
->>>>>>> e6ea3b26
-
-  const { data: projectState } = useQuery({
-    // This is SAFE, as `isOpened` is only true for projects.
-    // eslint-disable-next-line no-restricted-syntax
-    ...createGetProjectDetailsQuery.createPassiveListener(item.item.id as backendModule.ProjectId),
-    select: (data) => data?.state.type,
-    enabled: item.type === backendModule.AssetType.project,
-  })
-
-  const toastAndLog = useToastAndLog()
-
-  const getProjectDetailsMutation = useMutation(
-    backendMutationOptions(backend, 'getProjectDetails'),
-  )
-  const getFileDetailsMutation = useMutation(backendMutationOptions(backend, 'getFileDetails'))
-  const getDatalinkMutation = useMutation(backendMutationOptions(backend, 'getDatalink'))
-  const createPermissionMutation = useMutation(backendMutationOptions(backend, 'createPermission'))
-  const associateTagMutation = useMutation(backendMutationOptions(backend, 'associateTag'))
 
   const setSelected = useEventCallback((newSelected: boolean) => {
     const { selectedKeys } = driveStore.getState()
@@ -224,34 +205,10 @@
   }, [item, isSoleSelected, backend, setAssetPanelProps, setIsAssetPanelTemporarilyVisible])
 
   const doDelete = React.useCallback(
-<<<<<<< HEAD
-    async (forever = false) => {
-      setInsertionVisibility(Visibility.hidden)
-      if (asset.type === backendModule.AssetType.directory) {
-        dispatchAssetListEvent({
-          type: AssetListEventType.closeFolder,
-          id: asset.id,
-          // This is SAFE, as this asset is already known to be a directory.
-          // eslint-disable-next-line no-restricted-syntax
-          key: item.key as backendModule.DirectoryId,
-        })
-      }
-      try {
-        dispatchAssetListEvent({ type: AssetListEventType.willDelete, key: item.key })
-        await deleteAsset([asset.id, { force: forever }, asset.title])
-        dispatchAssetListEvent({ type: AssetListEventType.delete, key: item.key })
-      } catch (error) {
-        setInsertionVisibility(Visibility.visible)
-        toastAndLog('deleteAssetError', error, asset.title)
-      }
-    },
-    [dispatchAssetListEvent, asset, deleteAsset, item.key, toastAndLog],
-=======
     (forever = false) => {
       void doDeleteRaw(item.item, forever)
     },
     [doDeleteRaw, item.item],
->>>>>>> e6ea3b26
   )
 
   const doTriggerDescriptionEdit = React.useCallback(() => {
