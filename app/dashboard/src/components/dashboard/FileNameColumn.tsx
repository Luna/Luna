/** @file The icon and name of a {@link backendModule.FileAsset}. */
import * as React from 'react'

import { useMutation } from '@tanstack/react-query'

import { backendMutationOptions } from '#/hooks/backendHooks'
import * as setAssetHooks from '#/hooks/setAssetHooks'
import * as toastAndLogHooks from '#/hooks/toastAndLogHooks'

import * as inputBindingsProvider from '#/providers/InputBindingsProvider'

import type * as column from '#/components/dashboard/column'
import EditableSpan from '#/components/EditableSpan'
import SvgMask from '#/components/SvgMask'

import * as backendModule from '#/services/Backend'

import * as eventModule from '#/utilities/event'
import * as fileIcon from '#/utilities/fileIcon'
import * as indent from '#/utilities/indent'
import * as object from '#/utilities/object'
import * as string from '#/utilities/string'
import * as tailwindMerge from '#/utilities/tailwindMerge'
<<<<<<< HEAD
import Visibility from '#/utilities/Visibility'
import { isOnMacOS } from 'enso-common/src/detect'
=======
>>>>>>> e6ea3b26

// ================
// === FileName ===
// ================

/** Props for a {@link FileNameColumn}. */
export interface FileNameColumnProps extends column.AssetColumnProps {}

/** The icon and name of a {@link backendModule.FileAsset}.
 * @throws {Error} when the asset is not a {@link backendModule.FileAsset}.
 * This should never happen. */
export default function FileNameColumn(props: FileNameColumnProps) {
  const { item, setItem, selected, state, rowState, setRowState, isEditable } = props
  const { backend, nodeMap } = state
  const toastAndLog = toastAndLogHooks.useToastAndLog()
  const inputBindings = inputBindingsProvider.useInputBindings()

  if (item.type !== backendModule.AssetType.file) {
    // eslint-disable-next-line no-restricted-syntax
    throw new Error('`FileNameColumn` can only display files.')
  }
  const asset = item.item
  const setAsset = setAssetHooks.useSetAsset(asset, setItem)
  const isCloud = backend.type === backendModule.BackendType.remote

  const updateFileMutation = useMutation(backendMutationOptions(backend, 'updateFile'))

  const setIsEditing = (isEditingName: boolean) => {
    if (isEditable) {
      setRowState(object.merger({ isEditingName }))
    }
  }

  // TODO[sb]: Wait for backend implementation. `editable` should also be re-enabled, and the
  // context menu entry should be re-added.
  // Backend implementation is tracked here: https://github.com/enso-org/cloud-v2/issues/505.
  const doRename = async (newTitle: string) => {
    if (isEditable) {
      setIsEditing(false)
      if (string.isWhitespaceOnly(newTitle)) {
        // Do nothing.
      } else if (!isCloud && newTitle !== asset.title) {
        const oldTitle = asset.title
        setAsset(object.merger({ title: newTitle }))
        try {
          await updateFileMutation.mutateAsync([asset.id, { title: newTitle }, asset.title])
        } catch (error) {
          toastAndLog('renameFolderError', error)
          setAsset(object.merger({ title: oldTitle }))
        }
      }
    }
  }

  const handleClick = inputBindings.handler({
    editName: () => {
      setIsEditing(true)
    },
  })

  return (
    <div
      className={tailwindMerge.twMerge(
        'flex h-table-row min-w-max items-center gap-name-column-icon whitespace-nowrap rounded-l-full px-name-column-x py-name-column-y',
        indent.indentClass(item.depth),
      )}
      onKeyDown={(event) => {
        if (rowState.isEditingName && event.key === 'Enter') {
          event.stopPropagation()
        }
      }}
      onClick={(event) => {
        if (handleClick(event)) {
          // Already handled.
        } else if (eventModule.isSingleClick(event) && isOnMacOS() && selected) {
          if (!isCloud) {
            setIsEditing(true)
          }
        }
      }}
    >
      <SvgMask src={fileIcon.fileIcon()} className="m-name-column-icon size-4" />
      <EditableSpan
        data-testid="asset-row-name"
        editable={rowState.isEditingName}
        className="grow bg-transparent font-naming"
        checkSubmittable={(newTitle) =>
          item.isNewTitleValid(newTitle, nodeMap.current.get(item.directoryKey)?.children)
        }
        onSubmit={doRename}
        onCancel={() => {
          setIsEditing(false)
        }}
      >
        {asset.title}
      </EditableSpan>
    </div>
  )
}<|MERGE_RESOLUTION|>--- conflicted
+++ resolved
@@ -1,6 +1,4 @@
 /** @file The icon and name of a {@link backendModule.FileAsset}. */
-import * as React from 'react'
-
 import { useMutation } from '@tanstack/react-query'
 
 import { backendMutationOptions } from '#/hooks/backendHooks'
@@ -21,11 +19,7 @@
 import * as object from '#/utilities/object'
 import * as string from '#/utilities/string'
 import * as tailwindMerge from '#/utilities/tailwindMerge'
-<<<<<<< HEAD
-import Visibility from '#/utilities/Visibility'
 import { isOnMacOS } from 'enso-common/src/detect'
-=======
->>>>>>> e6ea3b26
 
 // ================
 // === FileName ===
