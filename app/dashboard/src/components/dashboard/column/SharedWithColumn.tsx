--- conflicted
+++ resolved
@@ -11,10 +11,6 @@
 import AssetEventType from '#/events/AssetEventType'
 
 import * as eventListProvider from '#/layouts/AssetsTable/EventListProvider'
-<<<<<<< HEAD
-=======
-import * as categoryModule from '#/layouts/CategorySwitcher/Category'
->>>>>>> 62610185
 
 import * as ariaComponents from '#/components/AriaComponents'
 import type * as column from '#/components/dashboard/column'
@@ -57,11 +53,7 @@
   const plusButtonRef = React.useRef<HTMLButtonElement>(null)
   const managesThisAsset =
     !isReadonly &&
-<<<<<<< HEAD
     category.type !== 'trash' &&
-=======
-    category.type !== categoryModule.CategoryType.trash &&
->>>>>>> 62610185
     (self?.permission === permissions.PermissionAction.own ||
       self?.permission === permissions.PermissionAction.admin)
   const setAsset = React.useCallback(
