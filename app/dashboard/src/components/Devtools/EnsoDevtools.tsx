/**
 * @file
 *
 * A component that provides a UI for toggling paywall features.
 */
import * as React from 'react'

import * as reactQuery from '@tanstack/react-query'

import { IS_DEV_MODE } from 'enso-common/src/detect'

import cross from '#/assets/cross.svg'
import DevtoolsLogo from '#/assets/enso_logo.svg'
import trash from '#/assets/trash.svg'

import { SETUP_PATH } from '#/appUtils'

import * as billing from '#/hooks/billing'

import * as authProvider from '#/providers/AuthProvider'
import { UserSessionType } from '#/providers/AuthProvider'
import * as textProvider from '#/providers/TextProvider'
import {
  useEnableVersionChecker,
  usePaywallDevtools,
  useSetEnableVersionChecker,
} from './EnsoDevtoolsProvider'

import * as ariaComponents from '#/components/AriaComponents'
import Portal from '#/components/Portal'

import {
  Button,
<<<<<<< HEAD
  DialogTrigger,
=======
  ButtonGroup,
>>>>>>> 77183e50
  Form,
  Popover,
  Radio,
  RadioGroup,
  Separator,
  Text,
} from '#/components/AriaComponents'
import {
  FEATURE_FLAGS_SCHEMA,
  useFeatureFlags,
  useSetFeatureFlags,
} from '#/providers/FeatureFlagsProvider'
import { useLocalStorage } from '#/providers/LocalStorageProvider'
import * as backend from '#/services/Backend'
import LocalStorage from '#/utilities/LocalStorage'
import { unsafeEntries } from 'enso-common/src/utilities/data/object'

/**
 * A component that provides a UI for toggling paywall features.
 */
export function EnsoDevtools() {
  const { getText } = textProvider.useText()
  const { authQueryKey, session } = authProvider.useAuth()
  const queryClient = reactQuery.useQueryClient()
  const { getFeature } = billing.usePaywallFeatures()
  const { features, setFeature } = usePaywallDevtools()
  const enableVersionChecker = useEnableVersionChecker()
  const setEnableVersionChecker = useSetEnableVersionChecker()
  const { localStorage } = useLocalStorage()

  const featureFlags = useFeatureFlags()
  const setFeatureFlags = useSetFeatureFlags()

  return (
    <Portal>
      <ariaComponents.DialogTrigger>
        <ariaComponents.Button
          icon={DevtoolsLogo}
          aria-label={getText('ensoDevtoolsButtonLabel')}
          variant="icon"
          rounded="full"
          size="hero"
          className="fixed bottom-16 right-3 z-50"
          data-ignore-click-outside
        />

        <Popover>
          <Text.Heading disableLineHeightCompensation>
            {getText('ensoDevtoolsPopoverHeading')}
          </Text.Heading>

          <Separator orientation="horizontal" className="my-3" />

          {session?.type === UserSessionType.full && (
            <>
              <Text variant="subtitle">{getText('ensoDevtoolsPlanSelectSubtitle')}</Text>

              <Form
                gap="small"
                schema={(schema) => schema.object({ plan: schema.nativeEnum(backend.Plan) })}
                defaultValues={{ plan: session.user.plan ?? backend.Plan.free }}
              >
                {({ form }) => (
                  <>
                    <RadioGroup
                      name="plan"
                      onChange={(value) => {
                        queryClient.setQueryData(authQueryKey, {
                          ...session,
                          user: { ...session.user, plan: value },
                        })
                      }}
                    >
                      <Radio label={getText('free')} value={backend.Plan.free} />
                      <Radio label={getText('solo')} value={backend.Plan.solo} />
                      <Radio label={getText('team')} value={backend.Plan.team} />
                      <Radio label={getText('enterprise')} value={backend.Plan.enterprise} />
                    </RadioGroup>

                    <Button
                      size="small"
                      variant="outline"
                      onPress={() =>
                        queryClient.invalidateQueries({ queryKey: authQueryKey }).then(() => {
                          form.reset()
                        })
                      }
                    >
                      {getText('reset')}
                    </Button>
                  </>
                )}
              </Form>

              <Separator orientation="horizontal" className="my-3" />

              {/* eslint-disable-next-line no-restricted-syntax */}
              <Button variant="link" href={SETUP_PATH + '?__qd-debg__=true'}>
                Open setup page
              </Button>

              <Separator orientation="horizontal" className="my-3" />
            </>
          )}

          <ariaComponents.Text variant="subtitle" className="mb-2">
            {getText('productionOnlyFeatures')}
          </ariaComponents.Text>

          <ariaComponents.Form
            schema={(z) => z.object({ enableVersionChecker: z.boolean() })}
            defaultValues={{ enableVersionChecker: enableVersionChecker ?? !IS_DEV_MODE }}
          >
            {({ form }) => (
              <ariaComponents.Switch
                form={form}
                name="enableVersionChecker"
                label={getText('enableVersionChecker')}
                description={getText('enableVersionCheckerDescription')}
                onChange={(value) => {
                  setEnableVersionChecker(value)
                }}
              />
            )}
          </ariaComponents.Form>

          <Separator orientation="horizontal" className="my-3" />

          <Text variant="subtitle" className="mb-2">
            {getText('localStorage')}
          </Text>

          {unsafeEntries(LocalStorage.keyMetadata).map(([key]) => (
            <div className="flex gap-1">
              <ButtonGroup className="grow-0">
                <Button
                  size="small"
                  variant="outline"
                  onPress={() => {
                    localStorage.delete(key)
                  }}
                >
                  {getText('delete')}
                </Button>
              </ButtonGroup>
              <Text variant="body">
                {key
                  .replace(/[A-Z]/g, (m) => ' ' + m.toLowerCase())
                  .replace(/^./, (m) => m.toUpperCase())}
              </Text>
            </div>
<<<<<<< HEAD

            <Separator orientation="horizontal" className="my-3" />

            <div className="mb-2 flex w-full items-center justify-between">
              <Text variant="subtitle">{getText('localStorage')}</Text>

              <Button
                aria-label={getText('deleteAll')}
                size="small"
                variant="icon"
                icon={trash}
                onPress={() => {
                  for (const [key] of unsafeEntries(LocalStorage.keyMetadata)) {
                    localStorage.delete(key)
                  }
                }}
              />
            </div>

            <div className="flex flex-col gap-0.5">
              {unsafeEntries(LocalStorage.keyMetadata).map(([key]) => (
                <div key={key} className="flex w-full items-center justify-between gap-1">
                  <Text variant="body">
                    {key
                      .replace(/[A-Z]/g, (m) => ' ' + m.toLowerCase())
                      .replace(/^./, (m) => m.toUpperCase())}
                  </Text>

                  <Button
                    variant="icon"
                    size="small"
                    aria-label={getText('delete')}
                    icon={cross}
                    onPress={() => {
                      localStorage.delete(key)
                    }}
                  />
                </div>
              ))}
            </div>

            <Separator orientation="horizontal" className="my-3" />

            <Text variant="subtitle" className="mb-2">
              {getText('paywallDevtoolsPaywallFeaturesToggles')}
            </Text>

            <div className="flex flex-col gap-1">
              {Object.entries(features).map(([feature, configuration]) => {
                // eslint-disable-next-line no-restricted-syntax
                const featureName = feature as billing.PaywallFeatureName
                const { label, descriptionTextId } = getFeature(featureName)

                return (
                  <div key={feature} className="flex flex-col">
                    <Switch
                      className="group flex items-center gap-1"
                      isSelected={configuration.isForceEnabled ?? true}
=======
          ))}

          <ariaComponents.Separator orientation="horizontal" className="my-3" />

          <ariaComponents.Text variant="subtitle" className="mb-2">
            {getText('ensoDevtoolsFeatureFlags')}

            <ariaComponents.Form
              gap="small"
              formOptions={{ mode: 'onChange' }}
              schema={FEATURE_FLAGS_SCHEMA}
              defaultValues={{
                enableMultitabs: featureFlags.enableMultitabs,
                enableAssetsTableBackgroundRefresh: featureFlags.enableAssetsTableBackgroundRefresh,
                assetsTableBackgroundRefreshInterval:
                  featureFlags.assetsTableBackgroundRefreshInterval,
              }}
            >
              {(form) => (
                <>
                  <ariaComponents.Switch
                    form={form}
                    name="enableMultitabs"
                    label={getText('enableMultitabs')}
                    description={getText('enableMultitabsDescription')}
                    onChange={(value) => {
                      setFeatureFlags('enableMultitabs', value)
                    }}
                  />

                  <div>
                    <ariaComponents.Switch
                      form={form}
                      name="enableAssetsTableBackgroundRefresh"
                      label={getText('enableAssetsTableBackgroundRefresh')}
                      description={getText('enableAssetsTableBackgroundRefreshDescription')}
>>>>>>> 77183e50
                      onChange={(value) => {
                        setFeatureFlags('enableAssetsTableBackgroundRefresh', value)
                      }}
                    />
                    <ariaComponents.Input
                      form={form}
                      type="number"
                      inputMode="numeric"
                      name="assetsTableBackgroundRefreshInterval"
                      label={getText('enableAssetsTableBackgroundRefreshInterval')}
                      description={getText('enableAssetsTableBackgroundRefreshIntervalDescription')}
                      onChange={(event) => {
                        setFeatureFlags(
                          'assetsTableBackgroundRefreshInterval',
                          event.target.valueAsNumber,
                        )
                      }}
                    />
                  </div>
                </>
              )}
            </ariaComponents.Form>
          </ariaComponents.Text>

          <ariaComponents.Separator orientation="horizontal" className="my-3" />

          <ariaComponents.Text variant="subtitle" className="mb-2">
            {getText('ensoDevtoolsPaywallFeaturesToggles')}
          </ariaComponents.Text>

          <ariaComponents.Form
            gap="small"
            schema={(z) =>
              z.object(Object.fromEntries(Object.keys(features).map((key) => [key, z.boolean()])))
            }
            defaultValues={Object.fromEntries(
              Object.keys(features).map((feature) => {
                // eslint-disable-next-line no-restricted-syntax
                const featureName = feature as billing.PaywallFeatureName
                return [featureName, features[featureName].isForceEnabled ?? true]
              }),
            )}
          >
            {Object.keys(features).map((feature) => {
              // eslint-disable-next-line no-restricted-syntax
              const featureName = feature as billing.PaywallFeatureName
              const { label, descriptionTextId } = getFeature(featureName)

              return (
                <ariaComponents.Switch
                  key={feature}
                  name={featureName}
                  label={getText(label)}
                  description={getText(descriptionTextId)}
                  onChange={(value) => {
                    setFeature(featureName, value)
                  }}
                />
              )
            })}
          </ariaComponents.Form>
        </Popover>
      </ariaComponents.DialogTrigger>
    </Portal>
  )
}<|MERGE_RESOLUTION|>--- conflicted
+++ resolved
@@ -31,11 +31,6 @@
 
 import {
   Button,
-<<<<<<< HEAD
-  DialogTrigger,
-=======
-  ButtonGroup,
->>>>>>> 77183e50
   Form,
   Popover,
   Radio,
@@ -164,38 +159,11 @@
 
           <Separator orientation="horizontal" className="my-3" />
 
-          <Text variant="subtitle" className="mb-2">
-            {getText('localStorage')}
-          </Text>
-
-          {unsafeEntries(LocalStorage.keyMetadata).map(([key]) => (
-            <div className="flex gap-1">
-              <ButtonGroup className="grow-0">
-                <Button
-                  size="small"
-                  variant="outline"
-                  onPress={() => {
-                    localStorage.delete(key)
-                  }}
-                >
-                  {getText('delete')}
-                </Button>
-              </ButtonGroup>
-              <Text variant="body">
-                {key
-                  .replace(/[A-Z]/g, (m) => ' ' + m.toLowerCase())
-                  .replace(/^./, (m) => m.toUpperCase())}
-              </Text>
-            </div>
-<<<<<<< HEAD
-
-            <Separator orientation="horizontal" className="my-3" />
-
-            <div className="mb-2 flex w-full items-center justify-between">
-              <Text variant="subtitle">{getText('localStorage')}</Text>
-
-              <Button
-                aria-label={getText('deleteAll')}
+          <div className="mb-2 flex w-full items-center justify-between">
+            <Text variant="subtitle">{getText('localStorage')}</Text>
+
+            <Button
+              aria-label={getText('deleteAll')}
                 size="small"
                 variant="icon"
                 icon={trash}
@@ -209,7 +177,7 @@
 
             <div className="flex flex-col gap-0.5">
               {unsafeEntries(LocalStorage.keyMetadata).map(([key]) => (
-                <div key={key} className="flex w-full items-center justify-between gap-1">
+              <div key={key} className="flex w-full items-center justify-between gap-1">
                   <Text variant="body">
                     {key
                       .replace(/[A-Z]/g, (m) => ' ' + m.toLowerCase())
@@ -228,26 +196,6 @@
                 </div>
               ))}
             </div>
-
-            <Separator orientation="horizontal" className="my-3" />
-
-            <Text variant="subtitle" className="mb-2">
-              {getText('paywallDevtoolsPaywallFeaturesToggles')}
-            </Text>
-
-            <div className="flex flex-col gap-1">
-              {Object.entries(features).map(([feature, configuration]) => {
-                // eslint-disable-next-line no-restricted-syntax
-                const featureName = feature as billing.PaywallFeatureName
-                const { label, descriptionTextId } = getFeature(featureName)
-
-                return (
-                  <div key={feature} className="flex flex-col">
-                    <Switch
-                      className="group flex items-center gap-1"
-                      isSelected={configuration.isForceEnabled ?? true}
-=======
-          ))}
 
           <ariaComponents.Separator orientation="horizontal" className="my-3" />
 
@@ -283,7 +231,6 @@
                       name="enableAssetsTableBackgroundRefresh"
                       label={getText('enableAssetsTableBackgroundRefresh')}
                       description={getText('enableAssetsTableBackgroundRefreshDescription')}
->>>>>>> 77183e50
                       onChange={(value) => {
                         setFeatureFlags('enableAssetsTableBackgroundRefresh', value)
                       }}
