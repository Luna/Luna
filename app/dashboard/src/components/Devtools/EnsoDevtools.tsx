--- conflicted
+++ resolved
@@ -163,7 +163,7 @@
           </Text>
 
           {unsafeEntries(LocalStorage.keyMetadata).map(([key]) => (
-            <div className="flex gap-1">
+            <div className="flex gap-1" key={key}>
               <ButtonGroup className="grow-0">
                 <Button
                   size="small"
@@ -181,22 +181,6 @@
                   .replace(/^./, (m) => m.toUpperCase())}
               </Text>
             </div>
-<<<<<<< HEAD
-
-            <Separator orientation="horizontal" className="my-3" />
-
-            <Text variant="subtitle" className="mb-2">
-              {getText('localStorage')}
-            </Text>
-            {unsafeEntries(LocalStorage.keyMetadata).map(([key]) => (
-              <div className="flex gap-1" key={key}>
-                <ButtonGroup className="grow-0">
-                  <Button
-                    size="small"
-                    variant="outline"
-                    onPress={() => {
-                      localStorage.delete(key)
-=======
           ))}
 
           <ariaComponents.Separator orientation="horizontal" className="my-3" />
@@ -224,7 +208,6 @@
                     description={getText('enableMultitabsDescription')}
                     onChange={(value) => {
                       setFeatureFlags('enableMultitabs', value)
->>>>>>> d37b8f37
                     }}
                   />
 
