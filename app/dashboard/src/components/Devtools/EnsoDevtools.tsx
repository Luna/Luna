/**
 * @file
 *
 * A component that provides a UI for toggling paywall features.
 */
import * as React from 'react'

import * as reactQuery from '@tanstack/react-query'

import { IS_DEV_MODE } from 'enso-common/src/detect'

import DevtoolsLogo from '#/assets/enso_logo.svg'

import { SETUP_PATH } from '#/appUtils'

import * as billing from '#/hooks/billing'

import * as authProvider from '#/providers/AuthProvider'
<<<<<<< HEAD
import { UserSessionType } from '#/providers/AuthProvider'
=======
import {
  useEnableVersionChecker,
  useSetEnableVersionChecker,
} from '#/providers/EnsoDevtoolsProvider'
>>>>>>> 0d72409d
import * as textProvider from '#/providers/TextProvider'

import * as aria from '#/components/aria'
import * as ariaComponents from '#/components/AriaComponents'
import Portal from '#/components/Portal'

import * as backend from '#/services/Backend'

/**
 * Configuration for a paywall feature.
 */
export interface PaywallDevtoolsFeatureConfiguration {
  readonly isForceEnabled: boolean | null
}

const PaywallDevtoolsContext = React.createContext<{
  features: Record<billing.PaywallFeatureName, PaywallDevtoolsFeatureConfiguration>
}>({
  features: {
    share: { isForceEnabled: null },
    shareFull: { isForceEnabled: null },
    userGroups: { isForceEnabled: null },
    userGroupsFull: { isForceEnabled: null },
    inviteUser: { isForceEnabled: null },
    inviteUserFull: { isForceEnabled: null },
  },
})

/**
 * Props for the {@link EnsoDevtools} component.
 */
interface EnsoDevtoolsProps extends React.PropsWithChildren {}

/**
 * A component that provides a UI for toggling paywall features.
 */
export function EnsoDevtools(props: EnsoDevtoolsProps) {
  const { children } = props

  const { getText } = textProvider.useText()
<<<<<<< HEAD
  const { authQueryKey, session } = authProvider.useAuth()
=======
  const { authQueryKey } = authProvider.useAuth()
  const session = authProvider.useFullUserSession()
  const enableVersionChecker = useEnableVersionChecker()
  const setEnableVersionChecker = useSetEnableVersionChecker()
>>>>>>> 0d72409d

  const [features, setFeatures] = React.useState<
    Record<billing.PaywallFeatureName, PaywallDevtoolsFeatureConfiguration>
  >({
    share: { isForceEnabled: null },
    shareFull: { isForceEnabled: null },
    userGroups: { isForceEnabled: null },
    userGroupsFull: { isForceEnabled: null },
    inviteUser: { isForceEnabled: null },
    inviteUserFull: { isForceEnabled: null },
  })

  const { getFeature } = billing.usePaywallFeatures()

  const queryClient = reactQuery.useQueryClient()

  const onConfigurationChange = React.useCallback(
    (feature: billing.PaywallFeatureName, configuration: PaywallDevtoolsFeatureConfiguration) => {
      setFeatures((prev) => ({ ...prev, [feature]: configuration }))
    },
    [],
  )

  return (
    <PaywallDevtoolsContext.Provider value={{ features }}>
      {children}

      <Portal>
        <ariaComponents.DialogTrigger>
          <ariaComponents.Button
            icon={DevtoolsLogo}
            aria-label={getText('paywallDevtoolsButtonLabel')}
            variant="icon"
            rounded="full"
            size="hero"
            className="fixed bottom-16 right-3 z-50"
            data-ignore-click-outside
          />

          <ariaComponents.Popover>
            <ariaComponents.Text.Heading disableLineHeightCompensation>
              {getText('paywallDevtoolsPopoverHeading')}
            </ariaComponents.Text.Heading>

            <ariaComponents.Separator orientation="horizontal" className="my-3" />

<<<<<<< HEAD
            {session?.type === UserSessionType.full && (
              <>
                <ariaComponents.Text variant="subtitle">
                  {getText('paywallDevtoolsPlanSelectSubtitle')}
                </ariaComponents.Text>

                <ariaComponents.Form
                  gap="small"
                  schema={(schema) => schema.object({ plan: schema.string() })}
                  defaultValues={{ plan: session.user.plan ?? 'free' }}
                >
                  {({ form }) => (
                    <>
                      <ariaComponents.RadioGroup
                        form={form}
                        name="plan"
                        onChange={(value) => {
                          queryClient.setQueryData(authQueryKey, {
                            ...session,
                            user: { ...session.user, plan: value },
                          })
                        }}
                      >
                        <ariaComponents.Radio label={getText('free')} value={'free'} />
                        <ariaComponents.Radio label={getText('solo')} value={backend.Plan.solo} />
                        <ariaComponents.Radio label={getText('team')} value={backend.Plan.team} />
                        <ariaComponents.Radio
                          label={getText('enterprise')}
                          value={backend.Plan.enterprise}
                        />
                      </ariaComponents.RadioGroup>

                      <ariaComponents.Button
                        size="small"
                        variant="outline"
                        onPress={() =>
                          queryClient.invalidateQueries({ queryKey: authQueryKey }).then(() => {
                            form.reset()
                          })
                        }
                      >
                        {getText('reset')}
                      </ariaComponents.Button>
                    </>
                  )}
                </ariaComponents.Form>

                <ariaComponents.Separator orientation="horizontal" className="my-3" />

                {/* eslint-disable-next-line no-restricted-syntax */}
                <ariaComponents.Button variant="link" href={SETUP_PATH + '?__qd-debg__=true'}>
                  Open setup page
                </ariaComponents.Button>

                <ariaComponents.Separator orientation="horizontal" className="my-3" />
              </>
            )}
=======
            <ariaComponents.Text variant="subtitle">
              {getText('paywallDevtoolsPlanSelectSubtitle')}
            </ariaComponents.Text>

            <ariaComponents.Form
              gap="small"
              schema={(schema) => schema.object({ plan: schema.string() })}
              defaultValues={{ plan: session.user.plan ?? 'free' }}
            >
              {({ form }) => (
                <>
                  <ariaComponents.RadioGroup
                    form={form}
                    name="plan"
                    onChange={(value) => {
                      queryClient.setQueryData(authQueryKey, {
                        ...session,
                        user: { ...session.user, plan: value },
                      })
                    }}
                  >
                    <ariaComponents.Radio label={getText('free')} value="free" />
                    <ariaComponents.Radio label={getText('solo')} value={backend.Plan.solo} />
                    <ariaComponents.Radio label={getText('team')} value={backend.Plan.team} />
                    <ariaComponents.Radio
                      label={getText('enterprise')}
                      value={backend.Plan.enterprise}
                    />
                  </ariaComponents.RadioGroup>

                  <ariaComponents.Button
                    variant="outline"
                    onPress={() =>
                      queryClient.invalidateQueries({ queryKey: authQueryKey }).then(() => {
                        form.reset()
                      })
                    }
                  >
                    {getText('reset')}
                  </ariaComponents.Button>
                </>
              )}
            </ariaComponents.Form>

            <ariaComponents.Separator orientation="horizontal" className="my-3" />
>>>>>>> 0d72409d

            <ariaComponents.Text variant="subtitle" className="mb-2">
              {getText('productionOnlyFeatures')}
            </ariaComponents.Text>
            <div className="flex flex-col">
              <aria.Switch
                className="group flex items-center gap-1"
                isSelected={enableVersionChecker ?? !IS_DEV_MODE}
                onChange={setEnableVersionChecker}
              >
                <div className="box-border flex h-4 w-[28px] shrink-0 cursor-default items-center rounded-full bg-primary/30 bg-clip-padding p-0.5 shadow-inner outline-none ring-black transition duration-200 ease-in-out group-focus-visible:ring-2 group-pressed:bg-primary/60 group-selected:bg-primary group-selected:group-pressed:bg-primary/50">
                  <span className="aspect-square h-full flex-none translate-x-0 transform rounded-full bg-white transition duration-200 ease-in-out group-selected:translate-x-[100%]" />
                </div>

                <ariaComponents.Text className="flex-1">
                  {getText('enableVersionChecker')}
                </ariaComponents.Text>
              </aria.Switch>

              <ariaComponents.Text variant="body" color="disabled">
                {getText('enableVersionCheckerDescription')}
              </ariaComponents.Text>
            </div>

            <ariaComponents.Separator orientation="horizontal" className="my-3" />

            <ariaComponents.Text variant="subtitle" className="mb-2">
              {getText('paywallDevtoolsPaywallFeaturesToggles')}
            </ariaComponents.Text>

            <div className="flex flex-col gap-1">
              {Object.entries(features).map(([feature, configuration]) => {
                // eslint-disable-next-line no-restricted-syntax
                const featureName = feature as billing.PaywallFeatureName
                const { label, descriptionTextId } = getFeature(featureName)

                return (
                  <div key={feature} className="flex flex-col">
                    <aria.Switch
                      className="group flex items-center gap-1"
                      isSelected={configuration.isForceEnabled ?? true}
                      onChange={(value) => {
                        onConfigurationChange(featureName, {
                          isForceEnabled: value,
                        })
                      }}
                    >
                      <div className="box-border flex h-4 w-[28px] shrink-0 cursor-default items-center rounded-full bg-primary/30 bg-clip-padding p-0.5 shadow-inner outline-none ring-black transition duration-200 ease-in-out group-focus-visible:ring-2 group-pressed:bg-primary/60 group-selected:bg-primary group-selected:group-pressed:bg-primary/50">
                        <span className="aspect-square h-full flex-none translate-x-0 transform rounded-full bg-white transition duration-200 ease-in-out group-selected:translate-x-[100%]" />
                      </div>

                      <ariaComponents.Text className="flex-1">{getText(label)}</ariaComponents.Text>
                    </aria.Switch>

                    <ariaComponents.Text variant="body" color="disabled">
                      {getText(descriptionTextId)}
                    </ariaComponents.Text>
                  </div>
                )
              })}
            </div>
          </ariaComponents.Popover>
        </ariaComponents.DialogTrigger>
      </Portal>
    </PaywallDevtoolsContext.Provider>
  )
}

/**
 * A hook that provides access to the paywall devtools.
 */
export function usePaywallDevtools() {
  const context = React.useContext(PaywallDevtoolsContext)

  React.useDebugValue(context)

  return context
}<|MERGE_RESOLUTION|>--- conflicted
+++ resolved
@@ -16,14 +16,11 @@
 import * as billing from '#/hooks/billing'
 
 import * as authProvider from '#/providers/AuthProvider'
-<<<<<<< HEAD
-import { UserSessionType } from '#/providers/AuthProvider'
-=======
 import {
   useEnableVersionChecker,
   useSetEnableVersionChecker,
 } from '#/providers/EnsoDevtoolsProvider'
->>>>>>> 0d72409d
+import { UserSessionType } from '#/providers/AuthProvider'
 import * as textProvider from '#/providers/TextProvider'
 
 import * as aria from '#/components/aria'
@@ -64,14 +61,9 @@
   const { children } = props
 
   const { getText } = textProvider.useText()
-<<<<<<< HEAD
   const { authQueryKey, session } = authProvider.useAuth()
-=======
-  const { authQueryKey } = authProvider.useAuth()
-  const session = authProvider.useFullUserSession()
   const enableVersionChecker = useEnableVersionChecker()
   const setEnableVersionChecker = useSetEnableVersionChecker()
->>>>>>> 0d72409d
 
   const [features, setFeatures] = React.useState<
     Record<billing.PaywallFeatureName, PaywallDevtoolsFeatureConfiguration>
@@ -118,7 +110,6 @@
 
             <ariaComponents.Separator orientation="horizontal" className="my-3" />
 
-<<<<<<< HEAD
             {session?.type === UserSessionType.full && (
               <>
                 <ariaComponents.Text variant="subtitle">
@@ -176,53 +167,6 @@
                 <ariaComponents.Separator orientation="horizontal" className="my-3" />
               </>
             )}
-=======
-            <ariaComponents.Text variant="subtitle">
-              {getText('paywallDevtoolsPlanSelectSubtitle')}
-            </ariaComponents.Text>
-
-            <ariaComponents.Form
-              gap="small"
-              schema={(schema) => schema.object({ plan: schema.string() })}
-              defaultValues={{ plan: session.user.plan ?? 'free' }}
-            >
-              {({ form }) => (
-                <>
-                  <ariaComponents.RadioGroup
-                    form={form}
-                    name="plan"
-                    onChange={(value) => {
-                      queryClient.setQueryData(authQueryKey, {
-                        ...session,
-                        user: { ...session.user, plan: value },
-                      })
-                    }}
-                  >
-                    <ariaComponents.Radio label={getText('free')} value="free" />
-                    <ariaComponents.Radio label={getText('solo')} value={backend.Plan.solo} />
-                    <ariaComponents.Radio label={getText('team')} value={backend.Plan.team} />
-                    <ariaComponents.Radio
-                      label={getText('enterprise')}
-                      value={backend.Plan.enterprise}
-                    />
-                  </ariaComponents.RadioGroup>
-
-                  <ariaComponents.Button
-                    variant="outline"
-                    onPress={() =>
-                      queryClient.invalidateQueries({ queryKey: authQueryKey }).then(() => {
-                        form.reset()
-                      })
-                    }
-                  >
-                    {getText('reset')}
-                  </ariaComponents.Button>
-                </>
-              )}
-            </ariaComponents.Form>
-
-            <ariaComponents.Separator orientation="horizontal" className="my-3" />
->>>>>>> 0d72409d
 
             <ariaComponents.Text variant="subtitle" className="mb-2">
               {getText('productionOnlyFeatures')}
