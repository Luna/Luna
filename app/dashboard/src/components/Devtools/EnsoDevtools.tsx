/**
 * @file
 *
 * A component that provides a UI for toggling paywall features.
 */
import * as React from 'react'

import * as reactQuery from '@tanstack/react-query'

import { IS_DEV_MODE } from 'enso-common/src/detect'

import cross from '#/assets/cross.svg'
import DevtoolsLogo from '#/assets/enso_logo.svg'
import trash from '#/assets/trash.svg'

import { SETUP_PATH } from '#/appUtils'

import * as billing from '#/hooks/billing'

import * as authProvider from '#/providers/AuthProvider'
import { UserSessionType } from '#/providers/AuthProvider'
import * as textProvider from '#/providers/TextProvider'
import {
  useEnableVersionChecker,
  usePaywallDevtools,
  useSetEnableVersionChecker,
} from './EnsoDevtoolsProvider'

import * as ariaComponents from '#/components/AriaComponents'
import Portal from '#/components/Portal'

import {
  Button,
  Form,
  Popover,
  Radio,
  RadioGroup,
  Separator,
  Text,
} from '#/components/AriaComponents'
import {
  FEATURE_FLAGS_SCHEMA,
  useFeatureFlags,
  useSetFeatureFlags,
} from '#/providers/FeatureFlagsProvider'
import { useLocalStorage } from '#/providers/LocalStorageProvider'
import * as backend from '#/services/Backend'
import LocalStorage, { type LocalStorageData } from '#/utilities/LocalStorage'
import { twJoin } from '#/utilities/tailwindMerge'
import { unsafeEntries } from 'enso-common/src/utilities/data/object'

/**
 * A component that provides a UI for toggling paywall features.
 */
export function EnsoDevtools() {
  const { getText } = textProvider.useText()
  const { authQueryKey, session } = authProvider.useAuth()
  const queryClient = reactQuery.useQueryClient()
  const { getFeature } = billing.usePaywallFeatures()
  const { features, setFeature } = usePaywallDevtools()
  const enableVersionChecker = useEnableVersionChecker()
  const setEnableVersionChecker = useSetEnableVersionChecker()
  const { localStorage } = useLocalStorage()
  const [localStorageState, setLocalStorageState] = React.useState<Partial<LocalStorageData>>({})

  // Re-render when localStorage changes.
  React.useEffect(() => localStorage.subscribeAll(setLocalStorageState), [localStorage])

  const featureFlags = useFeatureFlags()
  const setFeatureFlags = useSetFeatureFlags()

  return (
    <Portal>
      <ariaComponents.DialogTrigger>
        <ariaComponents.Button
          icon={DevtoolsLogo}
          aria-label={getText('ensoDevtoolsButtonLabel')}
          variant="icon"
          rounded="full"
          size="hero"
          className="fixed bottom-16 right-3 z-50"
          data-ignore-click-outside
        />

        <Popover>
          <Text.Heading disableLineHeightCompensation>
            {getText('ensoDevtoolsPopoverHeading')}
          </Text.Heading>

          <Separator orientation="horizontal" className="my-3" />

          {session?.type === UserSessionType.full && (
            <>
              <Text variant="subtitle">{getText('ensoDevtoolsPlanSelectSubtitle')}</Text>

              <Form
                gap="small"
                schema={(schema) => schema.object({ plan: schema.nativeEnum(backend.Plan) })}
                defaultValues={{ plan: session.user.plan ?? backend.Plan.free }}
              >
                {({ form }) => (
                  <>
                    <RadioGroup
                      name="plan"
                      onChange={(value) => {
                        queryClient.setQueryData(authQueryKey, {
                          ...session,
                          user: { ...session.user, plan: value },
                        })
                      }}
                    >
                      <Radio label={getText('free')} value={backend.Plan.free} />
                      <Radio label={getText('solo')} value={backend.Plan.solo} />
                      <Radio label={getText('team')} value={backend.Plan.team} />
                      <Radio label={getText('enterprise')} value={backend.Plan.enterprise} />
                    </RadioGroup>

                    <Button
                      size="small"
                      variant="outline"
                      onPress={() =>
                        queryClient.invalidateQueries({ queryKey: authQueryKey }).then(() => {
                          form.reset()
                        })
                      }
                    >
                      {getText('reset')}
                    </Button>
                  </>
                )}
              </Form>

              <Separator orientation="horizontal" className="my-3" />

              {/* eslint-disable-next-line no-restricted-syntax */}
              <Button variant="link" href={SETUP_PATH + '?__qd-debg__=true'}>
                Open setup page
              </Button>

              <Separator orientation="horizontal" className="my-3" />
            </>
          )}

          <ariaComponents.Text variant="subtitle" className="mb-2">
            {getText('productionOnlyFeatures')}
          </ariaComponents.Text>

          <ariaComponents.Form
            schema={(z) => z.object({ enableVersionChecker: z.boolean() })}
            defaultValues={{ enableVersionChecker: enableVersionChecker ?? !IS_DEV_MODE }}
          >
            {({ form }) => (
              <ariaComponents.Switch
                form={form}
                name="enableVersionChecker"
                label={getText('enableVersionChecker')}
                description={getText('enableVersionCheckerDescription')}
                onChange={(value) => {
                  setEnableVersionChecker(value)
                }}
              />
            )}
          </ariaComponents.Form>

<<<<<<< HEAD
=======
          <Separator orientation="horizontal" className="my-3" />

          <div className="mb-2 flex w-full items-center justify-between">
            <Text variant="subtitle">{getText('localStorage')}</Text>

            <Button
              aria-label={getText('deleteAll')}
              size="small"
              variant="icon"
              icon={trash}
              onPress={() => {
                for (const [key] of unsafeEntries(LocalStorage.keyMetadata)) {
                  localStorage.delete(key)
                }
              }}
            />
          </div>

          <div className="flex flex-col gap-0.5">
            {unsafeEntries(LocalStorage.keyMetadata).map(([key]) => (
              <div key={key} className="flex w-full items-center justify-between gap-1">
                <Text variant="body">
                  {key
                    .replace(/[A-Z]/g, (m) => ' ' + m.toLowerCase())
                    .replace(/^./, (m) => m.toUpperCase())}
                </Text>

                <Button
                  variant="icon"
                  size="small"
                  aria-label={getText('delete')}
                  icon={cross}
                  onPress={() => {
                    localStorage.delete(key)
                  }}
                />
              </div>
            ))}
          </div>

>>>>>>> 2819b42f
          <ariaComponents.Separator orientation="horizontal" className="my-3" />

          <ariaComponents.Text variant="subtitle" className="mb-2">
            {getText('ensoDevtoolsFeatureFlags')}

            <ariaComponents.Form
              gap="small"
              formOptions={{ mode: 'onChange' }}
              schema={FEATURE_FLAGS_SCHEMA}
              defaultValues={{
                enableMultitabs: featureFlags.enableMultitabs,
                enableAssetsTableBackgroundRefresh: featureFlags.enableAssetsTableBackgroundRefresh,
                assetsTableBackgroundRefreshInterval:
                  featureFlags.assetsTableBackgroundRefreshInterval,
              }}
            >
              {(form) => (
                <>
                  <ariaComponents.Switch
                    form={form}
                    name="enableMultitabs"
                    label={getText('enableMultitabs')}
                    description={getText('enableMultitabsDescription')}
                    onChange={(value) => {
                      setFeatureFlags('enableMultitabs', value)
                    }}
                  />

                  <div>
                    <ariaComponents.Switch
                      form={form}
                      name="enableAssetsTableBackgroundRefresh"
                      label={getText('enableAssetsTableBackgroundRefresh')}
                      description={getText('enableAssetsTableBackgroundRefreshDescription')}
                      onChange={(value) => {
                        setFeatureFlags('enableAssetsTableBackgroundRefresh', value)
                      }}
                    />
                    <ariaComponents.Input
                      form={form}
                      type="number"
                      inputMode="numeric"
                      name="assetsTableBackgroundRefreshInterval"
                      label={getText('enableAssetsTableBackgroundRefreshInterval')}
                      description={getText('enableAssetsTableBackgroundRefreshIntervalDescription')}
                      onChange={(event) => {
                        setFeatureFlags(
                          'assetsTableBackgroundRefreshInterval',
                          event.target.valueAsNumber,
                        )
                      }}
                    />
                  </div>
                </>
              )}
            </ariaComponents.Form>
          </ariaComponents.Text>

          <ariaComponents.Separator orientation="horizontal" className="my-3" />

          <ariaComponents.Text variant="subtitle" className="mb-2">
            {getText('ensoDevtoolsPaywallFeaturesToggles')}
          </ariaComponents.Text>

          <ariaComponents.Form
            gap="small"
            schema={(z) =>
              z.object(Object.fromEntries(Object.keys(features).map((key) => [key, z.boolean()])))
            }
            defaultValues={Object.fromEntries(
              Object.keys(features).map((feature) => {
                // eslint-disable-next-line no-restricted-syntax
                const featureName = feature as billing.PaywallFeatureName
                return [featureName, features[featureName].isForceEnabled ?? true]
              }),
            )}
          >
            {Object.keys(features).map((feature) => {
              // eslint-disable-next-line no-restricted-syntax
              const featureName = feature as billing.PaywallFeatureName
              const { label, descriptionTextId } = getFeature(featureName)

              return (
                <ariaComponents.Switch
                  key={feature}
                  name={featureName}
                  label={getText(label)}
                  description={getText(descriptionTextId)}
                  onChange={(value) => {
                    setFeature(featureName, value)
                  }}
                />
              )
            })}
          </ariaComponents.Form>

          <Separator orientation="horizontal" className="my-3" />

          <Text variant="subtitle" className="mb-2">
            {getText('localStorage')}
          </Text>

          {unsafeEntries(LocalStorage.keyMetadata).map(([key]) => (
            <div className="my-1 flex items-center gap-1">
              <ButtonGroup className="grow-0">
                <Button
                  size="small"
                  variant="outline"
                  isDisabled={localStorageState[key] == null}
                  onPress={() => {
                    localStorage.delete(key)
                  }}
                >
                  {getText('delete')}
                </Button>
              </ButtonGroup>
              <Text
                variant="body"
                className={twJoin(localStorageState[key] == null && 'opacity-50')}
              >
                {key
                  .replace(/[A-Z]/g, (m) => ' ' + m.toLowerCase())
                  .replace(/^./, (m) => m.toUpperCase())}
              </Text>
            </div>
          ))}
        </Popover>
      </ariaComponents.DialogTrigger>
    </Portal>
  )
}<|MERGE_RESOLUTION|>--- conflicted
+++ resolved
@@ -9,9 +9,9 @@
 
 import { IS_DEV_MODE } from 'enso-common/src/detect'
 
-import cross from '#/assets/cross.svg'
+import CrossIcon from '#/assets/cross.svg'
 import DevtoolsLogo from '#/assets/enso_logo.svg'
-import trash from '#/assets/trash.svg'
+import TrashIcon from '#/assets/trash.svg'
 
 import { SETUP_PATH } from '#/appUtils'
 
@@ -46,7 +46,6 @@
 import { useLocalStorage } from '#/providers/LocalStorageProvider'
 import * as backend from '#/services/Backend'
 import LocalStorage, { type LocalStorageData } from '#/utilities/LocalStorage'
-import { twJoin } from '#/utilities/tailwindMerge'
 import { unsafeEntries } from 'enso-common/src/utilities/data/object'
 
 /**
@@ -162,49 +161,6 @@
             )}
           </ariaComponents.Form>
 
-<<<<<<< HEAD
-=======
-          <Separator orientation="horizontal" className="my-3" />
-
-          <div className="mb-2 flex w-full items-center justify-between">
-            <Text variant="subtitle">{getText('localStorage')}</Text>
-
-            <Button
-              aria-label={getText('deleteAll')}
-              size="small"
-              variant="icon"
-              icon={trash}
-              onPress={() => {
-                for (const [key] of unsafeEntries(LocalStorage.keyMetadata)) {
-                  localStorage.delete(key)
-                }
-              }}
-            />
-          </div>
-
-          <div className="flex flex-col gap-0.5">
-            {unsafeEntries(LocalStorage.keyMetadata).map(([key]) => (
-              <div key={key} className="flex w-full items-center justify-between gap-1">
-                <Text variant="body">
-                  {key
-                    .replace(/[A-Z]/g, (m) => ' ' + m.toLowerCase())
-                    .replace(/^./, (m) => m.toUpperCase())}
-                </Text>
-
-                <Button
-                  variant="icon"
-                  size="small"
-                  aria-label={getText('delete')}
-                  icon={cross}
-                  onPress={() => {
-                    localStorage.delete(key)
-                  }}
-                />
-              </div>
-            ))}
-          </div>
-
->>>>>>> 2819b42f
           <ariaComponents.Separator orientation="horizontal" className="my-3" />
 
           <ariaComponents.Text variant="subtitle" className="mb-2">
@@ -303,34 +259,44 @@
 
           <Separator orientation="horizontal" className="my-3" />
 
-          <Text variant="subtitle" className="mb-2">
-            {getText('localStorage')}
-          </Text>
-
-          {unsafeEntries(LocalStorage.keyMetadata).map(([key]) => (
-            <div className="my-1 flex items-center gap-1">
-              <ButtonGroup className="grow-0">
+          <div className="mb-2 flex w-full items-center justify-between">
+            <Text variant="subtitle">{getText('localStorage')}</Text>
+
+            <Button
+              aria-label={getText('deleteAll')}
+              size="small"
+              variant="icon"
+              icon={TrashIcon}
+              onPress={() => {
+                for (const [key] of unsafeEntries(LocalStorage.keyMetadata)) {
+                  localStorage.delete(key)
+                }
+              }}
+            />
+          </div>
+
+          <div className="flex flex-col gap-0.5">
+            {unsafeEntries(LocalStorage.keyMetadata).map(([key]) => (
+              <div key={key} className="flex w-full items-center justify-between gap-1">
+                <Text variant="body">
+                  {key
+                    .replace(/[A-Z]/g, (m) => ' ' + m.toLowerCase())
+                    .replace(/^./, (m) => m.toUpperCase())}
+                </Text>
+
                 <Button
+                  variant="icon"
                   size="small"
-                  variant="outline"
                   isDisabled={localStorageState[key] == null}
+                  aria-label={getText('delete')}
+                  icon={CrossIcon}
                   onPress={() => {
                     localStorage.delete(key)
                   }}
-                >
-                  {getText('delete')}
-                </Button>
-              </ButtonGroup>
-              <Text
-                variant="body"
-                className={twJoin(localStorageState[key] == null && 'opacity-50')}
-              >
-                {key
-                  .replace(/[A-Z]/g, (m) => ' ' + m.toLowerCase())
-                  .replace(/^./, (m) => m.toUpperCase())}
-              </Text>
-            </div>
-          ))}
+                />
+              </div>
+            ))}
+          </div>
         </Popover>
       </ariaComponents.DialogTrigger>
     </Portal>
