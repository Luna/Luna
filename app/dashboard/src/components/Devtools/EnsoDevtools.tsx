--- conflicted
+++ resolved
@@ -30,8 +30,6 @@
 import Portal from '#/components/Portal'
 
 import {
-<<<<<<< HEAD
-=======
   Button,
   Form,
   Popover,
@@ -41,19 +39,14 @@
   Text,
 } from '#/components/AriaComponents'
 import {
->>>>>>> 6c80f8f0
   FEATURE_FLAGS_SCHEMA,
   useFeatureFlags,
   useSetFeatureFlags,
 } from '#/providers/FeatureFlagsProvider'
-<<<<<<< HEAD
-import * as backend from '#/services/Backend'
-=======
 import { useLocalStorage } from '#/providers/LocalStorageProvider'
 import * as backend from '#/services/Backend'
 import LocalStorage from '#/utilities/LocalStorage'
 import { unsafeEntries } from 'enso-common/src/utilities/data/object'
->>>>>>> 6c80f8f0
 
 /**
  * A component that provides a UI for toggling paywall features.
@@ -84,22 +77,6 @@
           data-ignore-click-outside
         />
 
-<<<<<<< HEAD
-        <ariaComponents.Popover>
-          <ariaComponents.Text.Heading disableLineHeightCompensation>
-            {getText('ensoDevtoolsPopoverHeading')}
-          </ariaComponents.Text.Heading>
-
-          <ariaComponents.Separator orientation="horizontal" className="my-3" />
-
-          {session?.type === UserSessionType.full && (
-            <>
-              <ariaComponents.Text variant="subtitle">
-                {getText('ensoDevtoolsPlanSelectSubtitle')}
-              </ariaComponents.Text>
-
-              <ariaComponents.Form
-=======
         <Popover>
           <Text.Heading disableLineHeightCompensation>
             {getText('ensoDevtoolsPopoverHeading')}
@@ -112,18 +89,13 @@
               <Text variant="subtitle">{getText('ensoDevtoolsPlanSelectSubtitle')}</Text>
 
               <Form
->>>>>>> 6c80f8f0
                 gap="small"
                 schema={(schema) => schema.object({ plan: schema.nativeEnum(backend.Plan) })}
                 defaultValues={{ plan: session.user.plan ?? backend.Plan.free }}
               >
                 {({ form }) => (
                   <>
-<<<<<<< HEAD
-                    <ariaComponents.RadioGroup
-=======
                     <RadioGroup
->>>>>>> 6c80f8f0
                       name="plan"
                       onChange={(value) => {
                         queryClient.setQueryData(authQueryKey, {
@@ -132,18 +104,6 @@
                         })
                       }}
                     >
-<<<<<<< HEAD
-                      <ariaComponents.Radio label={getText('free')} value={backend.Plan.free} />
-                      <ariaComponents.Radio label={getText('solo')} value={backend.Plan.solo} />
-                      <ariaComponents.Radio label={getText('team')} value={backend.Plan.team} />
-                      <ariaComponents.Radio
-                        label={getText('enterprise')}
-                        value={backend.Plan.enterprise}
-                      />
-                    </ariaComponents.RadioGroup>
-
-                    <ariaComponents.Button
-=======
                       <Radio label={getText('free')} value={backend.Plan.free} />
                       <Radio label={getText('solo')} value={backend.Plan.solo} />
                       <Radio label={getText('team')} value={backend.Plan.team} />
@@ -151,7 +111,6 @@
                     </RadioGroup>
 
                     <Button
->>>>>>> 6c80f8f0
                       size="small"
                       variant="outline"
                       onPress={() =>
@@ -161,21 +120,6 @@
                       }
                     >
                       {getText('reset')}
-<<<<<<< HEAD
-                    </ariaComponents.Button>
-                  </>
-                )}
-              </ariaComponents.Form>
-
-              <ariaComponents.Separator orientation="horizontal" className="my-3" />
-
-              {/* eslint-disable-next-line no-restricted-syntax */}
-              <ariaComponents.Button variant="link" href={SETUP_PATH + '?__qd-debg__=true'}>
-                Open setup page
-              </ariaComponents.Button>
-
-              <ariaComponents.Separator orientation="horizontal" className="my-3" />
-=======
                     </Button>
                   </>
                 )}
@@ -189,7 +133,6 @@
               </Button>
 
               <Separator orientation="horizontal" className="my-3" />
->>>>>>> 6c80f8f0
             </>
           )}
 
@@ -214,8 +157,6 @@
             )}
           </ariaComponents.Form>
 
-<<<<<<< HEAD
-=======
           <Separator orientation="horizontal" className="my-3" />
 
           <div className="mb-2 flex w-full items-center justify-between">
@@ -256,7 +197,6 @@
             ))}
           </div>
 
->>>>>>> 6c80f8f0
           <ariaComponents.Separator orientation="horizontal" className="my-3" />
 
           <ariaComponents.Text variant="subtitle" className="mb-2">
@@ -352,11 +292,7 @@
               )
             })}
           </ariaComponents.Form>
-<<<<<<< HEAD
-        </ariaComponents.Popover>
-=======
         </Popover>
->>>>>>> 6c80f8f0
       </ariaComponents.DialogTrigger>
     </Portal>
   )
