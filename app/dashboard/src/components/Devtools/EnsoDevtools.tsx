--- conflicted
+++ resolved
@@ -24,7 +24,6 @@
   useSetEnableVersionChecker,
 } from './EnsoDevtoolsProvider'
 
-<<<<<<< HEAD
 import * as ariaComponents from '#/components/AriaComponents'
 import Portal from '#/components/Portal'
 
@@ -33,26 +32,11 @@
   useFeatureFlags,
   useSetFeatureFlags,
 } from '#/providers/FeatureFlagsProvider'
-=======
-import { Switch } from '#/components/aria'
-import {
-  Button,
-  ButtonGroup,
-  DialogTrigger,
-  Form,
-  Popover,
-  Radio,
-  RadioGroup,
-  Separator,
-  Text,
-} from '#/components/AriaComponents'
-import Portal from '#/components/Portal'
-
 import { useLocalStorage } from '#/providers/LocalStorageProvider'
->>>>>>> 5fba5720
 import * as backend from '#/services/Backend'
 import LocalStorage from '#/utilities/LocalStorage'
 import { unsafeEntries } from 'enso-common/src/utilities/data/object'
+import { Button, ButtonGroup, Form, Popover, Radio, RadioGroup, Separator, Text } from '#/components/AriaComponents'
 
 /**
  * A component that provides a UI for toggling paywall features.
@@ -71,7 +55,6 @@
   const setFeatureFlags = useSetFeatureFlags()
 
   return (
-<<<<<<< HEAD
     <Portal>
       <ariaComponents.DialogTrigger>
         <ariaComponents.Button
@@ -84,169 +67,28 @@
           data-ignore-click-outside
         />
 
-        <ariaComponents.Popover>
-          <ariaComponents.Text.Heading disableLineHeightCompensation>
+        <Popover>
+          <Text.Heading disableLineHeightCompensation>
             {getText('ensoDevtoolsPopoverHeading')}
-          </ariaComponents.Text.Heading>
-
-          <ariaComponents.Separator orientation="horizontal" className="my-3" />
+          </Text.Heading>
+
+          <Separator orientation="horizontal" className="my-3" />
 
           {session?.type === UserSessionType.full && (
             <>
-              <ariaComponents.Text variant="subtitle">
+              <Text variant="subtitle">
                 {getText('ensoDevtoolsPlanSelectSubtitle')}
-              </ariaComponents.Text>
-
-              <ariaComponents.Form
+              </Text>
+
+              <Form
                 gap="small"
                 schema={(schema) => schema.object({ plan: schema.nativeEnum(backend.Plan) })}
                 defaultValues={{ plan: session.user.plan ?? backend.Plan.free }}
               >
                 {({ form }) => (
                   <>
-                    <ariaComponents.RadioGroup
+                    <RadioGroup
                       name="plan"
-=======
-    <PaywallDevtoolsContext.Provider value={{ features }}>
-      {children}
-
-      <Portal>
-        <DialogTrigger>
-          <Button
-            icon={DevtoolsLogo}
-            aria-label={getText('paywallDevtoolsButtonLabel')}
-            variant="icon"
-            rounded="full"
-            size="hero"
-            className="fixed bottom-16 right-3 z-50"
-            data-ignore-click-outside
-          />
-
-          <Popover>
-            <Text.Heading disableLineHeightCompensation>
-              {getText('paywallDevtoolsPopoverHeading')}
-            </Text.Heading>
-
-            <Separator orientation="horizontal" className="my-3" />
-
-            {session?.type === UserSessionType.full && (
-              <>
-                <Text variant="subtitle">{getText('paywallDevtoolsPlanSelectSubtitle')}</Text>
-
-                <Form
-                  gap="small"
-                  schema={(schema) => schema.object({ plan: schema.string() })}
-                  defaultValues={{ plan: session.user.plan ?? 'free' }}
-                >
-                  {({ form }) => (
-                    <>
-                      <RadioGroup
-                        form={form}
-                        name="plan"
-                        onChange={(value) => {
-                          queryClient.setQueryData(authQueryKey, {
-                            ...session,
-                            user: { ...session.user, plan: value },
-                          })
-                        }}
-                      >
-                        <Radio label={getText('free')} value={'free'} />
-                        <Radio label={getText('solo')} value={backend.Plan.solo} />
-                        <Radio label={getText('team')} value={backend.Plan.team} />
-                        <Radio label={getText('enterprise')} value={backend.Plan.enterprise} />
-                      </RadioGroup>
-
-                      <Button
-                        size="small"
-                        variant="outline"
-                        onPress={() =>
-                          queryClient.invalidateQueries({ queryKey: authQueryKey }).then(() => {
-                            form.reset()
-                          })
-                        }
-                      >
-                        {getText('reset')}
-                      </Button>
-                    </>
-                  )}
-                </Form>
-
-                <Separator orientation="horizontal" className="my-3" />
-
-                {/* eslint-disable-next-line no-restricted-syntax */}
-                <Button variant="link" href={SETUP_PATH + '?__qd-debg__=true'}>
-                  Open setup page
-                </Button>
-
-                <Separator orientation="horizontal" className="my-3" />
-              </>
-            )}
-
-            <Text variant="subtitle" className="mb-2">
-              {getText('productionOnlyFeatures')}
-            </Text>
-            <div className="flex flex-col">
-              <Switch
-                className="group flex items-center gap-1"
-                isSelected={enableVersionChecker ?? !IS_DEV_MODE}
-                onChange={setEnableVersionChecker}
-              >
-                <div className="box-border flex h-4 w-[28px] shrink-0 cursor-default items-center rounded-full bg-primary/30 bg-clip-padding p-0.5 shadow-inner outline-none ring-black transition duration-200 ease-in-out group-focus-visible:ring-2 group-pressed:bg-primary/60 group-selected:bg-primary group-selected:group-pressed:bg-primary/50">
-                  <span className="aspect-square h-full flex-none translate-x-0 transform rounded-full bg-white transition duration-200 ease-in-out group-selected:translate-x-[100%]" />
-                </div>
-
-                <Text className="flex-1">{getText('enableVersionChecker')}</Text>
-              </Switch>
-
-              <Text variant="body" color="disabled">
-                {getText('enableVersionCheckerDescription')}
-              </Text>
-            </div>
-
-            <Separator orientation="horizontal" className="my-3" />
-
-            <Text variant="subtitle" className="mb-2">
-              {getText('localStorage')}
-            </Text>
-            {unsafeEntries(LocalStorage.keyMetadata).map(([key]) => (
-              <div className="flex gap-1">
-                <ButtonGroup className="grow-0">
-                  <Button
-                    size="small"
-                    variant="outline"
-                    onPress={() => {
-                      localStorage.delete(key)
-                    }}
-                  >
-                    {getText('delete')}
-                  </Button>
-                </ButtonGroup>
-                <Text variant="body">
-                  {key
-                    .replace(/[A-Z]/g, (m) => ' ' + m.toLowerCase())
-                    .replace(/^./, (m) => m.toUpperCase())}
-                </Text>
-              </div>
-            ))}
-
-            <Separator orientation="horizontal" className="my-3" />
-
-            <Text variant="subtitle" className="mb-2">
-              {getText('paywallDevtoolsPaywallFeaturesToggles')}
-            </Text>
-
-            <div className="flex flex-col gap-1">
-              {Object.entries(features).map(([feature, configuration]) => {
-                // eslint-disable-next-line no-restricted-syntax
-                const featureName = feature as billing.PaywallFeatureName
-                const { label, descriptionTextId } = getFeature(featureName)
-
-                return (
-                  <div key={feature} className="flex flex-col">
-                    <Switch
-                      className="group flex items-center gap-1"
-                      isSelected={configuration.isForceEnabled ?? true}
->>>>>>> 5fba5720
                       onChange={(value) => {
                         queryClient.setQueryData(authQueryKey, {
                           ...session,
@@ -254,17 +96,15 @@
                         })
                       }}
                     >
-<<<<<<< HEAD
-                      <ariaComponents.Radio label={getText('free')} value={backend.Plan.free} />
-                      <ariaComponents.Radio label={getText('solo')} value={backend.Plan.solo} />
-                      <ariaComponents.Radio label={getText('team')} value={backend.Plan.team} />
-                      <ariaComponents.Radio
+                      <Radio label={getText('free')} value={backend.Plan.free} />
+                      <Radio label={getText('solo')} value={backend.Plan.solo} />
+                      <Radio label={getText('team')} value={backend.Plan.team} />
+                      <Radio
                         label={getText('enterprise')}
-                        value={backend.Plan.enterprise}
-                      />
-                    </ariaComponents.RadioGroup>
-
-                    <ariaComponents.Button
+                        value={backend.Plan.enterprise}/>
+                      </RadioGroup>
+
+                    <Button
                       size="small"
                       variant="outline"
                       onPress={() =>
@@ -274,19 +114,19 @@
                       }
                     >
                       {getText('reset')}
-                    </ariaComponents.Button>
+                    </Button>
                   </>
                 )}
-              </ariaComponents.Form>
-
-              <ariaComponents.Separator orientation="horizontal" className="my-3" />
+              </Form>
+
+              <Separator orientation="horizontal" className="my-3" />
 
               {/* eslint-disable-next-line no-restricted-syntax */}
-              <ariaComponents.Button variant="link" href={SETUP_PATH + '?__qd-debg__=true'}>
+              <Button variant="link" href={SETUP_PATH + '?__qd-debg__=true'}>
                 Open setup page
-              </ariaComponents.Button>
-
-              <ariaComponents.Separator orientation="horizontal" className="my-3" />
+              </Button>
+
+              <Separator orientation="horizontal" className="my-3" />
             </>
           )}
 
@@ -310,6 +150,34 @@
               />
             )}
           </ariaComponents.Form>
+
+          <Separator orientation="horizontal" className="my-3" />
+
+          <Text variant="subtitle" className="mb-2">
+            {getText('localStorage')}
+          </Text>
+
+          {unsafeEntries(LocalStorage.keyMetadata).map(([key]) => (
+            <div className="flex gap-1">
+              <ButtonGroup className="grow-0">
+                <Button
+                  size="small"
+                  variant="outline"
+                  onPress={() => {
+                    localStorage.delete(key)
+                  }}
+                >
+                  {getText('delete')}
+                </Button>
+              </ButtonGroup>
+              <Text variant="body">
+                {key
+                  .replace(/[A-Z]/g, (m) => ' ' + m.toLowerCase())
+                  .replace(/^./, (m) => m.toUpperCase())}
+              </Text>
+            </div>
+          ))}
+
 
           <ariaComponents.Separator orientation="horizontal" className="my-3" />
 
@@ -406,28 +274,8 @@
               )
             })}
           </ariaComponents.Form>
-        </ariaComponents.Popover>
+        </Popover>
       </ariaComponents.DialogTrigger>
     </Portal>
-=======
-                      <div className="box-border flex h-4 w-[28px] shrink-0 cursor-default items-center rounded-full bg-primary/30 bg-clip-padding p-0.5 shadow-inner outline-none ring-black transition duration-200 ease-in-out group-focus-visible:ring-2 group-pressed:bg-primary/60 group-selected:bg-primary group-selected:group-pressed:bg-primary/50">
-                        <span className="aspect-square h-full flex-none translate-x-0 transform rounded-full bg-white transition duration-200 ease-in-out group-selected:translate-x-[100%]" />
-                      </div>
-
-                      <Text className="flex-1">{getText(label)}</Text>
-                    </Switch>
-
-                    <Text variant="body" color="disabled">
-                      {getText(descriptionTextId)}
-                    </Text>
-                  </div>
-                )
-              })}
-            </div>
-          </Popover>
-        </DialogTrigger>
-      </Portal>
-    </PaywallDevtoolsContext.Provider>
->>>>>>> 5fba5720
   )
 }