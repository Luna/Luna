/**
 * @file
 *
 * A radio group component.
 */
import * as React from 'react'

import * as aria from '#/components/aria'

import * as mergeRefs from '#/utilities/mergeRefs'
import * as twv from '#/utilities/tailwindVariants'

import { omit } from '#/utilities/object'
import { forwardRef } from '#/utilities/react'
import type { FieldVariantProps } from '../Form'
import * as formComponent from '../Form'
import * as radioGroupContext from './RadioGroupContext'

/**
 * Props for {@link RadioGroup}.
 */
export interface RadioGroupProps<
  Schema extends formComponent.TSchema,
  TFieldName extends formComponent.FieldPath<Schema>,
> extends formComponent.FieldStateProps<
      Omit<aria.AriaRadioGroupProps, 'description' | 'label'>,
      Schema,
      TFieldName
    >,
    twv.VariantProps<typeof RADIO_GROUP_STYLES>,
    formComponent.FieldProps,
    FieldVariantProps {
  readonly children?: React.ReactNode
  readonly className?: string
}

export const RADIO_GROUP_STYLES = twv.tv({
  base: 'flex flex-col gap-0.5 items-start',
  variants: { fullWidth: { true: 'w-full' } },
})

/**
 * A radio group component.
 */
// eslint-disable-next-line no-restricted-syntax
export const RadioGroup = forwardRef(function RadioGroup<
  Schema extends formComponent.TSchema,
  TFieldName extends formComponent.FieldPath<Schema>,
>(props: RadioGroupProps<Schema, TFieldName>, ref: React.ForwardedRef<HTMLDivElement>) {
  const {
    children,
    isRequired = false,
    isReadOnly = false,
    isDisabled = false,
    isInvalid = false,
    name,
    className,
    form,
    defaultValue,
    label,
    description,
    fullWidth,
    variants = RADIO_GROUP_STYLES,
    fieldVariants,
    ...radioGroupProps
  } = props

  const { field, fieldState, formInstance } = formComponent.Form.useField({
    name,
    isDisabled,
    form,
    defaultValue,
  })

  const invalid = isInvalid || fieldState.invalid

  const base = variants({ fullWidth, className })

  return (
    <aria.RadioGroup
      ref={mergeRefs.mergeRefs(ref, field.ref)}
      {...aria.mergeProps<aria.RadioGroupProps>()(omit(radioGroupProps, 'validate'), {
        name: field.name,
        value: field.value,
        isDisabled: field.disabled ?? isDisabled,
        onChange: field.onChange,
        onBlur: field.onBlur,
        className: base,
        isRequired,
        isReadOnly,
        isInvalid: invalid,
      })}
    >
      <radioGroupContext.RadioGroupProvider>
        <formComponent.Form.Field
          name={name}
          form={formInstance}
          label={label}
          description={description}
          fullWidth={fullWidth}
          isInvalid={invalid}
          variants={fieldVariants}
          {...radioGroupProps}
        >
          {children}
        </formComponent.Form.Field>
      </radioGroupContext.RadioGroupProvider>
    </aria.RadioGroup>
  )
<<<<<<< HEAD
}) as <Schema extends formComponent.TSchema, TFieldName extends formComponent.FieldPath<Schema>>(
  props: RadioGroupProps<Schema, TFieldName> & React.RefAttributes<HTMLFormElement>,
) => React.JSX.Element
=======
})
>>>>>>> edb4a11c
<|MERGE_RESOLUTION|>--- conflicted
+++ resolved
@@ -107,10 +107,4 @@
       </radioGroupContext.RadioGroupProvider>
     </aria.RadioGroup>
   )
-<<<<<<< HEAD
-}) as <Schema extends formComponent.TSchema, TFieldName extends formComponent.FieldPath<Schema>>(
-  props: RadioGroupProps<Schema, TFieldName> & React.RefAttributes<HTMLFormElement>,
-) => React.JSX.Element
-=======
-})
->>>>>>> edb4a11c
+})