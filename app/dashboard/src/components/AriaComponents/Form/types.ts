--- conflicted
+++ resolved
@@ -17,16 +17,11 @@
 /**
  * Props for the Form component
  */
-<<<<<<< HEAD
-export type FormProps<Schema extends components.TSchema> = BaseFormProps<Schema> &
-  (FormPropsWithOptions<Schema> | FormPropsWithParentForm<Schema>)
-=======
 export type FormProps<
   Schema extends components.TSchema,
   SubmitResult = void,
 > = BaseFormProps<Schema> &
   (FormPropsWithOptions<Schema, SubmitResult> | FormPropsWithParentForm<Schema>)
->>>>>>> edb4a11c
 
 /**
  * Base props for the Form component.
@@ -36,29 +31,6 @@
       React.HTMLProps<HTMLFormElement>,
       'children' | 'className' | 'form' | 'onSubmit' | 'onSubmitCapture' | 'style'
     >,
-<<<<<<< HEAD
-    styles.FormStyleProps {
-  /**
-   * The default values for the form fields
-   *
-   * __Note:__ Even though this is optional,
-   * it is recommended to provide default values and specify all fields defined in the schema.
-   * Otherwise Typescript fails to infer the correct type for the form values.
-   * This is a known limitation and we are working on a solution.
-   */
-  readonly defaultValues?: components.UseFormProps<Schema>['defaultValues']
-  readonly onSubmit?: (
-    values: components.TransformedValues<Schema>,
-    form: components.UseFormReturn<Schema>,
-  ) => unknown
-  readonly style?:
-    | React.CSSProperties
-    | ((props: FormStateRenderProps<Schema>) => React.CSSProperties)
-  readonly children: React.ReactNode | ((props: FormStateRenderProps<Schema>) => React.ReactNode)
-  readonly formRef?: React.MutableRefObject<components.UseFormReturn<Schema>>
-
-  readonly className?: string | ((props: FormStateRenderProps<Schema>) => string)
-=======
     Omit<styles.FormStyleProps, 'class' | 'className'>,
     TestIdProps {
   readonly style?:
@@ -73,7 +45,6 @@
         },
       ) => React.ReactNode)
   readonly formRef?: React.MutableRefObject<components.UseFormReturn<Schema>>
->>>>>>> edb4a11c
 
   readonly className?: string | ((props: components.UseFormReturn<Schema>) => string)
 
@@ -105,12 +76,8 @@
  * Props for the Form component with schema and form options.
  * Creates a new form instance. This is the default way to use the form.
  */
-<<<<<<< HEAD
-interface FormPropsWithOptions<Schema extends components.TSchema> {
-=======
 interface FormPropsWithOptions<Schema extends components.TSchema, SubmitResult = void>
   extends components.OnSubmitCallbacks<Schema, SubmitResult> {
->>>>>>> edb4a11c
   readonly schema: Schema | ((schema: typeof components.schema) => Schema)
   readonly formOptions?: Omit<
     components.UseFormProps<Schema, SubmitResult>,
@@ -125,10 +92,6 @@
    */
   readonly defaultValues?: components.UseFormProps<Schema>['defaultValues']
   readonly form?: never
-<<<<<<< HEAD
-  readonly formOptions?: Omit<components.UseFormProps<Schema>, 'resolver' | 'schema'>
-=======
->>>>>>> edb4a11c
 }
 
 /**
@@ -176,42 +139,4 @@
   readonly register: UseFormRegister<Schema>
   /** The form instance. */
   readonly form: components.FormInstance<Schema>
-<<<<<<< HEAD
-}
-
-/**
- * Base Props for a Form Field.
- * @private
- */
-interface FormFieldProps<
-  BaseValueType,
-  Schema extends components.TSchema,
-  TFieldName extends components.FieldPath<Schema>,
-> extends components.FormWithValueValidation<BaseValueType, Schema, TFieldName> {
-  readonly name: TFieldName
-  readonly value?: BaseValueType extends components.FieldValues<Schema>[TFieldName] ?
-    components.FieldValues<Schema>[TFieldName]
-  : never
-  readonly defaultValue?: components.FieldValues<Schema>[TFieldName]
-  readonly isDisabled?: boolean
-  readonly isRequired?: boolean
-  readonly isInvalid?: boolean
-}
-
-/**
- * Field State Props
- */
-export type FieldStateProps<
-  // eslint-disable-next-line no-restricted-syntax
-  BaseProps extends { value?: unknown },
-  Schema extends components.TSchema,
-  TFieldName extends components.FieldPath<Schema>,
-> = FormFieldProps<BaseProps['value'], Schema, TFieldName> & {
-  // to avoid conflicts with the FormFieldProps we need to omit the FormFieldProps from the BaseProps
-  [K in keyof Omit<
-    BaseProps,
-    keyof FormFieldProps<BaseProps['value'], Schema, TFieldName>
-  >]: BaseProps[K]
-=======
->>>>>>> edb4a11c
 }