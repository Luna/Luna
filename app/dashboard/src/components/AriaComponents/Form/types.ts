/**
 * @file
 * Types for the Form component.
 */

import type * as React from 'react'

import type * as reactHookForm from 'react-hook-form'

import type { DeepPartialSkipArrayKey } from 'react-hook-form'
import type * as components from './components'
import type * as styles from './styles'

export type * from './components'

/**
 * Props for the Form component
 */
<<<<<<< HEAD
export type FormProps<
  Schema extends components.TSchema,
  TFieldValues extends components.FieldValues<Schema>,
  // eslint-disable-next-line no-restricted-syntax
  TTransformedValues extends components.FieldValues<Schema> | undefined = undefined,
  SubmitResult = void,
> = BaseFormProps<Schema, TFieldValues, TTransformedValues> &
  (
    | FormPropsWithOptions<Schema, TFieldValues, TTransformedValues, SubmitResult>
    | FormPropsWithParentForm<Schema, TFieldValues, TTransformedValues>
  )
=======
export type FormProps<Schema extends components.TSchema> = BaseFormProps<Schema> &
  (FormPropsWithOptions<Schema> | FormPropsWithParentForm<Schema>)
>>>>>>> 6c80f8f0

/**
 * Base props for the Form component.
 */
<<<<<<< HEAD
interface BaseFormProps<
  Schema extends components.TSchema,
  TFieldValues extends components.FieldValues<Schema>,
  TTransformedValues extends components.FieldValues<Schema> | undefined = undefined,
> extends Omit<
=======
interface BaseFormProps<Schema extends components.TSchema>
  extends Omit<
>>>>>>> 6c80f8f0
      React.HTMLProps<HTMLFormElement>,
      'children' | 'className' | 'form' | 'onSubmit' | 'onSubmitCapture' | 'style'
    >,
    styles.FormStyleProps {
  /**
   * The default values for the form fields
   *
   * __Note:__ Even though this is optional,
   * it is recommended to provide default values and specify all fields defined in the schema.
   * Otherwise Typescript fails to infer the correct type for the form values.
   * This is a known limitation and we are working on a solution.
   */
<<<<<<< HEAD
  readonly defaultValues?: components.UseFormProps<Schema, TFieldValues>['defaultValues']
  readonly style?:
    | React.CSSProperties
    | ((
        props: components.UseFormReturn<Schema, TFieldValues, TTransformedValues>,
      ) => React.CSSProperties)
  readonly children:
    | React.ReactNode
    | ((
        props: components.UseFormReturn<Schema, TFieldValues, TTransformedValues> & {
          readonly form: components.UseFormReturn<Schema, TFieldValues, TTransformedValues>
          readonly values: DeepPartialSkipArrayKey<TFieldValues>
        },
      ) => React.ReactNode)
  readonly formRef?: React.MutableRefObject<
    components.UseFormReturn<Schema, TFieldValues, TTransformedValues>
  >

  readonly className?:
    | string
    | ((props: components.UseFormReturn<Schema, TFieldValues, TTransformedValues>) => string)
=======
  readonly defaultValues?: components.UseFormProps<Schema>['defaultValues']
  readonly onSubmit?: (
    values: components.TransformedValues<Schema>,
    form: components.UseFormReturn<Schema>,
  ) => unknown
  readonly style?:
    | React.CSSProperties
    | ((props: components.UseFormReturn<Schema>) => React.CSSProperties)
  readonly children:
    | React.ReactNode
    | ((
        props: components.UseFormReturn<Schema> & {
          readonly form: components.UseFormReturn<Schema>
        },
      ) => React.ReactNode)
  readonly formRef?: React.MutableRefObject<components.UseFormReturn<Schema>>

  readonly className?: string | ((props: components.UseFormReturn<Schema>) => string)

  readonly onSubmitFailed?: (error: unknown) => Promise<void> | void
  readonly onSubmitSuccess?: () => Promise<void> | void
  readonly onSubmitted?: () => Promise<void> | void
>>>>>>> 6c80f8f0

  readonly testId?: string
  /**
   * When set to `dialog`, form submission will close the parent dialog on successful submission.
   */
  // eslint-disable-next-line @typescript-eslint/ban-types,no-restricted-syntax
  readonly method?: 'dialog' | (string & {})

  readonly canSubmitOffline?: boolean
}

/**
 * Props for the Form component with parent form
 * or if form is passed as a prop.
 */
interface FormPropsWithParentForm<Schema extends components.TSchema> {
  readonly form: components.UseFormReturn<Schema>
  readonly schema?: never
  readonly formOptions?: never
  readonly onSubmit?: never
  readonly onSubmitSuccess?: never
  readonly onSubmitFailed?: never
  readonly onSubmitted?: never
}

/**
 * Props for the Form component with schema and form options.
 * Creates a new form instance. This is the default way to use the form.
 */
<<<<<<< HEAD
interface FormPropsWithOptions<
  Schema extends components.TSchema,
  TFieldValues extends components.FieldValues<Schema>,
  TTransformedValues extends components.FieldValues<Schema> | undefined = undefined,
  SubmitResult = void,
> extends components.OnSubmitCallbacks<Schema, TFieldValues, TTransformedValues, SubmitResult> {
  readonly schema: Schema | ((schema: typeof components.schema) => Schema)
  readonly form?: never
  readonly formOptions?: Omit<
    components.UseFormProps<Schema, TFieldValues>,
    'handleSubmit' | 'resolver' | 'schema'
  >
=======
interface FormPropsWithOptions<Schema extends components.TSchema> {
  readonly schema: Schema | ((schema: typeof components.schema) => Schema)
  readonly form?: never
  readonly formOptions?: Omit<components.UseFormProps<Schema>, 'resolver' | 'schema'>
>>>>>>> 6c80f8f0
}

/**
 * Register function for a form field.
 */
export type UseFormRegister<Schema extends components.TSchema> = <
  TFieldName extends components.FieldPath<Schema> = components.FieldPath<Schema>,
>(
  name: TFieldName,
  options?: reactHookForm.RegisterOptions<components.FieldValues<Schema>, TFieldName>,
) => UseFormRegisterReturn<Schema, TFieldName>

/**
 * UseFormRegister return type.
 */
export interface UseFormRegisterReturn<
  Schema extends components.TSchema,
  TFieldName extends components.FieldPath<Schema> = components.FieldPath<Schema>,
> extends Omit<reactHookForm.UseFormRegisterReturn<TFieldName>, 'onBlur' | 'onChange'> {
  // eslint-disable-next-line @typescript-eslint/no-invalid-void-type
  readonly onChange: <Value>(value: Value) => Promise<boolean | void> | void
  // eslint-disable-next-line @typescript-eslint/no-invalid-void-type
  readonly onBlur: <Value>(value: Value) => Promise<boolean | void> | void
  readonly isDisabled?: boolean
  readonly isRequired?: boolean
  readonly isInvalid?: boolean
}

/**
 * Form Render Props.
 */
export type FormStateRenderProps<Schema extends components.TSchema> = Pick<
  components.FormInstance<Schema>,
  | 'clearErrors'
  | 'control'
  | 'formState'
  | 'getValues'
  | 'reset'
  | 'setError'
  | 'setFocus'
  | 'setValue'
  | 'unregister'
> & {
<<<<<<< HEAD
  /**
   * The form register function.
   * Adds a field to the form state.
   */
  readonly register: UseFormRegister<Schema, TFieldValues>
  /**
   * Form Instance
   */
  readonly form: components.FormInstance<Schema, TFieldValues, TTransformedValues>
=======
  /** The form register function. Adds a field to the form state. */
  readonly register: UseFormRegister<Schema>
  /** The form instance. */
  readonly form: components.FormInstance<Schema>
}

/**
 * Base Props for a Form Field.
 * @private
 */
interface FormFieldProps<
  BaseValueType,
  Schema extends components.TSchema,
  TFieldName extends components.FieldPath<Schema>,
> extends components.FormWithValueValidation<BaseValueType, Schema, TFieldName> {
  readonly name: TFieldName
  readonly value?: BaseValueType extends components.FieldValues<Schema>[TFieldName] ?
    components.FieldValues<Schema>[TFieldName]
  : never
  readonly defaultValue?: components.FieldValues<Schema>[TFieldName] | undefined
  readonly isDisabled?: boolean
  readonly isRequired?: boolean
  readonly isInvalid?: boolean
}

/**
 * Field State Props
 */
export type FieldStateProps<
  // eslint-disable-next-line no-restricted-syntax
  BaseProps extends { value?: unknown },
  Schema extends components.TSchema,
  TFieldName extends components.FieldPath<Schema>,
> = FormFieldProps<BaseProps['value'], Schema, TFieldName> & {
  // to avoid conflicts with the FormFieldProps we need to omit the FormFieldProps from the BaseProps
  [K in keyof Omit<
    BaseProps,
    keyof FormFieldProps<BaseProps['value'], Schema, TFieldName>
  >]: BaseProps[K]
>>>>>>> 6c80f8f0
}<|MERGE_RESOLUTION|>--- conflicted
+++ resolved
@@ -16,7 +16,6 @@
 /**
  * Props for the Form component
  */
-<<<<<<< HEAD
 export type FormProps<
   Schema extends components.TSchema,
   TFieldValues extends components.FieldValues<Schema>,
@@ -28,24 +27,15 @@
     | FormPropsWithOptions<Schema, TFieldValues, TTransformedValues, SubmitResult>
     | FormPropsWithParentForm<Schema, TFieldValues, TTransformedValues>
   )
-=======
-export type FormProps<Schema extends components.TSchema> = BaseFormProps<Schema> &
-  (FormPropsWithOptions<Schema> | FormPropsWithParentForm<Schema>)
->>>>>>> 6c80f8f0
 
 /**
  * Base props for the Form component.
  */
-<<<<<<< HEAD
 interface BaseFormProps<
   Schema extends components.TSchema,
   TFieldValues extends components.FieldValues<Schema>,
   TTransformedValues extends components.FieldValues<Schema> | undefined = undefined,
 > extends Omit<
-=======
-interface BaseFormProps<Schema extends components.TSchema>
-  extends Omit<
->>>>>>> 6c80f8f0
       React.HTMLProps<HTMLFormElement>,
       'children' | 'className' | 'form' | 'onSubmit' | 'onSubmitCapture' | 'style'
     >,
@@ -58,7 +48,6 @@
    * Otherwise Typescript fails to infer the correct type for the form values.
    * This is a known limitation and we are working on a solution.
    */
-<<<<<<< HEAD
   readonly defaultValues?: components.UseFormProps<Schema, TFieldValues>['defaultValues']
   readonly style?:
     | React.CSSProperties
@@ -80,30 +69,6 @@
   readonly className?:
     | string
     | ((props: components.UseFormReturn<Schema, TFieldValues, TTransformedValues>) => string)
-=======
-  readonly defaultValues?: components.UseFormProps<Schema>['defaultValues']
-  readonly onSubmit?: (
-    values: components.TransformedValues<Schema>,
-    form: components.UseFormReturn<Schema>,
-  ) => unknown
-  readonly style?:
-    | React.CSSProperties
-    | ((props: components.UseFormReturn<Schema>) => React.CSSProperties)
-  readonly children:
-    | React.ReactNode
-    | ((
-        props: components.UseFormReturn<Schema> & {
-          readonly form: components.UseFormReturn<Schema>
-        },
-      ) => React.ReactNode)
-  readonly formRef?: React.MutableRefObject<components.UseFormReturn<Schema>>
-
-  readonly className?: string | ((props: components.UseFormReturn<Schema>) => string)
-
-  readonly onSubmitFailed?: (error: unknown) => Promise<void> | void
-  readonly onSubmitSuccess?: () => Promise<void> | void
-  readonly onSubmitted?: () => Promise<void> | void
->>>>>>> 6c80f8f0
 
   readonly testId?: string
   /**
@@ -133,7 +98,6 @@
  * Props for the Form component with schema and form options.
  * Creates a new form instance. This is the default way to use the form.
  */
-<<<<<<< HEAD
 interface FormPropsWithOptions<
   Schema extends components.TSchema,
   TFieldValues extends components.FieldValues<Schema>,
@@ -146,12 +110,6 @@
     components.UseFormProps<Schema, TFieldValues>,
     'handleSubmit' | 'resolver' | 'schema'
   >
-=======
-interface FormPropsWithOptions<Schema extends components.TSchema> {
-  readonly schema: Schema | ((schema: typeof components.schema) => Schema)
-  readonly form?: never
-  readonly formOptions?: Omit<components.UseFormProps<Schema>, 'resolver' | 'schema'>
->>>>>>> 6c80f8f0
 }
 
 /**
@@ -195,55 +153,8 @@
   | 'setValue'
   | 'unregister'
 > & {
-<<<<<<< HEAD
-  /**
-   * The form register function.
-   * Adds a field to the form state.
-   */
-  readonly register: UseFormRegister<Schema, TFieldValues>
-  /**
-   * Form Instance
-   */
-  readonly form: components.FormInstance<Schema, TFieldValues, TTransformedValues>
-=======
   /** The form register function. Adds a field to the form state. */
   readonly register: UseFormRegister<Schema>
   /** The form instance. */
   readonly form: components.FormInstance<Schema>
-}
-
-/**
- * Base Props for a Form Field.
- * @private
- */
-interface FormFieldProps<
-  BaseValueType,
-  Schema extends components.TSchema,
-  TFieldName extends components.FieldPath<Schema>,
-> extends components.FormWithValueValidation<BaseValueType, Schema, TFieldName> {
-  readonly name: TFieldName
-  readonly value?: BaseValueType extends components.FieldValues<Schema>[TFieldName] ?
-    components.FieldValues<Schema>[TFieldName]
-  : never
-  readonly defaultValue?: components.FieldValues<Schema>[TFieldName] | undefined
-  readonly isDisabled?: boolean
-  readonly isRequired?: boolean
-  readonly isInvalid?: boolean
-}
-
-/**
- * Field State Props
- */
-export type FieldStateProps<
-  // eslint-disable-next-line no-restricted-syntax
-  BaseProps extends { value?: unknown },
-  Schema extends components.TSchema,
-  TFieldName extends components.FieldPath<Schema>,
-> = FormFieldProps<BaseProps['value'], Schema, TFieldName> & {
-  // to avoid conflicts with the FormFieldProps we need to omit the FormFieldProps from the BaseProps
-  [K in keyof Omit<
-    BaseProps,
-    keyof FormFieldProps<BaseProps['value'], Schema, TFieldName>
-  >]: BaseProps[K]
->>>>>>> 6c80f8f0
 }