--- conflicted
+++ resolved
@@ -8,13 +8,9 @@
 import * as aria from '#/components/aria'
 
 import { useText } from '#/providers/TextProvider'
-<<<<<<< HEAD
+import { forwardRef } from '#/utilities/react'
 import { tv, type VariantProps } from '#/utilities/tailwindVariants'
-=======
-import { forwardRef } from '#/utilities/react'
-import { type ExtractFunction, tv, type VariantProps } from '#/utilities/tailwindVariants'
 import type { Path } from 'react-hook-form'
->>>>>>> 240ac1a9
 import * as text from '../../Text'
 import type * as types from './types'
 import * as formContext from './useFormContext'
