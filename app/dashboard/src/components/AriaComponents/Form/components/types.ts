/**
 * @file
 * Types for the Form component.
 */
import type * as React from 'react'

import type * as reactHookForm from 'react-hook-form'
import type * as z from 'zod'

import type * as schemaModule from './schema'

/** The type of the inputs to the form, used for UI inputs. */
export type FieldValues<Schema extends TSchema | undefined> =
  Schema extends TSchema ? z.input<Schema> : reactHookForm.FieldValues

/** The type of the outputs of the form, used for the callback. */
export type TransformedValues<Schema extends TSchema | undefined> =
  Schema extends TSchema ? z.output<Schema> : reactHookForm.FieldValues

/**
 * Field path type.
 * @alias reactHookForm.FieldPath
 */
export type FieldPath<Schema extends TSchema> = reactHookForm.FieldPath<FieldValues<Schema>>

/**
 * Schema type
 */
export type TSchema =
  | z.AnyZodObject
  | z.ZodEffects<z.AnyZodObject>
  | z.ZodEffects<z.ZodEffects<z.AnyZodObject>>

/**
 * Props for the useForm hook.
 */
export interface UseFormProps<Schema extends TSchema>
  extends Omit<
    reactHookForm.UseFormProps<FieldValues<Schema>>,
    'handleSubmit' | 'resetOptions' | 'resolver'
  > {
  readonly schema: Schema | ((schema: typeof schemaModule.schema) => Schema)
}

/**
 * Register function for a form field.
 */
export type UseFormRegister<Schema extends TSchema, TFieldValues extends FieldValues<Schema>> = <
  TFieldName extends FieldPath<Schema, TFieldValues> = FieldPath<Schema, TFieldValues>,
>(
  name: TFieldName,
  options?: reactHookForm.RegisterOptions<TFieldValues, TFieldName>,
  // eslint-disable-next-line no-restricted-syntax
) => UseFormRegisterReturn<Schema, TFieldValues, TFieldName>

/**
 * UseFormRegister return type.
 */
export interface UseFormRegisterReturn<
  Schema extends TSchema,
  TFieldValues extends FieldValues<Schema>,
  TFieldName extends FieldPath<Schema, TFieldValues> = FieldPath<Schema, TFieldValues>,
> extends Omit<reactHookForm.UseFormRegisterReturn<TFieldName>, 'onBlur' | 'onChange'> {
  // eslint-disable-next-line @typescript-eslint/no-invalid-void-type
  readonly onChange: <Value>(value: Value) => Promise<boolean | void>
  // eslint-disable-next-line @typescript-eslint/no-invalid-void-type
  readonly onBlur: <Value>(value: Value) => Promise<boolean | void>
  readonly isDisabled?: boolean
  readonly isRequired?: boolean
  readonly isInvalid?: boolean
}

/**
 * Return type of the useForm hook.
 * @alias reactHookForm.UseFormReturn
 */
<<<<<<< HEAD
export interface UseFormReturn<
  Schema extends TSchema,
  TFieldValues extends FieldValues<Schema>,
  TTransformedValues extends Record<string, unknown> | undefined = undefined,
> extends reactHookForm.UseFormReturn<TFieldValues, unknown, TTransformedValues> {
  readonly register: UseFormRegister<Schema, TFieldValues>
}
=======
export interface UseFormReturn<Schema extends TSchema>
  extends reactHookForm.UseFormReturn<FieldValues<Schema>, unknown, TransformedValues<Schema>> {}
>>>>>>> 6f895a56

/**
 * Form state type.
 * @alias reactHookForm.FormState
 */
export type FormState<Schema extends TSchema> = reactHookForm.FormState<FieldValues<Schema>>

/**
 * Form instance type
 * @alias UseFormReturn
 */
export type FormInstance<Schema extends TSchema> = UseFormReturn<Schema>

/**
 * Form type interface that check if FieldValues type is compatible with the value type from component
 */
export interface FormWithValueValidation<
  BaseValueType,
  Schema extends TSchema,
  TFieldName extends FieldPath<Schema>,
  // It is not ideal to have this as a parameter as it can be edited, but this is the simplest way
  // to avoid distributive conditional types to affect the error message. We want distributivity
  // to happen, just not for the error message itself.
  ErrorType = [
    'Type mismatch: Expected',
    FieldValues<Schema>[TFieldName],
    'got',
    BaseValueType,
    'instead.',
  ],
> {
  readonly form?:
    | (BaseValueType extends FieldValues<Schema>[TFieldName] ? FormInstance<Schema> : ErrorType)
    | undefined
}

/**
 * Props for the Field component.
 */
// Readonly omitted here to avoid type mismatch with native HTML attributes
// eslint-disable-next-line no-restricted-syntax
export interface FieldProps {
  readonly isRequired?: boolean | undefined
  readonly label?: React.ReactNode | undefined
  readonly description?: React.ReactNode | undefined
  readonly error?: React.ReactNode | undefined
  /**
   * Defines a string value that labels the current element.
   */
  // eslint-disable-next-line @typescript-eslint/naming-convention
  'aria-label'?: string | undefined

  /**
   * Identifies the element (or elements) that labels the current element.
   */
  // eslint-disable-next-line @typescript-eslint/naming-convention
  'aria-labelledby'?: string | undefined

  /**
   * Identifies the element (or elements) that describes the object.
   */
  // eslint-disable-next-line @typescript-eslint/naming-convention
  'aria-describedby'?: string | undefined

  /**
   * Identifies the element (or elements) that provide a detailed, extended description for the object.
   */
  // eslint-disable-next-line @typescript-eslint/naming-convention
  'aria-details'?: string | undefined
}<|MERGE_RESOLUTION|>--- conflicted
+++ resolved
@@ -46,20 +46,19 @@
  * Register function for a form field.
  */
 export type UseFormRegister<Schema extends TSchema, TFieldValues extends FieldValues<Schema>> = <
-  TFieldName extends FieldPath<Schema, TFieldValues> = FieldPath<Schema, TFieldValues>,
+  TFieldName extends FieldPath<Schema> = FieldPath<Schema>,
 >(
   name: TFieldName,
   options?: reactHookForm.RegisterOptions<TFieldValues, TFieldName>,
   // eslint-disable-next-line no-restricted-syntax
-) => UseFormRegisterReturn<Schema, TFieldValues, TFieldName>
+) => UseFormRegisterReturn<Schema, TFieldName>
 
 /**
  * UseFormRegister return type.
  */
 export interface UseFormRegisterReturn<
   Schema extends TSchema,
-  TFieldValues extends FieldValues<Schema>,
-  TFieldName extends FieldPath<Schema, TFieldValues> = FieldPath<Schema, TFieldValues>,
+  TFieldName extends FieldPath<Schema> = FieldPath<Schema>,
 > extends Omit<reactHookForm.UseFormRegisterReturn<TFieldName>, 'onBlur' | 'onChange'> {
   // eslint-disable-next-line @typescript-eslint/no-invalid-void-type
   readonly onChange: <Value>(value: Value) => Promise<boolean | void>
@@ -74,18 +73,10 @@
  * Return type of the useForm hook.
  * @alias reactHookForm.UseFormReturn
  */
-<<<<<<< HEAD
-export interface UseFormReturn<
-  Schema extends TSchema,
-  TFieldValues extends FieldValues<Schema>,
-  TTransformedValues extends Record<string, unknown> | undefined = undefined,
-> extends reactHookForm.UseFormReturn<TFieldValues, unknown, TTransformedValues> {
-  readonly register: UseFormRegister<Schema, TFieldValues>
+export interface UseFormReturn<Schema extends TSchema>
+  extends reactHookForm.UseFormReturn<FieldValues<Schema>, unknown, TransformedValues<Schema>> {
+  readonly register: UseFormRegister<Schema, FieldValues<Schema>>
 }
-=======
-export interface UseFormReturn<Schema extends TSchema>
-  extends reactHookForm.UseFormReturn<FieldValues<Schema>, unknown, TransformedValues<Schema>> {}
->>>>>>> 6f895a56
 
 /**
  * Form state type.
