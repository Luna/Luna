/** @file A date picker. */
import { useContext, type ForwardedRef } from 'react'

import type { DateSegment as DateSegmentType } from 'react-stately'

import CrossIcon from '#/assets/cross.svg'
import ArrowIcon from '#/assets/folder_arrow.svg'
import {
  DatePicker as AriaDatePicker,
  Calendar,
  CalendarCell,
  CalendarGrid,
  CalendarGridBody,
  CalendarGridHeader,
  CalendarHeaderCell,
  DateInput,
  DatePickerStateContext,
  DateSegment,
  Dialog,
  Group,
  Heading,
  Label,
  type DatePickerProps as AriaDatePickerProps,
  type DateValue,
} from '#/components/aria'
import {
  Button,
  Form,
  Popover,
  Text,
  type FieldComponentProps,
  type FieldPath,
  type FieldProps,
  type FieldStateProps,
  type FieldValues,
  type TSchema,
} from '#/components/AriaComponents'
import { useText } from '#/providers/TextProvider'
import { forwardRef } from '#/utilities/react'
import type { VariantProps } from '#/utilities/tailwindVariants'
import { tv } from '#/utilities/tailwindVariants'
<<<<<<< HEAD
import { Controller } from 'react-hook-form'
=======
>>>>>>> b5122348

const DATE_PICKER_STYLES = tv({
  base: '',
  variants: {
    size: {
      small: {
        inputGroup: 'h-6 px-2',
      },
      medium: {
        inputGroup: 'h-8 px-4',
      },
    },
  },
  slots: {
    inputGroup: 'flex items-center gap-2 rounded-full border-0.5 border-primary/20',
    dateInput: 'flex justify-center grow',
    dateSegment: 'rounded placeholder-shown:text-primary/30 focus:bg-primary/10 px-[0.5px]',
    resetButton: '',
    calendarPopover: 'w-0',
    calendarDialog: 'text-primary text-xs',
    calendarContainer: '',
    calendarHeader: 'flex items-center mb-2',
    calendarHeading: 'grow text-center',
    calendarGrid: '',
    calendarGridHeader: 'flex',
    calendarGridHeaderCell: '',
    calendarGridBody: '',
    calendarGridCell:
      'text-center px-1 rounded border border-transparent hover:bg-primary/10 outside-visible-range:text-primary/30 disabled:text-primary/30 selected:border-primary/40',
  },
  defaultVariants: {
    size: 'medium',
  },
})

/** Props for a {@link DatePicker}. */
export interface DatePickerProps<Schema extends TSchema, TFieldName extends FieldPath<Schema>>
  extends FieldStateProps<
      Omit<
        AriaDatePickerProps<Extract<FieldValues<Schema>[TFieldName], DateValue>>,
        'children' | 'className' | 'style'
      >,
      Schema,
      TFieldName
    >,
    FieldProps,
    Pick<FieldComponentProps<Schema>, 'className' | 'style'>,
    VariantProps<typeof DATE_PICKER_STYLES> {
  readonly noResetButton?: boolean
  readonly noCalendarHeader?: boolean
  readonly segments?: Partial<Record<DateSegmentType['type'], boolean>>
}

/** A date picker. */
export const DatePicker = forwardRef(function DatePicker<
  Schema extends TSchema,
  TFieldName extends FieldPath<Schema>,
>(props: DatePickerProps<Schema, TFieldName>, ref: ForwardedRef<HTMLFieldSetElement>) {
  const {
    noResetButton = false,
    noCalendarHeader = false,
    segments = {},
    name,
    isDisabled,
    form,
    defaultValue,
    label,
    isRequired,
    className,
    size,
    variants = DATE_PICKER_STYLES,
  } = props

  const { fieldState, formInstance } = Form.useField({
    name,
    isDisabled,
    form,
    defaultValue,
  })

  const styles = variants({ size })

  return (
    <Form.Field
      form={formInstance}
      name={name}
      fullWidth
      label={label}
      aria-label={props['aria-label']}
      aria-labelledby={props['aria-labelledby']}
      aria-describedby={props['aria-describedby']}
      isRequired={isRequired}
      isInvalid={fieldState.invalid}
      aria-details={props['aria-details']}
      ref={ref}
      style={props.style}
    >
      <Form.Controller
        control={formInstance.control}
        name={name}
        render={(renderProps) => {
          return (
            <AriaDatePicker className={styles.base({ className })} {...renderProps.field}>
              <Label />
              <Group className={styles.inputGroup()}>
                <Button variant="icon" icon={ArrowIcon} className="rotate-90" />
                <DateInput className={styles.dateInput()}>
                  {(segment) =>
                    segments[segment.type] === false ?
                      <></>
                    : <DateSegment segment={segment} className={styles.dateSegment()} />
                  }
                </DateInput>
                {!noResetButton && <DatePickerResetButton className={styles.resetButton()} />}
              </Group>
              {props.description != null && <Text slot="description" />}
              <Popover size="auto" className={styles.calendarPopover()}>
                <Dialog className={styles.calendarDialog()}>
                  <Calendar className={styles.calendarContainer()}>
                    <header className={styles.calendarHeader()}>
                      <Button
                        variant="icon"
                        slot="previous"
                        icon={ArrowIcon}
                        className="rotate-180"
                      />
                      <Heading className={styles.calendarHeading()} />
                      <Button variant="icon" slot="next" icon={ArrowIcon} />
                    </header>
                    <CalendarGrid className={styles.calendarGrid()}>
                      {noCalendarHeader ?
                        <></>
                      : <CalendarGridHeader className={styles.calendarGridHeader()}>
                          {() => <CalendarHeaderCell className={styles.calendarGridHeaderCell()} />}
                        </CalendarGridHeader>
                      }
                      <CalendarGridBody className={styles.calendarGridBody()}>
                        {(date) => (
                          <CalendarCell date={date} className={styles.calendarGridCell()} />
                        )}
                      </CalendarGridBody>
                    </CalendarGrid>
                    <Text slot="errorMessage" />
                  </Calendar>
                </Dialog>
              </Popover>
            </AriaDatePicker>
          )
        }}
      />
    </Form.Field>
  )
})

/** Props for a {@link DatePickerResetButton}. */
interface DatePickerResetButtonProps {
  readonly className?: string
}

/** A reset button for a {@link DatePicker}. */
function DatePickerResetButton(props: DatePickerResetButtonProps) {
  const { className } = props
  const state = useContext(DatePickerStateContext)
  const { getText } = useText()

  return (
    <Button
      // Do not inherit default Button behavior from DatePicker.
      slot={null}
      variant="icon"
      aria-label={getText('reset')}
      icon={CrossIcon}
      className={className ?? ''}
      onPress={() => {
        state.setValue(null)
      }}
    />
  )
}<|MERGE_RESOLUTION|>--- conflicted
+++ resolved
@@ -39,10 +39,7 @@
 import { forwardRef } from '#/utilities/react'
 import type { VariantProps } from '#/utilities/tailwindVariants'
 import { tv } from '#/utilities/tailwindVariants'
-<<<<<<< HEAD
 import { Controller } from 'react-hook-form'
-=======
->>>>>>> b5122348
 
 const DATE_PICKER_STYLES = tv({
   base: '',
