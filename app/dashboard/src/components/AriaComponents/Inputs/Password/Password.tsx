--- conflicted
+++ resolved
@@ -18,11 +18,7 @@
 // ================
 
 /** Props for a {@link Password}. */
-<<<<<<< HEAD
-export interface PasswordProps<Schema extends TSchema, TFieldName extends Path<FieldValues<Schema>>>
-=======
 export interface PasswordProps<Schema extends TSchema, TFieldName extends FieldPath<Schema>>
->>>>>>> edb4a11c
   extends Omit<InputProps<Schema, TFieldName>, 'type'> {}
 
 /** A component wrapping {@link Input} with the ability to show and hide password. */
