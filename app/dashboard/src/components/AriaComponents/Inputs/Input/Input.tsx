--- conflicted
+++ resolved
@@ -12,12 +12,6 @@
   type Ref,
 } from 'react'
 
-<<<<<<< HEAD
-import { Controller } from 'react-hook-form'
-import type { VariantProps } from 'tailwind-variants'
-
-=======
->>>>>>> 669ac97d
 import * as aria from '#/components/aria'
 import {
   Form,
@@ -31,7 +25,6 @@
   type TestIdProps,
   type TSchema,
 } from '#/components/AriaComponents'
-import { useFormContext } from '#/components/AriaComponents/Form/components/useFormContext'
 import SvgMask from '#/components/SvgMask'
 import { useAutoFocus } from '#/hooks/autoFocusHooks'
 import { mergeRefs } from '#/utilities/mergeRefs'
@@ -70,12 +63,6 @@
 >(props: InputProps<Schema, TFieldName>, ref: ForwardedRef<HTMLFieldSetElement>) {
   const {
     name,
-<<<<<<< HEAD
-    isDisabled = false,
-    form: formRaw,
-    defaultValue,
-=======
->>>>>>> 669ac97d
     description,
     inputRef,
     addonStart,
@@ -87,85 +74,18 @@
     variant,
     variants = INPUT_STYLES,
     fieldVariants,
-    form,
+    form: formRaw,
     autoFocus = false,
     ...inputProps
   } = props
-  const formFromContext = useFormContext()
+  const formFromContext = Form.useFormContext()
   // eslint-disable-next-line no-restricted-syntax
-  const form = (formRaw ?? formFromContext) as FormInstance<TSchema>
+  const form = (formRaw ?? formFromContext) as FormInstance<Schema>
 
   const testId = props.testId ?? props['data-testid']
 
   const privateInputRef = useRef<HTMLInputElement>(null)
 
-<<<<<<< HEAD
-  return (
-    <Controller
-      control={form.control}
-      name={name}
-      disabled={isDisabled}
-      // eslint-disable-next-line no-restricted-syntax
-      defaultValue={defaultValue as never}
-      rules={{
-        required: isRequired,
-        ...(inputProps.onBlur && { onBlur: inputProps.onBlur }),
-        ...(inputProps.onChange && { onChange: inputProps.onChange }),
-        ...(inputProps.minLength != null ? { minLength: inputProps.minLength } : {}),
-        ...(inputProps.maxLength != null ? { maxLength: inputProps.maxLength } : {}),
-        ...(min != null ? { min } : {}),
-        ...(max != null ? { max } : {}),
-      }}
-      render={({ field, fieldState: innerFieldState }) => {
-        const classes = variants({
-          variant,
-          size,
-          rounded,
-          invalid: innerFieldState.invalid,
-          readOnly: inputProps.readOnly,
-          disabled: isDisabled || form.formState.isSubmitting,
-        })
-        return (
-          <Form.Field
-            data-testid={testId}
-            form={form}
-            name={name}
-            fullWidth
-            isHidden={inputProps.hidden}
-            label={label}
-            aria-label={props['aria-label']}
-            aria-labelledby={props['aria-labelledby']}
-            aria-describedby={props['aria-describedby']}
-            isRequired={isRequired}
-            isInvalid={innerFieldState.invalid}
-            aria-details={props['aria-details']}
-            ref={ref}
-            style={props.style}
-            className={props.className}
-            variants={fieldVariants}
-          >
-            <div
-              className={classes.base()}
-              onClick={() => privateInputRef.current?.focus({ preventScroll: true })}
-            >
-              <div className={classes.content()}>
-                {addonStart != null && <div className={classes.addonStart()}>{addonStart}</div>}
-                {icon != null &&
-                  (typeof icon === 'string' ?
-                    <SvgMask src={icon} className={classes.icon()} />
-                  : icon)}
-
-                <div className={classes.inputContainer()}>
-                  <aria.Input
-                    {...aria.mergeProps<aria.InputProps>()(
-                      { className: classes.textArea(), type, name, min, max },
-                      inputProps,
-                      field,
-                    )}
-                    ref={mergeRefs(inputRef, privateInputRef, field.ref)}
-                  />
-                </div>
-=======
   const { fieldProps, formInstance } = Form.useFieldRegister<
     Omit<aria.InputProps, 'children' | 'size'>,
     Schema,
@@ -231,20 +151,16 @@
               ref={mergeRefs(inputRef, privateInputRef, fieldProps.ref)}
             />
           </div>
->>>>>>> 669ac97d
 
-                {addonEnd != null && <div className={classes.addonEnd()}>{addonEnd}</div>}
-              </div>
+          {addonEnd != null && <div className={classes.addonEnd()}>{addonEnd}</div>}
+        </div>
 
-              {description != null && (
-                <Text slot="description" className={classes.description()}>
-                  {description}
-                </Text>
-              )}
-            </div>
-          </Form.Field>
-        )
-      }}
-    />
+        {description != null && (
+          <Text slot="description" className={classes.description()}>
+            {description}
+          </Text>
+        )}
+      </div>
+    </Form.Field>
   )
 })