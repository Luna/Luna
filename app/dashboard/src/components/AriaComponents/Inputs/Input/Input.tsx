/**
 * @file
 *
 * Basic input component. Input component is a component that is used to get user input in a text field.
 */
import {
  useRef,
  type CSSProperties,
  type ForwardedRef,
  type ReactElement,
  type ReactNode,
  type Ref,
} from 'react'

<<<<<<< HEAD
import * as aria from '#/components/aria'
import * as ariaComponents from '#/components/AriaComponents'

import * as mergeRefs from '#/utilities/mergeRefs'

import type { TestIdProps } from '#/components/AriaComponents'
import SvgMask from '#/components/SvgMask'
import type { VariantProps } from '#/utilities/tailwindVariants'
import { omit } from 'enso-common/src/utilities/data/object'
=======
import type { VariantProps } from 'tailwind-variants'

import * as aria from '#/components/aria'
import {
  Form,
  Text,
  type FieldComponentProps,
  type FieldPath,
  type FieldProps,
  type FieldStateProps,
  type TSchema,
} from '#/components/AriaComponents'
import SvgMask from '#/components/SvgMask'
import { mergeRefs } from '#/utilities/mergeRefs'
import { forwardRef } from '#/utilities/react'
import type { ExtractFunction } from '#/utilities/tailwindVariants'
>>>>>>> 240ac1a9
import { INPUT_STYLES } from '../variants'

/**
 * Props for the Input component.
 */
<<<<<<< HEAD
export interface InputProps<
  Schema extends ariaComponents.TSchema,
  TFieldValues extends ariaComponents.FieldValues<Schema>,
  TFieldName extends ariaComponents.FieldPath<Schema, TFieldValues>,
  TTransformedValues extends ariaComponents.FieldValues<Schema> | undefined = undefined,
> extends ariaComponents.FieldStateProps<
      Omit<aria.InputProps, 'children' | 'size'>,
      Schema,
      TFieldValues,
      TFieldName,
      TTransformedValues
    >,
    ariaComponents.FieldProps,
    ariaComponents.FieldVariantProps,
    Omit<VariantProps<typeof INPUT_STYLES>, 'disabled' | 'invalid'>,
    TestIdProps {
=======
export interface InputProps<Schema extends TSchema, TFieldName extends FieldPath<Schema>>
  extends FieldStateProps<Omit<aria.InputProps, 'children' | 'size'>, Schema, TFieldName>,
    FieldProps,
    Omit<VariantProps<typeof INPUT_STYLES>, 'disabled' | 'invalid'> {
  readonly 'data-testid'?: string | undefined
>>>>>>> 240ac1a9
  readonly className?: string
  readonly style?: CSSProperties
  readonly inputRef?: Ref<HTMLInputElement>
  readonly addonStart?: ReactNode
  readonly addonEnd?: ReactNode
  readonly placeholder?: string
  /** The icon to display in the input. */
<<<<<<< HEAD
  readonly icon?: React.ReactElement | string | null
=======
  readonly icon?: ReactElement | string | null
  readonly variants?: ExtractFunction<typeof INPUT_STYLES> | undefined
  readonly fieldVariants?: FieldComponentProps<Schema>['variants']
>>>>>>> 240ac1a9
}

/**
 * Basic input component. Input component is a component that is used to get user input in a text field.
 */
export const Input = forwardRef(function Input<
  Schema extends TSchema,
  TFieldName extends FieldPath<Schema>,
>(props: InputProps<Schema, TFieldName>, ref: ForwardedRef<HTMLFieldSetElement>) {
  const {
    name,
    isDisabled = false,
    form,
    defaultValue,
    description,
    inputRef,
    addonStart,
    addonEnd,
    label,
    size,
    rounded,
    isRequired = false,
    min,
    max,
    icon,
    type = 'text',
    variant,
    variants = INPUT_STYLES,
    fieldVariants,
    ...inputProps
  } = props

<<<<<<< HEAD
  const testId = props.testId ?? props['data-testid']

  const privateInputRef = React.useRef<HTMLInputElement>(null)
=======
  const privateInputRef = useRef<HTMLInputElement>(null)
>>>>>>> 240ac1a9

  const { fieldState, formInstance } = Form.useField({
    name,
    isDisabled,
    form,
    defaultValue,
  })

  const classes = variants({
    variant,
    size,
    rounded,
    invalid: fieldState.invalid,
    readOnly: inputProps.readOnly,
    disabled: isDisabled || formInstance.formState.isSubmitting,
  })

  const { ref: fieldRef, ...field } = formInstance.register(name, {
    disabled: isDisabled,
    required: isRequired,
    ...(inputProps.onBlur && { onBlur: inputProps.onBlur }),
    ...(inputProps.onChange && { onChange: inputProps.onChange }),
    ...(inputProps.minLength != null ? { minLength: inputProps.minLength } : {}),
    ...(inputProps.maxLength != null ? { maxLength: inputProps.maxLength } : {}),
    ...(min != null ? { min } : {}),
    ...(max != null ? { max } : {}),
    setValueAs: (value) => {
      if (typeof value === 'string') {
        if (type === 'number') {
          return Number(value)
        } else if (type === 'date') {
          return new Date(value)
        } else {
          return value
        }
      } else {
        // eslint-disable-next-line @typescript-eslint/no-unsafe-return
        return value
      }
    },
  })

  return (
<<<<<<< HEAD
    <ariaComponents.Form.Field
      data-testid={testId}
=======
    <Form.Field
      data-testid={props['data-testid']}
>>>>>>> 240ac1a9
      form={formInstance}
      name={name}
      fullWidth
      isHidden={inputProps.hidden}
      label={label}
      aria-label={props['aria-label']}
      aria-labelledby={props['aria-labelledby']}
      aria-describedby={props['aria-describedby']}
      isRequired={field.required}
      isInvalid={fieldState.invalid}
      aria-details={props['aria-details']}
      ref={ref}
      style={props.style}
      className={props.className}
      variants={fieldVariants}
    >
      <div
        className={classes.base()}
        onClick={() => privateInputRef.current?.focus({ preventScroll: true })}
      >
        <div className={classes.content()}>
          {addonStart != null && <div className={classes.addonStart()}>{addonStart}</div>}
          {icon != null &&
            (typeof icon === 'string' ? <SvgMask src={icon} className={classes.icon()} /> : icon)}

          <div className={classes.inputContainer()}>
            <aria.Input
              ref={mergeRefs(inputRef, privateInputRef, fieldRef)}
              {...aria.mergeProps<aria.InputProps>()(
                { className: classes.textArea(), type, name, min, max },
                inputProps,
                field,
              )}
            />
          </div>

          {addonEnd != null && <div className={classes.addonEnd()}>{addonEnd}</div>}
        </div>

        {description != null && (
          <Text slot="description" className={classes.description()}>
            {description}
          </Text>
        )}
      </div>
    </Form.Field>
  )
})<|MERGE_RESOLUTION|>--- conflicted
+++ resolved
@@ -12,17 +12,6 @@
   type Ref,
 } from 'react'
 
-<<<<<<< HEAD
-import * as aria from '#/components/aria'
-import * as ariaComponents from '#/components/AriaComponents'
-
-import * as mergeRefs from '#/utilities/mergeRefs'
-
-import type { TestIdProps } from '#/components/AriaComponents'
-import SvgMask from '#/components/SvgMask'
-import type { VariantProps } from '#/utilities/tailwindVariants'
-import { omit } from 'enso-common/src/utilities/data/object'
-=======
 import type { VariantProps } from 'tailwind-variants'
 
 import * as aria from '#/components/aria'
@@ -34,41 +23,24 @@
   type FieldProps,
   type FieldStateProps,
   type TSchema,
+  type FieldVariantProps,
+  type TestIdProps,
 } from '#/components/AriaComponents'
 import SvgMask from '#/components/SvgMask'
 import { mergeRefs } from '#/utilities/mergeRefs'
 import { forwardRef } from '#/utilities/react'
 import type { ExtractFunction } from '#/utilities/tailwindVariants'
->>>>>>> 240ac1a9
 import { INPUT_STYLES } from '../variants'
 
 /**
  * Props for the Input component.
  */
-<<<<<<< HEAD
-export interface InputProps<
-  Schema extends ariaComponents.TSchema,
-  TFieldValues extends ariaComponents.FieldValues<Schema>,
-  TFieldName extends ariaComponents.FieldPath<Schema, TFieldValues>,
-  TTransformedValues extends ariaComponents.FieldValues<Schema> | undefined = undefined,
-> extends ariaComponents.FieldStateProps<
-      Omit<aria.InputProps, 'children' | 'size'>,
-      Schema,
-      TFieldValues,
-      TFieldName,
-      TTransformedValues
-    >,
-    ariaComponents.FieldProps,
-    ariaComponents.FieldVariantProps,
-    Omit<VariantProps<typeof INPUT_STYLES>, 'disabled' | 'invalid'>,
-    TestIdProps {
-=======
 export interface InputProps<Schema extends TSchema, TFieldName extends FieldPath<Schema>>
   extends FieldStateProps<Omit<aria.InputProps, 'children' | 'size'>, Schema, TFieldName>,
     FieldProps,
-    Omit<VariantProps<typeof INPUT_STYLES>, 'disabled' | 'invalid'> {
-  readonly 'data-testid'?: string | undefined
->>>>>>> 240ac1a9
+    FieldVariantProps,
+    Omit<VariantProps<typeof INPUT_STYLES>, 'disabled' | 'invalid'>,
+    TestIdProps {
   readonly className?: string
   readonly style?: CSSProperties
   readonly inputRef?: Ref<HTMLInputElement>
@@ -76,13 +48,9 @@
   readonly addonEnd?: ReactNode
   readonly placeholder?: string
   /** The icon to display in the input. */
-<<<<<<< HEAD
-  readonly icon?: React.ReactElement | string | null
-=======
   readonly icon?: ReactElement | string | null
   readonly variants?: ExtractFunction<typeof INPUT_STYLES> | undefined
   readonly fieldVariants?: FieldComponentProps<Schema>['variants']
->>>>>>> 240ac1a9
 }
 
 /**
@@ -115,13 +83,9 @@
     ...inputProps
   } = props
 
-<<<<<<< HEAD
   const testId = props.testId ?? props['data-testid']
 
-  const privateInputRef = React.useRef<HTMLInputElement>(null)
-=======
   const privateInputRef = useRef<HTMLInputElement>(null)
->>>>>>> 240ac1a9
 
   const { fieldState, formInstance } = Form.useField({
     name,
@@ -165,13 +129,8 @@
   })
 
   return (
-<<<<<<< HEAD
-    <ariaComponents.Form.Field
+    <Form.Field
       data-testid={testId}
-=======
-    <Form.Field
-      data-testid={props['data-testid']}
->>>>>>> 240ac1a9
       form={formInstance}
       name={name}
       fullWidth
