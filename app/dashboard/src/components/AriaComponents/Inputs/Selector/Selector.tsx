--- conflicted
+++ resolved
@@ -12,13 +12,10 @@
   Form,
   type TSchema,
 } from '#/components/AriaComponents'
-<<<<<<< HEAD
 
 import { mergeRefs } from '#/utilities/mergeRefs'
 
 import { AnimatedBackground } from '#/components/AnimatedBackground'
-=======
->>>>>>> 240ac1a9
 import RadioGroup from '#/components/styled/RadioGroup'
 import { mergeRefs } from '#/utilities/mergeRefs'
 import { forwardRef } from '#/utilities/react'
@@ -168,17 +165,11 @@
                   onChange(items[Number(newValue)])
                 }}
               >
-<<<<<<< HEAD
                 <AnimatedBackground value={String(items.indexOf(value))}>
                   {items.map((item, i) => (
-                    <SelectorOption value={String(i)} label={itemToString(item)} />
+                    <SelectorOption key={i} value={String(i)} label={children(item)} />
                   ))}
                 </AnimatedBackground>
-=======
-                {items.map((item, i) => (
-                  <SelectorOption key={i} value={String(i)} label={children(item)} />
-                ))}
->>>>>>> 240ac1a9
               </RadioGroup>
             )
           }}
