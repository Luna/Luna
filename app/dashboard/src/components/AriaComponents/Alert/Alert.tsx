--- conflicted
+++ resolved
@@ -1,11 +1,8 @@
 /** @file Alert component. */
 import { type ForwardedRef, type HTMLAttributes, type PropsWithChildren } from 'react'
 
-<<<<<<< HEAD
 import SvgMask from '#/components/SvgMask'
 
-=======
->>>>>>> 3420a05a
 import { forwardRef } from '#/utilities/react'
 import { tv, type VariantProps } from '#/utilities/tailwindVariants'
 
@@ -101,7 +98,6 @@
   })
 
   return (
-<<<<<<< HEAD
     <div className={classes.base({ className })} ref={ref} {...containerProps}>
       {icon != null &&
         (() => {
@@ -116,14 +112,6 @@
           return <div className={classes.iconContainer()}>{icon}</div>
         })()}
       <div className={classes.children()}>{children}</div>
-=======
-    <div
-      className={ALERT_STYLES({ variant, size, className, rounded, fullWidth })}
-      ref={ref}
-      {...containerProps}
-    >
-      {children}
->>>>>>> 3420a05a
     </div>
   )
 })