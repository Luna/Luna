/** @file A dialog is an overlay shown above other content in an application.
 * Can be used to display alerts, confirmations, or other content. */
import * as React from 'react'

import * as aria from '#/components/aria'
import * as ariaComponents from '#/components/AriaComponents'
import * as errorBoundary from '#/components/ErrorBoundary'
import * as portal from '#/components/Portal'
import * as suspense from '#/components/Suspense'

import * as mergeRefs from '#/utilities/mergeRefs'
import * as twv from '#/utilities/tailwindVariants'

import * as dialogProvider from './DialogProvider'
import * as dialogStackProvider from './DialogStackProvider'
import type * as types from './types'
import * as utlities from './utilities'
import * as variants from './variants'

// =================
// === Constants ===
// =================
/**
 * Props for the {@link Dialog} component.
 */
export interface DialogProps
  extends types.DialogProps,
    Omit<twv.VariantProps<typeof DIALOG_STYLES>, 'scrolledToTop'> {}

const OVERLAY_STYLES = twv.tv({
  base: 'fixed inset-0 isolate flex items-center justify-center bg-black/[25%]',
  variants: {
    isEntering: { true: 'animate-in fade-in duration-200 ease-out' },
    isExiting: { true: 'animate-out fade-out duration-200 ease-in' },
    blockInteractions: { true: 'backdrop-blur-md' },
  },
})

const MODAL_STYLES = twv.tv({
  base: 'fixed inset-0 flex items-center justify-center text-center text-xs text-primary p-4',
  variants: {
    isEntering: { true: 'animate-in slide-in-from-top-1 ease-out duration-200' },
    isExiting: { true: 'animate-out slide-out-to-top-1 ease-in duration-200' },
  },
})

const DIALOG_STYLES = twv.tv({
  extend: variants.DIALOG_STYLES,
<<<<<<< HEAD
  base: 'w-full max-w-full overflow-y-auto',
=======
  base: 'w-full overflow-y-auto',
>>>>>>> 6c80f8f0
  variants: {
    type: {
      modal: {
        base: 'w-full min-h-[100px] max-h-[90vh]',
        header: 'px-3.5 pt-[3px] pb-0.5 min-h-[42px]',
      },
      fullscreen: {
        base: 'w-full h-full max-w-full max-h-full bg-clip-border',
        header: 'px-4 pt-[5px] pb-1.5 min-h-12',
      },
    },
    fitContent: {
      true: {
        base: 'min-w-max',
        content: 'min-w-max',
      },
    },
    hideCloseButton: { true: { closeButton: 'hidden' } },
    closeButton: {
      normal: { base: '', closeButton: '' },
      floating: {
        base: '',
        closeButton: 'absolute left-4 top-4 visible z-1 transition-all duration-150',
        header: 'p-0 max-h-0 min-h-0 h-0 border-0 z-1',
        content: 'isolate',
      },
    },
    /**
     * The size of the dialog.
     * Only applies to the `modal` type.
     */
    size: {
      small: { base: '' },
      medium: { base: '' },
      large: { base: '' },
      xlarge: { base: '' },
      xxlarge: { base: '' },
      xxxlarge: { base: '' },
      xxxxlarge: { base: '' },
    },
    padding: {
      none: { content: 'p-0' },
      small: { content: 'px-1 pt-3.5 pb-3.5' },
      medium: { content: 'px-3.5 pt-3.5 pb-3.5' },
      large: { content: 'px-8 pt-3.5 pb-5' },
      xlarge: { content: 'p-12 pt-3.5 pb-8' },
      xxlarge: { content: 'p-16 pt-3.5 pb-12' },
      xxxlarge: { content: 'p-20 pt-3.5 pb-16' },
    },
    scrolledToTop: { true: { header: 'border-transparent' } },
  },
  slots: {
    header:
      'sticky top-0 grid grid-cols-[1fr_auto_1fr] items-center border-b border-primary/10 transition-[border-color] duration-150',
    closeButton: 'col-start-1 col-end-1 mr-auto',
    heading: 'col-start-2 col-end-2 my-0 text-center',
    content: 'relative flex-auto',
  },
  compoundVariants: [
    { type: 'modal', size: 'small', class: 'max-w-sm' },
    { type: 'modal', size: 'medium', class: 'max-w-md' },
    { type: 'modal', size: 'large', class: 'max-w-lg' },
    { type: 'modal', size: 'xlarge', class: 'max-w-xl' },
    { type: 'modal', size: 'xxlarge', class: 'max-w-2xl' },
    { type: 'modal', size: 'xxxlarge', class: 'max-w-3xl' },
    { type: 'modal', size: 'xxxxlarge', class: 'max-w-4xl' },
  ],
  defaultVariants: {
    type: 'modal',
    closeButton: 'normal',
    hideCloseButton: false,
    size: 'medium',
    padding: 'medium',
  },
})

// ==============
// === Dialog ===
// ==============

/** A dialog is an overlay shown above other content in an application.
 * Can be used to display alerts, confirmations, or other content. */
export function Dialog(props: DialogProps) {
  const {
    children: Children,
    title,
    type = 'modal',
    closeButton = 'normal',
    isDismissable = true,
    isKeyboardDismissDisabled = false,
    hideCloseButton = false,
    className,
    onOpenChange = () => {},
    modalProps = {},
    testId = 'dialog',
    size,
    rounded,
    padding,
<<<<<<< HEAD
=======
    fitContent,
>>>>>>> 6c80f8f0
    ...ariaDialogProps
  } = props

  const [isScrolledToTop, setIsScrolledToTop] = React.useState(true)

  /**
   * Handles the scroll event on the dialog content.
   */
  const handleScroll = (scrollTop: number) => {
    if (scrollTop > 0) {
      setIsScrolledToTop(false)
    } else {
      setIsScrolledToTop(true)
    }
  }

  const dialogId = aria.useId()
  const titleId = `${dialogId}-title`

  const dialogRef = React.useRef<HTMLDivElement>(null)
  const overlayState = React.useRef<aria.OverlayTriggerState | null>(null)
  const root = portal.useStrictPortalContext()

  const styles = DIALOG_STYLES({
    className,
    type,
    rounded,
    hideCloseButton,
    closeButton,
    scrolledToTop: isScrolledToTop,
    size,
    padding,
<<<<<<< HEAD
=======
    fitContent,
>>>>>>> 6c80f8f0
  })

  utlities.useInteractOutside({
    ref: dialogRef,
    id: dialogId,
    onInteractOutside: () => {
      if (isDismissable) {
        overlayState.current?.close()
      } else {
        const duration = 200 // 200ms
        dialogRef.current?.animate(
          [{ transform: 'scale(1)' }, { transform: 'scale(1.015)' }, { transform: 'scale(1)' }],
          { duration, iterations: 1, direction: 'alternate' },
        )
      }
    },
  })

  return (
    <aria.ModalOverlay
      className={({ isEntering, isExiting }) =>
        OVERLAY_STYLES({
          isEntering,
          isExiting,
          blockInteractions: !isDismissable,
        })
      }
      isDismissable={isDismissable}
      isKeyboardDismissDisabled={isKeyboardDismissDisabled}
      UNSTABLE_portalContainer={root}
      onOpenChange={onOpenChange}
      shouldCloseOnInteractOutside={() => false}
      {...modalProps}
    >
      {(values) => {
        overlayState.current = values.state

        return (
          <aria.Modal
            className={MODAL_STYLES}
            isDismissable={isDismissable}
            isKeyboardDismissDisabled={isKeyboardDismissDisabled}
            UNSTABLE_portalContainer={root}
            onOpenChange={onOpenChange}
            shouldCloseOnInteractOutside={() => false}
            {...modalProps}
          >
            <dialogStackProvider.DialogStackRegistrar
              id={dialogId}
              type={TYPE_TO_DIALOG_TYPE[type]}
            >
              <aria.Dialog
                id={dialogId}
                ref={mergeRefs.mergeRefs(dialogRef, (element) => {
                  if (element) {
                    // This is a workaround for the `data-testid` attribute not being
                    // supported by the 'react-aria-components' library.
                    // We need to set the `data-testid` attribute on the dialog element
                    // so that we can use it in our tests.
                    // This is a temporary solution until we refactor the Dialog component
                    // to use `useDialog` hook from the 'react-aria-components' library.
                    // this will allow us to set the `data-testid` attribute on the dialog
                    // eslint-disable-next-line @typescript-eslint/no-unsafe-assignment
                    element.dataset.testId = testId
                  }
                })}
                className={styles.base()}
                aria-labelledby={titleId}
                {...ariaDialogProps}
              >
                {(opts) => {
                  return (
                    <dialogProvider.DialogProvider value={{ close: opts.close, dialogId }}>
                      <aria.Header className={styles.header({ scrolledToTop: isScrolledToTop })}>
                        <ariaComponents.CloseButton
                          className={styles.closeButton()}
                          onPress={opts.close}
                        />

                        {title != null && (
                          <ariaComponents.Text.Heading
                            id={titleId}
                            level={2}
                            className={styles.heading()}
                            weight="semibold"
                          >
                            {title}
                          </ariaComponents.Text.Heading>
                        )}
                      </aria.Header>

                      <div
                        ref={(ref) => {
                          if (ref) {
                            handleScroll(ref.scrollTop)
                          }
                        }}
                        className={styles.content()}
                        onScroll={(event) => {
                          handleScroll(event.currentTarget.scrollTop)
                        }}
                      >
                        <errorBoundary.ErrorBoundary>
                          <suspense.Suspense
                            loaderProps={{ minHeight: type === 'fullscreen' ? 'full' : 'h32' }}
                          >
                            {typeof Children === 'function' ?
                              <Children {...opts} />
                            : Children}
                          </suspense.Suspense>
                        </errorBoundary.ErrorBoundary>
                      </div>
                    </dialogProvider.DialogProvider>
                  )
                }}
              </aria.Dialog>
            </dialogStackProvider.DialogStackRegistrar>
          </aria.Modal>
        )
      }}
    </aria.ModalOverlay>
  )
}

const TYPE_TO_DIALOG_TYPE: Record<
  NonNullable<DialogProps['type']>,
  dialogStackProvider.DialogStackItem['type']
> = {
  modal: 'dialog',
  fullscreen: 'dialog-fullscreen',
}<|MERGE_RESOLUTION|>--- conflicted
+++ resolved
@@ -46,11 +46,7 @@
 
 const DIALOG_STYLES = twv.tv({
   extend: variants.DIALOG_STYLES,
-<<<<<<< HEAD
   base: 'w-full max-w-full overflow-y-auto',
-=======
-  base: 'w-full overflow-y-auto',
->>>>>>> 6c80f8f0
   variants: {
     type: {
       modal: {
@@ -149,10 +145,7 @@
     size,
     rounded,
     padding,
-<<<<<<< HEAD
-=======
     fitContent,
->>>>>>> 6c80f8f0
     ...ariaDialogProps
   } = props
 
@@ -185,10 +178,7 @@
     scrolledToTop: isScrolledToTop,
     size,
     padding,
-<<<<<<< HEAD
-=======
     fitContent,
->>>>>>> 6c80f8f0
   })
 
   utlities.useInteractOutside({
