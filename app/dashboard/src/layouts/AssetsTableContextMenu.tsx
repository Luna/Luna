/** @file A context menu for an `AssetsTable`, when no row is selected, or multiple rows
 * are selected. */
import * as React from 'react'

import * as authProvider from '#/providers/AuthProvider'
import { useSelectedKeys, useSetSelectedKeys } from '#/providers/DriveProvider'
import * as modalProvider from '#/providers/ModalProvider'
import * as textProvider from '#/providers/TextProvider'

import AssetEventType from '#/events/AssetEventType'

import * as eventListProvider from '#/layouts/AssetsTable/EventListProvider'
<<<<<<< HEAD
import * as categoryModule from '#/layouts/CategorySwitcher/Category'
=======
import type Category from '#/layouts/CategorySwitcher/Category'
import { CategoryType, isCloudCategory } from '#/layouts/CategorySwitcher/Category'
>>>>>>> 3e4041ef
import GlobalContextMenu from '#/layouts/GlobalContextMenu'

import ContextMenu from '#/components/ContextMenu'
import ContextMenuEntry from '#/components/ContextMenuEntry'
import ContextMenus from '#/components/ContextMenus'

import ConfirmDeleteModal from '#/modals/ConfirmDeleteModal'

import type Backend from '#/services/Backend'
import * as backendModule from '#/services/Backend'

import type * as assetTreeNode from '#/utilities/AssetTreeNode'
import type * as pasteDataModule from '#/utilities/pasteData'
import * as permissions from '#/utilities/permissions'
import { EMPTY_SET } from '#/utilities/set'
import * as uniqueString from '#/utilities/uniqueString'

// =================
// === Constants ===
// =================

/** Props for an {@link AssetsTableContextMenu}. */
export interface AssetsTableContextMenuProps {
  readonly hidden?: boolean
  readonly backend: Backend
  readonly category: categoryModule.Category
  readonly rootDirectoryId: backendModule.DirectoryId
  readonly pasteData: pasteDataModule.PasteData<ReadonlySet<backendModule.AssetId>> | null
  readonly nodeMapRef: React.MutableRefObject<
    ReadonlyMap<backendModule.AssetId, assetTreeNode.AnyAssetTreeNode>
  >
  readonly event: Pick<React.MouseEvent<Element, MouseEvent>, 'pageX' | 'pageY'>
  readonly doCopy: () => void
  readonly doCut: () => void
  readonly doPaste: (
    newParentKey: backendModule.DirectoryId,
    newParentId: backendModule.DirectoryId,
  ) => void
}

/** A context menu for an `AssetsTable`, when no row is selected, or multiple rows
 * are selected. */
export default function AssetsTableContextMenu(props: AssetsTableContextMenuProps) {
  const { hidden = false, backend, category, pasteData } = props
  const { nodeMapRef, event, rootDirectoryId } = props
  const { doCopy, doCut, doPaste } = props
  const { user } = authProvider.useFullUserSession()
  const { setModal, unsetModal } = modalProvider.useSetModal()
  const { getText } = textProvider.useText()
  const isCloud = isCloudCategory(category)
  const dispatchAssetEvent = eventListProvider.useDispatchAssetEvent()
  const selectedKeys = useSelectedKeys()
  const setSelectedKeys = useSetSelectedKeys()

  // This works because all items are mutated, ensuring their value stays
  // up to date.
  const ownsAllSelectedAssets =
    !isCloud ||
    Array.from(selectedKeys, (key) => {
      const userPermissions = nodeMapRef.current.get(key)?.item.permissions
      const selfPermission = userPermissions?.find(
        backendModule.isUserPermissionAnd((permission) => permission.user.userId === user.userId),
      )
      return selfPermission?.permission === permissions.PermissionAction.own
    }).every((isOwner) => isOwner)

  // This is not a React component even though it contains JSX.
  // eslint-disable-next-line no-restricted-syntax
  const doDeleteAll = () => {
    if (isCloud) {
      unsetModal()
      dispatchAssetEvent({ type: AssetEventType.delete, ids: selectedKeys })
    } else {
      const [firstKey] = selectedKeys
      const soleAssetName =
        firstKey != null ? nodeMapRef.current.get(firstKey)?.item.title ?? '(unknown)' : '(unknown)'
      setModal(
        <ConfirmDeleteModal
          actionText={
            selectedKeys.size === 1 ?
              getText('deleteSelectedAssetActionText', soleAssetName)
            : getText('deleteSelectedAssetsActionText', selectedKeys.size)
          }
          doDelete={() => {
            setSelectedKeys(EMPTY_SET)
            dispatchAssetEvent({ type: AssetEventType.delete, ids: selectedKeys })
          }}
        />,
      )
    }
  }

<<<<<<< HEAD
  if (category.type === 'trash') {
=======
  if (category.type === CategoryType.trash) {
>>>>>>> 3e4041ef
    return selectedKeys.size === 0 ?
        null
      : <ContextMenus key={uniqueString.uniqueString()} hidden={hidden} event={event}>
          <ContextMenu aria-label={getText('assetsTableContextMenuLabel')} hidden={hidden}>
            <ContextMenuEntry
              hidden={hidden}
              action="undelete"
              label={getText('restoreAllFromTrashShortcut')}
              doAction={() => {
                unsetModal()
                dispatchAssetEvent({ type: AssetEventType.restore, ids: selectedKeys })
              }}
            />
            {isCloud && (
              <ContextMenuEntry
                hidden={hidden}
                action="delete"
                label={getText('deleteAllForeverShortcut')}
                doAction={() => {
                  const [firstKey] = selectedKeys
                  const soleAssetName =
                    firstKey != null ?
                      nodeMapRef.current.get(firstKey)?.item.title ?? '(unknown)'
                    : '(unknown)'
                  setModal(
                    <ConfirmDeleteModal
                      actionText={
                        selectedKeys.size === 1 ?
                          getText('deleteSelectedAssetForeverActionText', soleAssetName)
                        : getText('deleteSelectedAssetsForeverActionText', selectedKeys.size)
                      }
                      doDelete={() => {
                        setSelectedKeys(EMPTY_SET)
                        dispatchAssetEvent({
                          type: AssetEventType.deleteForever,
                          ids: selectedKeys,
                        })
                      }}
                    />,
                  )
                }}
              />
            )}
          </ContextMenu>
        </ContextMenus>
<<<<<<< HEAD
  } else if (category.type === 'recent') {
=======
  } else if (category.type === CategoryType.recent) {
>>>>>>> 3e4041ef
    return null
  } else {
    return (
      <ContextMenus key={uniqueString.uniqueString()} hidden={hidden} event={event}>
        {selectedKeys.size !== 0 && (
          <ContextMenu aria-label={getText('assetsTableContextMenuLabel')} hidden={hidden}>
            {ownsAllSelectedAssets && (
              <ContextMenuEntry
                hidden={hidden}
                action="delete"
                label={isCloud ? getText('moveAllToTrashShortcut') : getText('deleteAllShortcut')}
                doAction={doDeleteAll}
              />
            )}
            {isCloud && (
              <ContextMenuEntry
                hidden={hidden}
                action="copy"
                label={getText('copyAllShortcut')}
                doAction={doCopy}
              />
            )}
            {ownsAllSelectedAssets && (
              <ContextMenuEntry
                hidden={hidden}
                action="cut"
                label={getText('cutAllShortcut')}
                doAction={doCut}
              />
            )}
            {pasteData != null && pasteData.data.size > 0 && (
              <ContextMenuEntry
                hidden={hidden}
                action="paste"
                label={getText('pasteAllShortcut')}
                doAction={() => {
                  const [firstKey] = selectedKeys
                  const selectedNode =
                    selectedKeys.size === 1 && firstKey != null ?
                      nodeMapRef.current.get(firstKey)
                    : null
                  if (selectedNode?.type === backendModule.AssetType.directory) {
                    doPaste(selectedNode.key, selectedNode.item.id)
                  } else {
                    doPaste(rootDirectoryId, rootDirectoryId)
                  }
                }}
              />
            )}
          </ContextMenu>
        )}
<<<<<<< HEAD
        {(category.type !== 'cloud' ||
=======
        {(category.type !== CategoryType.cloud ||
>>>>>>> 3e4041ef
          user.plan == null ||
          user.plan === backendModule.Plan.solo) && (
          <GlobalContextMenu
            hidden={hidden}
            backend={backend}
            hasPasteData={pasteData != null}
            rootDirectoryId={rootDirectoryId}
            directoryKey={null}
            directoryId={null}
            doPaste={doPaste}
          />
        )}
      </ContextMenus>
    )
  }
}<|MERGE_RESOLUTION|>--- conflicted
+++ resolved
@@ -10,12 +10,7 @@
 import AssetEventType from '#/events/AssetEventType'
 
 import * as eventListProvider from '#/layouts/AssetsTable/EventListProvider'
-<<<<<<< HEAD
-import * as categoryModule from '#/layouts/CategorySwitcher/Category'
-=======
-import type Category from '#/layouts/CategorySwitcher/Category'
-import { CategoryType, isCloudCategory } from '#/layouts/CategorySwitcher/Category'
->>>>>>> 3e4041ef
+import { type Category, isCloudCategory } from '#/layouts/CategorySwitcher/Category'
 import GlobalContextMenu from '#/layouts/GlobalContextMenu'
 
 import ContextMenu from '#/components/ContextMenu'
@@ -41,7 +36,7 @@
 export interface AssetsTableContextMenuProps {
   readonly hidden?: boolean
   readonly backend: Backend
-  readonly category: categoryModule.Category
+  readonly category: Category
   readonly rootDirectoryId: backendModule.DirectoryId
   readonly pasteData: pasteDataModule.PasteData<ReadonlySet<backendModule.AssetId>> | null
   readonly nodeMapRef: React.MutableRefObject<
@@ -108,11 +103,7 @@
     }
   }
 
-<<<<<<< HEAD
   if (category.type === 'trash') {
-=======
-  if (category.type === CategoryType.trash) {
->>>>>>> 3e4041ef
     return selectedKeys.size === 0 ?
         null
       : <ContextMenus key={uniqueString.uniqueString()} hidden={hidden} event={event}>
@@ -158,11 +149,7 @@
             )}
           </ContextMenu>
         </ContextMenus>
-<<<<<<< HEAD
   } else if (category.type === 'recent') {
-=======
-  } else if (category.type === CategoryType.recent) {
->>>>>>> 3e4041ef
     return null
   } else {
     return (
@@ -214,11 +201,7 @@
             )}
           </ContextMenu>
         )}
-<<<<<<< HEAD
         {(category.type !== 'cloud' ||
-=======
-        {(category.type !== CategoryType.cloud ||
->>>>>>> 3e4041ef
           user.plan == null ||
           user.plan === backendModule.Plan.solo) && (
           <GlobalContextMenu
