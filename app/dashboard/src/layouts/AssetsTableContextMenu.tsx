/** @file A context menu for an `AssetsTable`, when no row is selected, or multiple rows
 * are selected. */
import * as React from 'react'

import * as authProvider from '#/providers/AuthProvider'
import { useSelectedKeys, useSetSelectedKeys } from '#/providers/DriveProvider'
import * as modalProvider from '#/providers/ModalProvider'
import * as textProvider from '#/providers/TextProvider'

import AssetEventType from '#/events/AssetEventType'

import * as eventListProvider from '#/layouts/AssetsTable/EventListProvider'
import { isCloudCategory, type DriveCategory } from '#/layouts/CategorySwitcher/Category'
import GlobalContextMenu from '#/layouts/GlobalContextMenu'

import ContextMenu from '#/components/ContextMenu'
import ContextMenuEntry from '#/components/ContextMenuEntry'
import ContextMenus from '#/components/ContextMenus'

import ConfirmDeleteModal from '#/modals/ConfirmDeleteModal'

import type Backend from '#/services/Backend'
import * as backendModule from '#/services/Backend'

import type * as assetTreeNode from '#/utilities/AssetTreeNode'
import type * as pasteDataModule from '#/utilities/pasteData'
import * as permissions from '#/utilities/permissions'
import { EMPTY_SET } from '#/utilities/set'
import * as uniqueString from '#/utilities/uniqueString'

// =================
// === Constants ===
// =================

/** Props for an {@link AssetsTableContextMenu}. */
export interface AssetsTableContextMenuProps {
  readonly hidden?: boolean
  readonly backend: Backend
  readonly category: DriveCategory
  readonly rootDirectoryId: backendModule.DirectoryId
  readonly pasteData: pasteDataModule.PasteData<ReadonlySet<backendModule.AssetId>> | null
  readonly nodeMapRef: React.MutableRefObject<
    ReadonlyMap<backendModule.AssetId, assetTreeNode.AnyAssetTreeNode>
  >
  readonly event: Pick<React.MouseEvent<Element, MouseEvent>, 'pageX' | 'pageY'>
  readonly doCopy: () => void
  readonly doCut: () => void
  readonly doPaste: (
    newParentKey: backendModule.DirectoryId,
    newParentId: backendModule.DirectoryId,
  ) => void
}

/** A context menu for an `AssetsTable`, when no row is selected, or multiple rows
 * are selected. */
export default function AssetsTableContextMenu(props: AssetsTableContextMenuProps) {
  const { hidden = false, backend, category, pasteData } = props
  const { nodeMapRef, event, rootDirectoryId } = props
  const { doCopy, doCut, doPaste } = props
  const { user } = authProvider.useNonPartialUserSession()
  const { setModal, unsetModal } = modalProvider.useSetModal()
  const { getText } = textProvider.useText()
  const dispatchAssetEvent = eventListProvider.useDispatchAssetEvent()
<<<<<<< HEAD
  const isCloud = isCloudCategory(category)
=======
  const isCloud = categoryModule.isCloud(category)
  const selectedKeys = useSelectedKeys()
  const setSelectedKeys = useSetSelectedKeys()
>>>>>>> 636d0d11

  // This works because all items are mutated, ensuring their value stays
  // up to date.
  const ownsAllSelectedAssets =
    !isCloud ||
    Array.from(selectedKeys, (key) => {
      const userPermissions = nodeMapRef.current.get(key)?.item.permissions
      const selfPermission = userPermissions?.find(
        backendModule.isUserPermissionAnd((permission) => permission.user.userId === user.userId),
      )
      return selfPermission?.permission === permissions.PermissionAction.own
    }).every((isOwner) => isOwner)

  // This is not a React component even though it contains JSX.
  // eslint-disable-next-line no-restricted-syntax
  const doDeleteAll = () => {
    if (isCloud) {
      unsetModal()
      dispatchAssetEvent({ type: AssetEventType.delete, ids: selectedKeys })
    } else {
      const [firstKey] = selectedKeys
      const soleAssetName =
        firstKey != null ? nodeMapRef.current.get(firstKey)?.item.title ?? '(unknown)' : '(unknown)'
      setModal(
        <ConfirmDeleteModal
          actionText={
            selectedKeys.size === 1 ?
              getText('deleteSelectedAssetActionText', soleAssetName)
            : getText('deleteSelectedAssetsActionText', selectedKeys.size)
          }
          doDelete={() => {
            setSelectedKeys(EMPTY_SET)
            dispatchAssetEvent({ type: AssetEventType.delete, ids: selectedKeys })
          }}
        />,
      )
    }
  }

  if (category === 'trash') {
    return selectedKeys.size === 0 ?
        null
      : <ContextMenus key={uniqueString.uniqueString()} hidden={hidden} event={event}>
          <ContextMenu aria-label={getText('assetsTableContextMenuLabel')} hidden={hidden}>
            <ContextMenuEntry
              hidden={hidden}
              action="undelete"
              label={getText('restoreAllFromTrashShortcut')}
              doAction={() => {
                unsetModal()
                dispatchAssetEvent({ type: AssetEventType.restore, ids: selectedKeys })
              }}
            />
            {isCloud && (
              <ContextMenuEntry
                hidden={hidden}
                action="delete"
                label={getText('deleteAllForeverShortcut')}
                doAction={() => {
                  const [firstKey] = selectedKeys
                  const soleAssetName =
                    firstKey != null ?
                      nodeMapRef.current.get(firstKey)?.item.title ?? '(unknown)'
                    : '(unknown)'
                  setModal(
                    <ConfirmDeleteModal
                      actionText={
                        selectedKeys.size === 1 ?
                          getText('deleteSelectedAssetForeverActionText', soleAssetName)
                        : getText('deleteSelectedAssetsForeverActionText', selectedKeys.size)
                      }
                      doDelete={() => {
                        setSelectedKeys(EMPTY_SET)
                        dispatchAssetEvent({
                          type: AssetEventType.deleteForever,
                          ids: selectedKeys,
                        })
                      }}
                    />,
                  )
                }}
              />
            )}
          </ContextMenu>
        </ContextMenus>
  } else if (category !== 'cloud' && category !== 'local') {
    return null
  } else {
    return (
      <ContextMenus key={uniqueString.uniqueString()} hidden={hidden} event={event}>
        {selectedKeys.size !== 0 && (
          <ContextMenu aria-label={getText('assetsTableContextMenuLabel')} hidden={hidden}>
            {ownsAllSelectedAssets && (
              <ContextMenuEntry
                hidden={hidden}
                action="delete"
                label={isCloud ? getText('moveAllToTrashShortcut') : getText('deleteAllShortcut')}
                doAction={doDeleteAll}
              />
            )}
            {isCloud && (
              <ContextMenuEntry
                hidden={hidden}
                action="copy"
                label={getText('copyAllShortcut')}
                doAction={doCopy}
              />
            )}
            {ownsAllSelectedAssets && (
              <ContextMenuEntry
                hidden={hidden}
                action="cut"
                label={getText('cutAllShortcut')}
                doAction={doCut}
              />
            )}
            {pasteData != null && pasteData.data.size > 0 && (
              <ContextMenuEntry
                hidden={hidden}
                action="paste"
                label={getText('pasteAllShortcut')}
                doAction={() => {
                  const [firstKey] = selectedKeys
                  const selectedNode =
                    selectedKeys.size === 1 && firstKey != null ?
                      nodeMapRef.current.get(firstKey)
                    : null
                  if (selectedNode?.type === backendModule.AssetType.directory) {
                    doPaste(selectedNode.key, selectedNode.item.id)
                  } else {
                    doPaste(rootDirectoryId, rootDirectoryId)
                  }
                }}
              />
            )}
          </ContextMenu>
        )}
        <GlobalContextMenu
          hidden={hidden}
          backend={backend}
          hasPasteData={pasteData != null}
          rootDirectoryId={rootDirectoryId}
          directoryKey={null}
          directoryId={null}
          doPaste={doPaste}
        />
      </ContextMenus>
    )
  }
}<|MERGE_RESOLUTION|>--- conflicted
+++ resolved
@@ -61,13 +61,9 @@
   const { setModal, unsetModal } = modalProvider.useSetModal()
   const { getText } = textProvider.useText()
   const dispatchAssetEvent = eventListProvider.useDispatchAssetEvent()
-<<<<<<< HEAD
   const isCloud = isCloudCategory(category)
-=======
-  const isCloud = categoryModule.isCloud(category)
   const selectedKeys = useSelectedKeys()
   const setSelectedKeys = useSetSelectedKeys()
->>>>>>> 636d0d11
 
   // This works because all items are mutated, ensuring their value stays
   // up to date.
