/** @file Table displaying a list of projects. */
import * as React from 'react'

import * as toast from 'react-toastify'

import DropFilesImage from '#/assets/drop_files.svg'

import * as mimeTypes from '#/data/mimeTypes'

import * as autoScrollHooks from '#/hooks/autoScrollHooks'
import * as backendHooks from '#/hooks/backendHooks'
import * as intersectionHooks from '#/hooks/intersectionHooks'
import * as projectHooks from '#/hooks/projectHooks'
import * as toastAndLogHooks from '#/hooks/toastAndLogHooks'
import useOnScroll from '#/hooks/useOnScroll'

import * as authProvider from '#/providers/AuthProvider'
import * as backendProvider from '#/providers/BackendProvider'
import {
  useDriveStore,
  useSetCanDownload,
  useSetSelectedKeys,
  useSetVisuallySelectedKeys,
} from '#/providers/DriveProvider'
import * as inputBindingsProvider from '#/providers/InputBindingsProvider'
import * as localStorageProvider from '#/providers/LocalStorageProvider'
import * as modalProvider from '#/providers/ModalProvider'
import * as navigator2DProvider from '#/providers/Navigator2DProvider'
import * as projectsProvider from '#/providers/ProjectsProvider'
import * as textProvider from '#/providers/TextProvider'

import type * as assetEvent from '#/events/assetEvent'
import AssetEventType from '#/events/AssetEventType'
import type * as assetListEvent from '#/events/assetListEvent'
import AssetListEventType from '#/events/AssetListEventType'

import type * as assetPanel from '#/layouts/AssetPanel'
import type * as assetSearchBar from '#/layouts/AssetSearchBar'
import * as eventListProvider from '#/layouts/AssetsTable/EventListProvider'
import AssetsTableContextMenu from '#/layouts/AssetsTableContextMenu'
import type { DriveCategory } from '#/layouts/CategorySwitcher/Category'

import * as aria from '#/components/aria'
import type * as assetRow from '#/components/dashboard/AssetRow'
import AssetRow from '#/components/dashboard/AssetRow'
import * as assetRowUtils from '#/components/dashboard/AssetRow/assetRowUtils'
import * as columnUtils from '#/components/dashboard/column/columnUtils'
import NameColumn from '#/components/dashboard/column/NameColumn'
import * as columnHeading from '#/components/dashboard/columnHeading'
import Label from '#/components/dashboard/Label'
import SelectionBrush from '#/components/SelectionBrush'
import Spinner, * as spinner from '#/components/Spinner'
import Button from '#/components/styled/Button'
import FocusArea from '#/components/styled/FocusArea'
import FocusRing from '#/components/styled/FocusRing'
import SvgMask from '#/components/SvgMask'

import DragModal from '#/modals/DragModal'
import DuplicateAssetsModal from '#/modals/DuplicateAssetsModal'
import UpsertSecretModal from '#/modals/UpsertSecretModal'

import type Backend from '#/services/Backend'
import * as backendModule from '#/services/Backend'
import LocalBackend from '#/services/LocalBackend'

import * as array from '#/utilities/array'
import type * as assetQuery from '#/utilities/AssetQuery'
import AssetQuery from '#/utilities/AssetQuery'
import type * as assetTreeNode from '#/utilities/AssetTreeNode'
import AssetTreeNode from '#/utilities/AssetTreeNode'
import * as dateTime from '#/utilities/dateTime'
import * as drag from '#/utilities/drag'
import * as fileInfo from '#/utilities/fileInfo'
import type * as geometry from '#/utilities/geometry'
import * as inputBindingsModule from '#/utilities/inputBindings'
import LocalStorage from '#/utilities/LocalStorage'
import type * as pasteDataModule from '#/utilities/pasteData'
import PasteType from '#/utilities/PasteType'
import * as permissions from '#/utilities/permissions'
import * as sanitizedEventTargets from '#/utilities/sanitizedEventTargets'
import * as set from '#/utilities/set'
import * as sorting from '#/utilities/sorting'
import * as string from '#/utilities/string'
import * as tailwindMerge from '#/utilities/tailwindMerge'
import * as uniqueString from '#/utilities/uniqueString'
import Visibility from '#/utilities/Visibility'

// ============================
// === Global configuration ===
// ============================

declare module '#/utilities/LocalStorage' {
  /** */
  interface LocalStorageData {
    readonly enabledColumns: columnUtils.Column[]
  }
}

LocalStorage.registerKey('enabledColumns', {
  tryParse: (value) => {
    const possibleColumns = Array.isArray(value) ? value : []
    const values = possibleColumns.filter(array.includesPredicate(columnUtils.CLOUD_COLUMNS))
    return values.length === 0 ? null : values
  },
})

// =================
// === Constants ===
// =================

/** If the ratio of intersection between the main dropzone that should be visible, and the
 * scrollable container, is below this value, then the backup dropzone will be shown. */
const MINIMUM_DROPZONE_INTERSECTION_RATIO = 0.5
/** The height of each row in the table body. MUST be identical to the value as set by the
 * Tailwind styling. */
const ROW_HEIGHT_PX = 38
/** The size of the loading spinner. */
const LOADING_SPINNER_SIZE_PX = 36
/** The number of pixels the header bar should shrink when the column selector is visible,
 * assuming 0 icons are visible in the column selector. */
const COLUMNS_SELECTOR_BASE_WIDTH_PX = 4
/** The number of pixels the header bar should shrink per collapsed column. */
const COLUMNS_SELECTOR_ICON_WIDTH_PX = 28

const SUGGESTIONS_FOR_NO: assetSearchBar.Suggestion[] = [
  {
    render: () => 'no:label',
    addToQuery: (query) => query.addToLastTerm({ nos: ['label'] }),
    deleteFromQuery: (query) => query.deleteFromLastTerm({ nos: ['label'] }),
  },
  {
    render: () => 'no:description',
    addToQuery: (query) => query.addToLastTerm({ nos: ['description'] }),
    deleteFromQuery: (query) => query.deleteFromLastTerm({ nos: ['description'] }),
  },
]
const SUGGESTIONS_FOR_HAS: assetSearchBar.Suggestion[] = [
  {
    render: () => 'has:label',
    addToQuery: (query) => query.addToLastTerm({ negativeNos: ['label'] }),
    deleteFromQuery: (query) => query.deleteFromLastTerm({ negativeNos: ['label'] }),
  },
  {
    render: () => 'has:description',
    addToQuery: (query) => query.addToLastTerm({ negativeNos: ['description'] }),
    deleteFromQuery: (query) => query.deleteFromLastTerm({ negativeNos: ['description'] }),
  },
]
const SUGGESTIONS_FOR_TYPE: assetSearchBar.Suggestion[] = [
  {
    render: () => 'type:project',
    addToQuery: (query) => query.addToLastTerm({ types: ['project'] }),
    deleteFromQuery: (query) => query.deleteFromLastTerm({ types: ['project'] }),
  },
  {
    render: () => 'type:folder',
    addToQuery: (query) => query.addToLastTerm({ types: ['folder'] }),
    deleteFromQuery: (query) => query.deleteFromLastTerm({ types: ['folder'] }),
  },
  {
    render: () => 'type:file',
    addToQuery: (query) => query.addToLastTerm({ types: ['file'] }),
    deleteFromQuery: (query) => query.deleteFromLastTerm({ types: ['file'] }),
  },
  {
    render: () => 'type:secret',
    addToQuery: (query) => query.addToLastTerm({ types: ['secret'] }),
    deleteFromQuery: (query) => query.deleteFromLastTerm({ types: ['secret'] }),
  },
  {
    render: () => 'type:datalink',
    addToQuery: (query) => query.addToLastTerm({ types: ['datalink'] }),
    deleteFromQuery: (query) => query.deleteFromLastTerm({ types: ['datalink'] }),
  },
]
const SUGGESTIONS_FOR_NEGATIVE_TYPE: assetSearchBar.Suggestion[] = [
  {
    render: () => 'type:project',
    addToQuery: (query) => query.addToLastTerm({ negativeTypes: ['project'] }),
    deleteFromQuery: (query) => query.deleteFromLastTerm({ negativeTypes: ['project'] }),
  },
  {
    render: () => 'type:folder',
    addToQuery: (query) => query.addToLastTerm({ negativeTypes: ['folder'] }),
    deleteFromQuery: (query) => query.deleteFromLastTerm({ negativeTypes: ['folder'] }),
  },
  {
    render: () => 'type:file',
    addToQuery: (query) => query.addToLastTerm({ negativeTypes: ['file'] }),
    deleteFromQuery: (query) => query.deleteFromLastTerm({ negativeTypes: ['file'] }),
  },
  {
    render: () => 'type:datalink',
    addToQuery: (query) => query.addToLastTerm({ negativeTypes: ['datalink'] }),
    deleteFromQuery: (query) => query.deleteFromLastTerm({ negativeTypes: ['datalink'] }),
  },
]

// ===================================
// === insertAssetTreeNodeChildren ===
// ===================================

/** Return a directory, with new children added into its list of children.
 * All children MUST have the same asset type. */
function insertAssetTreeNodeChildren(
  item: assetTreeNode.AnyAssetTreeNode,
  children: readonly backendModule.AnyAsset[],
  directoryKey: backendModule.DirectoryId,
  directoryId: backendModule.DirectoryId,
  getInitialAssetEvents: (id: backendModule.AssetId) => readonly assetEvent.AssetEvent[] | null,
): assetTreeNode.AnyAssetTreeNode {
  const depth = item.depth + 1
  const typeOrder = children[0] != null ? backendModule.ASSET_TYPE_ORDER[children[0].type] : 0
  const nodes = (item.children ?? []).filter(
    (node) => node.item.type !== backendModule.AssetType.specialEmpty,
  )
  const nodesToInsert = children.map((asset) =>
    AssetTreeNode.fromAsset(
      asset,
      directoryKey,
      directoryId,
      depth,
      `${item.path}/${asset.title}`,
      getInitialAssetEvents(asset.id),
    ),
  )
  const newNodes = array.splicedBefore(
    nodes,
    nodesToInsert,
    (innerItem) => backendModule.ASSET_TYPE_ORDER[innerItem.item.type] >= typeOrder,
  )
  return item.with({ children: newNodes })
}

/** Return a directory, with new children added into its list of children.
 * The children MAY be of different asset types. */
function insertArbitraryAssetTreeNodeChildren(
  item: assetTreeNode.AnyAssetTreeNode,
  children: backendModule.AnyAsset[],
  directoryKey: backendModule.DirectoryId,
  directoryId: backendModule.DirectoryId,
  getKey: ((asset: backendModule.AnyAsset) => backendModule.AssetId) | null = null,
  getInitialAssetEvents: (
    id: backendModule.AssetId,
  ) => readonly assetEvent.AssetEvent[] | null = () => null,
): assetTreeNode.AnyAssetTreeNode {
  const depth = item.depth + 1
  const nodes = (item.children ?? []).filter(
    (node) => node.item.type !== backendModule.AssetType.specialEmpty,
  )
  const byType: Readonly<Record<backendModule.AssetType, backendModule.AnyAsset[]>> = {
    [backendModule.AssetType.directory]: [],
    [backendModule.AssetType.project]: [],
    [backendModule.AssetType.file]: [],
    [backendModule.AssetType.datalink]: [],
    [backendModule.AssetType.secret]: [],
    [backendModule.AssetType.specialLoading]: [],
    [backendModule.AssetType.specialEmpty]: [],
  }
  for (const child of children) {
    byType[child.type].push(child)
  }
  let newNodes = nodes
  for (const childrenOfSpecificType of Object.values(byType)) {
    const firstChild = childrenOfSpecificType[0]
    if (firstChild) {
      const typeOrder = backendModule.ASSET_TYPE_ORDER[firstChild.type]
      const nodesToInsert = childrenOfSpecificType.map((asset) =>
        AssetTreeNode.fromAsset(
          asset,
          directoryKey,
          directoryId,
          depth,
          `${item.path}/${asset.title}`,
          getInitialAssetEvents(asset.id),
          getKey?.(asset) ?? asset.id,
        ),
      )
      newNodes = array.splicedBefore(
        newNodes,
        nodesToInsert,
        (innerItem) => backendModule.ASSET_TYPE_ORDER[innerItem.item.type] >= typeOrder,
      )
    }
  }
  return newNodes === nodes ? item : item.with({ children: newNodes })
}

// =========================
// === DragSelectionInfo ===
// =========================

/** Information related to a drag selection. */
interface DragSelectionInfo {
  readonly initialIndex: number
  readonly start: number
  readonly end: number
}

// =============================
// === Category to filter by ===
// =============================

const CATEGORY_TO_FILTER_BY: Readonly<Record<DriveCategory, backendModule.FilterBy | null>> = {
  cloud: backendModule.FilterBy.active,
  local: backendModule.FilterBy.active,
  recent: null,
  trash: backendModule.FilterBy.trashed,
}

// ===================
// === AssetsTable ===
// ===================

/** State passed through from a {@link AssetsTable} to every cell. */
export interface AssetsTableState {
  readonly backend: Backend
  readonly rootDirectoryId: backendModule.DirectoryId
  readonly scrollContainerRef: React.RefObject<HTMLElement>
  readonly visibilities: ReadonlyMap<backendModule.AssetId, Visibility>
  readonly category: DriveCategory
  readonly hasPasteData: boolean
  readonly setPasteData: (pasteData: pasteDataModule.PasteData<Set<backendModule.AssetId>>) => void
  readonly sortInfo: sorting.SortInfo<columnUtils.SortableColumn> | null
  readonly setSortInfo: (sortInfo: sorting.SortInfo<columnUtils.SortableColumn> | null) => void
  readonly query: AssetQuery
  readonly setQuery: React.Dispatch<React.SetStateAction<AssetQuery>>
  readonly setAssetPanelProps: (props: assetPanel.AssetPanelRequiredProps | null) => void
  readonly setIsAssetPanelTemporarilyVisible: (visible: boolean) => void
  readonly nodeMap: Readonly<
    React.MutableRefObject<ReadonlyMap<backendModule.AssetId, assetTreeNode.AnyAssetTreeNode>>
  >
  readonly hideColumn: (column: columnUtils.Column) => void
  readonly doToggleDirectoryExpansion: (
    directoryId: backendModule.DirectoryId,
    key: backendModule.DirectoryId,
    title?: string | null,
    override?: boolean,
  ) => void
  readonly doCopy: () => void
  readonly doCut: () => void
  readonly doPaste: (
    newParentKey: backendModule.DirectoryId,
    newParentId: backendModule.DirectoryId,
  ) => void
}

/** Data associated with a {@link AssetRow}, used for rendering. */
export interface AssetRowState {
  readonly setVisibility: (visibility: Visibility) => void
  readonly isEditingName: boolean
  readonly temporarilyAddedLabels: ReadonlySet<backendModule.LabelName>
  readonly temporarilyRemovedLabels: ReadonlySet<backendModule.LabelName>
}

/** Props for a {@link AssetsTable}. */
export interface AssetsTableProps {
  readonly hidden: boolean
  readonly query: AssetQuery
  readonly setQuery: React.Dispatch<React.SetStateAction<AssetQuery>>
  readonly setSuggestions: React.Dispatch<
    React.SetStateAction<readonly assetSearchBar.Suggestion[]>
  >
<<<<<<< HEAD
  readonly setCanDownload: (canDownload: boolean) => void
  readonly category: DriveCategory
=======
  readonly category: Category
>>>>>>> 636d0d11
  readonly initialProjectName: string | null
  readonly setAssetPanelProps: (props: assetPanel.AssetPanelRequiredProps | null) => void
  readonly setIsAssetPanelTemporarilyVisible: (visible: boolean) => void
  readonly targetDirectoryNodeRef: React.MutableRefObject<assetTreeNode.AnyAssetTreeNode<backendModule.DirectoryAsset> | null>
  readonly assetManagementApiRef: React.Ref<AssetManagementApi>
}

/**
 * The API for managing assets in the table.
 */
export interface AssetManagementApi {
  readonly getAsset: (id: backendModule.AssetId) => backendModule.AnyAsset | null
  readonly setAsset: (id: backendModule.AssetId, asset: backendModule.AnyAsset) => void
}

/** The table of project assets. */
export default function AssetsTable(props: AssetsTableProps) {
  const { hidden, query, setQuery, category, assetManagementApiRef } = props
  const { setSuggestions, initialProjectName } = props
  const { setAssetPanelProps, targetDirectoryNodeRef, setIsAssetPanelTemporarilyVisible } = props

  const openedProjects = projectsProvider.useLaunchedProjects()
  const doOpenProject = projectHooks.useOpenProject()
  const setCanDownload = useSetCanDownload()

  const { user } = authProvider.useNonPartialUserSession()
  const backend = backendProvider.useBackend(category)
  const labels = backendHooks.useBackendListTags(backend)
  const { setModal, unsetModal } = modalProvider.useSetModal()
  const { localStorage } = localStorageProvider.useLocalStorage()
  const { getText } = textProvider.useText()
  const inputBindings = inputBindingsProvider.useInputBindings()
  const navigator2D = navigator2DProvider.useNavigator2D()
  const toastAndLog = toastAndLogHooks.useToastAndLog()
  const previousCategoryRef = React.useRef(category)
  const dispatchAssetEvent = eventListProvider.useDispatchAssetEvent()
  const dispatchAssetListEvent = eventListProvider.useDispatchAssetListEvent()
  const [initialized, setInitialized] = React.useState(false)
  const initializedRef = React.useRef(initialized)
  initializedRef.current = initialized
  const [enabledColumns, setEnabledColumns] = React.useState(columnUtils.DEFAULT_ENABLED_COLUMNS)
  const [sortInfo, setSortInfo] =
    React.useState<sorting.SortInfo<columnUtils.SortableColumn> | null>(null)
  const driveStore = useDriveStore()
  const setSelectedKeys = useSetSelectedKeys()
  const setVisuallySelectedKeys = useSetVisuallySelectedKeys()
  const updateAssetRef = React.useRef<
    Record<backendModule.AnyAsset['id'], (asset: backendModule.AnyAsset) => void>
  >({})
  const [pasteData, setPasteData] = React.useState<pasteDataModule.PasteData<
    ReadonlySet<backendModule.AssetId>
  > | null>(null)
  const [, setQueuedAssetEvents] = React.useState<assetEvent.AssetEvent[]>([])
  const nameOfProjectToImmediatelyOpenRef = React.useRef(initialProjectName)
  const rootDirectoryId = React.useMemo(
    () => backend.rootDirectoryId(user) ?? backendModule.DirectoryId(''),
    [backend, user],
  )
  const [assetTree, setAssetTree] = React.useState<assetTreeNode.AnyAssetTreeNode>(() => {
    const rootParentDirectoryId = backendModule.DirectoryId('')
    return AssetTreeNode.fromAsset(
      backendModule.createRootDirectoryAsset(rootDirectoryId),
      rootParentDirectoryId,
      rootParentDirectoryId,
      -1,
      backend.rootPath,
      null,
    )
  })
  const [isDraggingFiles, setIsDraggingFiles] = React.useState(false)
  const [droppedFilesCount, setDroppedFilesCount] = React.useState(0)
  const isCloud = backend.type === backendModule.BackendType.remote
  /** Events sent when the asset list was still loading. */
  const queuedAssetListEventsRef = React.useRef<assetListEvent.AssetListEvent[]>([])
  const rootRef = React.useRef<HTMLDivElement | null>(null)
  const cleanupRootRef = React.useRef(() => {})
  const mainDropzoneRef = React.useRef<HTMLButtonElement | null>(null)
  const lastSelectedIdsRef = React.useRef<
    backendModule.AssetId | ReadonlySet<backendModule.AssetId> | null
  >(null)
  const headerRowRef = React.useRef<HTMLTableRowElement>(null)
  const assetTreeRef = React.useRef<assetTreeNode.AnyAssetTreeNode>(assetTree)
  const pasteDataRef = React.useRef<pasteDataModule.PasteData<
    ReadonlySet<backendModule.AssetId>
  > | null>(null)
  const nodeMapRef = React.useRef<
    ReadonlyMap<backendModule.AssetId, assetTreeNode.AnyAssetTreeNode>
  >(new Map<backendModule.AssetId, assetTreeNode.AnyAssetTreeNode>())
  const filter = React.useMemo(() => {
    const globCache: Record<string, RegExp> = {}
    if (/^\s*$/.test(query.query)) {
      return null
    } else {
      return (node: assetTreeNode.AnyAssetTreeNode) => {
        if (
          node.item.type === backendModule.AssetType.specialEmpty ||
          node.item.type === backendModule.AssetType.specialLoading
        ) {
          // This is FINE, as these assets have no meaning info to match with.
          // eslint-disable-next-line no-restricted-syntax
          return false
        }
        const assetType =
          node.item.type === backendModule.AssetType.directory ? 'folder'
          : node.item.type === backendModule.AssetType.datalink ? 'datalink'
          : String(node.item.type)
        const assetExtension =
          node.item.type !== backendModule.AssetType.file ?
            null
          : fileInfo.fileExtension(node.item.title).toLowerCase()
        const assetModifiedAt = new Date(node.item.modifiedAt)
        const nodeLabels: string[] = node.item.labels ?? []
        const lowercaseName = node.item.title.toLowerCase()
        const lowercaseDescription = node.item.description?.toLowerCase() ?? ''
        const owners =
          node.item.permissions
            ?.filter((permission) => permission.permission === permissions.PermissionAction.own)
            .map(backendModule.getAssetPermissionName) ?? []
        const globMatch = (glob: string, match: string) => {
          const regex = (globCache[glob] =
            globCache[glob] ??
            new RegExp('^' + string.regexEscape(glob).replace(/(?:\\\*)+/g, '.*') + '$', 'i'))
          return regex.test(match)
        }
        const isAbsent = (type: string) => {
          switch (type) {
            case 'label':
            case 'labels': {
              return nodeLabels.length === 0
            }
            case 'name': {
              // Should never be true, but handle it just in case.
              return lowercaseName === ''
            }
            case 'description': {
              return lowercaseDescription === ''
            }
            case 'extension': {
              // Should never be true, but handle it just in case.
              return assetExtension === ''
            }
          }
          // Things like `no:name` and `no:owner` are never true.
          return false
        }
        const parseDate = (date: string) => {
          const lowercase = date.toLowerCase()
          switch (lowercase) {
            case 'today': {
              return new Date()
            }
          }
          return new Date(date)
        }
        const matchesDate = (date: string) => {
          const parsed = parseDate(date)
          return (
            parsed.getFullYear() === assetModifiedAt.getFullYear() &&
            parsed.getMonth() === assetModifiedAt.getMonth() &&
            parsed.getDate() === assetModifiedAt.getDate()
          )
        }
        const isEmpty = (values: string[]) =>
          values.length === 0 || (values.length === 1 && values[0] === '')
        const filterTag = (
          positive: string[][],
          negative: string[][],
          predicate: (value: string) => boolean,
        ) =>
          positive.every((values) => isEmpty(values) || values.some(predicate)) &&
          negative.every((values) => !values.some(predicate))
        return (
          filterTag(query.nos, query.negativeNos, (no) => isAbsent(no.toLowerCase())) &&
          filterTag(query.keywords, query.negativeKeywords, (keyword) =>
            lowercaseName.includes(keyword.toLowerCase()),
          ) &&
          filterTag(query.names, query.negativeNames, (name) => globMatch(name, lowercaseName)) &&
          filterTag(query.labels, query.negativeLabels, (label) =>
            nodeLabels.some((assetLabel) => globMatch(label, assetLabel)),
          ) &&
          filterTag(query.types, query.negativeTypes, (type) => type === assetType) &&
          filterTag(
            query.extensions,
            query.negativeExtensions,
            (extension) => extension.toLowerCase() === assetExtension,
          ) &&
          filterTag(query.descriptions, query.negativeDescriptions, (description) =>
            lowercaseDescription.includes(description.toLowerCase()),
          ) &&
          filterTag(query.modifieds, query.negativeModifieds, matchesDate) &&
          filterTag(query.owners, query.negativeOwners, (owner) =>
            owners.some((assetOwner) => globMatch(owner, assetOwner)),
          )
        )
      }
    }
  }, [query])
  const displayItems = React.useMemo(() => {
    if (sortInfo == null) {
      return assetTree.preorderTraversal()
    } else {
      const multiplier = sortInfo.direction === sorting.SortDirection.ascending ? 1 : -1
      let compare: (a: assetTreeNode.AnyAssetTreeNode, b: assetTreeNode.AnyAssetTreeNode) => number
      switch (sortInfo.field) {
        case columnUtils.Column.name: {
          compare = (a, b) => {
            const aTitle = a.item.title.toLowerCase()
            const bTitle = b.item.title.toLowerCase()
            if (aTitle === bTitle) {
              const delta =
                a.item.title > b.item.title ? 1
                : a.item.title < b.item.title ? -1
                : 0
              return multiplier * delta
            } else {
              const delta =
                aTitle > bTitle ? 1
                : aTitle < bTitle ? -1
                : 0
              return multiplier * delta
            }
          }
          break
        }
        case columnUtils.Column.modified: {
          compare = (a, b) => {
            const aOrder = Number(new Date(a.item.modifiedAt))
            const bOrder = Number(new Date(b.item.modifiedAt))
            return multiplier * (aOrder - bOrder)
          }
          break
        }
      }
      return assetTree.preorderTraversal((tree) => [...tree].sort(compare))
    }
  }, [assetTree, sortInfo])
  const visibilities = React.useMemo(() => {
    const map = new Map<backendModule.AssetId, Visibility>()
    const processNode = (node: assetTreeNode.AnyAssetTreeNode) => {
      let displayState = Visibility.hidden
      const visible = filter?.(node) ?? true
      for (const child of node.children ?? []) {
        if (visible && child.item.type === backendModule.AssetType.specialEmpty) {
          map.set(child.key, Visibility.visible)
        } else {
          processNode(child)
        }
        if (map.get(child.key) !== Visibility.hidden) {
          displayState = Visibility.faded
        }
      }
      if (visible) {
        displayState = Visibility.visible
      }
      map.set(node.key, displayState)
      return displayState
    }
    processNode(assetTree)
    return map
  }, [assetTree, filter])
  const visibleItems = React.useMemo(
    () => displayItems.filter((item) => visibilities.get(item.key) !== Visibility.hidden),
    [displayItems, visibilities],
  )

  const isMainDropzoneVisible = intersectionHooks.useIntersectionRatio(
    rootRef,
    mainDropzoneRef,
    MINIMUM_DROPZONE_INTERSECTION_RATIO,
    (ratio) => ratio >= MINIMUM_DROPZONE_INTERSECTION_RATIO,
    true,
  )

  const updateSecretMutation = backendHooks.useBackendMutation(backend, 'updateSecret')
  React.useEffect(() => {
    previousCategoryRef.current = category
  })

  React.useEffect(() => {
    const { selectedKeys } = driveStore.getState()
    if (selectedKeys.size === 0) {
      targetDirectoryNodeRef.current = null
    } else if (selectedKeys.size === 1) {
      const [soleKey] = selectedKeys
      const node = soleKey == null ? null : nodeMapRef.current.get(soleKey)
      if (node != null && node.isType(backendModule.AssetType.directory)) {
        targetDirectoryNodeRef.current = node
      }
    } else {
      let commonDirectoryKey: backendModule.AssetId | null = null
      let otherCandidateDirectoryKey: backendModule.AssetId | null = null
      for (const key of selectedKeys) {
        const node = nodeMapRef.current.get(key)
        if (node != null) {
          if (commonDirectoryKey == null) {
            commonDirectoryKey = node.directoryKey
            otherCandidateDirectoryKey =
              node.item.type === backendModule.AssetType.directory ? node.key : null
          } else if (node.key === commonDirectoryKey || node.directoryKey === commonDirectoryKey) {
            otherCandidateDirectoryKey = null
          } else if (
            otherCandidateDirectoryKey != null &&
            (node.key === otherCandidateDirectoryKey ||
              node.directoryKey === otherCandidateDirectoryKey)
          ) {
            commonDirectoryKey = otherCandidateDirectoryKey
            otherCandidateDirectoryKey = null
          } else {
            // No match; there is no common parent directory for the entire selection.
            commonDirectoryKey = null
            break
          }
        }
      }
      const node = commonDirectoryKey == null ? null : nodeMapRef.current.get(commonDirectoryKey)
      if (node != null && node.isType(backendModule.AssetType.directory)) {
        targetDirectoryNodeRef.current = node
      }
    }
  }, [driveStore, targetDirectoryNodeRef])

  React.useEffect(() => {
    const nodeToSuggestion = (
      node: assetTreeNode.AnyAssetTreeNode,
      key: assetQuery.AssetQueryKey = 'names',
    ): assetSearchBar.Suggestion => ({
      render: () => `${key === 'names' ? '' : '-:'}${node.item.title}`,
      addToQuery: (oldQuery) => oldQuery.addToLastTerm({ [key]: [node.item.title] }),
      deleteFromQuery: (oldQuery) => oldQuery.deleteFromLastTerm({ [key]: [node.item.title] }),
    })
    const allVisibleNodes = () =>
      assetTree
        .preorderTraversal((children) =>
          children.filter((child) => visibilities.get(child.key) !== Visibility.hidden),
        )
        .filter(
          (node) =>
            visibilities.get(node.key) === Visibility.visible &&
            node.item.type !== backendModule.AssetType.specialEmpty &&
            node.item.type !== backendModule.AssetType.specialLoading,
        )
    const allVisible = (negative = false) =>
      allVisibleNodes().map((node) => nodeToSuggestion(node, negative ? 'negativeNames' : 'names'))
    const terms = AssetQuery.terms(query.query)
    const term = terms.find((otherTerm) => otherTerm.values.length === 0) ?? terms[terms.length - 1]
    const termValues = term?.values ?? []
    const shouldOmitNames = terms.some((otherTerm) => otherTerm.tag === 'name')
    if (termValues.length !== 0) {
      setSuggestions(shouldOmitNames ? [] : allVisible())
    } else {
      const negative = term?.tag?.startsWith('-') ?? false
      switch (term?.tag ?? null) {
        case null:
        case '':
        case '-':
        case 'name':
        case '-name': {
          setSuggestions(allVisible(negative))
          break
        }
        case 'no':
        case '-has': {
          setSuggestions(isCloud ? SUGGESTIONS_FOR_NO : [])
          break
        }
        case 'has':
        case '-no': {
          setSuggestions(isCloud ? SUGGESTIONS_FOR_HAS : [])
          break
        }
        case 'type': {
          setSuggestions(SUGGESTIONS_FOR_TYPE)
          break
        }
        case '-type': {
          setSuggestions(SUGGESTIONS_FOR_NEGATIVE_TYPE)
          break
        }
        case 'ext':
        case '-ext':
        case 'extension':
        case '-extension': {
          const extensions = allVisibleNodes()
            .filter((node) => node.item.type === backendModule.AssetType.file)
            .map((node) => fileInfo.fileExtension(node.item.title))
          setSuggestions(
            Array.from(
              new Set(extensions),
              (extension): assetSearchBar.Suggestion => ({
                render: () =>
                  AssetQuery.termToString({
                    tag: `${negative ? '-' : ''}extension`,
                    values: [extension],
                  }),
                addToQuery: (oldQuery) =>
                  oldQuery.addToLastTerm(
                    negative ? { negativeExtensions: [extension] } : { extensions: [extension] },
                  ),
                deleteFromQuery: (oldQuery) =>
                  oldQuery.deleteFromLastTerm(
                    negative ? { negativeExtensions: [extension] } : { extensions: [extension] },
                  ),
              }),
            ),
          )
          break
        }
        case 'modified':
        case '-modified': {
          const modifieds = assetTree.preorderTraversal().map((node) => {
            const date = new Date(node.item.modifiedAt)
            return `${date.getFullYear()}-${date.getMonth() + 1}-${date.getDate()}`
          })
          setSuggestions(
            Array.from(
              new Set(['today', ...modifieds]),
              (modified): assetSearchBar.Suggestion => ({
                render: () =>
                  AssetQuery.termToString({
                    tag: `${negative ? '-' : ''}modified`,
                    values: [modified],
                  }),
                addToQuery: (oldQuery) =>
                  oldQuery.addToLastTerm(
                    negative ? { negativeModifieds: [modified] } : { modifieds: [modified] },
                  ),
                deleteFromQuery: (oldQuery) =>
                  oldQuery.deleteFromLastTerm(
                    negative ? { negativeModifieds: [modified] } : { modifieds: [modified] },
                  ),
              }),
            ),
          )
          break
        }
        case 'owner':
        case '-owner': {
          const owners = assetTree
            .preorderTraversal()
            .flatMap((node) =>
              (node.item.permissions ?? [])
                .filter((permission) => permission.permission === permissions.PermissionAction.own)
                .map(backendModule.getAssetPermissionName),
            )
          setSuggestions(
            Array.from(
              new Set(owners),
              (owner): assetSearchBar.Suggestion => ({
                render: () =>
                  AssetQuery.termToString({
                    tag: `${negative ? '-' : ''}owner`,
                    values: [owner],
                  }),
                addToQuery: (oldQuery) =>
                  oldQuery.addToLastTerm(
                    negative ? { negativeOwners: [owner] } : { owners: [owner] },
                  ),
                deleteFromQuery: (oldQuery) =>
                  oldQuery.deleteFromLastTerm(
                    negative ? { negativeOwners: [owner] } : { owners: [owner] },
                  ),
              }),
            ),
          )
          break
        }
        case 'label':
        case '-label': {
          setSuggestions(
            (labels ?? []).map(
              (label): assetSearchBar.Suggestion => ({
                render: () => (
                  <Label active color={label.color} onPress={() => {}}>
                    {label.value}
                  </Label>
                ),
                addToQuery: (oldQuery) =>
                  oldQuery.addToLastTerm(
                    negative ? { negativeLabels: [label.value] } : { labels: [label.value] },
                  ),
                deleteFromQuery: (oldQuery) =>
                  oldQuery.deleteFromLastTerm(
                    negative ? { negativeLabels: [label.value] } : { labels: [label.value] },
                  ),
              }),
            ),
          )
          break
        }
        default: {
          setSuggestions(shouldOmitNames ? [] : allVisible())
          break
        }
      }
    }
  }, [isCloud, assetTree, query, visibilities, labels, setSuggestions])

  React.useEffect(() => {
    assetTreeRef.current = assetTree
    const newNodeMap = new Map(assetTree.preorderTraversal().map((asset) => [asset.key, asset]))
    newNodeMap.set(assetTree.key, assetTree)
    nodeMapRef.current = newNodeMap
  }, [assetTree])

  React.useEffect(() => {
    pasteDataRef.current = pasteData
  }, [pasteData])

  React.useEffect(() => {
    if (!hidden) {
      return inputBindings.attach(sanitizedEventTargets.document.body, 'keydown', {
        cancelCut: () => {
          if (pasteDataRef.current == null) {
            return false
          } else {
            dispatchAssetEvent({ type: AssetEventType.cancelCut, ids: pasteDataRef.current.data })
            setPasteData(null)
            return
          }
        },
      })
    }
  }, [hidden, inputBindings, dispatchAssetEvent])

  React.useEffect(
    () =>
      driveStore.subscribe(({ selectedKeys }) => {
        let newCanDownload: boolean
        if (!isCloud) {
          newCanDownload =
            selectedKeys.size !== 0 &&
            Array.from(selectedKeys).every((key) => {
              const node = nodeMapRef.current.get(key)
              return node?.item.type === backendModule.AssetType.project
            })
        } else {
          newCanDownload =
            selectedKeys.size !== 0 &&
            Array.from(selectedKeys).every((key) => {
              const node = nodeMapRef.current.get(key)
              return (
                node?.item.type === backendModule.AssetType.project ||
                node?.item.type === backendModule.AssetType.file ||
                node?.item.type === backendModule.AssetType.datalink
              )
            })
        }
        const currentCanDownload = driveStore.getState().canDownload
        if (currentCanDownload !== newCanDownload) {
          setCanDownload(newCanDownload)
        }
      }),
    [driveStore, isCloud, setCanDownload],
  )

  const overwriteNodes = React.useCallback(
    (newAssets: backendModule.AnyAsset[]) => {
      setInitialized(true)
      mostRecentlySelectedIndexRef.current = null
      selectionStartIndexRef.current = null
      // This is required, otherwise we are using an outdated
      // `nameOfProjectToImmediatelyOpen`.
      const nameOfProjectToImmediatelyOpen = nameOfProjectToImmediatelyOpenRef.current
      const rootParentDirectoryId = backendModule.DirectoryId('')
      const rootDirectory = backendModule.createRootDirectoryAsset(rootDirectoryId)
      const rootId = rootDirectory.id
      const children = newAssets.map((asset) =>
        AssetTreeNode.fromAsset(
          asset,
          rootId,
          rootId,
          0,
          `${backend.rootPath}/${asset.title}`,
          null,
        ),
      )
      const newRootNode = new AssetTreeNode(
        rootDirectory,
        rootParentDirectoryId,
        rootParentDirectoryId,
        children,
        -1,
        backend.rootPath,
        null,
        rootId,
        true,
      )
      setAssetTree(newRootNode)
      // The project name here might also be a string with project id, e.g.
      // when opening a project file from explorer on Windows.
      const isInitialProject = (asset: backendModule.AnyAsset) =>
        asset.title === nameOfProjectToImmediatelyOpen ||
        asset.id === nameOfProjectToImmediatelyOpen
      if (nameOfProjectToImmediatelyOpen != null) {
        const projectToLoad = newAssets.filter(backendModule.assetIsProject).find(isInitialProject)
        if (projectToLoad != null) {
          const backendType = backendModule.BackendType.local
          const { id, title, parentId } = projectToLoad
          doOpenProject({ type: backendType, id, title, parentId })
        } else {
          toastAndLog('findProjectError', null, nameOfProjectToImmediatelyOpen)
        }
      }
      setQueuedAssetEvents((oldQueuedAssetEvents) => {
        if (oldQueuedAssetEvents.length !== 0) {
          queueMicrotask(() => {
            for (const event of oldQueuedAssetEvents) {
              dispatchAssetEvent(event)
            }
          })
        }
        return []
      })
      nameOfProjectToImmediatelyOpenRef.current = null
    },
    [doOpenProject, rootDirectoryId, backend.rootPath, dispatchAssetEvent, toastAndLog],
  )
  const overwriteNodesRef = React.useRef(overwriteNodes)
  overwriteNodesRef.current = overwriteNodes

  React.useEffect(() => {
    if (initializedRef.current) {
      overwriteNodesRef.current([])
    }
  }, [backend, category])

  const rootDirectoryQuery = backendHooks.useBackendQuery(
    backend,
    'listDirectory',
    [
      {
        parentId: null,
        filterBy: CATEGORY_TO_FILTER_BY[category],
        recentProjects: category === 'recent',
        labels: null,
      },
      // The root directory has no name. This is also SAFE, as there is a different error
      // message when the directory is the root directory (when `parentId == null`).
      '(root)',
    ],
    { queryKey: [], staleTime: 0, meta: { persist: false } },
  )
  const isLoading = rootDirectoryQuery.isLoading

  React.useEffect(() => {
    if (isLoading) {
      nameOfProjectToImmediatelyOpenRef.current = initialProjectName
    } else {
      // The project name here might also be a string with project id, e.g. when opening
      // a project file from explorer on Windows.
      const isInitialProject = (asset: backendModule.AnyAsset) =>
        asset.title === initialProjectName || asset.id === initialProjectName
      const projectToLoad = assetTree
        .preorderTraversal()
        .map((node) => node.item)
        .filter(backendModule.assetIsProject)
        .find(isInitialProject)
      if (projectToLoad != null) {
        doOpenProject({
          type: backendModule.BackendType.local,
          id: projectToLoad.id,
          title: projectToLoad.title,
          parentId: projectToLoad.parentId,
        })
      } else if (initialProjectName != null) {
        toastAndLog('findProjectError', null, initialProjectName)
      }
    }
    // This effect MUST only run when `initialProjectName` is changed.
    // eslint-disable-next-line react-hooks/exhaustive-deps
  }, [initialProjectName])

  React.useEffect(() => {
    if (rootDirectoryQuery.data) {
      overwriteNodes(rootDirectoryQuery.data)
    }
  }, [rootDirectoryQuery.data, overwriteNodes])

  React.useEffect(() => {
    const savedEnabledColumns = localStorage.get('enabledColumns')
    if (savedEnabledColumns != null) {
      setEnabledColumns(new Set(savedEnabledColumns))
    }
  }, [localStorage])

  React.useEffect(() => {
    if (initialized) {
      localStorage.set('enabledColumns', [...enabledColumns])
    }
  }, [enabledColumns, initialized, localStorage])

  React.useEffect(
    () =>
      driveStore.subscribe(({ selectedKeys }) => {
        if (selectedKeys.size !== 1) {
          setAssetPanelProps(null)
          setIsAssetPanelTemporarilyVisible(false)
        }
      }),
    [driveStore, setAssetPanelProps, setIsAssetPanelTemporarilyVisible],
  )

  const directoryListAbortControllersRef = React.useRef(
    new Map<backendModule.DirectoryId, AbortController>(),
  )
  const doToggleDirectoryExpansion = React.useCallback(
    (
      directoryId: backendModule.DirectoryId,
      key: backendModule.DirectoryId,
      title?: string | null,
      override?: boolean,
    ) => {
      const directory = nodeMapRef.current.get(key)
      const isExpanded = directory?.children != null && directory.isExpanded
      const shouldExpand = override ?? !isExpanded
      if (shouldExpand === isExpanded) {
        // This is fine, as this is near the top of a very long function.
        // eslint-disable-next-line no-restricted-syntax
        return
      }
      if (!shouldExpand) {
        const abortController = directoryListAbortControllersRef.current.get(directoryId)
        if (abortController != null) {
          abortController.abort()
          directoryListAbortControllersRef.current.delete(directoryId)
        }
        setAssetTree((oldAssetTree) =>
          oldAssetTree.map((item) => (item.key !== key ? item : item.with({ isExpanded: false }))),
        )
      } else {
        setAssetTree((oldAssetTree) =>
          oldAssetTree.map((item) =>
            item.key !== key ? item
            : item.children != null ? item.with({ isExpanded: true })
            : item.with({
                isExpanded: true,
                children: [
                  AssetTreeNode.fromAsset(
                    backendModule.createSpecialLoadingAsset(directoryId),
                    key,
                    directoryId,
                    item.depth + 1,
                    '',
                    null,
                  ),
                ],
              }),
          ),
        )
        void (async () => {
          const abortController = new AbortController()
          directoryListAbortControllersRef.current.set(directoryId, abortController)
          const displayedTitle = title ?? nodeMapRef.current.get(key)?.item.title ?? '(unknown)'
          const childAssets = await backend
            .listDirectory(
              {
                parentId: directoryId,
                filterBy: CATEGORY_TO_FILTER_BY[category],
                recentProjects: category === 'recent',
                labels: null,
              },
              displayedTitle,
            )
            .catch((error) => {
              toastAndLog('listFolderBackendError', error, displayedTitle)
              throw error
            })
          if (!abortController.signal.aborted) {
            setAssetTree((oldAssetTree) =>
              oldAssetTree.map((item) => {
                if (item.key !== key) {
                  return item
                } else {
                  const initialChildren = item.children?.filter(
                    (child) => child.item.type !== backendModule.AssetType.specialLoading,
                  )
                  const childAssetsMap = new Map(childAssets.map((asset) => [asset.id, asset]))
                  for (const child of initialChildren ?? []) {
                    const newChild = childAssetsMap.get(child.item.id)
                    if (newChild != null) {
                      child.item = newChild
                      childAssetsMap.delete(child.item.id)
                    }
                  }
                  const childAssetNodes = Array.from(childAssetsMap.values(), (child) =>
                    AssetTreeNode.fromAsset(
                      child,
                      key,
                      directoryId,
                      item.depth + 1,
                      `${item.path}/${child.title}`,
                      null,
                    ),
                  )
                  const specialEmptyAsset: backendModule.SpecialEmptyAsset | null =
                    (
                      (initialChildren != null && initialChildren.length !== 0) ||
                      childAssetNodes.length !== 0
                    ) ?
                      null
                    : backendModule.createSpecialEmptyAsset(directoryId)
                  const children =
                    specialEmptyAsset != null ?
                      [
                        AssetTreeNode.fromAsset(
                          specialEmptyAsset,
                          key,
                          directoryId,
                          item.depth + 1,
                          '',
                          null,
                        ),
                      ]
                    : initialChildren == null || initialChildren.length === 0 ? childAssetNodes
                    : [...initialChildren, ...childAssetNodes].sort(AssetTreeNode.compare)
                  return item.with({ children })
                }
              }),
            )
          }
        })()
      }
    },
    [category, backend, toastAndLog],
  )

  const [spinnerState, setSpinnerState] = React.useState(spinner.SpinnerState.initial)
  const [keyboardSelectedIndex, setKeyboardSelectedIndex] = React.useState<number | null>(null)
  const mostRecentlySelectedIndexRef = React.useRef<number | null>(null)
  const selectionStartIndexRef = React.useRef<number | null>(null)
  const bodyRef = React.useRef<HTMLTableSectionElement>(null)

  const setMostRecentlySelectedIndex = React.useCallback(
    (index: number | null, isKeyboard = false) => {
      mostRecentlySelectedIndexRef.current = index
      setKeyboardSelectedIndex(isKeyboard ? index : null)
    },
    [],
  )

  React.useEffect(() => {
    const body = bodyRef.current
    if (body == null) {
      return
    } else {
      return navigator2D.register(body, {
        focusPrimaryChild: () => {
          setMostRecentlySelectedIndex(0, true)
        },
      })
    }
  }, [navigator2D, setMostRecentlySelectedIndex])

  // This is not a React component, even though it contains JSX.
  // eslint-disable-next-line no-restricted-syntax
  const onKeyDown = (event: React.KeyboardEvent) => {
    const { selectedKeys } = driveStore.getState()
    const prevIndex = mostRecentlySelectedIndexRef.current
    const item = prevIndex == null ? null : visibleItems[prevIndex]
    if (selectedKeys.size === 1 && item != null) {
      switch (event.key) {
        case 'Enter':
        case ' ': {
          if (event.key === ' ' && event.ctrlKey) {
            const keys = selectedKeys
            setSelectedKeys(set.withPresence(keys, item.key, !keys.has(item.key)))
          } else {
            switch (item.type) {
              case backendModule.AssetType.directory: {
                event.preventDefault()
                event.stopPropagation()
                doToggleDirectoryExpansion(item.item.id, item.key)
                break
              }
              case backendModule.AssetType.project: {
                event.preventDefault()
                event.stopPropagation()
                doOpenProject({
                  type: backend.type,
                  id: item.item.id,
                  title: item.item.title,
                  parentId: item.item.parentId,
                })
                break
              }
              case backendModule.AssetType.datalink: {
                event.preventDefault()
                event.stopPropagation()
                setIsAssetPanelTemporarilyVisible(true)
                break
              }
              case backendModule.AssetType.secret: {
                event.preventDefault()
                event.stopPropagation()
                const id = item.item.id
                setModal(
                  <UpsertSecretModal
                    id={item.item.id}
                    name={item.item.title}
                    doCreate={async (_name, value) => {
                      try {
                        await updateSecretMutation.mutateAsync([id, { value }, item.item.title])
                      } catch (error) {
                        toastAndLog(null, error)
                      }
                    }}
                  />,
                )
                break
              }
              default: {
                break
              }
            }
          }
          break
        }
        case 'ArrowLeft': {
          if (item.type === backendModule.AssetType.directory) {
            if (item.children != null) {
              // The folder is expanded; collapse it.
              event.preventDefault()
              event.stopPropagation()
              doToggleDirectoryExpansion(item.item.id, item.key, null, false)
            } else if (prevIndex != null) {
              // Focus parent if there is one.
              let index = prevIndex - 1
              let possibleParent = visibleItems[index]
              while (possibleParent != null && index >= 0) {
                if (possibleParent.depth < item.depth) {
                  event.preventDefault()
                  event.stopPropagation()
                  setSelectedKeys(new Set([possibleParent.key]))
                  setMostRecentlySelectedIndex(index, true)
                  break
                }
                index -= 1
                possibleParent = visibleItems[index]
              }
            }
          }
          break
        }
        case 'ArrowRight': {
          if (item.type === backendModule.AssetType.directory && item.children == null) {
            // The folder is collapsed; expand it.
            event.preventDefault()
            event.stopPropagation()
            doToggleDirectoryExpansion(item.item.id, item.key, null, true)
          }
          break
        }
      }
    }
    switch (event.key) {
      case ' ': {
        if (event.ctrlKey && item != null) {
          const keys = selectedKeys
          setSelectedKeys(set.withPresence(keys, item.key, !keys.has(item.key)))
        }
        break
      }
      case 'Escape': {
        setSelectedKeys(new Set())
        setMostRecentlySelectedIndex(null)
        selectionStartIndexRef.current = null
        break
      }
      case 'ArrowUp':
      case 'ArrowDown': {
        if (!event.shiftKey) {
          selectionStartIndexRef.current = null
        }
        let index = prevIndex ?? 0
        let oldIndex = index
        if (prevIndex != null) {
          let itemType = visibleItems[index]?.item.type
          do {
            oldIndex = index
            index =
              event.key === 'ArrowUp' ?
                Math.max(0, index - 1)
              : Math.min(visibleItems.length - 1, index + 1)
            itemType = visibleItems[index]?.item.type
          } while (
            index !== oldIndex &&
            (itemType === backendModule.AssetType.specialEmpty ||
              itemType === backendModule.AssetType.specialLoading)
          )
          if (
            itemType === backendModule.AssetType.specialEmpty ||
            itemType === backendModule.AssetType.specialLoading
          ) {
            index = prevIndex
          }
        }
        setMostRecentlySelectedIndex(index, true)
        if (event.shiftKey) {
          event.preventDefault()
          event.stopPropagation()
          // On Windows, Ctrl+Shift+Arrow behaves the same as Shift+Arrow.
          if (selectionStartIndexRef.current == null) {
            selectionStartIndexRef.current = prevIndex ?? 0
          }
          const startIndex = Math.min(index, selectionStartIndexRef.current)
          const endIndex = Math.max(index, selectionStartIndexRef.current) + 1
          const selection = visibleItems.slice(startIndex, endIndex)
          setSelectedKeys(new Set(selection.map((newItem) => newItem.key)))
        } else if (event.ctrlKey) {
          event.preventDefault()
          event.stopPropagation()
          selectionStartIndexRef.current = null
        } else if (index !== prevIndex) {
          event.preventDefault()
          event.stopPropagation()
          const newItem = visibleItems[index]
          if (newItem != null) {
            setSelectedKeys(new Set([newItem.key]))
          }
          selectionStartIndexRef.current = null
        } else {
          // The arrow key will escape this container. In that case, do not stop propagation
          // and let `navigator2D` navigate to a different container.
          setSelectedKeys(new Set())
          selectionStartIndexRef.current = null
        }
        break
      }
    }
  }

  React.useEffect(() => {
    const onClick = () => {
      setKeyboardSelectedIndex(null)
    }

    document.addEventListener('click', onClick, { capture: true })
    return () => {
      document.removeEventListener('click', onClick, { capture: true })
    }
  }, [setMostRecentlySelectedIndex])

  const getNewProjectName = React.useCallback(
    (templateName: string | null, parentKey: backendModule.DirectoryId | null) => {
      const prefix = `${templateName ?? 'New Project'} `
      const projectNameTemplate = new RegExp(`^${prefix}(?<projectIndex>\\d+)$`)
      const siblings =
        parentKey == null ?
          assetTree.children ?? []
        : nodeMapRef.current.get(parentKey)?.children ?? []
      const projectIndices = siblings
        .map((node) => node.item)
        .filter(backendModule.assetIsProject)
        .map((item) => projectNameTemplate.exec(item.title)?.groups?.projectIndex)
        .map((maybeIndex) => (maybeIndex != null ? parseInt(maybeIndex, 10) : 0))
      return `${prefix}${Math.max(0, ...projectIndices) + 1}`
    },
    [assetTree, nodeMapRef],
  )

  const deleteAsset = React.useCallback((key: backendModule.AssetId) => {
    setAssetTree((oldAssetTree) => oldAssetTree.filter((item) => item.key !== key))
  }, [])

  /** All items must have the same type. */
  const insertAssets = React.useCallback(
    (
      assets: readonly backendModule.AnyAsset[],
      parentKey: backendModule.DirectoryId | null,
      parentId: backendModule.DirectoryId | null,
      getInitialAssetEvents: (id: backendModule.AssetId) => readonly assetEvent.AssetEvent[] | null,
    ) => {
      const actualParentKey = parentKey ?? rootDirectoryId
      const actualParentId = parentId ?? rootDirectoryId
      setAssetTree((oldAssetTree) =>
        oldAssetTree.map((item) =>
          item.key !== actualParentKey ?
            item
          : insertAssetTreeNodeChildren(
              item,
              assets,
              actualParentKey,
              actualParentId,
              getInitialAssetEvents,
            ),
        ),
      )
    },
    [rootDirectoryId],
  )

  const insertArbitraryAssets = React.useCallback(
    (
      assets: backendModule.AnyAsset[],
      parentKey: backendModule.DirectoryId | null,
      parentId: backendModule.DirectoryId | null,
      getKey: ((asset: backendModule.AnyAsset) => backendModule.AssetId) | null = null,
      getInitialAssetEvents: (
        id: backendModule.AssetId,
      ) => readonly assetEvent.AssetEvent[] | null = () => null,
    ) => {
      const actualParentKey = parentKey ?? rootDirectoryId
      const actualParentId = parentId ?? rootDirectoryId
      setAssetTree((oldAssetTree) => {
        return oldAssetTree.map((item) =>
          item.key !== actualParentKey ?
            item
          : insertArbitraryAssetTreeNodeChildren(
              item,
              assets,
              actualParentKey,
              actualParentId,
              getKey,
              getInitialAssetEvents,
            ),
        )
      })
    },
    [rootDirectoryId],
  )

  // This is not a React component, even though it contains JSX.
  // eslint-disable-next-line no-restricted-syntax
  const onAssetListEvent = (event: assetListEvent.AssetListEvent) => {
    switch (event.type) {
      case AssetListEventType.newFolder: {
        const siblings = nodeMapRef.current.get(event.parentKey)?.children ?? []
        const directoryIndices = siblings
          .map((node) => node.item)
          .filter(backendModule.assetIsDirectory)
          .map((item) => /^New Folder (?<directoryIndex>\d+)$/.exec(item.title))
          .map((match) => match?.groups?.directoryIndex)
          .map((maybeIndex) => (maybeIndex != null ? parseInt(maybeIndex, 10) : 0))
        const title = `New Folder ${Math.max(0, ...directoryIndices) + 1}`
        const placeholderItem: backendModule.DirectoryAsset = {
          type: backendModule.AssetType.directory,
          id: backendModule.DirectoryId(uniqueString.uniqueString()),
          title,
          modifiedAt: dateTime.toRfc3339(new Date()),
          parentId: event.parentId,
          permissions: permissions.tryGetSingletonOwnerPermission(user),
          projectState: null,
          labels: [],
          description: null,
        }
        doToggleDirectoryExpansion(event.parentId, event.parentKey, null, true)
        insertAssets([placeholderItem], event.parentKey, event.parentId, () => [
          { type: AssetEventType.newFolder, placeholderId: placeholderItem.id },
        ])
        break
      }
      case AssetListEventType.newProject: {
        const projectName = getNewProjectName(event.preferredName, event.parentId)
        const dummyId = backendModule.ProjectId(uniqueString.uniqueString())
        const path =
          backend instanceof LocalBackend ? backend.joinPath(event.parentId, projectName) : null
        const placeholderItem: backendModule.ProjectAsset = {
          type: backendModule.AssetType.project,
          id: dummyId,
          title: projectName,
          modifiedAt: dateTime.toRfc3339(new Date()),
          parentId: event.parentId,
          permissions: permissions.tryGetSingletonOwnerPermission(user),
          projectState: {
            type: backendModule.ProjectState.placeholder,
            volumeId: '',
            openedBy: user.email,
            ...(path != null ? { path } : {}),
          },
          labels: [],
          description: null,
        }
        doToggleDirectoryExpansion(event.parentId, event.parentKey, null, true)
        insertAssets([placeholderItem], event.parentKey, event.parentId, () => [
          {
            type: AssetEventType.newProject,
            placeholderId: dummyId,
            templateId: event.templateId,
            datalinkId: event.datalinkId,
            originalId: null,
            versionId: null,
            ...(event.onCreated ? { onCreated: event.onCreated } : {}),
            ...(event.onError ? { onError: event.onError } : {}),
          },
        ])
        break
      }
      case AssetListEventType.uploadFiles: {
        const localBackend = backend instanceof LocalBackend ? backend : null
        const reversedFiles = Array.from(event.files).reverse()
        const siblingNodes = nodeMapRef.current.get(event.parentKey)?.children ?? []
        const siblings = siblingNodes.map((node) => node.item)
        const siblingFiles = siblings.filter(backendModule.assetIsFile)
        const siblingProjects = siblings.filter(backendModule.assetIsProject)
        const siblingFileTitles = new Set(siblingFiles.map((asset) => asset.title))
        const siblingProjectTitles = new Set(siblingProjects.map((asset) => asset.title))
        const files = reversedFiles.filter(backendModule.fileIsNotProject)
        const projects = reversedFiles.filter(backendModule.fileIsProject)
        const duplicateFiles = files.filter((file) => siblingFileTitles.has(file.name))
        const duplicateProjects = projects.filter((project) =>
          siblingProjectTitles.has(backendModule.stripProjectExtension(project.name)),
        )
        const ownerPermission = permissions.tryGetSingletonOwnerPermission(user)
        const fileMap = new Map<backendModule.AssetId, File>()
        const getInitialAssetEvents = (
          id: backendModule.AssetId,
        ): readonly assetEvent.AssetEvent[] | null => {
          const file = fileMap.get(id)
          return file == null ? null : (
              [{ type: AssetEventType.uploadFiles, files: new Map([[id, file]]) }]
            )
        }
        if (duplicateFiles.length === 0 && duplicateProjects.length === 0) {
          const placeholderFiles = files.map((file) => {
            const asset = backendModule.createPlaceholderFileAsset(
              file.name,
              event.parentId,
              ownerPermission,
            )
            fileMap.set(asset.id, file)
            return asset
          })
          const placeholderProjects = projects.map((project) => {
            const basename = backendModule.stripProjectExtension(project.name)
            const asset = backendModule.createPlaceholderProjectAsset(
              basename,
              event.parentId,
              ownerPermission,
              user,
              localBackend?.joinPath(event.parentId, basename) ?? null,
            )
            fileMap.set(asset.id, project)
            return asset
          })
          doToggleDirectoryExpansion(event.parentId, event.parentKey, null, true)
          insertAssets(placeholderFiles, event.parentKey, event.parentId, getInitialAssetEvents)
          insertAssets(placeholderProjects, event.parentKey, event.parentId, getInitialAssetEvents)
        } else {
          const siblingFilesByName = new Map(siblingFiles.map((file) => [file.title, file]))
          const siblingProjectsByName = new Map(
            siblingProjects.map((project) => [project.title, project]),
          )
          const conflictingFiles = duplicateFiles.map((file) => ({
            // This is SAFE, as `duplicateFiles` only contains files that have siblings
            // with the same name.
            // eslint-disable-next-line @typescript-eslint/no-non-null-assertion
            current: siblingFilesByName.get(file.name)!,
            new: backendModule.createPlaceholderFileAsset(
              file.name,
              event.parentId,
              ownerPermission,
            ),
            file,
          }))
          const conflictingProjects = duplicateProjects.map((project) => {
            const basename = backendModule.stripProjectExtension(project.name)
            return {
              // This is SAFE, as `duplicateProjects` only contains projects that have
              // siblings with the same name.
              // eslint-disable-next-line @typescript-eslint/no-non-null-assertion
              current: siblingProjectsByName.get(basename)!,
              new: backendModule.createPlaceholderProjectAsset(
                basename,
                event.parentId,
                ownerPermission,
                user,
                localBackend?.joinPath(event.parentId, basename) ?? null,
              ),
              file: project,
            }
          })
          setModal(
            <DuplicateAssetsModal
              parentKey={event.parentKey}
              parentId={event.parentId}
              conflictingFiles={conflictingFiles}
              conflictingProjects={conflictingProjects}
              siblingFileNames={siblingFilesByName.keys()}
              siblingProjectNames={siblingProjectsByName.keys()}
              nonConflictingFileCount={files.length - conflictingFiles.length}
              nonConflictingProjectCount={projects.length - conflictingProjects.length}
              doUploadNonConflicting={() => {
                doToggleDirectoryExpansion(event.parentId, event.parentKey, null, true)
                const newFiles = files
                  .filter((file) => !siblingFileTitles.has(file.name))
                  .map((file) => {
                    const asset = backendModule.createPlaceholderFileAsset(
                      file.name,
                      event.parentId,
                      ownerPermission,
                    )
                    fileMap.set(asset.id, file)
                    return asset
                  })
                const newProjects = projects
                  .filter(
                    (project) =>
                      !siblingProjectTitles.has(backendModule.stripProjectExtension(project.name)),
                  )
                  .map((project) => {
                    const basename = backendModule.stripProjectExtension(project.name)
                    const asset = backendModule.createPlaceholderProjectAsset(
                      basename,
                      event.parentId,
                      ownerPermission,
                      user,
                      localBackend?.joinPath(event.parentId, basename) ?? null,
                    )
                    fileMap.set(asset.id, project)
                    return asset
                  })
                insertAssets(newFiles, event.parentKey, event.parentId, getInitialAssetEvents)
                insertAssets(newProjects, event.parentKey, event.parentId, getInitialAssetEvents)
              }}
            />,
          )
        }
        break
      }
      case AssetListEventType.newDatalink: {
        const placeholderItem: backendModule.DatalinkAsset = {
          type: backendModule.AssetType.datalink,
          id: backendModule.DatalinkId(uniqueString.uniqueString()),
          title: event.name,
          modifiedAt: dateTime.toRfc3339(new Date()),
          parentId: event.parentId,
          permissions: permissions.tryGetSingletonOwnerPermission(user),
          projectState: null,
          labels: [],
          description: null,
        }
        doToggleDirectoryExpansion(event.parentId, event.parentKey, null, true)
        insertAssets([placeholderItem], event.parentKey, event.parentId, () => [
          {
            type: AssetEventType.newDatalink,
            placeholderId: placeholderItem.id,
            value: event.value,
          },
        ])
        break
      }
      case AssetListEventType.newSecret: {
        const placeholderItem: backendModule.SecretAsset = {
          type: backendModule.AssetType.secret,
          id: backendModule.SecretId(uniqueString.uniqueString()),
          title: event.name,
          modifiedAt: dateTime.toRfc3339(new Date()),
          parentId: event.parentId,
          permissions: permissions.tryGetSingletonOwnerPermission(user),
          projectState: null,
          labels: [],
          description: null,
        }
        doToggleDirectoryExpansion(event.parentId, event.parentKey, null, true)
        insertAssets([placeholderItem], event.parentKey, event.parentId, () => [
          { type: AssetEventType.newSecret, placeholderId: placeholderItem.id, value: event.value },
        ])
        break
      }
      case AssetListEventType.insertAssets: {
        insertArbitraryAssets(event.assets, event.parentKey, event.parentId)
        break
      }
      case AssetListEventType.duplicateProject: {
        const siblings = nodeMapRef.current.get(event.parentKey)?.children ?? []
        const siblingTitles = new Set(siblings.map((sibling) => sibling.item.title))
        let index = 1
        let title = `${event.original.title} (${index})`
        while (siblingTitles.has(title)) {
          index += 1
          title = `${event.original.title} (${index})`
        }
        const placeholderItem: backendModule.ProjectAsset = {
          type: backendModule.AssetType.project,
          id: backendModule.ProjectId(uniqueString.uniqueString()),
          title,
          modifiedAt: dateTime.toRfc3339(new Date()),
          parentId: event.parentId,
          permissions: permissions.tryGetSingletonOwnerPermission(user),
          projectState: {
            type: backendModule.ProjectState.placeholder,
            volumeId: '',
            openedBy: user.email,
          },
          labels: [],
          description: null,
        }
        insertAssets([placeholderItem], event.parentKey, event.parentId, () => [
          {
            type: AssetEventType.newProject,
            placeholderId: placeholderItem.id,
            templateId: null,
            datalinkId: null,
            originalId: event.original.id,
            versionId: event.versionId,
          },
        ])
        break
      }
      case AssetListEventType.willDelete: {
        const { selectedKeys } = driveStore.getState()
        if (selectedKeys.has(event.key)) {
          const newSelectedKeys = new Set(selectedKeys)
          newSelectedKeys.delete(event.key)
          setSelectedKeys(newSelectedKeys)
        }
        break
      }
      case AssetListEventType.copy: {
        const ids = new Set<backendModule.AssetId>()
        const getKey = (asset: backendModule.AnyAsset) => {
          const newId = backendModule.createPlaceholderAssetId(asset.type)
          ids.add(newId)
          return newId
        }
        const assetEvents: readonly assetEvent.AssetEvent[] = [
          {
            type: AssetEventType.copy,
            ids,
            newParentKey: event.newParentKey,
            newParentId: event.newParentId,
          },
        ]
        insertArbitraryAssets(
          event.items,
          event.newParentKey,
          event.newParentId,
          getKey,
          () => assetEvents,
        )
        break
      }
      case AssetListEventType.move: {
        deleteAsset(event.key)
        insertAssets([event.item], event.newParentKey, event.newParentId, () => null)
        break
      }
      case AssetListEventType.delete: {
        deleteAsset(event.key)
        break
      }
      case AssetListEventType.emptyTrash: {
        if (category !== 'trash') {
          toastAndLog('canOnlyEmptyTrashWhenInTrash')
        } else if (assetTree.children != null) {
          const ids = new Set(assetTree.children.map((child) => child.item.id))
          // This is required to prevent an infinite loop,
          window.setTimeout(() => {
            dispatchAssetEvent({ type: AssetEventType.deleteForever, ids })
          })
        }
        break
      }
      case AssetListEventType.removeSelf: {
        dispatchAssetEvent({ type: AssetEventType.removeSelf, id: event.id })
        break
      }
      case AssetListEventType.closeFolder: {
        doToggleDirectoryExpansion(event.id, event.key, null, false)
        break
      }
    }
  }
  const onAssetListEventRef = React.useRef(onAssetListEvent)
  onAssetListEventRef.current = onAssetListEvent
  eventListProvider.useAssetListEventListener((event) => {
    if (!isLoading) {
      onAssetListEvent(event)
    } else {
      queuedAssetListEventsRef.current.push(event)
    }
  })

  const doCopy = React.useCallback(() => {
    unsetModal()
    const { selectedKeys } = driveStore.getState()
    setPasteData({ type: PasteType.copy, data: selectedKeys })
  }, [driveStore, unsetModal])

  const doCut = React.useCallback(() => {
    unsetModal()
    if (pasteData != null) {
      dispatchAssetEvent({ type: AssetEventType.cancelCut, ids: pasteData.data })
    }
    const { selectedKeys } = driveStore.getState()
    setPasteData({ type: PasteType.move, data: selectedKeys })
    dispatchAssetEvent({ type: AssetEventType.cut, ids: selectedKeys })
    setSelectedKeys(new Set())
  }, [unsetModal, pasteData, driveStore, dispatchAssetEvent, setSelectedKeys])

  const doPaste = React.useCallback(
    (newParentKey: backendModule.DirectoryId, newParentId: backendModule.DirectoryId) => {
      unsetModal()
      if (pasteData != null) {
        if (pasteData.data.has(newParentKey)) {
          toast.toast.error('Cannot paste a folder into itself.')
        } else {
          doToggleDirectoryExpansion(newParentId, newParentKey, null, true)
          if (pasteData.type === PasteType.copy) {
            const assets = Array.from(pasteData.data, (id) => nodeMapRef.current.get(id)).flatMap(
              (asset) => (asset ? [asset.item] : []),
            )
            dispatchAssetListEvent({
              type: AssetListEventType.copy,
              items: assets,
              newParentId,
              newParentKey,
            })
          } else {
            dispatchAssetEvent({
              type: AssetEventType.move,
              ids: pasteData.data,
              newParentKey,
              newParentId,
            })
          }
          setPasteData(null)
        }
      }
    },
    [pasteData, doToggleDirectoryExpansion, unsetModal, dispatchAssetEvent, dispatchAssetListEvent],
  )

  const hideColumn = React.useCallback((column: columnUtils.Column) => {
    setEnabledColumns((columns) => set.withPresence(columns, column, false))
  }, [])

  const hiddenContextMenu = React.useMemo(
    () => (
      <AssetsTableContextMenu
        hidden
        backend={backend}
        category={category}
        pasteData={pasteData}
        nodeMapRef={nodeMapRef}
        rootDirectoryId={rootDirectoryId}
        event={{ pageX: 0, pageY: 0 }}
        doCopy={doCopy}
        doCut={doCut}
        doPaste={doPaste}
      />
    ),
    [backend, rootDirectoryId, category, pasteData, doCopy, doCut, doPaste],
  )

  const onDropzoneDragOver = (event: React.DragEvent<Element>) => {
    const payload = drag.ASSET_ROWS.lookup(event)
    const filtered = payload?.filter((item) => item.asset.parentId !== rootDirectoryId)
    if (filtered != null && filtered.length > 0) {
      event.preventDefault()
    } else if (event.dataTransfer.types.includes('Files')) {
      event.preventDefault()
    }
  }

  const updateIsDraggingFiles = (event: React.DragEvent<Element>) => {
    if (event.dataTransfer.types.includes('Files')) {
      setIsDraggingFiles(true)
      setDroppedFilesCount(event.dataTransfer.items.length)
    }
  }

  const handleFileDrop = (event: React.DragEvent) => {
    if (event.dataTransfer.types.includes('Files')) {
      event.preventDefault()
      event.stopPropagation()
      dispatchAssetListEvent({
        type: AssetListEventType.uploadFiles,
        parentKey: rootDirectoryId,
        parentId: rootDirectoryId,
        files: Array.from(event.dataTransfer.files),
      })
    }
  }

  const state = React.useMemo<AssetsTableState>(
    // The type MUST be here to trigger excess property errors at typecheck time.
    () => ({
      backend,
      rootDirectoryId,
      visibilities,
      scrollContainerRef: rootRef,
      category,
      hasPasteData: pasteData != null,
      setPasteData,
      sortInfo,
      setSortInfo,
      query,
      setQuery,
      setAssetPanelProps,
      setIsAssetPanelTemporarilyVisible,
      nodeMap: nodeMapRef,
      hideColumn,
      doToggleDirectoryExpansion,
      doCopy,
      doCut,
      doPaste,
    }),
    [
      backend,
      rootDirectoryId,
      visibilities,
      category,
      pasteData,
      sortInfo,
      query,
      doToggleDirectoryExpansion,
      doCopy,
      doCut,
      doPaste,
      hideColumn,
      setAssetPanelProps,
      setIsAssetPanelTemporarilyVisible,
      setQuery,
    ],
  )

  // This is required to prevent the table body from overlapping the table header, because
  // the table header is transparent.
  const updateClipPath = useOnScroll(() => {
    if (bodyRef.current != null && rootRef.current != null) {
      bodyRef.current.style.clipPath = `inset(${rootRef.current.scrollTop}px 0 0 0)`
    }
    if (
      backend.type === backendModule.BackendType.remote &&
      rootRef.current != null &&
      headerRowRef.current != null
    ) {
      const hiddenColumnsCount = columnUtils.CLOUD_COLUMNS.length - enabledColumns.size
      const shrinkBy =
        COLUMNS_SELECTOR_BASE_WIDTH_PX + COLUMNS_SELECTOR_ICON_WIDTH_PX * hiddenColumnsCount
      const rightOffset = rootRef.current.clientWidth + rootRef.current.scrollLeft - shrinkBy
      headerRowRef.current.style.clipPath = `polygon(0 0, ${rightOffset}px 0, ${rightOffset}px 100%, 0 100%)`
    }
  }, [backend.type, enabledColumns.size])

  const updateClipPathObserver = React.useMemo(
    () => new ResizeObserver(updateClipPath),
    [updateClipPath],
  )

  React.useEffect(
    () =>
      inputBindings.attach(
        sanitizedEventTargets.document.body,
        'click',
        {
          selectAdditional: () => {},
          selectAdditionalRange: () => {},
          [inputBindingsModule.DEFAULT_HANDLER]: () => {
            const { selectedKeys } = driveStore.getState()
            if (selectedKeys.size !== 0) {
              setSelectedKeys(set.EMPTY_SET)
              setMostRecentlySelectedIndex(null)
            }
          },
        },
        false,
      ),
    [setSelectedKeys, inputBindings, setMostRecentlySelectedIndex, driveStore],
  )

  React.useEffect(() => {
    if (isLoading) {
      // Ensure the spinner stays in the "initial" state for at least one frame,
      // to ensure the CSS animation begins at the initial state.
      requestAnimationFrame(() => {
        setSpinnerState(spinner.SpinnerState.loadingFast)
      })
    } else {
      const queuedAssetEvents = queuedAssetListEventsRef.current
      if (queuedAssetEvents.length !== 0) {
        queuedAssetListEventsRef.current = []
        for (const event of queuedAssetEvents) {
          onAssetListEventRef.current(event)
        }
      }
      setSpinnerState(spinner.SpinnerState.initial)
    }
  }, [isLoading])

  const calculateNewKeys = React.useCallback(
    (
      event: MouseEvent | React.MouseEvent,
      keys: backendModule.AssetId[],
      getRange: () => backendModule.AssetId[],
    ) => {
      event.stopPropagation()
      let result = new Set<backendModule.AssetId>()
      inputBindings.handler({
        selectRange: () => {
          result = new Set(getRange())
        },
        selectAdditionalRange: () => {
          const { selectedKeys } = driveStore.getState()
          result = new Set([...selectedKeys, ...getRange()])
        },
        selectAdditional: () => {
          const { selectedKeys } = driveStore.getState()
          const newSelectedKeys = new Set(selectedKeys)
          let count = 0
          for (const key of keys) {
            if (selectedKeys.has(key)) {
              count += 1
            }
          }
          for (const key of keys) {
            const add = count * 2 < keys.length
            set.setPresence(newSelectedKeys, key, add)
          }
          result = newSelectedKeys
        },
        [inputBindingsModule.DEFAULT_HANDLER]: () => {
          result = new Set(keys)
        },
      })(event, false)
      return result
    },
    [driveStore, inputBindings],
  )

  const { startAutoScroll, endAutoScroll, onMouseEvent } = autoScrollHooks.useAutoScroll(rootRef)

  const dragSelectionChangeLoopHandle = React.useRef(0)
  const dragSelectionRangeRef = React.useRef<DragSelectionInfo | null>(null)
  const onSelectionDrag = React.useCallback(
    (rectangle: geometry.DetailedRectangle, event: MouseEvent) => {
      startAutoScroll()
      onMouseEvent(event)
      if (mostRecentlySelectedIndexRef.current != null) {
        setKeyboardSelectedIndex(null)
      }
      cancelAnimationFrame(dragSelectionChangeLoopHandle.current)
      const scrollContainer = rootRef.current
      if (scrollContainer != null) {
        const rect = scrollContainer.getBoundingClientRect()
        const overlapsHorizontally = rect.right > rectangle.left && rect.left < rectangle.right
        const selectionTop = Math.max(0, rectangle.top - rect.top - ROW_HEIGHT_PX)
        const selectionBottom = Math.max(
          0,
          Math.min(rect.height, rectangle.bottom - rect.top - ROW_HEIGHT_PX),
        )
        const range = dragSelectionRangeRef.current
        if (!overlapsHorizontally) {
          dragSelectionRangeRef.current = null
        } else if (range == null) {
          const topIndex = (selectionTop + scrollContainer.scrollTop) / ROW_HEIGHT_PX
          const bottomIndex = (selectionBottom + scrollContainer.scrollTop) / ROW_HEIGHT_PX
          dragSelectionRangeRef.current = {
            initialIndex: rectangle.signedHeight < 0 ? bottomIndex : topIndex,
            start: Math.floor(topIndex),
            end: Math.ceil(bottomIndex),
          }
        } else {
          const topIndex = (selectionTop + scrollContainer.scrollTop) / ROW_HEIGHT_PX
          const bottomIndex = (selectionBottom + scrollContainer.scrollTop) / ROW_HEIGHT_PX
          const endIndex = rectangle.signedHeight < 0 ? topIndex : bottomIndex
          dragSelectionRangeRef.current = {
            initialIndex: range.initialIndex,
            start: Math.floor(Math.min(range.initialIndex, endIndex)),
            end: Math.ceil(Math.max(range.initialIndex, endIndex)),
          }
        }
        if (range == null) {
          setVisuallySelectedKeys(null)
        } else {
          const keys = displayItems.slice(range.start, range.end).map((node) => node.key)
          setVisuallySelectedKeys(calculateNewKeys(event, keys, () => []))
        }
      }
    },
    [startAutoScroll, onMouseEvent, setVisuallySelectedKeys, displayItems, calculateNewKeys],
  )

  const onSelectionDragEnd = React.useCallback(
    (event: MouseEvent) => {
      endAutoScroll()
      onMouseEvent(event)
      const range = dragSelectionRangeRef.current
      if (range != null) {
        const keys = displayItems.slice(range.start, range.end).map((node) => node.key)
        setSelectedKeys(calculateNewKeys(event, keys, () => []))
      }
      setVisuallySelectedKeys(null)
      dragSelectionRangeRef.current = null
    },
    [
      endAutoScroll,
      onMouseEvent,
      setVisuallySelectedKeys,
      displayItems,
      setSelectedKeys,
      calculateNewKeys,
    ],
  )

  const onSelectionDragCancel = React.useCallback(() => {
    setVisuallySelectedKeys(null)
    dragSelectionRangeRef.current = null
  }, [setVisuallySelectedKeys])

  const onRowClick = React.useCallback(
    (innerRowProps: assetRow.AssetRowInnerProps, event: React.MouseEvent) => {
      const { key } = innerRowProps
      event.stopPropagation()
      const newIndex = visibleItems.findIndex((innerItem) => innerItem.key === key)
      const getRange = () => {
        if (mostRecentlySelectedIndexRef.current == null) {
          return [key]
        } else {
          const index1 = mostRecentlySelectedIndexRef.current
          const index2 = newIndex
          const startIndex = Math.min(index1, index2)
          const endIndex = Math.max(index1, index2) + 1
          return visibleItems.slice(startIndex, endIndex).map((innerItem) => innerItem.key)
        }
      }
      setSelectedKeys(calculateNewKeys(event, [key], getRange))
      setMostRecentlySelectedIndex(newIndex)
      if (!event.shiftKey) {
        selectionStartIndexRef.current = null
      }
    },
    [visibleItems, calculateNewKeys, setSelectedKeys, setMostRecentlySelectedIndex],
  )

  const getAsset = React.useCallback(
    (key: backendModule.AssetId) => nodeMapRef.current.get(key)?.item ?? null,
    [nodeMapRef],
  )

  const setAsset = React.useCallback(
    (key: backendModule.AssetId, asset: backendModule.AnyAsset) => {
      setAssetTree((oldAssetTree) =>
        oldAssetTree.map((item) => (item.key === key ? item.with({ item: asset }) : item)),
      )
      updateAssetRef.current[asset.id]?.(asset)
    },
    [],
  )

  React.useImperativeHandle(assetManagementApiRef, () => ({
    getAsset,
    setAsset,
  }))

  const columns = columnUtils.getColumnList(backend.type, enabledColumns)

  const headerRow = (
    <tr ref={headerRowRef} className="sticky top-[1px] text-sm font-semibold">
      {columns.map((column) => {
        // This is a React component, even though it does not contain JSX.
        // eslint-disable-next-line no-restricted-syntax
        const Heading = columnHeading.COLUMN_HEADING[column]
        return (
          <th key={column} className={columnUtils.COLUMN_CSS_CLASS[column]}>
            <Heading state={state} />
          </th>
        )
      })}
    </tr>
  )

  const itemRows =
    isLoading ?
      <tr className="h-row">
        <td colSpan={columns.length} className="bg-transparent">
          <div className="grid w-container justify-around">
            <Spinner size={LOADING_SPINNER_SIZE_PX} state={spinnerState} />
          </div>
        </td>
      </tr>
    : displayItems.map((item, i) => {
        return (
          <AssetRow
            key={item.key}
            updateAssetRef={(instance) => {
              if (instance != null) {
                updateAssetRef.current[item.item.id] = instance
              } else {
                // Hacky way to clear the reference to the asset on unmount.
                // eventually once we pull the assets up in the tree, we can remove this.
                // eslint-disable-next-line @typescript-eslint/no-dynamic-delete
                delete updateAssetRef.current[item.item.id]
              }
            }}
            isOpened={openedProjects.some(({ id }) => item.item.id === id)}
            columns={columns}
            item={item}
            state={state}
            hidden={hidden || visibilities.get(item.key) === Visibility.hidden}
            isKeyboardSelected={
              keyboardSelectedIndex != null && item === visibleItems[keyboardSelectedIndex]
            }
            grabKeyboardFocus={() => {
              setSelectedKeys(new Set([item.key]))
              setMostRecentlySelectedIndex(i, true)
            }}
            onClick={onRowClick}
            select={() => {
              setMostRecentlySelectedIndex(visibleItems.indexOf(item))
              selectionStartIndexRef.current = null
              setSelectedKeys(new Set([item.key]))
            }}
            onDragStart={(event) => {
              startAutoScroll()
              onMouseEvent(event)
              let newSelectedKeys = driveStore.getState().selectedKeys
              if (!newSelectedKeys.has(item.key)) {
                setMostRecentlySelectedIndex(visibleItems.indexOf(item))
                selectionStartIndexRef.current = null
                newSelectedKeys = new Set([item.key])
                setSelectedKeys(newSelectedKeys)
              }
              const nodes = assetTree
                .preorderTraversal()
                .filter((node) => newSelectedKeys.has(node.key))
              const payload: drag.AssetRowsDragPayload = nodes.map((node) => ({
                key: node.key,
                asset: node.item,
              }))
              event.dataTransfer.setData(
                mimeTypes.ASSETS_MIME_TYPE,
                JSON.stringify(nodes.map((node) => node.key)),
              )
              drag.setDragImageToBlank(event)
              drag.ASSET_ROWS.bind(event, payload)
              setModal(
                <DragModal
                  event={event}
                  className="flex flex-col rounded-default bg-selected-frame backdrop-blur-default"
                  onDragEnd={() => {
                    drag.ASSET_ROWS.unbind(payload)
                  }}
                >
                  {nodes.map((node) => (
                    <NameColumn
                      key={node.key}
                      isOpened={false}
                      keyProp={node.key}
                      item={node.with({ depth: 0 })}
                      backendType={backend.type}
                      state={state}
                      // Default states.
                      isSoleSelected={false}
                      selected={false}
                      rowState={assetRowUtils.INITIAL_ROW_STATE}
                      // The drag placeholder cannot be interacted with.
                      setSelected={() => {}}
                      setItem={() => {}}
                      setRowState={() => {}}
                      isEditable={false}
                    />
                  ))}
                </DragModal>,
              )
            }}
            onDragOver={(event) => {
              onMouseEvent(event)
              const payload = drag.LABELS.lookup(event)
              if (payload != null) {
                event.preventDefault()
                event.stopPropagation()
                const { selectedKeys } = driveStore.getState()
                const idsReference = selectedKeys.has(item.key) ? selectedKeys : item.key
                // This optimization is required in order to avoid severe lag on Firefox.
                if (idsReference !== lastSelectedIdsRef.current) {
                  lastSelectedIdsRef.current = idsReference
                  const ids =
                    typeof idsReference === 'string' ? new Set([idsReference]) : idsReference
                  let labelsPresent = 0
                  for (const selectedKey of ids) {
                    const nodeLabels = nodeMapRef.current.get(selectedKey)?.item.labels
                    if (nodeLabels != null) {
                      for (const label of nodeLabels) {
                        if (payload.has(label)) {
                          labelsPresent += 1
                        }
                      }
                    }
                  }
                  const shouldAdd = labelsPresent * 2 < ids.size * payload.size
                  window.setTimeout(() => {
                    dispatchAssetEvent({
                      type:
                        shouldAdd ?
                          AssetEventType.temporarilyAddLabels
                        : AssetEventType.temporarilyRemoveLabels,
                      ids,
                      labelNames: payload,
                    })
                  })
                }
              }
            }}
            onDragEnd={() => {
              endAutoScroll()
              lastSelectedIdsRef.current = null
              const { selectedKeys } = driveStore.getState()
              dispatchAssetEvent({
                type: AssetEventType.temporarilyAddLabels,
                ids: selectedKeys,
                labelNames: set.EMPTY_SET,
              })
            }}
            onDrop={(event) => {
              endAutoScroll()
              const { selectedKeys } = driveStore.getState()
              const ids = new Set(selectedKeys.has(item.key) ? selectedKeys : [item.key])
              const payload = drag.LABELS.lookup(event)
              if (payload != null) {
                event.preventDefault()
                event.stopPropagation()
                let labelsPresent = 0
                for (const selectedKey of ids) {
                  const nodeLabels = nodeMapRef.current.get(selectedKey)?.item.labels
                  if (nodeLabels != null) {
                    for (const label of nodeLabels) {
                      if (payload.has(label)) {
                        labelsPresent += 1
                      }
                    }
                  }
                }
                const shouldAdd = labelsPresent * 2 < ids.size * payload.size
                dispatchAssetEvent({
                  type: shouldAdd ? AssetEventType.addLabels : AssetEventType.removeLabels,
                  ids,
                  labelNames: payload,
                })
              } else {
                dispatchAssetEvent({
                  type: AssetEventType.temporarilyAddLabels,
                  ids,
                  labelNames: set.EMPTY_SET,
                })
              }
            }}
          />
        )
      })

  const dropzoneText =
    isDraggingFiles ?
      droppedFilesCount === 1 ?
        getText('assetsDropFileDescription')
      : getText('assetsDropFilesDescription', droppedFilesCount)
    : getText('assetsDropzoneDescription')

  const table = (
    <div
      className="flex grow flex-col"
      onContextMenu={(event) => {
        event.preventDefault()
        event.stopPropagation()
        setModal(
          <AssetsTableContextMenu
            backend={backend}
            category={category}
            pasteData={pasteData}
            nodeMapRef={nodeMapRef}
            event={event}
            rootDirectoryId={rootDirectoryId}
            doCopy={doCopy}
            doCut={doCut}
            doPaste={doPaste}
          />,
        )
      }}
      onDragLeave={(event) => {
        const payload = drag.LABELS.lookup(event)
        if (
          payload != null &&
          event.relatedTarget instanceof Node &&
          !event.currentTarget.contains(event.relatedTarget)
        ) {
          lastSelectedIdsRef.current = null
          const { selectedKeys } = driveStore.getState()
          dispatchAssetEvent({
            type: AssetEventType.temporarilyAddLabels,
            ids: selectedKeys,
            labelNames: set.EMPTY_SET,
          })
        }
      }}
    >
      <table className="table-fixed border-collapse rounded-rows">
        <thead>{headerRow}</thead>
        <tbody ref={bodyRef}>
          {itemRows}
          <tr className="hidden h-row first:table-row">
            <td colSpan={columns.length} className="bg-transparent">
              {category === 'trash' ?
                <aria.Text className="px-cell-x placeholder">
                  {query.query !== '' ?
                    getText('noFilesMatchTheCurrentFilters')
                  : getText('yourTrashIsEmpty')}
                </aria.Text>
              : category === 'recent' ?
                <aria.Text className="px-cell-x placeholder">
                  {query.query !== '' ?
                    getText('noFilesMatchTheCurrentFilters')
                  : getText('youHaveNoRecentProjects')}
                </aria.Text>
              : query.query !== '' ?
                <aria.Text className="px-cell-x placeholder">
                  {getText('noFilesMatchTheCurrentFilters')}
                </aria.Text>
              : <aria.Text className="px-cell-x placeholder">{getText('youHaveNoFiles')}</aria.Text>
              }
            </td>
          </tr>
        </tbody>
      </table>
      <div
        data-testid="root-directory-dropzone"
        className={tailwindMerge.twMerge(
          'sticky left-0 grid max-w-container grow place-items-center',
          category !== 'cloud' && category !== 'local' && 'hidden',
        )}
        onDragEnter={onDropzoneDragOver}
        onDragOver={onDropzoneDragOver}
        onDragLeave={(event) => {
          lastSelectedIdsRef.current = null
          if (event.currentTarget === event.target) {
            setIsDraggingFiles(false)
          }
        }}
        onDrop={(event) => {
          const payload = drag.ASSET_ROWS.lookup(event)
          const filtered = payload?.filter((item) => item.asset.parentId !== rootDirectoryId)
          if (filtered != null && filtered.length > 0) {
            event.preventDefault()
            event.stopPropagation()
            unsetModal()
            dispatchAssetEvent({
              type: AssetEventType.move,
              newParentKey: rootDirectoryId,
              newParentId: rootDirectoryId,
              ids: new Set(filtered.map((dragItem) => dragItem.asset.id)),
            })
          }
          handleFileDrop(event)
        }}
        onClick={() => {
          setSelectedKeys(new Set())
        }}
      >
        <aria.FileTrigger
          onSelect={(event) => {
            dispatchAssetListEvent({
              type: AssetListEventType.uploadFiles,
              parentKey: rootDirectoryId,
              parentId: rootDirectoryId,
              files: Array.from(event ?? []),
            })
          }}
        >
          <FocusRing>
            <aria.Button
              ref={mainDropzoneRef}
              className="my-20 flex flex-col items-center gap-3 text-primary/30 transition-colors duration-200 hover:text-primary/50"
              onPress={() => {}}
            >
              <SvgMask src={DropFilesImage} className="size-[186px]" />
              {dropzoneText}
            </aria.Button>
          </FocusRing>
        </aria.FileTrigger>
      </div>
    </div>
  )

  return (
    <div className="relative grow">
      <FocusArea direction="vertical">
        {(innerProps) => (
          <div
            {...aria.mergeProps<JSX.IntrinsicElements['div']>()(innerProps, {
              ref: (value) => {
                rootRef.current = value
                cleanupRootRef.current()
                if (value) {
                  updateClipPathObserver.observe(value)
                  cleanupRootRef.current = () => {
                    updateClipPathObserver.unobserve(value)
                  }
                } else {
                  cleanupRootRef.current = () => {}
                }
              },
              className: 'flex-1 overflow-auto container-size w-full h-full',
              onKeyDown,
              onScroll: updateClipPath,
              onBlur: (event) => {
                if (
                  event.relatedTarget instanceof HTMLElement &&
                  !event.currentTarget.contains(event.relatedTarget)
                ) {
                  setKeyboardSelectedIndex(null)
                }
              },
              onDragEnter: updateIsDraggingFiles,
              onDragOver: updateIsDraggingFiles,
              onDragLeave: (event) => {
                if (
                  !(event.relatedTarget instanceof Node) ||
                  !event.currentTarget.contains(event.relatedTarget)
                ) {
                  lastSelectedIdsRef.current = null
                  setIsDraggingFiles(false)
                }
              },
            })}
          >
            {!hidden && hiddenContextMenu}
            {!hidden && (
              <SelectionBrush
                targetRef={rootRef}
                margin={8}
                onDrag={onSelectionDrag}
                onDragEnd={onSelectionDragEnd}
                onDragCancel={onSelectionDragCancel}
              />
            )}
            <div className="flex h-max min-h-full w-max min-w-full flex-col">
              {isCloud && (
                <div className="flex-0 sticky top-0 flex h-0 flex-col">
                  <div
                    data-testid="extra-columns"
                    className="sticky right-0 flex self-end px-2 py-3"
                  >
                    <FocusArea direction="horizontal">
                      {(columnsBarProps) => (
                        <div
                          {...aria.mergeProps<JSX.IntrinsicElements['div']>()(columnsBarProps, {
                            className: 'inline-flex gap-icons',
                            onFocus: () => {
                              setKeyboardSelectedIndex(null)
                            },
                          })}
                        >
                          {columnUtils.CLOUD_COLUMNS.filter(
                            (column) => !enabledColumns.has(column),
                          ).map((column) => (
                            <Button
                              key={column}
                              light
                              image={columnUtils.COLUMN_ICONS[column]}
                              alt={getText(columnUtils.COLUMN_SHOW_TEXT_ID[column])}
                              onPress={() => {
                                const newExtraColumns = new Set(enabledColumns)
                                if (enabledColumns.has(column)) {
                                  newExtraColumns.delete(column)
                                } else {
                                  newExtraColumns.add(column)
                                }
                                setEnabledColumns(newExtraColumns)
                              }}
                            />
                          ))}
                        </div>
                      )}
                    </FocusArea>
                  </div>
                </div>
              )}
              <div className="flex h-full w-min min-w-full grow flex-col">{table}</div>
            </div>
          </div>
        )}
      </FocusArea>
      {isDraggingFiles && !isMainDropzoneVisible && (
        <div className="pointer-events-none absolute bottom-4 left-1/2 -translate-x-1/2">
          <div
            className="flex items-center justify-center gap-3 rounded-default bg-selected-frame px-8 py-6 text-primary/50 backdrop-blur-3xl transition-all"
            onDragEnter={onDropzoneDragOver}
            onDragOver={onDropzoneDragOver}
            onDrop={(event) => {
              setIsDraggingFiles(false)
              handleFileDrop(event)
            }}
          >
            <SvgMask src={DropFilesImage} className="size-8" />
            {dropzoneText}
          </div>
        </div>
      )}
    </div>
  )
}<|MERGE_RESOLUTION|>--- conflicted
+++ resolved
@@ -361,12 +361,7 @@
   readonly setSuggestions: React.Dispatch<
     React.SetStateAction<readonly assetSearchBar.Suggestion[]>
   >
-<<<<<<< HEAD
-  readonly setCanDownload: (canDownload: boolean) => void
   readonly category: DriveCategory
-=======
-  readonly category: Category
->>>>>>> 636d0d11
   readonly initialProjectName: string | null
   readonly setAssetPanelProps: (props: assetPanel.AssetPanelRequiredProps | null) => void
   readonly setIsAssetPanelTemporarilyVisible: (visible: boolean) => void
