/** @file Table displaying a list of projects. */
import * as React from 'react'

import {
  queryOptions,
  useMutation,
  useQueries,
  useQueryClient,
  useSuspenseQuery,
} from '@tanstack/react-query'
import * as toast from 'react-toastify'
import invariant from 'tiny-invariant'
import * as z from 'zod'

import DropFilesImage from '#/assets/drop_files.svg'

import * as mimeTypes from '#/data/mimeTypes'

import * as autoScrollHooks from '#/hooks/autoScrollHooks'
<<<<<<< HEAD
import {
  backendMutationOptions,
  useListTags,
  useListUserGroups,
  useListUsers,
} from '#/hooks/backendHooks'
=======
import { backendMutationOptions, useBackendQuery } from '#/hooks/backendHooks'
import { useEventCallback } from '#/hooks/eventCallbackHooks'
>>>>>>> 26678f3e
import * as intersectionHooks from '#/hooks/intersectionHooks'
import * as projectHooks from '#/hooks/projectHooks'
import * as toastAndLogHooks from '#/hooks/toastAndLogHooks'
import useOnScroll from '#/hooks/useOnScroll'

import * as authProvider from '#/providers/AuthProvider'
import * as backendProvider from '#/providers/BackendProvider'
import {
  useDriveStore,
  useSetCanDownload,
  useSetSelectedKeys,
  useSetTargetDirectory,
  useSetVisuallySelectedKeys,
} from '#/providers/DriveProvider'
import * as inputBindingsProvider from '#/providers/InputBindingsProvider'
import * as localStorageProvider from '#/providers/LocalStorageProvider'
import * as modalProvider from '#/providers/ModalProvider'
import * as navigator2DProvider from '#/providers/Navigator2DProvider'
import * as projectsProvider from '#/providers/ProjectsProvider'
import * as textProvider from '#/providers/TextProvider'

import AssetEventType from '#/events/AssetEventType'
import type * as assetListEvent from '#/events/assetListEvent'
import AssetListEventType from '#/events/AssetListEventType'

import type * as assetPanel from '#/layouts/AssetPanel'
import type * as assetSearchBar from '#/layouts/AssetSearchBar'
import * as eventListProvider from '#/layouts/AssetsTable/EventListProvider'
import AssetsTableContextMenu from '#/layouts/AssetsTableContextMenu'
import type { Category } from '#/layouts/CategorySwitcher/Category'

import * as aria from '#/components/aria'
import type * as assetRow from '#/components/dashboard/AssetRow'
import AssetRow from '#/components/dashboard/AssetRow'
import * as assetRowUtils from '#/components/dashboard/AssetRow/assetRowUtils'
import * as columnUtils from '#/components/dashboard/column/columnUtils'
import NameColumn from '#/components/dashboard/column/NameColumn'
import * as columnHeading from '#/components/dashboard/columnHeading'
import Label from '#/components/dashboard/Label'
import SelectionBrush from '#/components/SelectionBrush'
import Spinner, * as spinner from '#/components/Spinner'
import Button from '#/components/styled/Button'
import FocusArea from '#/components/styled/FocusArea'
import FocusRing from '#/components/styled/FocusRing'
import SvgMask from '#/components/SvgMask'

import DragModal from '#/modals/DragModal'
import DuplicateAssetsModal from '#/modals/DuplicateAssetsModal'
import UpsertSecretModal from '#/modals/UpsertSecretModal'

import type Backend from '#/services/Backend'
import * as backendModule from '#/services/Backend'
import LocalBackend, * as localBackendModule from '#/services/LocalBackend'
import * as projectManager from '#/services/ProjectManager'
import { isSpecialReadonlyDirectoryId } from '#/services/RemoteBackend'

import { ErrorDisplay } from '#/components/ErrorBoundary'
import { useEventCallback } from '#/hooks/eventCallbackHooks'
import { useFeatureFlag } from '#/providers/FeatureFlagsProvider'
import type * as assetQuery from '#/utilities/AssetQuery'
import AssetQuery from '#/utilities/AssetQuery'
import type * as assetTreeNode from '#/utilities/AssetTreeNode'
import AssetTreeNode from '#/utilities/AssetTreeNode'
import * as dateTime from '#/utilities/dateTime'
import * as drag from '#/utilities/drag'
import * as fileInfo from '#/utilities/fileInfo'
import type * as geometry from '#/utilities/geometry'
import * as inputBindingsModule from '#/utilities/inputBindings'
import LocalStorage from '#/utilities/LocalStorage'
import type * as pasteDataModule from '#/utilities/pasteData'
import PasteType from '#/utilities/PasteType'
import * as permissions from '#/utilities/permissions'
import * as sanitizedEventTargets from '#/utilities/sanitizedEventTargets'
import * as set from '#/utilities/set'
import * as sorting from '#/utilities/sorting'
import * as string from '#/utilities/string'
import * as tailwindMerge from '#/utilities/tailwindMerge'
import * as uniqueString from '#/utilities/uniqueString'
import Visibility from '#/utilities/Visibility'

// ============================
// === Global configuration ===
// ============================

declare module '#/utilities/LocalStorage' {
  /** */
  interface LocalStorageData {
    readonly enabledColumns: readonly columnUtils.Column[]
  }
}

LocalStorage.registerKey('enabledColumns', {
  schema: z.enum(columnUtils.CLOUD_COLUMNS).array().readonly(),
})

// =================
// === Constants ===
// =================

/** If the ratio of intersection between the main dropzone that should be visible, and the
 * scrollable container, is below this value, then the backup dropzone will be shown. */
const MINIMUM_DROPZONE_INTERSECTION_RATIO = 0.5
/** The height of each row in the table body. MUST be identical to the value as set by the
 * Tailwind styling. */
const ROW_HEIGHT_PX = 38
/** The size of the loading spinner. */
const LOADING_SPINNER_SIZE_PX = 36
/** The number of pixels the header bar should shrink when the column selector is visible,
 * assuming 0 icons are visible in the column selector. */
const COLUMNS_SELECTOR_BASE_WIDTH_PX = 4
/** The number of pixels the header bar should shrink per collapsed column. */
const COLUMNS_SELECTOR_ICON_WIDTH_PX = 28

const SUGGESTIONS_FOR_NO: assetSearchBar.Suggestion[] = [
  {
    render: () => 'no:label',
    addToQuery: (query) => query.addToLastTerm({ nos: ['label'] }),
    deleteFromQuery: (query) => query.deleteFromLastTerm({ nos: ['label'] }),
  },
  {
    render: () => 'no:description',
    addToQuery: (query) => query.addToLastTerm({ nos: ['description'] }),
    deleteFromQuery: (query) => query.deleteFromLastTerm({ nos: ['description'] }),
  },
]
const SUGGESTIONS_FOR_HAS: assetSearchBar.Suggestion[] = [
  {
    render: () => 'has:label',
    addToQuery: (query) => query.addToLastTerm({ negativeNos: ['label'] }),
    deleteFromQuery: (query) => query.deleteFromLastTerm({ negativeNos: ['label'] }),
  },
  {
    render: () => 'has:description',
    addToQuery: (query) => query.addToLastTerm({ negativeNos: ['description'] }),
    deleteFromQuery: (query) => query.deleteFromLastTerm({ negativeNos: ['description'] }),
  },
]
const SUGGESTIONS_FOR_TYPE: assetSearchBar.Suggestion[] = [
  {
    render: () => 'type:project',
    addToQuery: (query) => query.addToLastTerm({ types: ['project'] }),
    deleteFromQuery: (query) => query.deleteFromLastTerm({ types: ['project'] }),
  },
  {
    render: () => 'type:folder',
    addToQuery: (query) => query.addToLastTerm({ types: ['folder'] }),
    deleteFromQuery: (query) => query.deleteFromLastTerm({ types: ['folder'] }),
  },
  {
    render: () => 'type:file',
    addToQuery: (query) => query.addToLastTerm({ types: ['file'] }),
    deleteFromQuery: (query) => query.deleteFromLastTerm({ types: ['file'] }),
  },
  {
    render: () => 'type:secret',
    addToQuery: (query) => query.addToLastTerm({ types: ['secret'] }),
    deleteFromQuery: (query) => query.deleteFromLastTerm({ types: ['secret'] }),
  },
  {
    render: () => 'type:datalink',
    addToQuery: (query) => query.addToLastTerm({ types: ['datalink'] }),
    deleteFromQuery: (query) => query.deleteFromLastTerm({ types: ['datalink'] }),
  },
]
const SUGGESTIONS_FOR_NEGATIVE_TYPE: assetSearchBar.Suggestion[] = [
  {
    render: () => 'type:project',
    addToQuery: (query) => query.addToLastTerm({ negativeTypes: ['project'] }),
    deleteFromQuery: (query) => query.deleteFromLastTerm({ negativeTypes: ['project'] }),
  },
  {
    render: () => 'type:folder',
    addToQuery: (query) => query.addToLastTerm({ negativeTypes: ['folder'] }),
    deleteFromQuery: (query) => query.deleteFromLastTerm({ negativeTypes: ['folder'] }),
  },
  {
    render: () => 'type:file',
    addToQuery: (query) => query.addToLastTerm({ negativeTypes: ['file'] }),
    deleteFromQuery: (query) => query.deleteFromLastTerm({ negativeTypes: ['file'] }),
  },
  {
    render: () => 'type:datalink',
    addToQuery: (query) => query.addToLastTerm({ negativeTypes: ['datalink'] }),
    deleteFromQuery: (query) => query.deleteFromLastTerm({ negativeTypes: ['datalink'] }),
  },
]

// =========================
// === DragSelectionInfo ===
// =========================

/** Information related to a drag selection. */
interface DragSelectionInfo {
  readonly initialIndex: number
  readonly start: number
  readonly end: number
}

// =============================
// === Category to filter by ===
// =============================

const CATEGORY_TO_FILTER_BY: Readonly<Record<Category['type'], backendModule.FilterBy | null>> = {
  cloud: backendModule.FilterBy.active,
  local: backendModule.FilterBy.active,
  recent: null,
  trash: backendModule.FilterBy.trashed,
  user: backendModule.FilterBy.active,
  team: backendModule.FilterBy.active,
  // eslint-disable-next-line @typescript-eslint/naming-convention
  'local-directory': backendModule.FilterBy.active,
}

// ===================
// === AssetsTable ===
// ===================

/** State passed through from a {@link AssetsTable} to every cell. */
export interface AssetsTableState {
  readonly backend: Backend
  readonly rootDirectoryId: backendModule.DirectoryId
  readonly expandedDirectoryIds: readonly backendModule.DirectoryId[]
  readonly scrollContainerRef: React.RefObject<HTMLElement>
  readonly visibilities: ReadonlyMap<backendModule.AssetId, Visibility>
  readonly category: Category
  readonly hasPasteData: boolean
  readonly setPasteData: (pasteData: pasteDataModule.PasteData<Set<backendModule.AssetId>>) => void
  readonly sortInfo: sorting.SortInfo<columnUtils.SortableColumn> | null
  readonly setSortInfo: (sortInfo: sorting.SortInfo<columnUtils.SortableColumn> | null) => void
  readonly query: AssetQuery
  readonly setQuery: React.Dispatch<React.SetStateAction<AssetQuery>>
  readonly setAssetPanelProps: (props: assetPanel.AssetPanelRequiredProps | null) => void
  readonly setIsAssetPanelTemporarilyVisible: (visible: boolean) => void
  readonly nodeMap: Readonly<
    React.MutableRefObject<ReadonlyMap<backendModule.AssetId, assetTreeNode.AnyAssetTreeNode>>
  >
  readonly pasteData: Readonly<
    React.MutableRefObject<pasteDataModule.PasteData<ReadonlySet<backendModule.AssetId>> | null>
  >
  readonly hideColumn: (column: columnUtils.Column) => void
  readonly doToggleDirectoryExpansion: (
    directoryId: backendModule.DirectoryId,
    key: backendModule.DirectoryId,
    override?: boolean,
  ) => void
  readonly doCopy: () => void
  readonly doCut: () => void
  readonly doPaste: (
    newParentKey: backendModule.DirectoryId,
    newParentId: backendModule.DirectoryId,
  ) => void
  readonly doDelete: (item: backendModule.AnyAsset, forever: boolean) => Promise<void>
  readonly doRestore: (item: backendModule.AnyAsset) => Promise<void>
  readonly doMove: (
    newParentKey: backendModule.DirectoryId,
    item: backendModule.AnyAsset,
  ) => Promise<void>
}

/** Data associated with a {@link AssetRow}, used for rendering. */
export interface AssetRowState {
  readonly setVisibility: (visibility: Visibility) => void
  readonly isEditingName: boolean
  readonly temporarilyAddedLabels: ReadonlySet<backendModule.LabelName>
  readonly temporarilyRemovedLabels: ReadonlySet<backendModule.LabelName>
}

/** Props for a {@link AssetsTable}. */
export interface AssetsTableProps {
  readonly hidden: boolean
  readonly query: AssetQuery
  readonly setQuery: React.Dispatch<React.SetStateAction<AssetQuery>>
  readonly setSuggestions: React.Dispatch<
    React.SetStateAction<readonly assetSearchBar.Suggestion[]>
  >
  readonly category: Category
  readonly initialProjectName: string | null
  readonly setAssetPanelProps: (props: assetPanel.AssetPanelRequiredProps | null) => void
  readonly setIsAssetPanelTemporarilyVisible: (visible: boolean) => void
  readonly targetDirectoryNodeRef: React.MutableRefObject<assetTreeNode.AnyAssetTreeNode<backendModule.DirectoryAsset> | null>
  readonly assetManagementApiRef: React.Ref<AssetManagementApi>
}

/**
 * The API for managing assets in the table.
 */
export interface AssetManagementApi {
  readonly getAsset: (id: backendModule.AssetId) => backendModule.AnyAsset | null
  readonly setAsset: (id: backendModule.AssetId, asset: backendModule.AnyAsset) => void
}

/** The table of project assets. */
export default function AssetsTable(props: AssetsTableProps) {
  const { hidden, query, setQuery, category, assetManagementApiRef } = props
  const { setSuggestions, initialProjectName } = props
  const { setAssetPanelProps, targetDirectoryNodeRef, setIsAssetPanelTemporarilyVisible } = props

  const openedProjects = projectsProvider.useLaunchedProjects()
  const doOpenProject = projectHooks.useOpenProject()
  const setCanDownload = useSetCanDownload()

  const { user } = authProvider.useFullUserSession()
  const backend = backendProvider.useBackend(category)
  const { data: labels } = useBackendQuery(backend, 'listTags', [])
  const { setModal, unsetModal } = modalProvider.useSetModal()
  const { localStorage } = localStorageProvider.useLocalStorage()
  const { getText } = textProvider.useText()
  const inputBindings = inputBindingsProvider.useInputBindings()
  const navigator2D = navigator2DProvider.useNavigator2D()
  const toastAndLog = toastAndLogHooks.useToastAndLog()
  const previousCategoryRef = React.useRef(category)
  const dispatchAssetEvent = eventListProvider.useDispatchAssetEvent()
  const dispatchAssetListEvent = eventListProvider.useDispatchAssetListEvent()
  const setTargetDirectoryRaw = useSetTargetDirectory()
  const didLoadingProjectManagerFail = backendProvider.useDidLoadingProjectManagerFail()
  const reconnectToProjectManager = backendProvider.useReconnectToProjectManager()
  const [enabledColumns, setEnabledColumns] = React.useState(columnUtils.DEFAULT_ENABLED_COLUMNS)

  const [sortInfo, setSortInfo] =
    React.useState<sorting.SortInfo<columnUtils.SortableColumn> | null>(null)
  const driveStore = useDriveStore()
  const setSelectedKeys = useSetSelectedKeys()
  const setVisuallySelectedKeys = useSetVisuallySelectedKeys()
  const updateAssetRef = React.useRef<
    Record<backendModule.AnyAsset['id'], (asset: backendModule.AnyAsset) => void>
  >({})
  const [pasteData, setPasteData] = React.useState<pasteDataModule.PasteData<
    ReadonlySet<backendModule.AssetId>
  > | null>(null)
<<<<<<< HEAD

  const users = useListUsers(backend)
  const userGroups = useListUserGroups(backend)

=======
  const [, setQueuedAssetEvents] = React.useState<assetEvent.AssetEvent[]>([])
  const nameOfProjectToImmediatelyOpenRef = React.useRef(initialProjectName)
  const { data: users } = useBackendQuery(backend, 'listUsers', [])
  const { data: userGroups } = useBackendQuery(backend, 'listUserGroups', [])
>>>>>>> 26678f3e
  const organizationQuery = useSuspenseQuery({
    queryKey: [backend.type, 'getOrganization'],
    queryFn: () => backend.getOrganization(),
  })

  const organization = organizationQuery.data

  const isAssetContextMenuVisible =
    category.type !== 'cloud' || user.plan == null || user.plan === backendModule.Plan.solo

  const nameOfProjectToImmediatelyOpenRef = React.useRef(initialProjectName)
  const [localRootDirectory] = localStorageProvider.useLocalStorageState('localRootDirectory')
  const rootDirectoryId = React.useMemo(() => {
    const localRootPath = localRootDirectory != null ? backendModule.Path(localRootDirectory) : null
    const id =
      'homeDirectoryId' in category ?
        category.homeDirectoryId
      : backend.rootDirectoryId(user, organization, localRootPath)
    invariant(id, 'Missing root directory')
    return id
  }, [category, backend, user, organization, localRootDirectory])

  const rootParentDirectoryId = backendModule.DirectoryId('')
  const rootDirectory = React.useMemo(
    () => backendModule.createRootDirectoryAsset(rootDirectoryId),
    [rootDirectoryId],
  )

  const enableAssetsTableBackgroundRefresh = useFeatureFlag('enableAssetsTableBackgroundRefresh')
  const assetsTableBackgroundRefreshInterval = useFeatureFlag(
    'assetsTableBackgroundRefreshInterval',
  )
  /**
   * The expanded directories in the asset tree.
   * We don't include the root directory as it might change when a user switches
   * between items in sidebar and we don't want to reset the expanded state using useEffect.
   */
  const [privateExpandedDirectoryIds, setExpandedDirectoryIds] = React.useState<
    backendModule.DirectoryId[]
  >(() => [])

  const expandedDirectoryIds = React.useMemo(
    () => privateExpandedDirectoryIds.concat(rootDirectoryId),
    [privateExpandedDirectoryIds, rootDirectoryId],
  )

  const expandedDirectoryIdsSet = React.useMemo(
    () => new Set(expandedDirectoryIds),
    [expandedDirectoryIds],
  )

  const createProjectMutation = useMutation(
    backendMutationOptions(backend, 'createProject', {
      meta: { invalidates: [['listDirectory', backend.type]] },
    }),
  )
  const duplicateProjectMutation = useMutation(
    backendMutationOptions(backend, 'duplicateProject', {
      meta: { invalidates: [['listDirectory', backend.type]] },
    }),
  )
  const createDirectoryMutation = useMutation(
    backendMutationOptions(backend, 'createDirectory', {
      meta: { invalidates: [['listDirectory', backend.type]] },
    }),
  )
  const createSecretMutation = useMutation(
    backendMutationOptions(backend, 'createSecret', {
      meta: { invalidates: [['listDirectory', backend.type]] },
    }),
  )
  const updateSecretMutation = useMutation(
    backendMutationOptions(backend, 'updateSecret', {
      meta: { invalidates: [['listDirectory', backend.type]] },
    }),
  )
  const createDatalinkMutation = useMutation(
    backendMutationOptions(backend, 'createDatalink', {
      meta: { invalidates: [['listDirectory', backend.type]] },
    }),
  )
  const uploadFileMutation = useMutation(
    backendMutationOptions(backend, 'uploadFile', {
      meta: { invalidates: [['assetVersions'], ['listDirectory', backend.type]] },
    }),
  )
  const getProjectDetailsMutation = useMutation(
    backendMutationOptions(backend, 'getProjectDetails'),
  )
  const copyAssetMutation = useMutation(
    backendMutationOptions(backend, 'copyAsset', {
      meta: { invalidates: [['assetVersions'], ['listDirectory', backend.type]] },
    }),
  )
  const deleteAssetMutation = useMutation(
    backendMutationOptions(backend, 'deleteAsset', {
      meta: { invalidates: [['assetVersions'], ['listDirectory', backend.type]] },
    }),
  )
  const undoDeleteAssetMutation = useMutation(
    backendMutationOptions(backend, 'undoDeleteAsset', {
      meta: { invalidates: [['listDirectory', backend.type]] },
    }),
  )
  const updateAssetMutation = useMutation(
    backendMutationOptions(backend, 'updateAsset', {
      meta: { invalidates: [['assetVersions'], ['listDirectory', backend.type]] },
    }),
  )
  const closeProjectMutation = useMutation(
    backendMutationOptions(backend, 'closeProject', {
      meta: { invalidates: [['assetVersions'], ['listDirectory', backend.type]] },
    }),
  )

  const directories = useQueries({
    // We query only expanded directories, as we don't want to load the data for directories that are not visible.
    queries: React.useMemo(
      () =>
        expandedDirectoryIds.map((directoryId) =>
          queryOptions({
            queryKey: [
              'listDirectory',
              backend.type,
              directoryId,
              {
                parentId: directoryId,
                labels: null,
                filterBy: CATEGORY_TO_FILTER_BY[category.type],
                recentProjects: category.type === 'recent',
              },
            ] as const,
            queryFn: async ({ queryKey: [, , parentId, params] }) => ({
              parentId,
              children: await backend.listDirectory(params, parentId),
            }),

            refetchInterval:
              enableAssetsTableBackgroundRefresh ? assetsTableBackgroundRefreshInterval : false,
            refetchOnMount: 'always',
            refetchIntervalInBackground: false,
            refetchOnWindowFocus: true,

            enabled: !hidden,
            meta: { persist: false },
          }),
        ),
      [
        hidden,
        backend,
        category,
        expandedDirectoryIds,
        assetsTableBackgroundRefreshInterval,
        enableAssetsTableBackgroundRefresh,
      ],
    ),
    combine: (results) => {
      const rootQuery = results.find((directory) => directory.data?.parentId === rootDirectory.id)

      return {
        rootDirectory: {
          isFetching: rootQuery?.isFetching ?? true,
          isLoading: rootQuery?.isLoading ?? true,
          data: rootQuery?.data,
        },
        directories: results.map((res) => ({
          isFetching: res.isFetching,
          isLoading: res.isLoading,
          data: res.data,
        })),
      }
    },
  })

  /**
   * Return type of the query function for the listDirectory query.
   */
  type ListDirectoryQueryDataType = (typeof directories)['rootDirectory']['data']

  const rootDirectoryContent = directories.rootDirectory.data?.children
  const isLoading = directories.rootDirectory.isLoading

  const assetTree = React.useMemo(() => {
    const rootPath = 'rootPath' in category ? category.rootPath : backend.rootPath

    // If the root directory is not loaded, then we cannot render the tree.
    // Return null, and wait for the root directory to load.
    if (rootDirectoryContent == null) {
      // eslint-disable-next-line no-restricted-syntax
      return AssetTreeNode.fromAsset(
        backendModule.createRootDirectoryAsset(rootDirectoryId),
        rootParentDirectoryId,
        rootParentDirectoryId,
        -1,
        rootPath,
        null,
      )
    }

    const rootId = rootDirectory.id

    const children = rootDirectoryContent.map((content) => {
      /**
       * Recursively build assets tree. If a child is a directory, we search for it is content in the loaded
       * data. If it is loaded, we append that data to the asset node and do the same for the children
       */
      const appendChildrenRecursively = (node: assetTreeNode.AnyAssetTreeNode, depth: number) => {
        const { item } = node

        if (backendModule.assetIsDirectory(item)) {
          const childrenAssetsQuery = directories.directories.find(
            (directory) => directory.data?.parentId === item.id,
          )

          const nestedChildren = childrenAssetsQuery?.data?.children.map((child) =>
            AssetTreeNode.fromAsset(
              child,
              item.id,
              item.id,
              depth,
              `${node.path}/${child.title}`,
              null,
              child.id,
            ),
          )

          if (childrenAssetsQuery == null || childrenAssetsQuery.isLoading) {
            node = node.with({
              children: [
                AssetTreeNode.fromAsset(
                  backendModule.createSpecialLoadingAsset(item.id),
                  item.id,
                  item.id,
                  depth,
                  '',
                ),
              ],
            })
          } else if (nestedChildren?.length === 0) {
            node = node.with({
              children: [
                AssetTreeNode.fromAsset(
                  backendModule.createSpecialEmptyAsset(item.id),
                  item.id,
                  item.id,
                  depth,
                  '',
                ),
              ],
            })
          } else if (nestedChildren != null) {
            node = node.with({
              children: nestedChildren.map((child) => appendChildrenRecursively(child, depth + 1)),
            })
          }
        }

        return node
      }

      const node = AssetTreeNode.fromAsset(
        content,
        rootId,
        rootId,
        0,
        `${rootPath}/${content.title}`,
        null,
        content.id,
      )

      return appendChildrenRecursively(node, 1)
    })

    return new AssetTreeNode(
      rootDirectory,
      rootParentDirectoryId,
      rootParentDirectoryId,
      children,
      -1,
      rootPath,
      null,
      rootId,
    )
  }, [
    directories,
    rootDirectoryContent,
    rootDirectory,
    rootParentDirectoryId,
    backend.rootPath,
    rootDirectoryId,
    category,
  ])

  const filter = React.useMemo(() => {
    const globCache: Record<string, RegExp> = {}
    if (/^\s*$/.test(query.query)) {
      return null
    } else {
      return (node: assetTreeNode.AnyAssetTreeNode) => {
        if (
          node.item.type === backendModule.AssetType.specialEmpty ||
          node.item.type === backendModule.AssetType.specialLoading
        ) {
          // This is FINE, as these assets have no meaning info to match with.
          // eslint-disable-next-line no-restricted-syntax
          return false
        }
        const assetType =
          node.item.type === backendModule.AssetType.directory ? 'folder'
          : node.item.type === backendModule.AssetType.datalink ? 'datalink'
          : String(node.item.type)
        const assetExtension =
          node.item.type !== backendModule.AssetType.file ?
            null
          : fileInfo.fileExtension(node.item.title).toLowerCase()
        const assetModifiedAt = new Date(node.item.modifiedAt)
        const nodeLabels: readonly string[] = node.item.labels ?? []
        const lowercaseName = node.item.title.toLowerCase()
        const lowercaseDescription = node.item.description?.toLowerCase() ?? ''
        const owners =
          node.item.permissions
            ?.filter((permission) => permission.permission === permissions.PermissionAction.own)
            .map(backendModule.getAssetPermissionName) ?? []
        const globMatch = (glob: string, match: string) => {
          const regex = (globCache[glob] =
            globCache[glob] ??
            new RegExp('^' + string.regexEscape(glob).replace(/(?:\\\*)+/g, '.*') + '$', 'i'))
          return regex.test(match)
        }
        const isAbsent = (type: string) => {
          switch (type) {
            case 'label':
            case 'labels': {
              return nodeLabels.length === 0
            }
            case 'name': {
              // Should never be true, but handle it just in case.
              return lowercaseName === ''
            }
            case 'description': {
              return lowercaseDescription === ''
            }
            case 'extension': {
              // Should never be true, but handle it just in case.
              return assetExtension === ''
            }
          }
          // Things like `no:name` and `no:owner` are never true.
          return false
        }
        const parseDate = (date: string) => {
          const lowercase = date.toLowerCase()
          switch (lowercase) {
            case 'today': {
              return new Date()
            }
          }
          return new Date(date)
        }
        const matchesDate = (date: string) => {
          const parsed = parseDate(date)
          return (
            parsed.getFullYear() === assetModifiedAt.getFullYear() &&
            parsed.getMonth() === assetModifiedAt.getMonth() &&
            parsed.getDate() === assetModifiedAt.getDate()
          )
        }
        const isEmpty = (values: string[]) =>
          values.length === 0 || (values.length === 1 && values[0] === '')
        const filterTag = (
          positive: string[][],
          negative: string[][],
          predicate: (value: string) => boolean,
        ) =>
          positive.every((values) => isEmpty(values) || values.some(predicate)) &&
          negative.every((values) => !values.some(predicate))
        return (
          filterTag(query.nos, query.negativeNos, (no) => isAbsent(no.toLowerCase())) &&
          filterTag(query.keywords, query.negativeKeywords, (keyword) =>
            lowercaseName.includes(keyword.toLowerCase()),
          ) &&
          filterTag(query.names, query.negativeNames, (name) => globMatch(name, lowercaseName)) &&
          filterTag(query.labels, query.negativeLabels, (label) =>
            nodeLabels.some((assetLabel) => globMatch(label, assetLabel)),
          ) &&
          filterTag(query.types, query.negativeTypes, (type) => type === assetType) &&
          filterTag(
            query.extensions,
            query.negativeExtensions,
            (extension) => extension.toLowerCase() === assetExtension,
          ) &&
          filterTag(query.descriptions, query.negativeDescriptions, (description) =>
            lowercaseDescription.includes(description.toLowerCase()),
          ) &&
          filterTag(query.modifieds, query.negativeModifieds, matchesDate) &&
          filterTag(query.owners, query.negativeOwners, (owner) =>
            owners.some((assetOwner) => globMatch(owner, assetOwner)),
          )
        )
      }
    }
  }, [query])

  const visibilities = React.useMemo(() => {
    const map = new Map<backendModule.AssetId, Visibility>()
    const processNode = (node: assetTreeNode.AnyAssetTreeNode) => {
      let displayState = Visibility.hidden
      const visible = filter?.(node) ?? true
      for (const child of node.children ?? []) {
        if (visible && child.item.type === backendModule.AssetType.specialEmpty) {
          map.set(child.key, Visibility.visible)
        } else {
          processNode(child)
        }
        if (map.get(child.key) !== Visibility.hidden) {
          displayState = Visibility.faded
        }
      }
      if (visible) {
        displayState = Visibility.visible
      }
      map.set(node.key, displayState)
      return displayState
    }
    processNode(assetTree)
    return map
  }, [assetTree, filter])

  const displayItems = React.useMemo(() => {
    if (sortInfo == null) {
      return assetTree.preorderTraversal((children) =>
        children.filter((child) => expandedDirectoryIdsSet.has(child.directoryId)),
      )
    } else {
      const multiplier = sortInfo.direction === sorting.SortDirection.ascending ? 1 : -1
      let compare: (a: assetTreeNode.AnyAssetTreeNode, b: assetTreeNode.AnyAssetTreeNode) => number
      switch (sortInfo.field) {
        case columnUtils.Column.name: {
          compare = (a, b) => {
            const aTitle = a.item.title.toLowerCase()
            const bTitle = b.item.title.toLowerCase()
            if (aTitle === bTitle) {
              const delta =
                a.item.title > b.item.title ? 1
                : a.item.title < b.item.title ? -1
                : 0
              return multiplier * delta
            } else {
              const delta =
                aTitle > bTitle ? 1
                : aTitle < bTitle ? -1
                : 0
              return multiplier * delta
            }
          }
          break
        }
        case columnUtils.Column.modified: {
          compare = (a, b) => {
            const aOrder = Number(new Date(a.item.modifiedAt))
            const bOrder = Number(new Date(b.item.modifiedAt))
            return multiplier * (aOrder - bOrder)
          }
          break
        }
      }
      return assetTree.preorderTraversal((tree) =>
        [...tree].filter((child) => expandedDirectoryIdsSet.has(child.directoryId)).sort(compare),
      )
    }
  }, [assetTree, sortInfo, expandedDirectoryIdsSet])

  const visibleItems = React.useMemo(
    () => displayItems.filter((item) => visibilities.get(item.key) !== Visibility.hidden),
    [displayItems, visibilities],
  )

  const [isDraggingFiles, setIsDraggingFiles] = React.useState(false)
  const [droppedFilesCount, setDroppedFilesCount] = React.useState(0)
  const isCloud = backend.type === backendModule.BackendType.remote
  /** Events sent when the asset list was still loading. */
  const queuedAssetListEventsRef = React.useRef<assetListEvent.AssetListEvent[]>([])
  const rootRef = React.useRef<HTMLDivElement | null>(null)
  const cleanupRootRef = React.useRef(() => {})
  const mainDropzoneRef = React.useRef<HTMLButtonElement | null>(null)
  const lastSelectedIdsRef = React.useRef<
    backendModule.AssetId | ReadonlySet<backendModule.AssetId> | null
  >(null)
  const headerRowRef = React.useRef<HTMLTableRowElement>(null)
  const assetTreeRef = React.useRef<assetTreeNode.AnyAssetTreeNode>(assetTree)
  const pasteDataRef = React.useRef<pasteDataModule.PasteData<
    ReadonlySet<backendModule.AssetId>
  > | null>(null)
  const nodeMapRef = React.useRef<
    ReadonlyMap<backendModule.AssetId, assetTreeNode.AnyAssetTreeNode>
  >(new Map<backendModule.AssetId, assetTreeNode.AnyAssetTreeNode>())

  const queryClient = useQueryClient()

  const isMainDropzoneVisible = intersectionHooks.useIntersectionRatio(
    rootRef,
    mainDropzoneRef,
    MINIMUM_DROPZONE_INTERSECTION_RATIO,
    (ratio) => ratio >= MINIMUM_DROPZONE_INTERSECTION_RATIO,
    true,
  )

  React.useEffect(() => {
    previousCategoryRef.current = category
  })

  const setTargetDirectory = useEventCallback(
    (page: AssetTreeNode<backendModule.DirectoryAsset> | null) => {
      setTargetDirectoryRaw(page)
      targetDirectoryNodeRef.current = page
    },
  )

  React.useEffect(
    () =>
      driveStore.subscribe(({ selectedKeys }, { selectedKeys: oldSelectedKeys }) => {
        if (selectedKeys !== oldSelectedKeys) {
          if (selectedKeys.size === 0) {
            setTargetDirectory(null)
          } else if (selectedKeys.size === 1) {
            const [soleKey] = selectedKeys
            const node = soleKey == null ? null : nodeMapRef.current.get(soleKey)
            if (node != null && node.isType(backendModule.AssetType.directory)) {
              setTargetDirectory(node)
            }
          } else {
            let commonDirectoryKey: backendModule.AssetId | null = null
            let otherCandidateDirectoryKey: backendModule.AssetId | null = null
            for (const key of selectedKeys) {
              const node = nodeMapRef.current.get(key)
              if (node != null) {
                if (commonDirectoryKey == null) {
                  commonDirectoryKey = node.directoryKey
                  otherCandidateDirectoryKey =
                    node.item.type === backendModule.AssetType.directory ? node.key : null
                } else if (
                  node.key === commonDirectoryKey ||
                  node.directoryKey === commonDirectoryKey
                ) {
                  otherCandidateDirectoryKey = null
                } else if (
                  otherCandidateDirectoryKey != null &&
                  (node.key === otherCandidateDirectoryKey ||
                    node.directoryKey === otherCandidateDirectoryKey)
                ) {
                  commonDirectoryKey = otherCandidateDirectoryKey
                  otherCandidateDirectoryKey = null
                } else {
                  // No match; there is no common parent directory for the entire selection.
                  commonDirectoryKey = null
                  break
                }
              }
            }
            const node =
              commonDirectoryKey == null ? null : nodeMapRef.current.get(commonDirectoryKey)
            if (node != null && node.isType(backendModule.AssetType.directory)) {
              setTargetDirectory(node)
            }
          }
        }
      }),
    [driveStore, setTargetDirectory],
  )

  React.useEffect(() => {
    const nodeToSuggestion = (
      node: assetTreeNode.AnyAssetTreeNode,
      key: assetQuery.AssetQueryKey = 'names',
    ): assetSearchBar.Suggestion => ({
      render: () => `${key === 'names' ? '' : '-:'}${node.item.title}`,
      addToQuery: (oldQuery) => oldQuery.addToLastTerm({ [key]: [node.item.title] }),
      deleteFromQuery: (oldQuery) => oldQuery.deleteFromLastTerm({ [key]: [node.item.title] }),
    })
    const allVisibleNodes = () =>
      assetTree
        .preorderTraversal((children) =>
          children.filter((child) => visibilities.get(child.key) !== Visibility.hidden),
        )
        .filter(
          (node) =>
            visibilities.get(node.key) === Visibility.visible &&
            node.item.type !== backendModule.AssetType.specialEmpty &&
            node.item.type !== backendModule.AssetType.specialLoading,
        )
    const allVisible = (negative = false) =>
      allVisibleNodes().map((node) => nodeToSuggestion(node, negative ? 'negativeNames' : 'names'))
    const terms = AssetQuery.terms(query.query)
    const term = terms.find((otherTerm) => otherTerm.values.length === 0) ?? terms[terms.length - 1]
    const termValues = term?.values ?? []
    const shouldOmitNames = terms.some((otherTerm) => otherTerm.tag === 'name')
    if (termValues.length !== 0) {
      setSuggestions(shouldOmitNames ? [] : allVisible())
    } else {
      const negative = term?.tag?.startsWith('-') ?? false
      switch (term?.tag ?? null) {
        case null:
        case '':
        case '-':
        case 'name':
        case '-name': {
          setSuggestions(allVisible(negative))
          break
        }
        case 'no':
        case '-has': {
          setSuggestions(isCloud ? SUGGESTIONS_FOR_NO : [])
          break
        }
        case 'has':
        case '-no': {
          setSuggestions(isCloud ? SUGGESTIONS_FOR_HAS : [])
          break
        }
        case 'type': {
          setSuggestions(SUGGESTIONS_FOR_TYPE)
          break
        }
        case '-type': {
          setSuggestions(SUGGESTIONS_FOR_NEGATIVE_TYPE)
          break
        }
        case 'ext':
        case '-ext':
        case 'extension':
        case '-extension': {
          const extensions = allVisibleNodes()
            .filter((node) => node.item.type === backendModule.AssetType.file)
            .map((node) => fileInfo.fileExtension(node.item.title))
          setSuggestions(
            Array.from(
              new Set(extensions),
              (extension): assetSearchBar.Suggestion => ({
                render: () =>
                  AssetQuery.termToString({
                    tag: `${negative ? '-' : ''}extension`,
                    values: [extension],
                  }),
                addToQuery: (oldQuery) =>
                  oldQuery.addToLastTerm(
                    negative ? { negativeExtensions: [extension] } : { extensions: [extension] },
                  ),
                deleteFromQuery: (oldQuery) =>
                  oldQuery.deleteFromLastTerm(
                    negative ? { negativeExtensions: [extension] } : { extensions: [extension] },
                  ),
              }),
            ),
          )
          break
        }
        case 'modified':
        case '-modified': {
          const modifieds = assetTree.preorderTraversal().map((node) => {
            const date = new Date(node.item.modifiedAt)
            return `${date.getFullYear()}-${date.getMonth() + 1}-${date.getDate()}`
          })
          setSuggestions(
            Array.from(
              new Set(['today', ...modifieds]),
              (modified): assetSearchBar.Suggestion => ({
                render: () =>
                  AssetQuery.termToString({
                    tag: `${negative ? '-' : ''}modified`,
                    values: [modified],
                  }),
                addToQuery: (oldQuery) =>
                  oldQuery.addToLastTerm(
                    negative ? { negativeModifieds: [modified] } : { modifieds: [modified] },
                  ),
                deleteFromQuery: (oldQuery) =>
                  oldQuery.deleteFromLastTerm(
                    negative ? { negativeModifieds: [modified] } : { modifieds: [modified] },
                  ),
              }),
            ),
          )
          break
        }
        case 'owner':
        case '-owner': {
          const owners = assetTree
            .preorderTraversal()
            .flatMap((node) =>
              (node.item.permissions ?? [])
                .filter((permission) => permission.permission === permissions.PermissionAction.own)
                .map(backendModule.getAssetPermissionName),
            )
          setSuggestions(
            Array.from(
              new Set(owners),
              (owner): assetSearchBar.Suggestion => ({
                render: () =>
                  AssetQuery.termToString({
                    tag: `${negative ? '-' : ''}owner`,
                    values: [owner],
                  }),
                addToQuery: (oldQuery) =>
                  oldQuery.addToLastTerm(
                    negative ? { negativeOwners: [owner] } : { owners: [owner] },
                  ),
                deleteFromQuery: (oldQuery) =>
                  oldQuery.deleteFromLastTerm(
                    negative ? { negativeOwners: [owner] } : { owners: [owner] },
                  ),
              }),
            ),
          )
          break
        }
        case 'label':
        case '-label': {
          setSuggestions(
            (labels ?? []).map(
              (label): assetSearchBar.Suggestion => ({
                render: () => (
                  <Label active color={label.color} onPress={() => {}}>
                    {label.value}
                  </Label>
                ),
                addToQuery: (oldQuery) =>
                  oldQuery.addToLastTerm(
                    negative ? { negativeLabels: [label.value] } : { labels: [label.value] },
                  ),
                deleteFromQuery: (oldQuery) =>
                  oldQuery.deleteFromLastTerm(
                    negative ? { negativeLabels: [label.value] } : { labels: [label.value] },
                  ),
              }),
            ),
          )
          break
        }
        default: {
          setSuggestions(shouldOmitNames ? [] : allVisible())
          break
        }
      }
    }
  }, [isCloud, assetTree, query, visibilities, labels, setSuggestions])

  React.useEffect(() => {
    assetTreeRef.current = assetTree
    const newNodeMap = new Map(assetTree.preorderTraversal().map((asset) => [asset.key, asset]))
    newNodeMap.set(assetTree.key, assetTree)
    nodeMapRef.current = newNodeMap
  }, [assetTree])

  React.useEffect(() => {
    pasteDataRef.current = pasteData
  }, [pasteData])

  React.useEffect(() => {
    if (!hidden) {
      return inputBindings.attach(sanitizedEventTargets.document.body, 'keydown', {
        cancelCut: () => {
          if (pasteDataRef.current == null) {
            return false
          } else {
            dispatchAssetEvent({ type: AssetEventType.cancelCut, ids: pasteDataRef.current.data })
            setPasteData(null)
            return
          }
        },
      })
    }
  }, [hidden, inputBindings, dispatchAssetEvent])

  React.useEffect(
    () =>
      driveStore.subscribe(({ selectedKeys }) => {
        let newCanDownload: boolean
        if (!isCloud) {
          newCanDownload =
            selectedKeys.size !== 0 &&
            Array.from(selectedKeys).every((key) => {
              const node = nodeMapRef.current.get(key)
              return node?.item.type === backendModule.AssetType.project
            })
        } else {
          newCanDownload =
            selectedKeys.size !== 0 &&
            Array.from(selectedKeys).every((key) => {
              const node = nodeMapRef.current.get(key)
              return (
                node?.item.type === backendModule.AssetType.project ||
                node?.item.type === backendModule.AssetType.file ||
                node?.item.type === backendModule.AssetType.datalink
              )
            })
        }
        const currentCanDownload = driveStore.getState().canDownload
        if (currentCanDownload !== newCanDownload) {
          setCanDownload(newCanDownload)
        }
      }),
    [driveStore, isCloud, setCanDownload],
  )

  React.useEffect(() => {
    if (isLoading) {
      nameOfProjectToImmediatelyOpenRef.current = initialProjectName
    } else {
      // The project name here might also be a string with project id, e.g. when opening
      // a project file from explorer on Windows.
      const isInitialProject = (asset: backendModule.AnyAsset) =>
        asset.title === initialProjectName || asset.id === initialProjectName
      const projectToLoad = assetTree
        .preorderTraversal()
        .map((node) => node.item)
        .filter(backendModule.assetIsProject)
        .find(isInitialProject)
      if (projectToLoad != null) {
        doOpenProject({
          type: backendModule.BackendType.local,
          id: projectToLoad.id,
          title: projectToLoad.title,
          parentId: projectToLoad.parentId,
        })
      } else if (initialProjectName != null) {
        toastAndLog('findProjectError', null, initialProjectName)
      }
    }
    // This effect MUST only run when `initialProjectName` is changed.
    // eslint-disable-next-line react-hooks/exhaustive-deps
  }, [initialProjectName])

  React.useEffect(() => {
    const savedEnabledColumns = localStorage.get('enabledColumns')
    if (savedEnabledColumns != null) {
      setEnabledColumns(new Set(savedEnabledColumns))
    }
  }, [localStorage])

  React.useEffect(() => {
    localStorage.set('enabledColumns', [...enabledColumns])
  }, [enabledColumns, localStorage])

  React.useEffect(
    () =>
      driveStore.subscribe(({ selectedKeys }) => {
        if (selectedKeys.size !== 1) {
          setAssetPanelProps(null)
          setIsAssetPanelTemporarilyVisible(false)
        }
      }),
    [driveStore, setAssetPanelProps, setIsAssetPanelTemporarilyVisible],
  )

  const doToggleDirectoryExpansion = useEventCallback(
    (
      directoryId: backendModule.DirectoryId,
      _key: backendModule.DirectoryId,
      override?: boolean,
    ) => {
      const isExpanded = expandedDirectoryIdsSet.has(directoryId)
      const shouldExpand = override ?? !isExpanded

      if (shouldExpand !== isExpanded) {
        React.startTransition(() => {
          if (shouldExpand) {
            setExpandedDirectoryIds((currentExpandedDirectoryIds) => [
              ...currentExpandedDirectoryIds,
              directoryId,
            ])
          } else {
            setExpandedDirectoryIds((currentExpandedDirectoryIds) =>
              currentExpandedDirectoryIds.filter((id) => id !== directoryId),
            )
          }
        })
      }
    },
  )

  const doCopyOnBackend = useEventCallback(
    async (newParentId: backendModule.DirectoryId | null, asset: backendModule.AnyAsset) => {
      try {
        newParentId ??= rootDirectoryId

        await copyAssetMutation.mutateAsync([
          asset.id,
          newParentId,
          asset.title,
          nodeMapRef.current.get(newParentId)?.item.title ?? '(unknown)',
        ])
      } catch (error) {
        toastAndLog('copyAssetError', error, asset.title)
      }
    },
  )

  const doMove = useEventCallback(
    async (newParentId: backendModule.DirectoryId | null, asset: backendModule.AnyAsset) => {
      try {
        await updateAssetMutation.mutateAsync([
          asset.id,
          { parentDirectoryId: newParentId ?? rootDirectoryId, description: null },
          asset.title,
        ])
      } catch (error) {
        toastAndLog('moveAssetError', error, asset.title)
      }
    },
  )

  const doDelete = useEventCallback(
    async (asset: backendModule.AnyAsset, forever: boolean = false) => {
      if (asset.type === backendModule.AssetType.directory) {
        dispatchAssetListEvent({
          type: AssetListEventType.closeFolder,
          id: asset.id,
          // This is SAFE, as this asset is already known to be a directory.
          // eslint-disable-next-line no-restricted-syntax
          key: asset.id,
        })
      }
      try {
        dispatchAssetListEvent({ type: AssetListEventType.willDelete, key: asset.id })
        if (
          asset.type === backendModule.AssetType.project &&
          backend.type === backendModule.BackendType.local
        ) {
          try {
            await closeProjectMutation.mutateAsync([asset.id, asset.title])
          } catch {
            // Ignored. The project was already closed.
          }
        }
        await deleteAssetMutation.mutateAsync([asset.id, { force: forever }, asset.title])
      } catch (error) {
        toastAndLog('deleteAssetError', error, asset.title)
      }
    },
  )

  const doDeleteById = useEventCallback(
    async (assetId: backendModule.AssetId, forever: boolean = false) => {
      const asset = nodeMapRef.current.get(assetId)?.item

      if (asset != null) {
        // eslint-disable-next-line no-restricted-syntax
        return doDelete(asset, forever)
      }
    },
  )

  const [spinnerState, setSpinnerState] = React.useState(spinner.SpinnerState.initial)
  const [keyboardSelectedIndex, setKeyboardSelectedIndex] = React.useState<number | null>(null)
  const mostRecentlySelectedIndexRef = React.useRef<number | null>(null)
  const selectionStartIndexRef = React.useRef<number | null>(null)
  const bodyRef = React.useRef<HTMLTableSectionElement>(null)

  const setMostRecentlySelectedIndex = React.useCallback(
    (index: number | null, isKeyboard = false) => {
      React.startTransition(() => {
        mostRecentlySelectedIndexRef.current = index
        setKeyboardSelectedIndex(isKeyboard ? index : null)
      })
    },
    [],
  )

  React.useEffect(() => {
    const body = bodyRef.current
    if (body == null) {
      return
    } else {
      return navigator2D.register(body, {
        focusPrimaryChild: () => {
          setMostRecentlySelectedIndex(0, true)
        },
      })
    }
  }, [navigator2D, setMostRecentlySelectedIndex])

  // This is not a React component, even though it contains JSX.
  // eslint-disable-next-line no-restricted-syntax
  const onKeyDown = (event: React.KeyboardEvent) => {
    const { selectedKeys } = driveStore.getState()
    const prevIndex = mostRecentlySelectedIndexRef.current
    const item = prevIndex == null ? null : visibleItems[prevIndex]
    if (selectedKeys.size === 1 && item != null) {
      switch (event.key) {
        case 'Enter':
        case ' ': {
          if (event.key === ' ' && event.ctrlKey) {
            const keys = selectedKeys
            setSelectedKeys(set.withPresence(keys, item.key, !keys.has(item.key)))
          } else {
            switch (item.type) {
              case backendModule.AssetType.directory: {
                event.preventDefault()
                event.stopPropagation()
                doToggleDirectoryExpansion(item.item.id, item.key)
                break
              }
              case backendModule.AssetType.project: {
                event.preventDefault()
                event.stopPropagation()
                doOpenProject({
                  type: backend.type,
                  id: item.item.id,
                  title: item.item.title,
                  parentId: item.item.parentId,
                })
                break
              }
              case backendModule.AssetType.datalink: {
                event.preventDefault()
                event.stopPropagation()
                setIsAssetPanelTemporarilyVisible(true)
                break
              }
              case backendModule.AssetType.secret: {
                event.preventDefault()
                event.stopPropagation()
                const id = item.item.id
                setModal(
                  <UpsertSecretModal
                    id={item.item.id}
                    name={item.item.title}
                    doCreate={async (_name, value) => {
                      try {
                        await updateSecretMutation.mutateAsync([id, { value }, item.item.title])
                      } catch (error) {
                        toastAndLog(null, error)
                      }
                    }}
                  />,
                )
                break
              }
              default: {
                break
              }
            }
          }
          break
        }
        case 'ArrowLeft': {
          if (item.type === backendModule.AssetType.directory) {
            if (item.children != null) {
              // The folder is expanded; collapse it.
              event.preventDefault()
              event.stopPropagation()
              doToggleDirectoryExpansion(item.item.id, item.key, false)
            } else if (prevIndex != null) {
              // Focus parent if there is one.
              let index = prevIndex - 1
              let possibleParent = visibleItems[index]
              while (possibleParent != null && index >= 0) {
                if (possibleParent.depth < item.depth) {
                  event.preventDefault()
                  event.stopPropagation()
                  setSelectedKeys(new Set([possibleParent.key]))
                  setMostRecentlySelectedIndex(index, true)
                  break
                }
                index -= 1
                possibleParent = visibleItems[index]
              }
            }
          }
          break
        }
        case 'ArrowRight': {
          if (item.type === backendModule.AssetType.directory && item.children == null) {
            // The folder is collapsed; expand it.
            event.preventDefault()
            event.stopPropagation()
            doToggleDirectoryExpansion(item.item.id, item.key, true)
          }
          break
        }
      }
    }
    switch (event.key) {
      case ' ': {
        if (event.ctrlKey && item != null) {
          const keys = selectedKeys
          setSelectedKeys(set.withPresence(keys, item.key, !keys.has(item.key)))
        }
        break
      }
      case 'Escape': {
        setSelectedKeys(new Set())
        setMostRecentlySelectedIndex(null)
        selectionStartIndexRef.current = null
        break
      }
      case 'ArrowUp':
      case 'ArrowDown': {
        if (!event.shiftKey) {
          selectionStartIndexRef.current = null
        }
        let index = prevIndex ?? 0
        let oldIndex = index
        if (prevIndex != null) {
          let itemType = visibleItems[index]?.item.type
          do {
            oldIndex = index
            index =
              event.key === 'ArrowUp' ?
                Math.max(0, index - 1)
              : Math.min(visibleItems.length - 1, index + 1)
            itemType = visibleItems[index]?.item.type
          } while (
            index !== oldIndex &&
            (itemType === backendModule.AssetType.specialEmpty ||
              itemType === backendModule.AssetType.specialLoading)
          )
          if (
            itemType === backendModule.AssetType.specialEmpty ||
            itemType === backendModule.AssetType.specialLoading
          ) {
            index = prevIndex
          }
        }
        setMostRecentlySelectedIndex(index, true)
        if (event.shiftKey) {
          event.preventDefault()
          event.stopPropagation()
          // On Windows, Ctrl+Shift+Arrow behaves the same as Shift+Arrow.
          if (selectionStartIndexRef.current == null) {
            selectionStartIndexRef.current = prevIndex ?? 0
          }
          const startIndex = Math.min(index, selectionStartIndexRef.current)
          const endIndex = Math.max(index, selectionStartIndexRef.current) + 1
          const selection = visibleItems.slice(startIndex, endIndex)
          setSelectedKeys(new Set(selection.map((newItem) => newItem.key)))
        } else if (event.ctrlKey) {
          event.preventDefault()
          event.stopPropagation()
          selectionStartIndexRef.current = null
        } else if (index !== prevIndex) {
          event.preventDefault()
          event.stopPropagation()
          const newItem = visibleItems[index]
          if (newItem != null) {
            setSelectedKeys(new Set([newItem.key]))
          }
          selectionStartIndexRef.current = null
        } else {
          // The arrow key will escape this container. In that case, do not stop propagation
          // and let `navigator2D` navigate to a different container.
          setSelectedKeys(new Set())
          selectionStartIndexRef.current = null
        }
        break
      }
    }
  }

  React.useEffect(() => {
    const onClick = () => {
      setKeyboardSelectedIndex(null)
    }

    document.addEventListener('click', onClick, { capture: true })
    return () => {
      document.removeEventListener('click', onClick, { capture: true })
    }
  }, [setMostRecentlySelectedIndex])

  const getNewProjectName = useEventCallback(
    (templateName: string | null, parentKey: backendModule.DirectoryId | null) => {
      const prefix = `${templateName ?? 'New Project'} `
      const projectNameTemplate = new RegExp(`^${prefix}(?<projectIndex>\\d+)$`)
      const siblings =
        parentKey == null ?
          assetTree.children ?? []
        : nodeMapRef.current.get(parentKey)?.children ?? []
      const projectIndices = siblings
        .map((node) => node.item)
        .filter(backendModule.assetIsProject)
        .map((item) => projectNameTemplate.exec(item.title)?.groups?.projectIndex)
        .map((maybeIndex) => (maybeIndex != null ? parseInt(maybeIndex, 10) : 0))
      return `${prefix}${Math.max(0, ...projectIndices) + 1}`
    },
  )

  const deleteAsset = useEventCallback((assetId: backendModule.AssetId) => {
    const asset = nodeMapRef.current.get(assetId)?.item

    if (asset) {
      const listDirectoryQuery = queryClient.getQueryCache().find<ListDirectoryQueryDataType>({
        queryKey: ['listDirectory', backend.type, asset.parentId],
        exact: false,
      })

      if (listDirectoryQuery?.state.data) {
        listDirectoryQuery.setData({
          ...listDirectoryQuery.state.data,
          children: listDirectoryQuery.state.data.children.filter((child) => child.id !== assetId),
        })
      }
    }
  })

  /** All items must have the same type. */
  const insertAssets = useEventCallback(
    (assets: readonly backendModule.AnyAsset[], parentId: backendModule.DirectoryId | null) => {
      const actualParentId = parentId ?? rootDirectoryId

      const listDirectoryQuery = queryClient.getQueryCache().find<ListDirectoryQueryDataType>({
        queryKey: ['listDirectory', backend.type, actualParentId],
        exact: false,
      })

      if (listDirectoryQuery?.state.data) {
        listDirectoryQuery.setData({
          ...listDirectoryQuery.state.data,
          children: [...listDirectoryQuery.state.data.children, ...assets],
        })
      }
    },
  )

  // This is not a React component, even though it contains JSX.
  // eslint-disable-next-line no-restricted-syntax
  const onAssetListEvent = (event: assetListEvent.AssetListEvent) => {
    switch (event.type) {
      case AssetListEventType.newFolder: {
        const parent = nodeMapRef.current.get(event.parentKey)
        const siblings = parent?.children ?? []
        const directoryIndices = siblings
          .map((node) => node.item)
          .filter(backendModule.assetIsDirectory)
          .map((item) => /^New Folder (?<directoryIndex>\d+)$/.exec(item.title))
          .map((match) => match?.groups?.directoryIndex)
          .map((maybeIndex) => (maybeIndex != null ? parseInt(maybeIndex, 10) : 0))
        const title = `New Folder ${Math.max(0, ...directoryIndices) + 1}`
        const placeholderItem: backendModule.DirectoryAsset = {
          type: backendModule.AssetType.directory,
          id: backendModule.DirectoryId(uniqueString.uniqueString()),
          title,
          modifiedAt: dateTime.toRfc3339(new Date()),
          parentId: event.parentId,
          permissions: permissions.tryCreateOwnerPermission(
            `${parent?.path ?? ''}/${title}`,
            category,
            user,
            users ?? [],
            userGroups ?? [],
          ),
          projectState: null,
          labels: [],
          description: null,
        }

        doToggleDirectoryExpansion(event.parentId, event.parentKey, true)
        insertAssets([placeholderItem], event.parentId)

        createDirectoryMutation.mutate([
          { parentId: placeholderItem.parentId, title: placeholderItem.title },
        ])

        break
      }
      case AssetListEventType.newProject: {
        const parent = nodeMapRef.current.get(event.parentKey)
        const projectName = getNewProjectName(event.preferredName, event.parentId)
        const dummyId = backendModule.ProjectId(uniqueString.uniqueString())
        const path =
          backend instanceof LocalBackend ? backend.joinPath(event.parentId, projectName) : null

        const placeholderItem: backendModule.ProjectAsset = {
          type: backendModule.AssetType.project,
          id: dummyId,
          title: projectName,
          modifiedAt: dateTime.toRfc3339(new Date()),
          parentId: event.parentId,
          permissions: permissions.tryCreateOwnerPermission(
            `${parent?.path ?? ''}/${projectName}`,
            category,
            user,
            users ?? [],
            userGroups ?? [],
          ),
          projectState: {
            type: backendModule.ProjectState.placeholder,
            volumeId: '',
            openedBy: user.email,
            ...(path != null ? { path } : {}),
          },
          labels: [],
          description: null,
        }
        doToggleDirectoryExpansion(event.parentId, event.parentKey, true)

        insertAssets([placeholderItem], event.parentId)

        void createProjectMutation
          .mutateAsync([
            {
              parentDirectoryId: placeholderItem.parentId,
              projectName: placeholderItem.title,
              ...(event.templateId == null ? {} : { projectTemplateName: event.templateId }),
              ...(event.datalinkId == null ? {} : { datalinkId: event.datalinkId }),
            },
          ])
          .catch((error) => {
            event.onError?.()

            deleteAsset(placeholderItem.id)
            toastAndLog('createProjectError', error)

            throw error
          })
          .then((createdProject) => {
            event.onCreated?.(createdProject)
            doOpenProject({
              id: createdProject.projectId,
              type: backend.type,
              parentId: placeholderItem.parentId,
              title: placeholderItem.title,
            })
          })

        break
      }
      case AssetListEventType.uploadFiles: {
        const localBackend = backend instanceof LocalBackend ? backend : null
        const reversedFiles = Array.from(event.files).reverse()
        const parent = nodeMapRef.current.get(event.parentKey)
        const siblingNodes = parent?.children ?? []
        const siblings = siblingNodes.map((node) => node.item)
        const siblingFiles = siblings.filter(backendModule.assetIsFile)
        const siblingProjects = siblings.filter(backendModule.assetIsProject)
        const siblingFileTitles = new Set(siblingFiles.map((asset) => asset.title))
        const siblingProjectTitles = new Set(siblingProjects.map((asset) => asset.title))
        const files = reversedFiles.filter(backendModule.fileIsNotProject)
        const projects = reversedFiles.filter(backendModule.fileIsProject)
        const duplicateFiles = files.filter((file) => siblingFileTitles.has(file.name))
        const duplicateProjects = projects.filter((project) =>
          siblingProjectTitles.has(backendModule.stripProjectExtension(project.name)),
        )
        const ownerPermission = permissions.tryCreateOwnerPermission(
          parent?.path ?? '',
          category,
          user,
          users ?? [],
          userGroups ?? [],
        )
        const fileMap = new Map<backendModule.AssetId, File>()

        const doUploadFile = async (asset: backendModule.AnyAsset, method: 'new' | 'update') => {
          const file = fileMap.get(asset.id)

          if (file != null) {
            const fileId = method === 'new' ? null : asset.id

            switch (true) {
              case backendModule.assetIsProject(asset): {
                const { extension } = backendModule.extractProjectExtension(file.name)
                const title = backendModule.stripProjectExtension(asset.title)

                const assetNode = nodeMapRef.current.get(asset.id)

                if (assetNode == null) {
                  // eslint-disable-next-line no-restricted-syntax
                  return
                }

                if (backend.type === backendModule.BackendType.local && localBackend != null) {
                  const directory = localBackendModule.extractTypeAndId(assetNode.directoryId).id
                  let id: string
                  if (
                    'backendApi' in window &&
                    // This non-standard property is defined in Electron.
                    'path' in file
                  ) {
                    id = await window.backendApi.importProjectFromPath(file.path, directory, title)
                  } else {
                    const searchParams = new URLSearchParams({ directory, name: title }).toString()
                    // Ideally this would use `file.stream()`, to minimize RAM
                    // requirements. for uploading large projects. Unfortunately,
                    // this requires HTTP/2, which is HTTPS-only, so it will not
                    // work on `http://localhost`.
                    const body =
                      window.location.protocol === 'https:' ?
                        file.stream()
                      : await file.arrayBuffer()
                    const path = `./api/upload-project?${searchParams}`
                    const response = await fetch(path, { method: 'POST', body })
                    id = await response.text()
                  }
                  const projectId = localBackendModule.newProjectId(projectManager.UUID(id))

                  await getProjectDetailsMutation
                    .mutateAsync([projectId, asset.parentId, file.name])
                    .catch((error) => {
                      deleteAsset(projectId)
                      toastAndLog('uploadProjectError', error)
                    })
                } else {
                  uploadFileMutation
                    .mutateAsync([
                      {
                        fileId,
                        fileName: `${title}.${extension}`,
                        parentDirectoryId: asset.parentId,
                      },
                      file,
                    ])
                    .catch((error) => {
                      deleteAsset(asset.id)
                      toastAndLog('uploadProjectError', error)
                    })
                }

                break
              }
              case backendModule.assetIsFile(asset): {
                uploadFileMutation.mutate([
                  { fileId, fileName: asset.title, parentDirectoryId: asset.parentId },
                  file,
                ])

                break
              }
              default:
                break
            }
          }
        }

        if (duplicateFiles.length === 0 && duplicateProjects.length === 0) {
          const placeholderFiles = files.map((file) => {
            const asset = backendModule.createPlaceholderFileAsset(
              file.name,
              event.parentId,
              ownerPermission,
            )
            fileMap.set(asset.id, file)
            return asset
          })

          const placeholderProjects = projects.map((project) => {
            const basename = backendModule.stripProjectExtension(project.name)
            const asset = backendModule.createPlaceholderProjectAsset(
              basename,
              event.parentId,
              ownerPermission,
              user,
              localBackend?.joinPath(event.parentId, basename) ?? null,
            )
            fileMap.set(asset.id, project)
            return asset
          })

          const assets = [...placeholderFiles, ...placeholderProjects]

          doToggleDirectoryExpansion(event.parentId, event.parentKey, true)

          insertAssets(assets, event.parentId)

          void Promise.all(assets.map((asset) => doUploadFile(asset, 'new')))
        } else {
          const siblingFilesByName = new Map(siblingFiles.map((file) => [file.title, file]))
          const siblingProjectsByName = new Map(
            siblingProjects.map((project) => [project.title, project]),
          )
          const conflictingFiles = duplicateFiles.map((file) => ({
            // This is SAFE, as `duplicateFiles` only contains files that have siblings
            // with the same name.
            // eslint-disable-next-line @typescript-eslint/no-non-null-assertion
            current: siblingFilesByName.get(file.name)!,
            new: backendModule.createPlaceholderFileAsset(
              file.name,
              event.parentId,
              ownerPermission,
            ),
            file,
          }))
          const conflictingProjects = duplicateProjects.map((project) => {
            const basename = backendModule.stripProjectExtension(project.name)
            return {
              // This is SAFE, as `duplicateProjects` only contains projects that have
              // siblings with the same name.
              // eslint-disable-next-line @typescript-eslint/no-non-null-assertion
              current: siblingProjectsByName.get(basename)!,
              new: backendModule.createPlaceholderProjectAsset(
                basename,
                event.parentId,
                ownerPermission,
                user,
                localBackend?.joinPath(event.parentId, basename) ?? null,
              ),
              file: project,
            }
          })
          setModal(
            <DuplicateAssetsModal
              parentKey={event.parentKey}
              parentId={event.parentId}
              conflictingFiles={conflictingFiles}
              conflictingProjects={conflictingProjects}
              siblingFileNames={siblingFilesByName.keys()}
              siblingProjectNames={siblingProjectsByName.keys()}
              nonConflictingFileCount={files.length - conflictingFiles.length}
              nonConflictingProjectCount={projects.length - conflictingProjects.length}
              doUpdateConflicting={(resolvedConflicts) => {
                for (const conflict of resolvedConflicts) {
                  fileMap.set(conflict.current.id, conflict.file)
                  void doUploadFile(conflict.current, 'update')
                }
              }}
              doUploadNonConflicting={() => {
                doToggleDirectoryExpansion(event.parentId, event.parentKey, true)

                const newFiles = files
                  .filter((file) => !siblingFileTitles.has(file.name))
                  .map((file) => {
                    const asset = backendModule.createPlaceholderFileAsset(
                      file.name,
                      event.parentId,
                      ownerPermission,
                    )
                    fileMap.set(asset.id, file)
                    return asset
                  })

                const newProjects = projects
                  .filter(
                    (project) =>
                      !siblingProjectTitles.has(backendModule.stripProjectExtension(project.name)),
                  )
                  .map((project) => {
                    const basename = backendModule.stripProjectExtension(project.name)
                    const asset = backendModule.createPlaceholderProjectAsset(
                      basename,
                      event.parentId,
                      ownerPermission,
                      user,
                      localBackend?.joinPath(event.parentId, basename) ?? null,
                    )
                    fileMap.set(asset.id, project)
                    return asset
                  })

                const assets = [...newFiles, ...newProjects]

                insertAssets(assets, event.parentId)

                for (const asset of assets) {
                  void doUploadFile(asset, 'new')
                }
              }}
            />,
          )
        }
        break
      }
      case AssetListEventType.newDatalink: {
        const parent = nodeMapRef.current.get(event.parentKey)
        const placeholderItem: backendModule.DatalinkAsset = {
          type: backendModule.AssetType.datalink,
          id: backendModule.DatalinkId(uniqueString.uniqueString()),
          title: event.name,
          modifiedAt: dateTime.toRfc3339(new Date()),
          parentId: event.parentId,
          permissions: permissions.tryCreateOwnerPermission(
            `${parent?.path ?? ''}/${event.name}`,
            category,
            user,
            users ?? [],
            userGroups ?? [],
          ),
          projectState: null,
          labels: [],
          description: null,
        }
        doToggleDirectoryExpansion(event.parentId, event.parentKey, true)
        insertAssets([placeholderItem], event.parentId)

        createDatalinkMutation.mutate([
          {
            parentDirectoryId: placeholderItem.parentId,
            datalinkId: null,
            name: placeholderItem.title,
            value: event.value,
          },
        ])

        break
      }
      case AssetListEventType.newSecret: {
        const parent = nodeMapRef.current.get(event.parentKey)
        const placeholderItem: backendModule.SecretAsset = {
          type: backendModule.AssetType.secret,
          id: backendModule.SecretId(uniqueString.uniqueString()),
          title: event.name,
          modifiedAt: dateTime.toRfc3339(new Date()),
          parentId: event.parentId,
          permissions: permissions.tryCreateOwnerPermission(
            `${parent?.path ?? ''}/${event.name}`,
            category,
            user,
            users ?? [],
            userGroups ?? [],
          ),
          projectState: null,
          labels: [],
          description: null,
        }

        doToggleDirectoryExpansion(event.parentId, event.parentKey, true)
        insertAssets([placeholderItem], event.parentId)

        createSecretMutation.mutate([
          {
            parentDirectoryId: placeholderItem.parentId,
            name: placeholderItem.title,
            value: event.value,
          },
        ])

        break
      }
      case AssetListEventType.insertAssets: {
        insertAssets(event.assets, event.parentId)
        break
      }
      case AssetListEventType.duplicateProject: {
        const parent = nodeMapRef.current.get(event.parentKey)
        const siblings = parent?.children ?? []
        const siblingTitles = new Set(siblings.map((sibling) => sibling.item.title))
        let index = 1
        let title = `${event.original.title} (${index})`
        while (siblingTitles.has(title)) {
          index += 1
          title = `${event.original.title} (${index})`
        }

        const placeholderItem: backendModule.ProjectAsset = {
          type: backendModule.AssetType.project,
          id: backendModule.ProjectId(uniqueString.uniqueString()),
          title,
          modifiedAt: dateTime.toRfc3339(new Date()),
          parentId: event.parentId,
          permissions: permissions.tryCreateOwnerPermission(
            `${parent?.path ?? ''}/${title}`,
            category,
            user,
            users ?? [],
            userGroups ?? [],
          ),
          projectState: {
            type: backendModule.ProjectState.placeholder,
            volumeId: '',
            openedBy: user.email,
          },
          labels: [],
          description: null,
        }

        insertAssets([placeholderItem], event.parentId)

        void duplicateProjectMutation
          .mutateAsync([event.original.id, event.versionId, placeholderItem.title])
          .catch((error) => {
            deleteAsset(placeholderItem.id)
            toastAndLog('createProjectError', error)

            throw error
          })
          .then((project) => {
            doOpenProject({
              type: backend.type,
              parentId: event.parentId,
              title: placeholderItem.title,
              id: project.projectId,
            })
          })

        break
      }
      case AssetListEventType.willDelete: {
        const { selectedKeys } = driveStore.getState()
        if (selectedKeys.has(event.key)) {
          const newSelectedKeys = new Set(selectedKeys)
          newSelectedKeys.delete(event.key)
          setSelectedKeys(newSelectedKeys)
        }

        deleteAsset(event.key)

        break
      }
      case AssetListEventType.copy: {
        insertAssets(event.items, event.newParentId)

        for (const item of event.items) {
          void doCopyOnBackend(event.newParentId, item)
        }
        break
      }
      case AssetListEventType.move: {
        deleteAsset(event.key)
        insertAssets(event.items, event.newParentId)

        for (const item of event.items) {
          void doMove(event.newParentId, item)
        }

        break
      }
      case AssetListEventType.delete: {
        deleteAsset(event.key)
        const asset = nodeMapRef.current.get(event.key)?.item
        if (asset) {
          void doDelete(asset, false)
        }
        break
      }
      case AssetListEventType.emptyTrash: {
        if (category.type !== 'trash') {
          toastAndLog('canOnlyEmptyTrashWhenInTrash')
        } else if (assetTree.children != null) {
          const ids = new Set(
            assetTree.children
              .map((child) => child.item.id)
              .filter((id) => !isSpecialReadonlyDirectoryId(id)),
          )
          // This is required to prevent an infinite loop.
          window.setTimeout(() => {
            dispatchAssetEvent({ type: AssetEventType.deleteForever, ids })
          })
        }
        break
      }
      case AssetListEventType.removeSelf: {
        dispatchAssetEvent({ type: AssetEventType.removeSelf, id: event.id })
        break
      }
      case AssetListEventType.closeFolder: {
        doToggleDirectoryExpansion(event.id, event.key, false)
        break
      }
    }
  }
  const onAssetListEventRef = React.useRef(onAssetListEvent)
  onAssetListEventRef.current = onAssetListEvent
  eventListProvider.useAssetListEventListener((event) => {
    if (!isLoading) {
      onAssetListEvent(event)
    } else {
      queuedAssetListEventsRef.current.push(event)
    }
  })

  const doCopy = React.useCallback(() => {
    unsetModal()
    const { selectedKeys } = driveStore.getState()
    setPasteData({ type: PasteType.copy, data: selectedKeys })
  }, [driveStore, unsetModal])

  const doCut = React.useCallback(() => {
    unsetModal()
    if (pasteData != null) {
      dispatchAssetEvent({ type: AssetEventType.cancelCut, ids: pasteData.data })
    }
    const { selectedKeys } = driveStore.getState()
    setPasteData({ type: PasteType.move, data: selectedKeys })
    dispatchAssetEvent({ type: AssetEventType.cut, ids: selectedKeys })
    setSelectedKeys(new Set())
  }, [unsetModal, pasteData, driveStore, dispatchAssetEvent, setSelectedKeys])

  const doPaste = React.useCallback(
    (newParentKey: backendModule.DirectoryId, newParentId: backendModule.DirectoryId) => {
      unsetModal()
      if (pasteData != null) {
        if (pasteData.data.has(newParentKey)) {
          toast.toast.error('Cannot paste a folder into itself.')
        } else {
          doToggleDirectoryExpansion(newParentId, newParentKey, true)
          if (pasteData.type === PasteType.copy) {
            const assets = Array.from(pasteData.data, (id) => nodeMapRef.current.get(id)).flatMap(
              (asset) => (asset ? [asset.item] : []),
            )
            dispatchAssetListEvent({
              type: AssetListEventType.copy,
              items: assets,
              newParentId,
              newParentKey,
            })
          } else {
            dispatchAssetEvent({
              type: AssetEventType.move,
              ids: pasteData.data,
              newParentKey,
              newParentId,
            })
          }
          setPasteData(null)
        }
      }
    },
    [pasteData, doToggleDirectoryExpansion, unsetModal, dispatchAssetEvent, dispatchAssetListEvent],
  )

  const doRestore = useEventCallback(async (asset: backendModule.AnyAsset) => {
    try {
      await undoDeleteAssetMutation.mutateAsync([asset.id, asset.title])
    } catch (error) {
      toastAndLog('restoreAssetError', error, asset.title)
    }
  })

  const hideColumn = React.useCallback((column: columnUtils.Column) => {
    setEnabledColumns((columns) => set.withPresence(columns, column, false))
  }, [])

  const hiddenContextMenu = React.useMemo(
    () => (
      <AssetsTableContextMenu
        hidden
        backend={backend}
        category={category}
        pasteData={pasteData}
        nodeMapRef={nodeMapRef}
        rootDirectoryId={rootDirectoryId}
        event={{ pageX: 0, pageY: 0 }}
        doCopy={doCopy}
        doCut={doCut}
        doPaste={doPaste}
        doDelete={doDeleteById}
      />
    ),
    [backend, category, pasteData, rootDirectoryId, doCopy, doCut, doPaste, doDeleteById],
  )

  const onDropzoneDragOver = (event: React.DragEvent<Element>) => {
    const payload = drag.ASSET_ROWS.lookup(event)
    const filtered = payload?.filter((item) => item.asset.parentId !== rootDirectoryId)
    if (filtered != null && filtered.length > 0) {
      event.preventDefault()
    } else if (event.dataTransfer.types.includes('Files')) {
      event.preventDefault()
    }
  }

  const updateIsDraggingFiles = (event: React.DragEvent<Element>) => {
    if (event.dataTransfer.types.includes('Files')) {
      setIsDraggingFiles(true)
      setDroppedFilesCount(event.dataTransfer.items.length)
    }
  }

  const handleFileDrop = (event: React.DragEvent) => {
    if (event.dataTransfer.types.includes('Files')) {
      event.preventDefault()
      event.stopPropagation()
      dispatchAssetListEvent({
        type: AssetListEventType.uploadFiles,
        parentKey: rootDirectoryId,
        parentId: rootDirectoryId,
        files: Array.from(event.dataTransfer.files),
      })
    }
  }

  const state = React.useMemo<AssetsTableState>(
    // The type MUST be here to trigger excess property errors at typecheck time.
    () => ({
      backend,
      expandedDirectoryIds,
      rootDirectoryId,
      visibilities,
      scrollContainerRef: rootRef,
      category,
      hasPasteData: pasteData != null,
      setPasteData,
      sortInfo,
      setSortInfo,
      query,
      setQuery,
      setAssetPanelProps,
      setIsAssetPanelTemporarilyVisible,
      nodeMap: nodeMapRef,
      pasteData: pasteDataRef,
      hideColumn,
      doToggleDirectoryExpansion,
      doCopy,
      doCut,
      doPaste,
      doDelete,
      doRestore,
      doMove,
    }),
    [
      backend,
      expandedDirectoryIds,
      rootDirectoryId,
      visibilities,
      category,
      pasteData,
      sortInfo,
      query,
      doToggleDirectoryExpansion,
      doCopy,
      doCut,
      doPaste,
      doDelete,
      doRestore,
      doMove,
      hideColumn,
      setAssetPanelProps,
      setIsAssetPanelTemporarilyVisible,
      setQuery,
    ],
  )

  // This is required to prevent the table body from overlapping the table header, because
  // the table header is transparent.
  const updateClipPath = useOnScroll(() => {
    if (bodyRef.current != null && rootRef.current != null) {
      bodyRef.current.style.clipPath = `inset(${rootRef.current.scrollTop}px 0 0 0)`
    }
    if (
      backend.type === backendModule.BackendType.remote &&
      rootRef.current != null &&
      headerRowRef.current != null
    ) {
      const hiddenColumnsCount = columnUtils.CLOUD_COLUMNS.length - enabledColumns.size
      const shrinkBy =
        COLUMNS_SELECTOR_BASE_WIDTH_PX + COLUMNS_SELECTOR_ICON_WIDTH_PX * hiddenColumnsCount
      const rightOffset = rootRef.current.clientWidth + rootRef.current.scrollLeft - shrinkBy
      headerRowRef.current.style.clipPath = `polygon(0 0, ${rightOffset}px 0, ${rightOffset}px 100%, 0 100%)`
    }
  }, [backend.type, enabledColumns.size])

  const updateClipPathObserver = React.useMemo(
    () => new ResizeObserver(updateClipPath),
    [updateClipPath],
  )

  React.useEffect(
    () =>
      inputBindings.attach(
        sanitizedEventTargets.document.body,
        'click',
        {
          selectAdditional: () => {},
          selectAdditionalRange: () => {},
          [inputBindingsModule.DEFAULT_HANDLER]: () => {
            const { selectedKeys } = driveStore.getState()
            if (selectedKeys.size !== 0) {
              setSelectedKeys(set.EMPTY_SET)
              setMostRecentlySelectedIndex(null)
            }
          },
        },
        false,
      ),
    [setSelectedKeys, inputBindings, setMostRecentlySelectedIndex, driveStore],
  )

  React.useEffect(() => {
    if (isLoading) {
      // Ensure the spinner stays in the "initial" state for at least one frame,
      // to ensure the CSS animation begins at the initial state.
      requestAnimationFrame(() => {
        setSpinnerState(spinner.SpinnerState.loadingFast)
      })
    } else {
      const queuedAssetEvents = queuedAssetListEventsRef.current
      if (queuedAssetEvents.length !== 0) {
        queuedAssetListEventsRef.current = []
        for (const event of queuedAssetEvents) {
          onAssetListEventRef.current(event)
        }
      }
      setSpinnerState(spinner.SpinnerState.initial)
    }
  }, [isLoading])

  const calculateNewKeys = React.useCallback(
    (
      event: MouseEvent | React.MouseEvent,
      keys: backendModule.AssetId[],
      getRange: () => backendModule.AssetId[],
    ) => {
      event.stopPropagation()
      let result = new Set<backendModule.AssetId>()
      inputBindings.handler({
        selectRange: () => {
          result = new Set(getRange())
        },
        selectAdditionalRange: () => {
          const { selectedKeys } = driveStore.getState()
          result = new Set([...selectedKeys, ...getRange()])
        },
        selectAdditional: () => {
          const { selectedKeys } = driveStore.getState()
          const newSelectedKeys = new Set(selectedKeys)
          let count = 0
          for (const key of keys) {
            if (selectedKeys.has(key)) {
              count += 1
            }
          }
          for (const key of keys) {
            const add = count * 2 < keys.length
            set.setPresence(newSelectedKeys, key, add)
          }
          result = newSelectedKeys
        },
        [inputBindingsModule.DEFAULT_HANDLER]: () => {
          result = new Set(keys)
        },
      })(event, false)
      return result
    },
    [driveStore, inputBindings],
  )

  const { startAutoScroll, endAutoScroll, onMouseEvent } = autoScrollHooks.useAutoScroll(rootRef)

  const dragSelectionChangeLoopHandle = React.useRef(0)
  const dragSelectionRangeRef = React.useRef<DragSelectionInfo | null>(null)
  const onSelectionDrag = React.useCallback(
    (rectangle: geometry.DetailedRectangle, event: MouseEvent) => {
      startAutoScroll()
      onMouseEvent(event)
      if (mostRecentlySelectedIndexRef.current != null) {
        setKeyboardSelectedIndex(null)
      }
      cancelAnimationFrame(dragSelectionChangeLoopHandle.current)
      const scrollContainer = rootRef.current
      if (scrollContainer != null) {
        const rect = scrollContainer.getBoundingClientRect()
        const overlapsHorizontally = rect.right > rectangle.left && rect.left < rectangle.right
        const selectionTop = Math.max(0, rectangle.top - rect.top - ROW_HEIGHT_PX)
        const selectionBottom = Math.max(
          0,
          Math.min(rect.height, rectangle.bottom - rect.top - ROW_HEIGHT_PX),
        )
        const range = dragSelectionRangeRef.current
        if (!overlapsHorizontally) {
          dragSelectionRangeRef.current = null
        } else if (range == null) {
          const topIndex = (selectionTop + scrollContainer.scrollTop) / ROW_HEIGHT_PX
          const bottomIndex = (selectionBottom + scrollContainer.scrollTop) / ROW_HEIGHT_PX
          dragSelectionRangeRef.current = {
            initialIndex: rectangle.signedHeight < 0 ? bottomIndex : topIndex,
            start: Math.floor(topIndex),
            end: Math.ceil(bottomIndex),
          }
        } else {
          const topIndex = (selectionTop + scrollContainer.scrollTop) / ROW_HEIGHT_PX
          const bottomIndex = (selectionBottom + scrollContainer.scrollTop) / ROW_HEIGHT_PX
          const endIndex = rectangle.signedHeight < 0 ? topIndex : bottomIndex
          dragSelectionRangeRef.current = {
            initialIndex: range.initialIndex,
            start: Math.floor(Math.min(range.initialIndex, endIndex)),
            end: Math.ceil(Math.max(range.initialIndex, endIndex)),
          }
        }
        if (range == null) {
          setVisuallySelectedKeys(null)
        } else {
          const keys = displayItems.slice(range.start, range.end).map((node) => node.key)
          setVisuallySelectedKeys(calculateNewKeys(event, keys, () => []))
        }
      }
    },
    [startAutoScroll, onMouseEvent, setVisuallySelectedKeys, displayItems, calculateNewKeys],
  )

  const onSelectionDragEnd = React.useCallback(
    (event: MouseEvent) => {
      endAutoScroll()
      onMouseEvent(event)
      const range = dragSelectionRangeRef.current
      if (range != null) {
        const keys = displayItems.slice(range.start, range.end).map((node) => node.key)
        setSelectedKeys(calculateNewKeys(event, keys, () => []))
      }
      setVisuallySelectedKeys(null)
      dragSelectionRangeRef.current = null
    },
    [
      endAutoScroll,
      onMouseEvent,
      setVisuallySelectedKeys,
      displayItems,
      setSelectedKeys,
      calculateNewKeys,
    ],
  )

  const onSelectionDragCancel = React.useCallback(() => {
    setVisuallySelectedKeys(null)
    dragSelectionRangeRef.current = null
  }, [setVisuallySelectedKeys])

  const onRowClick = React.useCallback(
    (innerRowProps: assetRow.AssetRowInnerProps, event: React.MouseEvent) => {
      const { key } = innerRowProps
      event.stopPropagation()
      const newIndex = visibleItems.findIndex((innerItem) => innerItem.key === key)
      const getRange = () => {
        if (mostRecentlySelectedIndexRef.current == null) {
          return [key]
        } else {
          const index1 = mostRecentlySelectedIndexRef.current
          const index2 = newIndex
          const startIndex = Math.min(index1, index2)
          const endIndex = Math.max(index1, index2) + 1
          return visibleItems.slice(startIndex, endIndex).map((innerItem) => innerItem.key)
        }
      }
      setSelectedKeys(calculateNewKeys(event, [key], getRange))
      setMostRecentlySelectedIndex(newIndex)
      if (!event.shiftKey) {
        selectionStartIndexRef.current = null
      }
    },
    [visibleItems, calculateNewKeys, setSelectedKeys, setMostRecentlySelectedIndex],
  )

  const getAsset = useEventCallback(
    (key: backendModule.AssetId) => nodeMapRef.current.get(key)?.item ?? null,
  )

  const setAsset = useEventCallback(
    (assetId: backendModule.AssetId, asset: backendModule.AnyAsset) => {
      const listDirectoryQuery = queryClient.getQueryCache().find<ListDirectoryQueryDataType>({
        queryKey: ['listDirectory', backend.type, asset.parentId],
        exact: false,
      })

      if (listDirectoryQuery?.state.data) {
        listDirectoryQuery.setData({
          ...listDirectoryQuery.state.data,
          children: listDirectoryQuery.state.data.children.map((child) =>
            child.id === assetId ? asset : child,
          ),
        })
      }
    },
  )

  React.useImperativeHandle(assetManagementApiRef, () => ({
    getAsset,
    setAsset,
  }))

  const columns = columnUtils.getColumnList(backend.type, enabledColumns)

  const headerRow = (
    <tr ref={headerRowRef} className="sticky top-[1px] text-sm font-semibold">
      {columns.map((column) => {
        // This is a React component, even though it does not contain JSX.
        // eslint-disable-next-line no-restricted-syntax
        const Heading = columnHeading.COLUMN_HEADING[column]
        return (
          <th key={column} className={columnUtils.COLUMN_CSS_CLASS[column]}>
            <Heading state={state} />
          </th>
        )
      })}
    </tr>
  )

  const itemRows =
    isLoading ?
      <tr className="h-row">
        <td colSpan={columns.length} className="bg-transparent">
          <div className="grid w-container justify-around">
            <Spinner size={LOADING_SPINNER_SIZE_PX} state={spinnerState} />
          </div>
        </td>
      </tr>
    : displayItems.map((item, i) => {
        return (
          <AssetRow
            key={item.key + item.path}
            updateAssetRef={(instance) => {
              if (instance != null) {
                updateAssetRef.current[item.item.id] = instance
              } else {
                // Hacky way to clear the reference to the asset on unmount.
                // eventually once we pull the assets up in the tree, we can remove this.
                // eslint-disable-next-line @typescript-eslint/no-dynamic-delete
                delete updateAssetRef.current[item.item.id]
              }
            }}
            isOpened={openedProjects.some(({ id }) => item.item.id === id)}
            columns={columns}
            item={item}
            state={state}
            hidden={hidden || visibilities.get(item.key) === Visibility.hidden}
            isKeyboardSelected={
              keyboardSelectedIndex != null && item === visibleItems[keyboardSelectedIndex]
            }
            grabKeyboardFocus={() => {
              setSelectedKeys(new Set([item.key]))
              setMostRecentlySelectedIndex(i, true)
            }}
            onClick={onRowClick}
            select={() => {
              setMostRecentlySelectedIndex(visibleItems.indexOf(item))
              selectionStartIndexRef.current = null
              setSelectedKeys(new Set([item.key]))
            }}
            onDragStart={(event) => {
              startAutoScroll()
              onMouseEvent(event)
              let newSelectedKeys = driveStore.getState().selectedKeys
              if (!newSelectedKeys.has(item.key)) {
                setMostRecentlySelectedIndex(visibleItems.indexOf(item))
                selectionStartIndexRef.current = null
                newSelectedKeys = new Set([item.key])
                setSelectedKeys(newSelectedKeys)
              }
              const nodes = assetTree
                .preorderTraversal()
                .filter((node) => newSelectedKeys.has(node.key))
              const payload: drag.AssetRowsDragPayload = nodes.map((node) => ({
                key: node.key,
                asset: node.item,
              }))
              event.dataTransfer.setData(
                mimeTypes.ASSETS_MIME_TYPE,
                JSON.stringify(nodes.map((node) => node.key)),
              )
              drag.setDragImageToBlank(event)
              drag.ASSET_ROWS.bind(event, payload)
              setModal(
                <DragModal
                  event={event}
                  className="flex flex-col rounded-default bg-selected-frame backdrop-blur-default"
                  onDragEnd={() => {
                    drag.ASSET_ROWS.unbind(payload)
                  }}
                >
                  {nodes.map((node) => (
                    <NameColumn
                      key={node.key}
                      isOpened={false}
                      keyProp={node.key}
                      item={node.with({ depth: 0 })}
                      backendType={backend.type}
                      state={state}
                      // Default states.
                      isSoleSelected={false}
                      selected={false}
                      rowState={assetRowUtils.INITIAL_ROW_STATE}
                      // The drag placeholder cannot be interacted with.
                      setSelected={() => {}}
                      setItem={() => {}}
                      setRowState={() => {}}
                      isEditable={false}
                    />
                  ))}
                </DragModal>,
              )
            }}
            onDragOver={(event) => {
              onMouseEvent(event)
              const payload = drag.LABELS.lookup(event)
              if (payload != null) {
                event.preventDefault()
                event.stopPropagation()
                const { selectedKeys } = driveStore.getState()
                const idsReference = selectedKeys.has(item.key) ? selectedKeys : item.key
                // This optimization is required in order to avoid severe lag on Firefox.
                if (idsReference !== lastSelectedIdsRef.current) {
                  lastSelectedIdsRef.current = idsReference
                  const ids =
                    typeof idsReference === 'string' ? new Set([idsReference]) : idsReference
                  let labelsPresent = 0
                  for (const selectedKey of ids) {
                    const nodeLabels = nodeMapRef.current.get(selectedKey)?.item.labels
                    if (nodeLabels != null) {
                      for (const label of nodeLabels) {
                        if (payload.has(label)) {
                          labelsPresent += 1
                        }
                      }
                    }
                  }
                  const shouldAdd = labelsPresent * 2 < ids.size * payload.size
                  window.setTimeout(() => {
                    dispatchAssetEvent({
                      type:
                        shouldAdd ?
                          AssetEventType.temporarilyAddLabels
                        : AssetEventType.temporarilyRemoveLabels,
                      ids,
                      labelNames: payload,
                    })
                  })
                }
              }
            }}
            onDragEnd={() => {
              endAutoScroll()
              lastSelectedIdsRef.current = null
              const { selectedKeys } = driveStore.getState()
              dispatchAssetEvent({
                type: AssetEventType.temporarilyAddLabels,
                ids: selectedKeys,
                labelNames: set.EMPTY_SET,
              })
            }}
            onDrop={(event) => {
              endAutoScroll()
              const { selectedKeys } = driveStore.getState()
              const ids = new Set(selectedKeys.has(item.key) ? selectedKeys : [item.key])
              const payload = drag.LABELS.lookup(event)
              if (payload != null) {
                event.preventDefault()
                event.stopPropagation()
                let labelsPresent = 0
                for (const selectedKey of ids) {
                  const nodeLabels = nodeMapRef.current.get(selectedKey)?.item.labels
                  if (nodeLabels != null) {
                    for (const label of nodeLabels) {
                      if (payload.has(label)) {
                        labelsPresent += 1
                      }
                    }
                  }
                }
                const shouldAdd = labelsPresent * 2 < ids.size * payload.size
                dispatchAssetEvent({
                  type: shouldAdd ? AssetEventType.addLabels : AssetEventType.removeLabels,
                  ids,
                  labelNames: payload,
                })
              } else {
                dispatchAssetEvent({
                  type: AssetEventType.temporarilyAddLabels,
                  ids,
                  labelNames: set.EMPTY_SET,
                })
              }
            }}
          />
        )
      })

  const dropzoneText =
    isDraggingFiles ?
      droppedFilesCount === 1 ?
        getText('assetsDropFileDescription')
      : getText('assetsDropFilesDescription', droppedFilesCount)
    : getText('assetsDropzoneDescription')

  const table = (
    <div
      className="flex grow flex-col"
      onContextMenu={(event) => {
        if (isAssetContextMenuVisible) {
          event.preventDefault()
          event.stopPropagation()
          setModal(
            <AssetsTableContextMenu
              backend={backend}
              category={category}
              pasteData={pasteData}
              nodeMapRef={nodeMapRef}
              event={event}
              rootDirectoryId={rootDirectoryId}
              doCopy={doCopy}
              doCut={doCut}
              doPaste={doPaste}
              doDelete={doDeleteById}
            />,
          )
        }
      }}
      onDragLeave={(event) => {
        const payload = drag.LABELS.lookup(event)
        if (
          payload != null &&
          event.relatedTarget instanceof Node &&
          !event.currentTarget.contains(event.relatedTarget)
        ) {
          lastSelectedIdsRef.current = null
          const { selectedKeys } = driveStore.getState()
          dispatchAssetEvent({
            type: AssetEventType.temporarilyAddLabels,
            ids: selectedKeys,
            labelNames: set.EMPTY_SET,
          })
        }
      }}
    >
      <table className="table-fixed border-collapse rounded-rows">
        <thead>{headerRow}</thead>
        <tbody ref={bodyRef}>
          {itemRows}
          <tr className="hidden h-row first:table-row">
            <td colSpan={columns.length} className="bg-transparent">
              {category.type === 'trash' ?
                <aria.Text className="px-cell-x placeholder">
                  {query.query !== '' ?
                    getText('noFilesMatchTheCurrentFilters')
                  : getText('yourTrashIsEmpty')}
                </aria.Text>
              : category.type === 'recent' ?
                <aria.Text className="px-cell-x placeholder">
                  {query.query !== '' ?
                    getText('noFilesMatchTheCurrentFilters')
                  : getText('youHaveNoRecentProjects')}
                </aria.Text>
              : query.query !== '' ?
                <aria.Text className="px-cell-x placeholder">
                  {getText('noFilesMatchTheCurrentFilters')}
                </aria.Text>
              : <aria.Text className="px-cell-x placeholder">{getText('youHaveNoFiles')}</aria.Text>
              }
            </td>
          </tr>
        </tbody>
      </table>
      <div
        data-testid="root-directory-dropzone"
        className={tailwindMerge.twMerge(
          'sticky left-0 grid max-w-container grow place-items-center',
          (category.type === 'recent' || category.type === 'trash') && 'hidden',
        )}
        onDragEnter={onDropzoneDragOver}
        onDragOver={onDropzoneDragOver}
        onDragLeave={(event) => {
          lastSelectedIdsRef.current = null
          if (event.currentTarget === event.target) {
            setIsDraggingFiles(false)
          }
        }}
        onDrop={(event) => {
          const payload = drag.ASSET_ROWS.lookup(event)
          const filtered = payload?.filter((item) => item.asset.parentId !== rootDirectoryId)
          if (filtered != null && filtered.length > 0) {
            event.preventDefault()
            event.stopPropagation()
            unsetModal()

            dispatchAssetEvent({
              type: AssetEventType.move,
              newParentKey: rootDirectoryId,
              newParentId: rootDirectoryId,
              ids: new Set(filtered.map((dragItem) => dragItem.asset.id)),
            })
          }
          handleFileDrop(event)
        }}
        onClick={() => {
          setSelectedKeys(new Set())
        }}
      >
        <aria.FileTrigger
          onSelect={(event) => {
            dispatchAssetListEvent({
              type: AssetListEventType.uploadFiles,
              parentKey: rootDirectoryId,
              parentId: rootDirectoryId,
              files: Array.from(event ?? []),
            })
          }}
        >
          <FocusRing>
            <aria.Button
              ref={mainDropzoneRef}
              className="my-20 flex flex-col items-center gap-3 text-primary/30 transition-colors duration-200 hover:text-primary/50"
              onPress={() => {}}
            >
              <SvgMask src={DropFilesImage} className="size-[186px]" />
              {dropzoneText}
            </aria.Button>
          </FocusRing>
        </aria.FileTrigger>
      </div>
    </div>
  )

  return !isCloud && didLoadingProjectManagerFail ?
      <ErrorDisplay
        error={getText('couldNotConnectToPM')}
        resetErrorBoundary={reconnectToProjectManager}
      />
    : <div className="relative grow">
        <FocusArea direction="vertical">
          {(innerProps) => (
            <div
              {...aria.mergeProps<JSX.IntrinsicElements['div']>()(innerProps, {
                ref: (value) => {
                  rootRef.current = value
                  cleanupRootRef.current()
                  if (value) {
                    updateClipPathObserver.observe(value)
                    cleanupRootRef.current = () => {
                      updateClipPathObserver.unobserve(value)
                    }
                  } else {
                    cleanupRootRef.current = () => {}
                  }
                },
                className: 'flex-1 overflow-auto container-size w-full h-full',
                onKeyDown,
                onScroll: updateClipPath,
                onBlur: (event) => {
                  if (
                    event.relatedTarget instanceof HTMLElement &&
                    !event.currentTarget.contains(event.relatedTarget)
                  ) {
                    setKeyboardSelectedIndex(null)
                  }
                },
                onDragEnter: updateIsDraggingFiles,
                onDragOver: updateIsDraggingFiles,
                onDragLeave: (event) => {
                  if (
                    !(event.relatedTarget instanceof Node) ||
                    !event.currentTarget.contains(event.relatedTarget)
                  ) {
                    lastSelectedIdsRef.current = null
                    setIsDraggingFiles(false)
                  }
                },
              })}
            >
              {!hidden && hiddenContextMenu}
              {!hidden && (
                <SelectionBrush
                  targetRef={rootRef}
                  margin={8}
                  onDrag={onSelectionDrag}
                  onDragEnd={onSelectionDragEnd}
                  onDragCancel={onSelectionDragCancel}
                />
              )}
              <div className="flex h-max min-h-full w-max min-w-full flex-col">
                {isCloud && (
                  <div className="flex-0 sticky top-0 flex h-0 flex-col">
                    <div
                      data-testid="extra-columns"
                      className="sticky right-0 flex self-end px-2 py-3"
                    >
                      <FocusArea direction="horizontal">
                        {(columnsBarProps) => (
                          <div
                            {...aria.mergeProps<JSX.IntrinsicElements['div']>()(columnsBarProps, {
                              className: 'inline-flex gap-icons',
                              onFocus: () => {
                                setKeyboardSelectedIndex(null)
                              },
                            })}
                          >
                            {columnUtils.CLOUD_COLUMNS.filter(
                              (column) => !enabledColumns.has(column),
                            ).map((column) => (
                              <Button
                                key={column}
                                light
                                image={columnUtils.COLUMN_ICONS[column]}
                                alt={getText(columnUtils.COLUMN_SHOW_TEXT_ID[column])}
                                onPress={() => {
                                  const newExtraColumns = new Set(enabledColumns)
                                  if (enabledColumns.has(column)) {
                                    newExtraColumns.delete(column)
                                  } else {
                                    newExtraColumns.add(column)
                                  }
                                  setEnabledColumns(newExtraColumns)
                                }}
                              />
                            ))}
                          </div>
                        )}
                      </FocusArea>
                    </div>
                  </div>
                )}
                <div className="flex h-full w-min min-w-full grow flex-col">{table}</div>
              </div>
            </div>
          )}
        </FocusArea>
        {isDraggingFiles && !isMainDropzoneVisible && (
          <div className="pointer-events-none absolute bottom-4 left-1/2 -translate-x-1/2">
            <div
              className="flex items-center justify-center gap-3 rounded-default bg-selected-frame px-8 py-6 text-primary/50 backdrop-blur-3xl transition-all"
              onDragEnter={onDropzoneDragOver}
              onDragOver={onDropzoneDragOver}
              onDrop={(event) => {
                setIsDraggingFiles(false)
                handleFileDrop(event)
              }}
            >
              <SvgMask src={DropFilesImage} className="size-8" />
              {dropzoneText}
            </div>
          </div>
        )}
      </div>
}<|MERGE_RESOLUTION|>--- conflicted
+++ resolved
@@ -17,17 +17,7 @@
 import * as mimeTypes from '#/data/mimeTypes'
 
 import * as autoScrollHooks from '#/hooks/autoScrollHooks'
-<<<<<<< HEAD
-import {
-  backendMutationOptions,
-  useListTags,
-  useListUserGroups,
-  useListUsers,
-} from '#/hooks/backendHooks'
-=======
 import { backendMutationOptions, useBackendQuery } from '#/hooks/backendHooks'
-import { useEventCallback } from '#/hooks/eventCallbackHooks'
->>>>>>> 26678f3e
 import * as intersectionHooks from '#/hooks/intersectionHooks'
 import * as projectHooks from '#/hooks/projectHooks'
 import * as toastAndLogHooks from '#/hooks/toastAndLogHooks'
@@ -357,17 +347,9 @@
   const [pasteData, setPasteData] = React.useState<pasteDataModule.PasteData<
     ReadonlySet<backendModule.AssetId>
   > | null>(null)
-<<<<<<< HEAD
-
-  const users = useListUsers(backend)
-  const userGroups = useListUserGroups(backend)
-
-=======
-  const [, setQueuedAssetEvents] = React.useState<assetEvent.AssetEvent[]>([])
-  const nameOfProjectToImmediatelyOpenRef = React.useRef(initialProjectName)
+
   const { data: users } = useBackendQuery(backend, 'listUsers', [])
   const { data: userGroups } = useBackendQuery(backend, 'listUserGroups', [])
->>>>>>> 26678f3e
   const organizationQuery = useSuspenseQuery({
     queryKey: [backend.type, 'getOrganization'],
     queryFn: () => backend.getOrganization(),
