--- conflicted
+++ resolved
@@ -310,10 +310,7 @@
   [categoryModule.CategoryType.trash]: backendModule.FilterBy.trashed,
   [categoryModule.CategoryType.user]: backendModule.FilterBy.active,
   [categoryModule.CategoryType.team]: backendModule.FilterBy.active,
-<<<<<<< HEAD
   [categoryModule.CategoryType.localDirectory]: backendModule.FilterBy.active,
-=======
->>>>>>> a31e5872
 }
 
 // ===================
@@ -427,17 +424,13 @@
   > | null>(null)
   const [, setQueuedAssetEvents] = React.useState<assetEvent.AssetEvent[]>([])
   const nameOfProjectToImmediatelyOpenRef = React.useRef(initialProjectName)
-<<<<<<< HEAD
-=======
   const users = backendHooks.useBackendListUsers(backend)
   const userGroups = backendHooks.useBackendListUserGroups(backend)
->>>>>>> a31e5872
   const organizationQuery = useSuspenseQuery({
     queryKey: [backend.type, 'getOrganization'],
     queryFn: () => backend.getOrganization(),
   })
   const organization = organizationQuery.data
-<<<<<<< HEAD
   const [localRootDirectory] = localStorageProvider.useLocalStorageState('localRootDirectory')
   const rootDirectoryId = React.useMemo(() => {
     const localRootPath = localRootDirectory != null ? backendModule.Path(localRootDirectory) : null
@@ -448,16 +441,6 @@
     invariant(id, 'Missing root directory')
     return id
   }, [category, backend, user, organization, localRootDirectory])
-=======
-  const rootDirectoryId = React.useMemo(() => {
-    const id =
-      'homeDirectoryId' in category ?
-        category.homeDirectoryId
-      : backend.rootDirectoryId(user, organization)
-    invariant(id, 'Missing root directory')
-    return id
-  }, [backend, category, user, organization])
->>>>>>> a31e5872
   const [assetTree, setAssetTree] = React.useState<assetTreeNode.AnyAssetTreeNode>(() => {
     const rootParentDirectoryId = backendModule.DirectoryId('')
     const rootPath = 'rootPath' in category ? category.rootPath : backend.rootPath
