/** @file A panel containing the description and settings for an asset. */
import { type Dispatch, type SetStateAction, useEffect, useRef, useState } from 'react'

import { Button, ButtonGroup } from '#/components/AriaComponents'
import AssetProperties from '#/layouts/AssetPanel/AssetProperties'
import ProjectExecutions from '#/layouts/AssetPanel/ProjectExecutions'
import ProjectSessions from '#/layouts/AssetPanel/ProjectSessions'
import * as z from 'zod'

import AssetVersions from '#/layouts/AssetVersions/AssetVersions'
<<<<<<< HEAD
import type Category from '#/layouts/CategorySwitcher/Category'
import { useLocalStorage } from '#/providers/LocalStorageProvider'
import { useText } from '#/providers/TextProvider'
=======

import * as ariaComponents from '#/components/AriaComponents'

>>>>>>> edb4a11c
import type Backend from '#/services/Backend'
import { AssetType, BackendType } from '#/services/Backend'
import type { AnyAssetTreeNode } from '#/utilities/AssetTreeNode'

<<<<<<< HEAD
=======
import type { Category } from '#/layouts/CategorySwitcher/Category'
import { useAssetPanelProps, useIsAssetPanelVisible } from '#/providers/DriveProvider'
import type * as assetTreeNode from '#/utilities/AssetTreeNode'
>>>>>>> edb4a11c
import LocalStorage from '#/utilities/LocalStorage'
import { twMerge } from '#/utilities/tailwindMerge'

// =====================
// === AssetPanelTab ===
// =====================

/** Determines the content of the {@link AssetPanel}. */
enum AssetPanelTab {
  properties = 'properties',
  versions = 'versions',
  projectSessions = 'projectSessions',
  executions = 'executions',
}

// ============================
// === Global configuration ===
// ============================

declare module '#/utilities/LocalStorage' {
  /** */
  interface LocalStorageData {
    readonly assetPanelTab: AssetPanelTab
    readonly assetPanelWidth: number
  }
}

LocalStorage.register({
  assetPanelTab: { schema: z.nativeEnum(AssetPanelTab) },
  assetPanelWidth: { schema: z.number().int() },
})

// ==================
// === AssetPanel ===
// ==================

/** Props supplied by the row. */
export interface AssetPanelContextProps {
  readonly backend: Backend | null
  readonly item: AnyAssetTreeNode | null
  readonly setItem: Dispatch<SetStateAction<AnyAssetTreeNode>> | null
}

/** Props for an {@link AssetPanel}. */
export interface AssetPanelProps {
  readonly backendType: backendModule.BackendType
  readonly category: Category
}

/** A panel containing the description and settings for an asset. */
export default function AssetPanel(props: AssetPanelProps) {
<<<<<<< HEAD
  const { isVisible, backend, isReadonly = false, item, setItem, category } = props
  const isCloud = backend?.type === BackendType.remote
=======
  const { backendType, category } = props
  const contextPropsRaw = useAssetPanelProps()
  const contextProps = backendType === contextPropsRaw?.backend?.type ? contextPropsRaw : null
  const { backend, item, setItem } = contextProps ?? {}
  const isReadonly = category.type === 'trash'
  const isCloud = backend?.type === backendModule.BackendType.remote
  const isVisible = useIsAssetPanelVisible()
>>>>>>> edb4a11c

  const { getText } = useText()
  const { localStorage } = useLocalStorage()
  const [initialized, setInitialized] = useState(false)
  const initializedRef = useRef(initialized)
  initializedRef.current = initialized
  const [tabRaw, setTab] = useState(
    () => localStorage.get('assetPanelTab') ?? AssetPanelTab.properties,
  )
  const tab = (() => {
    if (!isCloud) {
      return AssetPanelTab.properties
    } else if (
      (item?.item.type === AssetType.secret || item?.item.type === AssetType.directory) &&
      tabRaw === AssetPanelTab.versions
    ) {
      return AssetPanelTab.properties
    } else if (item?.item.type !== AssetType.project && tabRaw === AssetPanelTab.projectSessions) {
      return AssetPanelTab.properties
    } else {
      return tabRaw
    }
  })()

  useEffect(() => {
    // This prevents secrets and directories always setting the tab to `properties`
    // (because they do not support the `versions` tab).
    if (initializedRef.current) {
      localStorage.set('assetPanelTab', tabRaw)
    }
  }, [tabRaw, localStorage])

  useEffect(() => {
    setInitialized(true)
  }, [])

  return (
    <div
<<<<<<< HEAD
      data-testid="asset-panel"
      className={twMerge(
        'pointer-events-none absolute flex h-full w-asset-panel flex-col gap-[22px] bg-white p-4 pl-asset-panel-l transition-[box-shadow] clip-path-left-shadow',
        isVisible ? 'shadow-softer' : '',
=======
      className={tailwindMerge.twMerge(
        'flex flex-col overflow-hidden transition-min-width duration-side-panel ease-in-out',
        isVisible ? 'min-w-side-panel' : 'min-w',
>>>>>>> edb4a11c
      )}
    >
<<<<<<< HEAD
      <ButtonGroup className="mt-0.5 grow-0 basis-8">
        {isCloud &&
          item != null &&
          item.item.type !== AssetType.secret &&
          item.item.type !== AssetType.directory && (
            <Button
              size="medium"
              variant="bar"
              className={twMerge(
=======
      <div
        data-testid="asset-panel"
        className={tailwindMerge.twMerge(
          'pointer-events-none absolute flex h-full w-asset-panel flex-col gap-asset-panel bg-invert p-4 pl-asset-panel-l transition-[box-shadow] clip-path-left-shadow',
          isVisible ? 'shadow-softer' : '',
        )}
        onClick={(event) => {
          event.stopPropagation()
        }}
      >
        <ariaComponents.ButtonGroup className="mt-0.5 grow-0 basis-8">
          {isCloud &&
            item != null &&
            item.item.type !== backendModule.AssetType.secret &&
            item.item.type !== backendModule.AssetType.directory && (
              <ariaComponents.Button
                size="medium"
                variant="outline"
                className={tailwindMerge.twMerge(
                  'pointer-events-auto disabled:opacity-100',
                  tab === AssetPanelTab.versions && 'bg-primary/[8%] opacity-100',
                )}
                onPress={() => {
                  setTab((oldTab) =>
                    oldTab === AssetPanelTab.versions ?
                      AssetPanelTab.properties
                    : AssetPanelTab.versions,
                  )
                }}
              >
                {getText('versions')}
              </ariaComponents.Button>
            )}
          {isCloud && item != null && item.item.type === backendModule.AssetType.project && (
            <ariaComponents.Button
              size="medium"
              variant="outline"
              className={tailwindMerge.twMerge(
>>>>>>> edb4a11c
                'pointer-events-auto disabled:opacity-100',
                tab === AssetPanelTab.projectSessions && 'bg-primary/[8%] opacity-100',
              )}
              onPress={() => {
                setTab((oldTab) =>
                  oldTab === AssetPanelTab.projectSessions ?
                    AssetPanelTab.properties
                  : AssetPanelTab.projectSessions,
                )
              }}
            >
<<<<<<< HEAD
              {getText('versions')}
            </Button>
          )}
        {isCloud && item != null && item.item.type === AssetType.project && (
          <Button
            size="medium"
            variant="bar"
            className={twMerge(
              'pointer-events-auto disabled:opacity-100',
              tab === AssetPanelTab.projectSessions && 'bg-primary/[8%] opacity-100',
            )}
            onPress={() => {
              setTab((oldTab) =>
                oldTab === AssetPanelTab.projectSessions ?
                  AssetPanelTab.properties
                : AssetPanelTab.projectSessions,
              )
            }}
          >
            {getText('projectSessions')}
          </Button>
        )}
        {isCloud && item != null && item.item.type === AssetType.project && (
          <Button
            size="medium"
            variant="bar"
            className={twMerge(
              'pointer-events-auto disabled:opacity-100',
              tab === AssetPanelTab.executions && 'bg-primary/[8%] opacity-100',
            )}
            onPress={() => {
              setTab((oldTab) =>
                oldTab === AssetPanelTab.executions ?
                  AssetPanelTab.properties
                : AssetPanelTab.executions,
              )
            }}
          >
            {getText('executions')}
          </Button>
        )}
        {/* Spacing. The top right asset and user bars overlap this area. */}
        <div className="grow" />
      </ButtonGroup>
      {item == null || setItem == null || backend == null ?
        <div className="grid grow place-items-center text-lg">
          {getText('selectExactlyOneAssetToViewItsDetails')}
        </div>
      : <>
          {tab === AssetPanelTab.properties && (
            <AssetProperties
              backend={backend}
              isReadonly={isReadonly}
              item={item}
              setItem={setItem}
              category={category}
            />
          )}
          {tab === AssetPanelTab.versions && <AssetVersions backend={backend} item={item} />}
          {tab === AssetPanelTab.projectSessions && item.type === AssetType.project && (
            <ProjectSessions backend={backend} item={item} />
          )}
          {tab === AssetPanelTab.executions && item.type === AssetType.project && (
            <ProjectExecutions backend={backend} item={item.item} />
          )}
        </>
      }
=======
              {getText('projectSessions')}
            </ariaComponents.Button>
          )}
          {/* Spacing. The top right asset and user bars overlap this area. */}
          <div className="grow" />
        </ariaComponents.ButtonGroup>
        {item == null || setItem == null || backend == null ?
          <div className="grid grow place-items-center text-lg">
            {getText('selectExactlyOneAssetToViewItsDetails')}
          </div>
        : <>
            {tab === AssetPanelTab.properties && (
              <AssetProperties
                key={item.item.id}
                backend={backend}
                isReadonly={isReadonly}
                item={item}
                setItem={setItem}
                category={category}
              />
            )}
            {tab === AssetPanelTab.versions && <AssetVersions backend={backend} item={item} />}
            {tab === AssetPanelTab.projectSessions &&
              item.type === backendModule.AssetType.project && (
                <AssetProjectSessions backend={backend} item={item} />
              )}
          </>
        }
      </div>
>>>>>>> edb4a11c
    </div>
  )
}<|MERGE_RESOLUTION|>--- conflicted
+++ resolved
@@ -1,32 +1,20 @@
 /** @file A panel containing the description and settings for an asset. */
 import { type Dispatch, type SetStateAction, useEffect, useRef, useState } from 'react'
+
+import * as z from 'zod'
 
 import { Button, ButtonGroup } from '#/components/AriaComponents'
 import AssetProperties from '#/layouts/AssetPanel/AssetProperties'
 import ProjectExecutions from '#/layouts/AssetPanel/ProjectExecutions'
 import ProjectSessions from '#/layouts/AssetPanel/ProjectSessions'
-import * as z from 'zod'
-
 import AssetVersions from '#/layouts/AssetVersions/AssetVersions'
-<<<<<<< HEAD
-import type Category from '#/layouts/CategorySwitcher/Category'
+import type { Category } from '#/layouts/CategorySwitcher/Category'
+import { useAssetPanelProps, useIsAssetPanelVisible } from '#/providers/DriveProvider'
 import { useLocalStorage } from '#/providers/LocalStorageProvider'
 import { useText } from '#/providers/TextProvider'
-=======
-
-import * as ariaComponents from '#/components/AriaComponents'
-
->>>>>>> edb4a11c
 import type Backend from '#/services/Backend'
 import { AssetType, BackendType } from '#/services/Backend'
 import type { AnyAssetTreeNode } from '#/utilities/AssetTreeNode'
-
-<<<<<<< HEAD
-=======
-import type { Category } from '#/layouts/CategorySwitcher/Category'
-import { useAssetPanelProps, useIsAssetPanelVisible } from '#/providers/DriveProvider'
-import type * as assetTreeNode from '#/utilities/AssetTreeNode'
->>>>>>> edb4a11c
 import LocalStorage from '#/utilities/LocalStorage'
 import { twMerge } from '#/utilities/tailwindMerge'
 
@@ -72,24 +60,19 @@
 
 /** Props for an {@link AssetPanel}. */
 export interface AssetPanelProps {
-  readonly backendType: backendModule.BackendType
+  readonly backendType: BackendType
   readonly category: Category
 }
 
 /** A panel containing the description and settings for an asset. */
 export default function AssetPanel(props: AssetPanelProps) {
-<<<<<<< HEAD
-  const { isVisible, backend, isReadonly = false, item, setItem, category } = props
-  const isCloud = backend?.type === BackendType.remote
-=======
   const { backendType, category } = props
   const contextPropsRaw = useAssetPanelProps()
   const contextProps = backendType === contextPropsRaw?.backend?.type ? contextPropsRaw : null
   const { backend, item, setItem } = contextProps ?? {}
   const isReadonly = category.type === 'trash'
-  const isCloud = backend?.type === backendModule.BackendType.remote
+  const isCloud = backend?.type === BackendType.remote
   const isVisible = useIsAssetPanelVisible()
->>>>>>> edb4a11c
 
   const { getText } = useText()
   const { localStorage } = useLocalStorage()
@@ -128,32 +111,14 @@
 
   return (
     <div
-<<<<<<< HEAD
-      data-testid="asset-panel"
       className={twMerge(
-        'pointer-events-none absolute flex h-full w-asset-panel flex-col gap-[22px] bg-white p-4 pl-asset-panel-l transition-[box-shadow] clip-path-left-shadow',
-        isVisible ? 'shadow-softer' : '',
-=======
-      className={tailwindMerge.twMerge(
         'flex flex-col overflow-hidden transition-min-width duration-side-panel ease-in-out',
         isVisible ? 'min-w-side-panel' : 'min-w',
->>>>>>> edb4a11c
       )}
     >
-<<<<<<< HEAD
-      <ButtonGroup className="mt-0.5 grow-0 basis-8">
-        {isCloud &&
-          item != null &&
-          item.item.type !== AssetType.secret &&
-          item.item.type !== AssetType.directory && (
-            <Button
-              size="medium"
-              variant="bar"
-              className={twMerge(
-=======
       <div
         data-testid="asset-panel"
-        className={tailwindMerge.twMerge(
+        className={twMerge(
           'pointer-events-none absolute flex h-full w-asset-panel flex-col gap-asset-panel bg-invert p-4 pl-asset-panel-l transition-[box-shadow] clip-path-left-shadow',
           isVisible ? 'shadow-softer' : '',
         )}
@@ -161,15 +126,15 @@
           event.stopPropagation()
         }}
       >
-        <ariaComponents.ButtonGroup className="mt-0.5 grow-0 basis-8">
+        <ButtonGroup className="mt-0.5 grow-0 basis-8">
           {isCloud &&
             item != null &&
-            item.item.type !== backendModule.AssetType.secret &&
-            item.item.type !== backendModule.AssetType.directory && (
-              <ariaComponents.Button
+            item.item.type !== AssetType.secret &&
+            item.item.type !== AssetType.directory && (
+              <Button
                 size="medium"
                 variant="outline"
-                className={tailwindMerge.twMerge(
+                className={twMerge(
                   'pointer-events-auto disabled:opacity-100',
                   tab === AssetPanelTab.versions && 'bg-primary/[8%] opacity-100',
                 )}
@@ -182,14 +147,13 @@
                 }}
               >
                 {getText('versions')}
-              </ariaComponents.Button>
-            )}
-          {isCloud && item != null && item.item.type === backendModule.AssetType.project && (
-            <ariaComponents.Button
+              </Button>
+            )}
+          {isCloud && item != null && item.item.type === AssetType.project && (
+            <Button
               size="medium"
               variant="outline"
-              className={tailwindMerge.twMerge(
->>>>>>> edb4a11c
+              className={twMerge(
                 'pointer-events-auto disabled:opacity-100',
                 tab === AssetPanelTab.projectSessions && 'bg-primary/[8%] opacity-100',
               )}
@@ -201,81 +165,31 @@
                 )
               }}
             >
-<<<<<<< HEAD
-              {getText('versions')}
+              {getText('projectSessions')}
             </Button>
           )}
-        {isCloud && item != null && item.item.type === AssetType.project && (
-          <Button
-            size="medium"
-            variant="bar"
-            className={twMerge(
-              'pointer-events-auto disabled:opacity-100',
-              tab === AssetPanelTab.projectSessions && 'bg-primary/[8%] opacity-100',
-            )}
-            onPress={() => {
-              setTab((oldTab) =>
-                oldTab === AssetPanelTab.projectSessions ?
-                  AssetPanelTab.properties
-                : AssetPanelTab.projectSessions,
-              )
-            }}
-          >
-            {getText('projectSessions')}
-          </Button>
-        )}
-        {isCloud && item != null && item.item.type === AssetType.project && (
-          <Button
-            size="medium"
-            variant="bar"
-            className={twMerge(
-              'pointer-events-auto disabled:opacity-100',
-              tab === AssetPanelTab.executions && 'bg-primary/[8%] opacity-100',
-            )}
-            onPress={() => {
-              setTab((oldTab) =>
-                oldTab === AssetPanelTab.executions ?
-                  AssetPanelTab.properties
-                : AssetPanelTab.executions,
-              )
-            }}
-          >
-            {getText('executions')}
-          </Button>
-        )}
-        {/* Spacing. The top right asset and user bars overlap this area. */}
-        <div className="grow" />
-      </ButtonGroup>
-      {item == null || setItem == null || backend == null ?
-        <div className="grid grow place-items-center text-lg">
-          {getText('selectExactlyOneAssetToViewItsDetails')}
-        </div>
-      : <>
-          {tab === AssetPanelTab.properties && (
-            <AssetProperties
-              backend={backend}
-              isReadonly={isReadonly}
-              item={item}
-              setItem={setItem}
-              category={category}
-            />
-          )}
-          {tab === AssetPanelTab.versions && <AssetVersions backend={backend} item={item} />}
-          {tab === AssetPanelTab.projectSessions && item.type === AssetType.project && (
-            <ProjectSessions backend={backend} item={item} />
-          )}
-          {tab === AssetPanelTab.executions && item.type === AssetType.project && (
-            <ProjectExecutions backend={backend} item={item.item} />
-          )}
-        </>
-      }
-=======
-              {getText('projectSessions')}
-            </ariaComponents.Button>
+          {isCloud && item != null && item.item.type === AssetType.project && (
+            <Button
+              size="medium"
+              variant="outline"
+              className={twMerge(
+                'pointer-events-auto disabled:opacity-100',
+                tab === AssetPanelTab.executions && 'bg-primary/[8%] opacity-100',
+              )}
+              onPress={() => {
+                setTab((oldTab) =>
+                  oldTab === AssetPanelTab.executions ?
+                    AssetPanelTab.properties
+                  : AssetPanelTab.executions,
+                )
+              }}
+            >
+              {getText('executions')}
+            </Button>
           )}
           {/* Spacing. The top right asset and user bars overlap this area. */}
           <div className="grow" />
-        </ariaComponents.ButtonGroup>
+        </ButtonGroup>
         {item == null || setItem == null || backend == null ?
           <div className="grid grow place-items-center text-lg">
             {getText('selectExactlyOneAssetToViewItsDetails')}
@@ -292,14 +206,15 @@
               />
             )}
             {tab === AssetPanelTab.versions && <AssetVersions backend={backend} item={item} />}
-            {tab === AssetPanelTab.projectSessions &&
-              item.type === backendModule.AssetType.project && (
-                <AssetProjectSessions backend={backend} item={item} />
-              )}
+            {tab === AssetPanelTab.projectSessions && item.type === AssetType.project && (
+              <ProjectSessions backend={backend} item={item} />
+            )}
+            {tab === AssetPanelTab.executions && item.type === AssetType.project && (
+              <ProjectExecutions backend={backend} item={item.item} />
+            )}
           </>
         }
       </div>
->>>>>>> edb4a11c
     </div>
   )
 }