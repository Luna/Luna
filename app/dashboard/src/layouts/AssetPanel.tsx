/** @file A panel containing the description and settings for an asset. */
import * as React from 'react'

import * as z from 'zod'

import * as localStorageProvider from '#/providers/LocalStorageProvider'
import * as textProvider from '#/providers/TextProvider'

import AssetProjectSessions from '#/layouts/AssetProjectSessions'
import AssetProperties from '#/layouts/AssetProperties'
import AssetVersions from '#/layouts/AssetVersions/AssetVersions'

import * as ariaComponents from '#/components/AriaComponents'

import type Backend from '#/services/Backend'
import * as backendModule from '#/services/Backend'

<<<<<<< HEAD
import type { Category } from '#/layouts/CategorySwitcher/Category'
import * as array from '#/utilities/array'
=======
>>>>>>> a8765e50
import type * as assetTreeNode from '#/utilities/AssetTreeNode'
import LocalStorage from '#/utilities/LocalStorage'
import * as tailwindMerge from '#/utilities/tailwindMerge'

// =====================
// === AssetPanelTab ===
// =====================

/** Determines the content of the {@link AssetPanel}. */
enum AssetPanelTab {
  properties = 'properties',
  versions = 'versions',
  projectSessions = 'projectSessions',
}

// ============================
// === Global configuration ===
// ============================

declare module '#/utilities/LocalStorage' {
  /** */
  interface LocalStorageData {
    readonly assetPanelTab: AssetPanelTab
  }
}

LocalStorage.registerKey('assetPanelTab', {
  schema: z.nativeEnum(AssetPanelTab),
})

// ==================
// === AssetPanel ===
// ==================

/** The subset of {@link AssetPanelProps} that are required to be supplied by the row. */
export interface AssetPanelRequiredProps {
  readonly backend: Backend | null
  readonly item: assetTreeNode.AnyAssetTreeNode | null
  readonly setItem: React.Dispatch<React.SetStateAction<assetTreeNode.AnyAssetTreeNode>> | null
}

/** Props for an {@link AssetPanel}. */
export interface AssetPanelProps extends AssetPanelRequiredProps {
  readonly isVisible: boolean
  readonly isReadonly?: boolean
  readonly category: Category
}

/** A panel containing the description and settings for an asset. */
export default function AssetPanel(props: AssetPanelProps) {
  const { isVisible, backend, isReadonly = false, item, setItem, category } = props
  const isCloud = backend?.type === backendModule.BackendType.remote

  const { getText } = textProvider.useText()
  const { localStorage } = localStorageProvider.useLocalStorage()
  const [initialized, setInitialized] = React.useState(false)
  const initializedRef = React.useRef(initialized)
  initializedRef.current = initialized
  const [tabRaw, setTab] = React.useState(
    () => localStorage.get('assetPanelTab') ?? AssetPanelTab.properties,
  )
  const tab = (() => {
    if (!isCloud) {
      return AssetPanelTab.properties
    } else if (
      (item?.item.type === backendModule.AssetType.secret ||
        item?.item.type === backendModule.AssetType.directory) &&
      tabRaw === AssetPanelTab.versions
    ) {
      return AssetPanelTab.properties
    } else if (
      item?.item.type !== backendModule.AssetType.project &&
      tabRaw === AssetPanelTab.projectSessions
    ) {
      return AssetPanelTab.properties
    } else {
      return tabRaw
    }
  })()

  React.useEffect(() => {
    // This prevents secrets and directories always setting the tab to `properties`
    // (because they do not support the `versions` tab).
    if (initializedRef.current) {
      localStorage.set('assetPanelTab', tabRaw)
    }
  }, [tabRaw, localStorage])

  React.useEffect(() => {
    setInitialized(true)
  }, [])

  return (
    <div
      data-testid="asset-panel"
      className={tailwindMerge.twMerge(
        'pointer-events-none absolute flex h-full w-asset-panel flex-col gap-asset-panel bg-white p-4 pl-asset-panel-l transition-[box-shadow] clip-path-left-shadow',
        isVisible ? 'shadow-softer' : '',
      )}
      onClick={(event) => {
        event.stopPropagation()
      }}
    >
      <ariaComponents.ButtonGroup className="mt-0.5 grow-0 basis-8">
        {isCloud &&
          item != null &&
          item.item.type !== backendModule.AssetType.secret &&
          item.item.type !== backendModule.AssetType.directory && (
            <ariaComponents.Button
              size="medium"
              variant="bar"
              className={tailwindMerge.twMerge(
                'pointer-events-auto disabled:opacity-100',
                tab === AssetPanelTab.versions && 'bg-primary/[8%] opacity-100',
              )}
              onPress={() => {
                setTab((oldTab) =>
                  oldTab === AssetPanelTab.versions ?
                    AssetPanelTab.properties
                  : AssetPanelTab.versions,
                )
              }}
            >
              {getText('versions')}
            </ariaComponents.Button>
          )}
        {isCloud && item != null && item.item.type === backendModule.AssetType.project && (
          <ariaComponents.Button
            size="medium"
            variant="bar"
            isDisabled={tab === AssetPanelTab.projectSessions}
            className={tailwindMerge.twMerge(
              'pointer-events-auto disabled:opacity-100',
              tab === AssetPanelTab.projectSessions && 'bg-primary/[8%] opacity-100',
            )}
            onPress={() => {
              setTab((oldTab) =>
                oldTab === AssetPanelTab.projectSessions ?
                  AssetPanelTab.properties
                : AssetPanelTab.projectSessions,
              )
            }}
          >
            {getText('projectSessions')}
          </ariaComponents.Button>
        )}
        {/* Spacing. The top right asset and user bars overlap this area. */}
        <div className="grow" />
      </ariaComponents.ButtonGroup>
      {item == null || setItem == null || backend == null ?
        <div className="grid grow place-items-center text-lg">
          {getText('selectExactlyOneAssetToViewItsDetails')}
        </div>
      : <>
          {tab === AssetPanelTab.properties && (
            <AssetProperties
              backend={backend}
              isReadonly={isReadonly}
              item={item}
              setItem={setItem}
              category={category}
            />
          )}
          {tab === AssetPanelTab.versions && <AssetVersions backend={backend} item={item} />}
          {tab === AssetPanelTab.projectSessions &&
            item.type === backendModule.AssetType.project && (
              <AssetProjectSessions backend={backend} item={item} />
            )}
        </>
      }
    </div>
  )
}<|MERGE_RESOLUTION|>--- conflicted
+++ resolved
@@ -15,11 +15,7 @@
 import type Backend from '#/services/Backend'
 import * as backendModule from '#/services/Backend'
 
-<<<<<<< HEAD
 import type { Category } from '#/layouts/CategorySwitcher/Category'
-import * as array from '#/utilities/array'
-=======
->>>>>>> a8765e50
 import type * as assetTreeNode from '#/utilities/AssetTreeNode'
 import LocalStorage from '#/utilities/LocalStorage'
 import * as tailwindMerge from '#/utilities/tailwindMerge'
