--- conflicted
+++ resolved
@@ -2,7 +2,6 @@
 import * as React from 'react'
 
 import { useSearchParams } from 'react-router-dom'
-<<<<<<< HEAD
 import * as z from 'zod'
 
 import CloudIcon from '#/assets/cloud.svg'
@@ -11,13 +10,6 @@
 import PeopleIcon from '#/assets/people.svg'
 import PersonIcon from '#/assets/person.svg'
 import PlusIcon from '#/assets/plus.svg'
-=======
-
-import CloudIcon from '#/assets/cloud.svg'
-import ComputerIcon from '#/assets/computer.svg'
-import PeopleIcon from '#/assets/people.svg'
-import PersonIcon from '#/assets/person.svg'
->>>>>>> a31e5872
 import RecentIcon from '#/assets/recent.svg'
 import SettingsIcon from '#/assets/settings.svg'
 import Trash2Icon from '#/assets/trash2.svg'
@@ -38,32 +30,23 @@
 
 import * as eventListProvider from '#/layouts/AssetsTable/EventListProvider'
 import type Category from '#/layouts/CategorySwitcher/Category'
-<<<<<<< HEAD
 import { areCategoriesEqual, CategoryType } from '#/layouts/CategorySwitcher/Category'
-=======
-import * as categoryModule from '#/layouts/CategorySwitcher/Category'
->>>>>>> a31e5872
 
 import * as aria from '#/components/aria'
 import * as ariaComponents from '#/components/AriaComponents'
 import FocusArea from '#/components/styled/FocusArea'
 import SvgMask from '#/components/SvgMask'
 
-<<<<<<< HEAD
 import ConfirmDeleteModal from '#/modals/ConfirmDeleteModal'
 
 import * as backend from '#/services/Backend'
 import { newDirectoryId } from '#/services/LocalBackend'
-=======
-import * as backend from '#/services/Backend'
->>>>>>> a31e5872
 import { TEAMS_DIRECTORY_ID, USERS_DIRECTORY_ID } from '#/services/remoteBackendPaths'
 
 import { fileName } from '#/utilities/fileInfo'
 import LocalStorage from '#/utilities/LocalStorage'
 import * as tailwindMerge from '#/utilities/tailwindMerge'
 
-<<<<<<< HEAD
 // ============================
 // === Global configuration ===
 // ============================
@@ -77,8 +60,6 @@
 
 LocalStorage.registerKey('localRootDirectories', { schema: z.string().array().readonly() })
 
-=======
->>>>>>> a31e5872
 // ========================
 // === CategoryMetadata ===
 // ========================
@@ -115,39 +96,23 @@
   const { getText } = textProvider.useText()
   const localBackend = backendProvider.useLocalBackend()
   const { isOffline } = offlineHooks.useOffline()
-<<<<<<< HEAD
   const isCurrent = areCategoriesEqual(currentCategory, category)
   const dispatchAssetEvent = eventListProvider.useDispatchAssetEvent()
   const getCategoryError = (otherCategory: Category) => {
     switch (otherCategory.type) {
       case CategoryType.local:
       case CategoryType.localDirectory: {
-=======
-  const isCurrent = categoryModule.areCategoriesEqual(currentCategory, category)
-  const dispatchAssetEvent = eventListProvider.useDispatchAssetEvent()
-  const getCategoryError = (otherCategory: Category) => {
-    switch (otherCategory.type) {
-      case categoryModule.CategoryType.local: {
->>>>>>> a31e5872
         if (localBackend == null) {
           return getText('localBackendNotDetectedError')
         } else {
           return null
         }
       }
-<<<<<<< HEAD
       case CategoryType.cloud:
       case CategoryType.recent:
       case CategoryType.trash:
       case CategoryType.user:
       case CategoryType.team: {
-=======
-      case categoryModule.CategoryType.cloud:
-      case categoryModule.CategoryType.recent:
-      case categoryModule.CategoryType.trash:
-      case categoryModule.CategoryType.user:
-      case categoryModule.CategoryType.team: {
->>>>>>> a31e5872
         if (isOffline) {
           return getText('unavailableOffline')
         } else if (!user.isEnabled) {
@@ -163,21 +128,12 @@
   const tooltip = error ?? false
 
   const isDropTarget = (() => {
-<<<<<<< HEAD
     if (areCategoriesEqual(category, currentCategory)) {
       return false
     } else if (currentCategory.type === CategoryType.trash) {
       switch (category.type) {
         case CategoryType.trash:
         case CategoryType.recent: {
-=======
-    if (categoryModule.areCategoriesEqual(category, currentCategory)) {
-      return false
-    } else if (currentCategory.type === categoryModule.CategoryType.trash) {
-      switch (category.type) {
-        case categoryModule.CategoryType.trash:
-        case categoryModule.CategoryType.recent: {
->>>>>>> a31e5872
           return false
         }
         default: {
@@ -185,21 +141,13 @@
         }
       }
     } else {
-<<<<<<< HEAD
       return category.type !== CategoryType.recent
-=======
-      return category.type !== categoryModule.CategoryType.recent
->>>>>>> a31e5872
     }
   })()
   const acceptedDragTypes = isDropTarget ? [mimeTypes.ASSETS_MIME_TYPE] : []
 
   const onPress = () => {
-<<<<<<< HEAD
     if (error == null && !areCategoriesEqual(category, currentCategory)) {
-=======
-    if (error == null && !categoryModule.areCategoriesEqual(category, currentCategory)) {
->>>>>>> a31e5872
       setCategory(category)
     }
   }
@@ -226,11 +174,7 @@
     ).then((keys) => {
       dispatchAssetEvent({
         type:
-<<<<<<< HEAD
           currentCategory.type === CategoryType.trash ?
-=======
-          currentCategory.type === categoryModule.CategoryType.trash ?
->>>>>>> a31e5872
             AssetEventType.restore
           : AssetEventType.delete,
         ids: new Set(keys.flat(1)),
@@ -372,11 +316,7 @@
           >
             <CategorySwitcherItem
               {...itemProps}
-<<<<<<< HEAD
               category={{ type: CategoryType.cloud }}
-=======
-              category={{ type: categoryModule.CategoryType.cloud }}
->>>>>>> a31e5872
               icon={CloudIcon}
               label={getText('cloudCategory')}
               buttonLabel={getText('cloudCategoryButtonLabel')}
@@ -387,11 +327,7 @@
                 {...itemProps}
                 isNested
                 category={{
-<<<<<<< HEAD
                   type: CategoryType.user,
-=======
-                  type: categoryModule.CategoryType.user,
->>>>>>> a31e5872
                   rootPath: backend.Path(`enso://Users/${user.name}`),
                   homeDirectoryId: selfDirectoryId,
                 }}
@@ -404,11 +340,7 @@
             <CategorySwitcherItem
               {...itemProps}
               isNested
-<<<<<<< HEAD
               category={{ type: CategoryType.recent }}
-=======
-              category={{ type: categoryModule.CategoryType.recent }}
->>>>>>> a31e5872
               icon={RecentIcon}
               label={getText('recentCategory')}
               buttonLabel={getText('recentCategoryButtonLabel')}
@@ -418,11 +350,7 @@
             <CategorySwitcherItem
               {...itemProps}
               isNested
-<<<<<<< HEAD
               category={{ type: CategoryType.trash }}
-=======
-              category={{ type: categoryModule.CategoryType.trash }}
->>>>>>> a31e5872
               icon={Trash2Icon}
               label={getText('trashCategory')}
               buttonLabel={getText('trashCategoryButtonLabel')}
@@ -440,11 +368,7 @@
                       {...itemProps}
                       isNested
                       category={{
-<<<<<<< HEAD
                         type: CategoryType.user,
-=======
-                        type: categoryModule.CategoryType.user,
->>>>>>> a31e5872
                         rootPath: backend.Path(`enso://Users/${otherUser.name}`),
                         homeDirectoryId: userDirectory.id,
                       }}
@@ -466,11 +390,7 @@
                       {...itemProps}
                       isNested
                       category={{
-<<<<<<< HEAD
                         type: CategoryType.team,
-=======
-                        type: categoryModule.CategoryType.team,
->>>>>>> a31e5872
                         team,
                         rootPath: backend.Path(`enso://Teams/${team.groupName}`),
                         homeDirectoryId: teamDirectory.id,
@@ -483,38 +403,22 @@
                   )
               }
             })}
-<<<<<<< HEAD
             {localBackend && (
               <div className="group flex items-center self-stretch">
                 <CategorySwitcherItem
                   {...itemProps}
                   category={{ type: CategoryType.local }}
-=======
-            {localBackend != null && (
-              <div className="group flex items-center justify-between self-stretch">
-                <CategorySwitcherItem
-                  {...itemProps}
-                  category={{ type: categoryModule.CategoryType.local }}
->>>>>>> a31e5872
                   icon={ComputerIcon}
                   label={getText('localCategory')}
                   buttonLabel={getText('localCategoryButtonLabel')}
                   dropZoneLabel={getText('localCategoryDropZoneLabel')}
                 />
-<<<<<<< HEAD
-                <div className="grow" />
-=======
->>>>>>> a31e5872
                 <ariaComponents.Button
                   size="medium"
                   variant="icon"
                   icon={SettingsIcon}
                   aria-label={getText('changeLocalRootDirectoryInSettings')}
-<<<<<<< HEAD
-                  className="hidden group-hover:block"
-=======
                   className="opacity-0 transition-opacity group-hover:opacity-100"
->>>>>>> a31e5872
                   onPress={() => {
                     // eslint-disable-next-line @typescript-eslint/naming-convention
                     setSearchParams({ 'cloud-ide_SettingsTab': '"local"' })
@@ -523,7 +427,6 @@
                 />
               </div>
             )}
-<<<<<<< HEAD
             {localBackend &&
               localRootDirectories?.map((directory) => (
                 <div key={directory} className="group flex items-center self-stretch">
@@ -584,8 +487,6 @@
                 </ariaComponents.Button>
               </div>
             )}
-=======
->>>>>>> a31e5872
           </div>
         </div>
       )}
