/** @file Switcher to choose the currently visible assets table category. */
import * as React from 'react'

import { useSearchParams } from 'react-router-dom'

import type * as text from 'enso-common/src/text'

import CloudIcon from '#/assets/cloud.svg'
import ComputerIcon from '#/assets/computer.svg'
import RecentIcon from '#/assets/recent.svg'
import SettingsIcon from '#/assets/settings.svg'
import Trash2Icon from '#/assets/trash2.svg'

import * as mimeTypes from '#/data/mimeTypes'

import * as offlineHooks from '#/hooks/offlineHooks'

import * as authProvider from '#/providers/AuthProvider'
import * as backendProvider from '#/providers/BackendProvider'
import * as modalProvider from '#/providers/ModalProvider'
import { TabType, useSetPage } from '#/providers/ProjectsProvider'
import * as textProvider from '#/providers/TextProvider'

import AssetEventType from '#/events/AssetEventType'

import * as eventListProvider from '#/layouts/AssetsTable/EventListProvider'
import Category from '#/layouts/CategorySwitcher/Category'

import * as aria from '#/components/aria'
import * as ariaComponents from '#/components/AriaComponents'
import FocusArea from '#/components/styled/FocusArea'
import SvgMask from '#/components/SvgMask'

import type * as backend from '#/services/Backend'

import * as tailwindMerge from '#/utilities/tailwindMerge'

// =============
// === Types ===
// =============

/** Metadata for a category. */
interface CategoryMetadata {
  readonly category: Category
  readonly icon: string
  readonly textId: Extract<text.TextId, `${Category}Category`>
  readonly buttonTextId: Extract<text.TextId, `${Category}CategoryButtonLabel`>
  readonly dropZoneTextId: Extract<text.TextId, `${Category}CategoryDropZoneLabel`>
  readonly nested?: true
}

// =================
// === Constants ===
// =================

const CATEGORY_DATA: readonly CategoryMetadata[] = [
  {
    category: Category.cloud,
    icon: CloudIcon,
    textId: 'cloudCategory',
    buttonTextId: 'cloudCategoryButtonLabel',
    dropZoneTextId: 'cloudCategoryDropZoneLabel',
  },
  {
    category: Category.recent,
    icon: RecentIcon,
    textId: 'recentCategory',
    buttonTextId: 'recentCategoryButtonLabel',
    dropZoneTextId: 'recentCategoryDropZoneLabel',
    nested: true,
  },
  {
    category: Category.trash,
    icon: Trash2Icon,
    textId: 'trashCategory',
    buttonTextId: 'trashCategoryButtonLabel',
    dropZoneTextId: 'trashCategoryDropZoneLabel',
    nested: true,
  },
  {
    category: Category.local,
    icon: ComputerIcon,
    textId: 'localCategory',
    buttonTextId: 'localCategoryButtonLabel',
    dropZoneTextId: 'localCategoryDropZoneLabel',
  },
]

// ============================
// === CategorySwitcherItem ===
// ============================

/** Props for a {@link CategorySwitcherItem}. */
interface InternalCategorySwitcherItemProps {
  readonly id: string
  readonly data: CategoryMetadata
  readonly isCurrent: boolean
  readonly isDisabled: boolean
  readonly tooltip?: string | false
  readonly onPress: (event: aria.PressEvent) => void
  readonly acceptedDragTypes: string[]
  readonly onDrop: (event: aria.DropEvent) => void
}

/** An entry in a {@link CategorySwitcher}. */
function CategorySwitcherItem(props: InternalCategorySwitcherItemProps) {
  const { data, isCurrent, isDisabled, tooltip = false, onPress, acceptedDragTypes, onDrop } = props
  const { category, icon, textId, buttonTextId, dropZoneTextId } = data
  const { getText } = textProvider.useText()

  return (
    <aria.DropZone
      aria-label={getText(dropZoneTextId)}
      getDropOperation={(types) =>
        acceptedDragTypes.some((type) => types.has(type)) ? 'move' : 'cancel'
      }
      className="group relative flex items-center rounded-full drop-target-after"
      onDrop={onDrop}
    >
      <ariaComponents.Button
        size="custom"
        variant="custom"
        tooltip={tooltip}
        tooltipPlacement="right"
        className={tailwindMerge.twMerge(
          isCurrent && 'focus-default',
          isDisabled && 'cursor-not-allowed hover:bg-transparent',
        )}
        aria-label={getText(buttonTextId)}
        onPress={onPress}
      >
        <div
          className={tailwindMerge.twMerge(
            'group flex h-row items-center gap-icon-with-text rounded-full px-button-x selectable',
            isCurrent && 'disabled active',
            !isCurrent && !isDisabled && 'hover:bg-selected-frame',
          )}
        >
          <SvgMask
            src={icon}
            className={
              // This explicit class is a special-case due to the unusual shape of the "Recent" icon.
              // eslint-disable-next-line no-restricted-syntax
              category === Category.recent ? '-ml-0.5' : ''
            }
          />
          <aria.Text slot="description">{getText(textId)}</aria.Text>
        </div>
      </ariaComponents.Button>
      <div className="absolute left-full ml-2 hidden group-focus-visible:block">
        {getText('drop')}
      </div>
    </aria.DropZone>
  )
}

// ========================
// === CategorySwitcher ===
// ========================

/** Props for a {@link CategorySwitcher}. */
export interface CategorySwitcherProps {
  readonly category: Category
  readonly setCategory: (category: Category) => void
}

/** A switcher to choose the currently visible assets table category. */
export default function CategorySwitcher(props: CategorySwitcherProps) {
  const { category, setCategory } = props
  const { user } = authProvider.useNonPartialUserSession()
  const { unsetModal } = modalProvider.useSetModal()
  const { getText } = textProvider.useText()
  const { isOffline } = offlineHooks.useOffline()
  const dispatchAssetEvent = eventListProvider.useDispatchAssetEvent()
  const setPage = useSetPage()
  const [, setSearchParams] = useSearchParams()

  const localBackend = backendProvider.useLocalBackend()
  /** The list of *visible* categories. */
  const categoryData = React.useMemo(
    () =>
      CATEGORY_DATA.filter((data) => {
        switch (data.category) {
          case Category.local: {
            return localBackend != null
          }
          default: {
            return true
          }
        }
      }),
    [localBackend],
  )
  const getCategoryError = (otherCategory: Category) => {
    switch (otherCategory) {
      case Category.local: {
        if (localBackend == null) {
          return getText('localBackendNotDetectedError')
        } else {
          return null
        }
      }
      case Category.cloud:
      case Category.recent:
      case Category.trash: {
        if (isOffline) {
          return getText('unavailableOffline')
        } else if (!user.isEnabled) {
          return getText('notEnabledSubtitle')
        } else {
          return null
        }
      }
    }
  }

  if (!categoryData.some((data) => data.category === category)) {
    setCategory(categoryData[0]?.category ?? Category.cloud)
  }

  return (
    <FocusArea direction="vertical">
      {(innerProps) => (
        <div className="flex w-full flex-col gap-2 py-1" {...innerProps}>
          <ariaComponents.Text variant="subtitle" className="px-2 font-bold">
            {getText('category')}
          </ariaComponents.Text>

          <div
            aria-label={getText('categorySwitcherMenuLabel')}
            role="grid"
            className="flex flex-col items-start"
          >
            {categoryData.map((data) => {
              const error = getCategoryError(data.category)

              const element = (
                <CategorySwitcherItem
                  key={data.category}
                  id={data.category}
                  data={data}
                  isCurrent={category === data.category}
                  isDisabled={error != null}
                  tooltip={error ?? false}
                  onPress={() => {
                    if (error == null) {
                      setCategory(data.category)
                    }
                  }}
                  acceptedDragTypes={
                    (
                      (category === Category.trash &&
                        (data.category === Category.cloud || data.category === Category.local)) ||
                      (category !== Category.trash && data.category === Category.trash)
                    ) ?
                      [mimeTypes.ASSETS_MIME_TYPE]
                    : []
                  }
                  onDrop={(event) => {
                    unsetModal()
                    void Promise.all(
                      event.items.flatMap(async (item) => {
                        if (item.kind === 'text') {
                          const text = await item.getText(mimeTypes.ASSETS_MIME_TYPE)
                          const payload: unknown = JSON.parse(text)
                          return Array.isArray(payload) ?
                              payload.flatMap((key) =>
                                // This is SAFE, assuming only this app creates payloads with
                                // the specific mimetype above.
                                // eslint-disable-next-line no-restricted-syntax
                                typeof key === 'string' ? [key as backend.AssetId] : [],
                              )
                            : []
                        } else {
                          return []
                        }
                      }),
                    ).then((keys) => {
                      dispatchAssetEvent({
                        type:
                          category === Category.trash ?
                            AssetEventType.restore
                          : AssetEventType.delete,
                        ids: new Set(keys.flat(1)),
                      })
                    })
                  }}
                />
              )
<<<<<<< HEAD
              return data.nested ?
=======
              return (
                data.nested ?
>>>>>>> 0d72409d
                  <div key={data.category} className="flex">
                    <div className="ml-[15px] mr-1 border-r border-primary/20" />
                    {element}
                  </div>
<<<<<<< HEAD
                : element
=======
                : data.category !== Category.local ? element
                : <div
                    key={data.category}
                    className="group flex items-center justify-between self-stretch"
                  >
                    {element}
                    <ariaComponents.Button
                      size="medium"
                      variant="icon"
                      icon={SettingsIcon}
                      aria-label={getText('changeLocalRootDirectoryInSettings')}
                      className="opacity-0 transition-opacity group-hover:opacity-100"
                      onPress={() => {
                        // eslint-disable-next-line @typescript-eslint/naming-convention
                        setSearchParams({ 'cloud-ide_SettingsTab': '"local"' })
                        setPage(TabType.settings)
                      }}
                    />
                  </div>
              )
>>>>>>> 0d72409d
            })}
          </div>
        </div>
      )}
    </FocusArea>
  )
}<|MERGE_RESOLUTION|>--- conflicted
+++ resolved
@@ -287,19 +287,12 @@
                   }}
                 />
               )
-<<<<<<< HEAD
-              return data.nested ?
-=======
               return (
                 data.nested ?
->>>>>>> 0d72409d
                   <div key={data.category} className="flex">
                     <div className="ml-[15px] mr-1 border-r border-primary/20" />
                     {element}
                   </div>
-<<<<<<< HEAD
-                : element
-=======
                 : data.category !== Category.local ? element
                 : <div
                     key={data.category}
@@ -320,7 +313,6 @@
                     />
                   </div>
               )
->>>>>>> 0d72409d
             })}
           </div>
         </div>
