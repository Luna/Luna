--- conflicted
+++ resolved
@@ -283,58 +283,17 @@
                   null,
                   (project) => {
                     setCreatedProjectId(project.projectId)
+                    setIsCreatingProject(false)
                   },
                   () => {
                     setIsCreatingProject(false)
                   },
                 )
               }}
-<<<<<<< HEAD
-            />
-          </aria.DialogTrigger>
-          <ariaComponents.Button
-            size="medium"
-            variant="bar"
-            isDisabled={shouldBeDisabled || isCreatingProject || isCreatingProjectFromTemplate}
-            icon={Plus2Icon}
-            loading={isCreatingProject}
-            loaderPosition="icon"
-            onPress={() => {
-              setIsCreatingProject(true)
-
-              doCreateProject(
-                null,
-                null,
-                (project) => {
-                  setCreatedProjectId(project.projectId)
-                  setIsCreatingProject(false)
-                },
-                () => {
-                  setIsCreatingProject(false)
-                },
-              )
-            }}
-          >
-            {getText('newEmptyProject')}
-          </ariaComponents.Button>
-          <div className="flex h-row items-center gap-4 rounded-full border-0.5 border-primary/20 px-[11px]">
-            <ariaComponents.Button
-              variant="icon"
-              size="medium"
-              icon={AddFolderIcon}
-              isDisabled={shouldBeDisabled}
-              aria-label={getText('newFolder')}
-              onPress={() => {
-                doCreateDirectory()
-              }}
-            />
-            {isCloud && (
-=======
             >
               {getText('newEmptyProject')}
             </ariaComponents.Button>
             <div className="flex h-row items-center gap-4 rounded-full border-0.5 border-primary/20 px-[11px]">
->>>>>>> e9d3f59a
               <ariaComponents.Button
                 variant="icon"
                 size="medium"
