/** @file Header menubar for the directory listing, containing information about
 * the current directory and some configuration options. */
import * as React from 'react'

import AddDatalinkIcon from '#/assets/add_datalink.svg'
import AddFolderIcon from '#/assets/add_folder.svg'
import AddKeyIcon from '#/assets/add_key.svg'
import DataDownloadIcon from '#/assets/data_download.svg'
import DataUploadIcon from '#/assets/data_upload.svg'
import RightPanelIcon from '#/assets/right_panel.svg'

import * as offlineHooks from '#/hooks/offlineHooks'

import * as authProvider from '#/providers/AuthProvider'
import * as inputBindingsProvider from '#/providers/InputBindingsProvider'
import * as modalProvider from '#/providers/ModalProvider'
import * as textProvider from '#/providers/TextProvider'

import AssetEventType from '#/events/AssetEventType'

import type * as assetSearchBar from '#/layouts/AssetSearchBar'
import AssetSearchBar from '#/layouts/AssetSearchBar'
import * as eventListProvider from '#/layouts/AssetsTable/EventListProvider'
import * as categoryModule from '#/layouts/CategorySwitcher/Category'
import type Category from '#/layouts/CategorySwitcher/Category'
import StartModal from '#/layouts/StartModal'

import * as aria from '#/components/aria'
import * as ariaComponents from '#/components/AriaComponents'

import ConfirmDeleteModal from '#/modals/ConfirmDeleteModal'
import UpsertDatalinkModal from '#/modals/UpsertDatalinkModal'
import UpsertSecretModal from '#/modals/UpsertSecretModal'

import type Backend from '#/services/Backend'
import * as backendModule from '#/services/Backend'

import type AssetQuery from '#/utilities/AssetQuery'
import * as sanitizedEventTargets from '#/utilities/sanitizedEventTargets'

// ================
// === DriveBar ===
// ================

/** Props for a {@link DriveBar}. */
export interface DriveBarProps {
  readonly backend: Backend
  readonly query: AssetQuery
  readonly setQuery: React.Dispatch<React.SetStateAction<AssetQuery>>
  readonly suggestions: readonly assetSearchBar.Suggestion[]
  readonly category: Category
  readonly setCategory: (category: Category) => void
  readonly canDownload: boolean
  readonly isAssetPanelOpen: boolean
  readonly setIsAssetPanelOpen: React.Dispatch<React.SetStateAction<boolean>>
  readonly doEmptyTrash: () => void
  readonly doCreateProject: () => void
  readonly doCreateDirectory: () => void
  readonly doCreateSecret: (name: string, value: string) => void
  readonly doCreateDatalink: (name: string, value: unknown) => void
  readonly doUploadFiles: (files: File[]) => void
}

/** Displays the current directory path and permissions, upload and download buttons,
 * and a column display mode switcher. */
export default function DriveBar(props: DriveBarProps) {
  const { backend, query, setQuery, suggestions, category, setCategory, canDownload } = props
  const { doEmptyTrash, doCreateProject, doCreateDirectory } = props
  const { doCreateSecret, doCreateDatalink, doUploadFiles } = props
  const { isAssetPanelOpen, setIsAssetPanelOpen } = props
  const { setModal, unsetModal } = modalProvider.useSetModal()
  const { getText } = textProvider.useText()
  const { user } = authProvider.useFullUserSession()
  const inputBindings = inputBindingsProvider.useInputBindings()
  const dispatchAssetEvent = eventListProvider.useDispatchAssetEvent()
  const uploadFilesRef = React.useRef<HTMLInputElement>(null)
  const isCloud = categoryModule.isCloudCategory(category)
  const { isOffline } = offlineHooks.useOffline()
  const shouldBeDisabled = isCloud && isOffline
  const canCreateAssets =
    category.type !== categoryModule.CategoryType.cloud ||
    user.plan == null ||
    user.plan === backendModule.Plan.solo

  React.useEffect(() => {
    return inputBindings.attach(sanitizedEventTargets.document.body, 'keydown', {
      ...(isCloud
        ? {
            newFolder: () => {
              doCreateDirectory()
            },
          }
        : {}),
      newProject: () => {
        doCreateProject()
      },
      uploadFiles: () => {
        uploadFilesRef.current?.click()
      },
    })
  }, [isCloud, doCreateDirectory, doCreateProject, inputBindings])

  const searchBar = (
    <AssetSearchBar
      backend={backend}
      isCloud={isCloud}
      query={query}
      setQuery={setQuery}
      suggestions={suggestions}
    />
  )

  const assetPanelToggle = (
    <>
      {/* Spacing. */}
      <div className={!isAssetPanelOpen ? 'w-5' : 'hidden'} />
      <div className="absolute right-[15px] top-[27px] z-1">
        <ariaComponents.Button
          size="medium"
          variant="custom"
          isActive={isAssetPanelOpen}
          icon={RightPanelIcon}
          aria-label={isAssetPanelOpen ? getText('openAssetPanel') : getText('closeAssetPanel')}
          onPress={() => {
            setIsAssetPanelOpen(isOpen => !isOpen)
          }}
        />
      </div>
    </>
  )

  switch (category.type) {
    case categoryModule.CategoryType.recent: {
      return (
        <ariaComponents.ButtonGroup className="my-0.5 grow-0">
          {searchBar}
          {assetPanelToggle}
        </ariaComponents.ButtonGroup>
      )
    }
    case categoryModule.CategoryType.trash: {
      return (
        <ariaComponents.ButtonGroup className="my-0.5 grow-0">
          <ariaComponents.Button
            size="medium"
            variant="bar"
            isDisabled={shouldBeDisabled}
            onPress={() => {
              setModal(
                <ConfirmDeleteModal
                  actionText={getText('allTrashedItemsForever')}
                  doDelete={doEmptyTrash}
                />
              )
            }}
          >
            {getText('clearTrash')}
          </ariaComponents.Button>
          {searchBar}
          {assetPanelToggle}
        </ariaComponents.ButtonGroup>
      )
    }
    case categoryModule.CategoryType.cloud:
    case categoryModule.CategoryType.local:
    case categoryModule.CategoryType.user:
    case categoryModule.CategoryType.team: {
      return (
        <ariaComponents.ButtonGroup className="my-0.5 grow-0">
          {!canCreateAssets && (
            <ariaComponents.Button
              size="medium"
              variant="bar"
              isDisabled={shouldBeDisabled}
              onPress={() => {
                setCategory({
                  type: categoryModule.CategoryType.user,
                  rootPath: backendModule.Path(`enso://Users/${user.name}`),
                  homeDirectoryId: backendModule.DirectoryId(
                    `directory-${user.userId.replace(/^user-/, '')}`
                  ),
                })
              }}
            >
              {getText('createAssetsInMyFiles')}
            </ariaComponents.Button>
          )}
          {canCreateAssets && (
            <aria.DialogTrigger>
              <ariaComponents.Button size="medium" variant="tertiary" isDisabled={shouldBeDisabled}>
                {getText('startWithATemplate')}
              </ariaComponents.Button>

<<<<<<< HEAD
              <StartModal createProject={doCreateProject} />
            </aria.DialogTrigger>
          )}
          {canCreateAssets && (
=======
            <StartModal createProject={doCreateProject} />
          </aria.DialogTrigger>
          <ariaComponents.Button
            size="medium"
            variant="bar"
            isDisabled={shouldBeDisabled}
            onPress={() => {
              doCreateProject()
            }}
          >
            {getText('newEmptyProject')}
          </ariaComponents.Button>
          <div className="flex h-row items-center gap-4 rounded-full border-0.5 border-primary/20 px-[11px]">
>>>>>>> 836a7e12
            <ariaComponents.Button
              size="medium"
              variant="bar"
              isDisabled={shouldBeDisabled}
              onPress={() => {
                doCreateProject()
              }}
            >
              {getText('newEmptyProject')}
            </ariaComponents.Button>
          )}
          {canCreateAssets && (
            <div className="flex h-row items-center gap-4 rounded-full border-0.5 border-primary/20 px-[11px] text-primary/50">
              <ariaComponents.Button
                variant="icon"
                size="medium"
                icon={AddFolderIcon}
                isDisabled={shouldBeDisabled}
                aria-label={getText('newFolder')}
                onPress={() => {
                  doCreateDirectory()
                }}
              />
              {isCloud && (
                <ariaComponents.Button
                  variant="icon"
                  size="medium"
                  icon={AddKeyIcon}
                  isDisabled={shouldBeDisabled}
                  aria-label={getText('newSecret')}
                  onPress={() => {
                    setModal(<UpsertSecretModal id={null} name={null} doCreate={doCreateSecret} />)
                  }}
                />
              )}
              {isCloud && (
                <ariaComponents.Button
                  variant="icon"
                  size="medium"
                  icon={AddDatalinkIcon}
                  isDisabled={shouldBeDisabled}
                  aria-label={getText('newDatalink')}
                  onPress={() => {
                    setModal(<UpsertDatalinkModal doCreate={doCreateDatalink} />)
                  }}
                />
              )}
              <aria.Input
                ref={uploadFilesRef}
                type="file"
                multiple
                className="hidden"
                onInput={event => {
                  if (event.currentTarget.files != null) {
                    doUploadFiles(Array.from(event.currentTarget.files))
                  }
                  // Clear the list of selected files. Otherwise, `onInput` will not be
                  // dispatched again if the same file is selected.
                  event.currentTarget.value = ''
                }}
              />
              <ariaComponents.Button
                variant="icon"
                size="medium"
                icon={DataUploadIcon}
                isDisabled={shouldBeDisabled}
                aria-label={getText('uploadFiles')}
                onPress={() => {
                  unsetModal()
                  uploadFilesRef.current?.click()
                }}
              />
              <ariaComponents.Button
                isDisabled={!canDownload || shouldBeDisabled}
                variant="icon"
                size="medium"
                icon={DataDownloadIcon}
                aria-label={getText('downloadFiles')}
                onPress={() => {
                  unsetModal()
                  dispatchAssetEvent({ type: AssetEventType.downloadSelected })
                }}
              />
            </div>
          )}
          {searchBar}
          {assetPanelToggle}
        </ariaComponents.ButtonGroup>
      )
    }
  }
}<|MERGE_RESOLUTION|>--- conflicted
+++ resolved
@@ -191,26 +191,10 @@
                 {getText('startWithATemplate')}
               </ariaComponents.Button>
 
-<<<<<<< HEAD
               <StartModal createProject={doCreateProject} />
             </aria.DialogTrigger>
           )}
           {canCreateAssets && (
-=======
-            <StartModal createProject={doCreateProject} />
-          </aria.DialogTrigger>
-          <ariaComponents.Button
-            size="medium"
-            variant="bar"
-            isDisabled={shouldBeDisabled}
-            onPress={() => {
-              doCreateProject()
-            }}
-          >
-            {getText('newEmptyProject')}
-          </ariaComponents.Button>
-          <div className="flex h-row items-center gap-4 rounded-full border-0.5 border-primary/20 px-[11px]">
->>>>>>> 836a7e12
             <ariaComponents.Button
               size="medium"
               variant="bar"
@@ -223,7 +207,7 @@
             </ariaComponents.Button>
           )}
           {canCreateAssets && (
-            <div className="flex h-row items-center gap-4 rounded-full border-0.5 border-primary/20 px-[11px] text-primary/50">
+            <div className="flex h-row items-center gap-4 rounded-full border-0.5 border-primary/20 px-[11px]">
               <ariaComponents.Button
                 variant="icon"
                 size="medium"
