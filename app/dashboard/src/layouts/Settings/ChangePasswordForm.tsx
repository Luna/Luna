/** @file A form for changing the user's password. */
import * as React from 'react'

import * as z from 'zod'

import { ButtonGroup, Form, Input } from '#/components/AriaComponents'
import { useAuth, useNonPartialUserSession } from '#/providers/AuthProvider'
import { type GetText, useText } from '#/providers/TextProvider'

import SettingsAriaInput from '#/layouts/Settings/SettingsAriaInput'
import { passwordSchema, passwordWithPatternSchema } from '#/pages/authentication/schemas'
import { PASSWORD_REGEX } from '#/utilities/validation'

/** Create the schema for this form. */
function createChangePasswordFormSchema(getText: GetText) {
  return z
    .object({
      username: z.string().email(getText('invalidEmailValidationError')),
      currentPassword: passwordSchema(getText),
      newPassword: passwordWithPatternSchema(getText),
      confirmNewPassword: z.string(),
    })
    .superRefine((object, context) => {
      if (
        PASSWORD_REGEX.test(object.newPassword) &&
        object.newPassword !== object.confirmNewPassword
      ) {
        context.addIssue({
          path: ['confirmNewPassword'],
          code: 'custom',
          message: getText('passwordMismatchError'),
        })
      }
    })
}

// ==========================
// === ChangePasswordForm ===
// ==========================

/** A form for changing the user's password. */
export default function ChangePasswordForm() {
<<<<<<< HEAD
  const { user } = authProvider.useFullUserSession()
  const { changePassword } = authProvider.useAuth()
  const { getText } = textProvider.useText()
  const [key, setKey] = React.useState('')
  const [currentPassword, setCurrentPassword] = React.useState('')
  const [newPassword, setNewPassword] = React.useState('')
  const [confirmNewPassword, setConfirmNewPassword] = React.useState('')

  const canSubmitPassword =
    currentPassword !== '' &&
    newPassword !== '' &&
    confirmNewPassword !== '' &&
    newPassword === confirmNewPassword &&
    validation.PASSWORD_REGEX.test(newPassword)
  const canCancel = currentPassword !== '' || newPassword !== '' || confirmNewPassword !== ''
=======
  const { user } = useNonPartialUserSession()
  const { changePassword } = useAuth()
  const { getText } = useText()
>>>>>>> 0fc09f87

  return (
    <Form
      schema={createChangePasswordFormSchema(getText)}
      gap="none"
      onSubmit={({ currentPassword, newPassword }) => changePassword(currentPassword, newPassword)}
    >
      <Input hidden name="username" autoComplete="username" value={user.email} readOnly />
      <SettingsAriaInput
        data-testid="current-password-input"
        name="currentPassword"
        type="password"
        autoComplete="current-password"
        label={getText('currentPasswordLabel')}
        placeholder={getText('currentPasswordPlaceholder')}
      />
      <SettingsAriaInput
        data-testid="new-password-input"
        name="newPassword"
        type="password"
        label={getText('newPasswordLabel')}
        placeholder={getText('newPasswordPlaceholder')}
        autoComplete="new-password"
        description={getText('passwordValidationMessage')}
      />
      <SettingsAriaInput
        data-testid="confirm-new-password-input"
        name="confirmNewPassword"
        type="password"
        label={getText('confirmNewPasswordLabel')}
        placeholder={getText('confirmNewPasswordPlaceholder')}
        autoComplete="new-password"
      />

      <Form.FormError />
      <ButtonGroup>
        <Form.Submit>{getText('change')}</Form.Submit>
        <Form.Reset>{getText('cancel')}</Form.Reset>
      </ButtonGroup>
    </Form>
  )
}<|MERGE_RESOLUTION|>--- conflicted
+++ resolved
@@ -4,7 +4,7 @@
 import * as z from 'zod'
 
 import { ButtonGroup, Form, Input } from '#/components/AriaComponents'
-import { useAuth, useNonPartialUserSession } from '#/providers/AuthProvider'
+import { useAuth, useFullUserSession } from '#/providers/AuthProvider'
 import { type GetText, useText } from '#/providers/TextProvider'
 
 import SettingsAriaInput from '#/layouts/Settings/SettingsAriaInput'
@@ -40,27 +40,9 @@
 
 /** A form for changing the user's password. */
 export default function ChangePasswordForm() {
-<<<<<<< HEAD
-  const { user } = authProvider.useFullUserSession()
-  const { changePassword } = authProvider.useAuth()
-  const { getText } = textProvider.useText()
-  const [key, setKey] = React.useState('')
-  const [currentPassword, setCurrentPassword] = React.useState('')
-  const [newPassword, setNewPassword] = React.useState('')
-  const [confirmNewPassword, setConfirmNewPassword] = React.useState('')
-
-  const canSubmitPassword =
-    currentPassword !== '' &&
-    newPassword !== '' &&
-    confirmNewPassword !== '' &&
-    newPassword === confirmNewPassword &&
-    validation.PASSWORD_REGEX.test(newPassword)
-  const canCancel = currentPassword !== '' || newPassword !== '' || confirmNewPassword !== ''
-=======
-  const { user } = useNonPartialUserSession()
+  const { user } = useFullUserSession()
   const { changePassword } = useAuth()
   const { getText } = useText()
->>>>>>> 0fc09f87
 
   return (
     <Form
