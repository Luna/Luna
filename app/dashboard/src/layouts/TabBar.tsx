--- conflicted
+++ resolved
@@ -5,14 +5,14 @@
 import { useLocation } from 'react-router'
 import invariant from 'tiny-invariant'
 
-import type * as text from 'enso-common/src/text'
+import type { TextId } from 'enso-common/src/text'
 
 import type { AppPath } from '#/appUtils'
 
 import * as projectHooks from '#/hooks/projectHooks'
 
 import type { LaunchedProject } from '#/providers/ProjectsProvider'
-import * as textProvider from '#/providers/TextProvider'
+import { useText } from '#/providers/TextProvider'
 
 import * as aria from '#/components/aria'
 import * as ariaComponents from '#/components/AriaComponents'
@@ -189,7 +189,7 @@
   readonly project?: LaunchedProject
   readonly isHidden?: boolean
   readonly icon: string
-  readonly labelId: text.TextId
+  readonly labelId: TextId
   readonly onClose?: () => void
   readonly onLoadEnd?: () => void
 }
@@ -198,18 +198,13 @@
 export function Tab(props: InternalTabProps) {
   const { path, project, isHidden = false, icon, labelId, children, onClose } = props
   const { onLoadEnd } = props
-  const { getText } = textProvider.useText()
+  const { getText } = useText()
   const inputBindings = useInputBindings()
   const { setSelectedTab } = useTabBarContext()
   const ref = React.useRef<HTMLDivElement | null>(null)
-<<<<<<< HEAD
-  const isLoadingRef = React.useRef(false)
-  const { getText } = textProvider.useText()
+  const isLoadingRef = React.useRef(true)
   const { pathname } = useLocation()
   const isActive = pathname.startsWith(path)
-=======
-  const isLoadingRef = React.useRef(true)
->>>>>>> 1fda5746
   const actuallyActive = isActive && !isHidden
   const [resizeObserver] = React.useState(
     () =>
