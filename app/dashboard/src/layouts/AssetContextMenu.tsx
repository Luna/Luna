/** @file The context menu for an arbitrary {@link backendModule.Asset}. */
import * as React from 'react'

import * as reactQuery from '@tanstack/react-query'
import * as toast from 'react-toastify'

import * as billingHooks from '#/hooks/billing'
import * as copyHooks from '#/hooks/copyHooks'
import * as projectHooks from '#/hooks/projectHooks'
import * as setAssetHooks from '#/hooks/setAssetHooks'
import * as toastAndLogHooks from '#/hooks/toastAndLogHooks'

import * as authProvider from '#/providers/AuthProvider'
import * as backendProvider from '#/providers/BackendProvider'
import * as modalProvider from '#/providers/ModalProvider'
import * as textProvider from '#/providers/TextProvider'

import AssetEventType from '#/events/AssetEventType'
import AssetListEventType from '#/events/AssetListEventType'

import * as eventListProvider from '#/layouts/AssetsTable/EventListProvider'
import * as categoryModule from '#/layouts/CategorySwitcher/Category'
import GlobalContextMenu from '#/layouts/GlobalContextMenu'

import ContextMenu from '#/components/ContextMenu'
import ContextMenuEntry from '#/components/ContextMenuEntry'
import ContextMenus from '#/components/ContextMenus'
import type * as assetRow from '#/components/dashboard/AssetRow'
import * as paywall from '#/components/Paywall'
import Separator from '#/components/styled/Separator'

import ConfirmDeleteModal from '#/modals/ConfirmDeleteModal'
import ManageLabelsModal from '#/modals/ManageLabelsModal'
import ManagePermissionsModal from '#/modals/ManagePermissionsModal'
import UpsertSecretModal from '#/modals/UpsertSecretModal'

import * as backendModule from '#/services/Backend'
import * as localBackendModule from '#/services/LocalBackend'

import * as object from '#/utilities/object'
import * as permissions from '#/utilities/permissions'

// ========================
// === AssetContextMenu ===
// ========================

/** Props for a {@link AssetContextMenu}. */
export interface AssetContextMenuProps {
  readonly hidden?: boolean
  readonly innerProps: assetRow.AssetRowInnerProps
  readonly rootDirectoryId: backendModule.DirectoryId
  readonly event: Pick<React.MouseEvent, 'pageX' | 'pageY'>
  readonly eventTarget: HTMLElement | null
  readonly doDelete: () => void
  readonly doCopy: () => void
  readonly doCut: () => void
  readonly doTriggerDescriptionEdit: () => void
  readonly doPaste: (
    newParentKey: backendModule.DirectoryId,
    newParentId: backendModule.DirectoryId,
  ) => void
}

/** The context menu for an arbitrary {@link backendModule.Asset}. */
export default function AssetContextMenu(props: AssetContextMenuProps) {
  const { innerProps, rootDirectoryId, event, eventTarget, hidden = false } = props
  const { doTriggerDescriptionEdit, doCopy, doCut, doPaste, doDelete } = props
  const { item, setItem, state, setRowState } = innerProps
  const { backend, category, hasPasteData, pasteData, nodeMap } = state

  const { user } = authProvider.useFullUserSession()
  const { setModal, unsetModal } = modalProvider.useSetModal()
  const remoteBackend = backendProvider.useRemoteBackend()
  const localBackend = backendProvider.useLocalBackend()
  const { getText } = textProvider.useText()
  const toastAndLog = toastAndLogHooks.useToastAndLog()
  const dispatchAssetEvent = eventListProvider.useDispatchAssetEvent()
  const dispatchAssetListEvent = eventListProvider.useDispatchAssetListEvent()
  const openProject = projectHooks.useOpenProject()
  const closeProject = projectHooks.useCloseProject()
  const openProjectMutation = projectHooks.useOpenProjectMutation()
  const asset = item.item
<<<<<<< HEAD
  const self = asset.permissions?.find(
    backendModule.isUserPermissionAnd((permission) => permission.user.userId === user.userId),
  )
=======
  const self = permissions.tryFindSelfPermission(user, asset.permissions)
>>>>>>> a31e5872
  const isCloud = categoryModule.isCloudCategory(category)
  const path =
    (
      category.type === categoryModule.CategoryType.recent ||
      category.type === categoryModule.CategoryType.trash
    ) ?
      null
    : isCloud ? `${item.path}${item.type === backendModule.AssetType.datalink ? '.datalink' : ''}`
    : asset.type === backendModule.AssetType.project ?
      localBackend?.getProjectDirectoryPath(asset.id) ?? null
    : localBackendModule.extractTypeAndId(asset.id).id
  const copyMutation = copyHooks.useCopy({ copyText: path ?? '' })

  const { isFeatureUnderPaywall } = billingHooks.usePaywall({ plan: user.plan })
  const isUnderPaywall = isFeatureUnderPaywall('share')

  const systemApi = window.systemApi
  const ownsThisAsset = !isCloud || self?.permission === permissions.PermissionAction.own
  const managesThisAsset = ownsThisAsset || self?.permission === permissions.PermissionAction.admin
  const canEditThisAsset =
    managesThisAsset || self?.permission === permissions.PermissionAction.edit
  const canAddToThisDirectory =
    category.type !== categoryModule.CategoryType.recent &&
    asset.type === backendModule.AssetType.directory &&
    canEditThisAsset
<<<<<<< HEAD
=======
  const pasteDataParentKeys =
    !pasteData.current ? null : (
      new Map(
        Array.from(nodeMap.current.entries()).map(([id, otherAsset]) => [
          id,
          otherAsset.directoryKey,
        ]),
      )
    )
  const canPaste =
    !pasteData.current || !pasteDataParentKeys || !isCloud ?
      true
    : !Array.from(pasteData.current.data).some((assetId) => {
        const parentKey = pasteDataParentKeys.get(assetId)
        const parent = parentKey == null ? null : nodeMap.current.get(parentKey)
        return !parent ? true : (
            permissions.isTeamPath(parent.path) && permissions.isUserPath(item.path)
          )
      })
>>>>>>> a31e5872

  const { data } = reactQuery.useQuery(
    item.item.type === backendModule.AssetType.project ?
      projectHooks.createGetProjectDetailsQuery.createPassiveListener(item.item.id)
    : { queryKey: ['__IGNORED__'] },
  )

  const isRunningProject =
    (asset.type === backendModule.AssetType.project &&
      data &&
      backendModule.IS_OPENING_OR_OPENED[data.state.type]) ??
    false

  const canExecute =
    !isCloud ||
    (self?.permission != null && permissions.PERMISSION_ACTION_CAN_EXECUTE[self.permission])

  const isOtherUserUsingProject =
    isCloud &&
    backendModule.assetIsProject(asset) &&
    asset.projectState.openedBy != null &&
    asset.projectState.openedBy !== user.email

  const setAsset = setAssetHooks.useSetAsset(asset, setItem)

  return (
    category.type === categoryModule.CategoryType.trash ?
      !ownsThisAsset ? null
      : <ContextMenus hidden={hidden} key={asset.id} event={event}>
          <ContextMenu aria-label={getText('assetContextMenuLabel')} hidden={hidden}>
            <ContextMenuEntry
              hidden={hidden}
              action="undelete"
              label={getText('restoreFromTrashShortcut')}
              doAction={() => {
                unsetModal()
                dispatchAssetEvent({ type: AssetEventType.restore, ids: new Set([asset.id]) })
              }}
            />
            <ContextMenuEntry
              hidden={hidden}
              action="delete"
              label={getText('deleteForeverShortcut')}
              doAction={() => {
                setModal(
                  <ConfirmDeleteModal
                    actionText={`delete the ${asset.type} '${asset.title}' forever`}
                    doDelete={() => {
                      const ids = new Set([asset.id])
                      dispatchAssetEvent({ type: AssetEventType.deleteForever, ids })
                    }}
                  />,
                )
              }}
            />
          </ContextMenu>
        </ContextMenus>
    : <ContextMenus hidden={hidden} key={asset.id} event={event}>
        <ContextMenu aria-label={getText('assetContextMenuLabel')} hidden={hidden}>
          {asset.type === backendModule.AssetType.datalink && (
            <ContextMenuEntry
              hidden={hidden}
              action="useInNewProject"
              doAction={() => {
                unsetModal()
                dispatchAssetListEvent({
                  type: AssetListEventType.newProject,
                  parentId: item.directoryId,
                  parentKey: item.directoryKey,
                  templateId: null,
                  datalinkId: asset.id,
                  preferredName: asset.title,
                })
              }}
            />
          )}
          {asset.type === backendModule.AssetType.project &&
            canExecute &&
            !isRunningProject &&
            !isOtherUserUsingProject && (
              <ContextMenuEntry
                hidden={hidden}
                action="open"
                doAction={() => {
                  unsetModal()
                  openProject({
                    id: asset.id,
                    title: asset.title,
                    parentId: item.directoryId,
                    type: state.backend.type,
                  })
                }}
              />
            )}
          {asset.type === backendModule.AssetType.project && isCloud && (
            <ContextMenuEntry
              hidden={hidden}
              action="run"
              doAction={() => {
                unsetModal()
                openProjectMutation.mutate({
                  id: asset.id,
                  title: asset.title,
                  parentId: item.directoryId,
                  type: state.backend.type,
                  inBackground: true,
                })
              }}
            />
          )}
          {!isCloud && path != null && systemApi && (
            <ContextMenuEntry
              hidden={hidden}
              action="openInFileBrowser"
              doAction={() => {
                unsetModal()
                systemApi.showItemInFolder(path)
              }}
            />
          )}
          {asset.type === backendModule.AssetType.project &&
            canExecute &&
            isRunningProject &&
            !isOtherUserUsingProject && (
              <ContextMenuEntry
                hidden={hidden}
                action="close"
                doAction={() => {
                  unsetModal()
                  closeProject({
                    id: asset.id,
                    title: asset.title,
                    parentId: item.directoryId,
                    type: state.backend.type,
                  })
                }}
              />
            )}
          {asset.type === backendModule.AssetType.project && !isCloud && (
            <ContextMenuEntry
              hidden={hidden}
              action="uploadToCloud"
              doAction={async () => {
                unsetModal()
                if (remoteBackend == null) {
                  toastAndLog('offlineUploadFilesError')
                } else {
                  try {
                    const projectResponse = await fetch(
                      `./api/project-manager/projects/${localBackendModule.extractTypeAndId(asset.id).id}/enso-project`,
                    )
                    // This DOES NOT update the cloud assets list when it
                    // completes, as the current backend is not the remote
                    // (cloud) backend. The user may change to the cloud backend
                    // while this request is in progress, however this is
                    // uncommon enough that it is not worth the added complexity.
                    await remoteBackend.uploadFile(
                      {
                        fileName: `${asset.title}.enso-project`,
                        fileId: null,
                        parentDirectoryId: null,
                      },
                      await projectResponse.blob(),
                    )
                    toast.toast.success(getText('uploadProjectToCloudSuccess'))
                  } catch (error) {
                    toastAndLog('uploadProjectToCloudError', error)
                  }
                }
              }}
            />
          )}
          {canExecute && !isRunningProject && !isOtherUserUsingProject && (
            <ContextMenuEntry
              hidden={hidden}
              isDisabled={
                isCloud ?
                  asset.type !== backendModule.AssetType.project &&
                  asset.type !== backendModule.AssetType.directory
                : false
              }
              action="rename"
              doAction={() => {
                setRowState(object.merger({ isEditingName: true }))
                unsetModal()
              }}
            />
          )}
          {asset.type === backendModule.AssetType.secret &&
            canEditThisAsset &&
            remoteBackend != null && (
              <ContextMenuEntry
                hidden={hidden}
                action="edit"
                doAction={() => {
                  setModal(
                    <UpsertSecretModal
                      id={asset.id}
                      name={asset.title}
                      doCreate={async (_name, value) => {
                        try {
                          await remoteBackend.updateSecret(asset.id, { value }, asset.title)
                        } catch (error) {
                          toastAndLog(null, error)
                        }
                      }}
                    />,
                  )
                }}
              />
            )}
          {isCloud && (
            <ContextMenuEntry
              hidden={hidden}
              action="editDescription"
              label={getText('editDescriptionShortcut')}
              doAction={() => {
                doTriggerDescriptionEdit()
              }}
            />
          )}
          {isCloud && (
            <ContextMenuEntry
              hidden={hidden}
              isDisabled
              action="snapshot"
              doAction={() => {
                // No backend support yet.
              }}
            />
          )}
          {ownsThisAsset && !isRunningProject && !isOtherUserUsingProject && (
            <ContextMenuEntry
              hidden={hidden}
              action="delete"
              label={isCloud ? getText('moveToTrashShortcut') : getText('deleteShortcut')}
              doAction={() => {
                if (isCloud) {
                  unsetModal()
                  doDelete()
                } else {
                  setModal(
                    <ConfirmDeleteModal
                      actionText={getText('deleteTheAssetTypeTitle', asset.type, asset.title)}
                      doDelete={doDelete}
                    />,
                  )
                }
              }}
            />
          )}
          {isCloud && <Separator hidden={hidden} />}

          {isCloud && managesThisAsset && self != null && (
            <>
              {isUnderPaywall && (
                <paywall.ContextMenuEntry feature="share" action="share" hidden={hidden} />
              )}

              {!isUnderPaywall && (
                <ContextMenuEntry
                  hidden={hidden}
                  action="share"
                  doAction={() => {
                    setModal(
                      <ManagePermissionsModal
                        item={asset}
                        setItem={setAsset}
                        self={self}
                        eventTarget={eventTarget}
                        doRemoveSelf={() => {
                          dispatchAssetEvent({
                            type: AssetEventType.removeSelf,
                            id: asset.id,
                          })
                        }}
                      />,
                    )
                  }}
                />
              )}
            </>
          )}

          {isCloud && (
            <ContextMenuEntry
              hidden={hidden}
              action="label"
              doAction={() => {
                setModal(
                  <ManageLabelsModal
                    backend={backend}
                    item={asset}
                    setItem={setAsset}
                    eventTarget={eventTarget}
                  />,
                )
              }}
            />
          )}
          {isCloud && managesThisAsset && self != null && <Separator hidden={hidden} />}
          {asset.type === backendModule.AssetType.project && (
            <ContextMenuEntry
              hidden={hidden}
              action="duplicate"
              doAction={() => {
                unsetModal()
                dispatchAssetListEvent({
                  type: AssetListEventType.copy,
                  newParentId: item.directoryId,
                  newParentKey: item.directoryKey,
                  items: [asset],
                })
              }}
            />
          )}
          {isCloud && <ContextMenuEntry hidden={hidden} action="copy" doAction={doCopy} />}
          {path != null && (
            <ContextMenuEntry
              hidden={hidden}
              action="copyAsPath"
              doAction={() => {
                unsetModal()
                copyMutation.mutate()
              }}
            />
          )}
          {!isOtherUserUsingProject && (
            <ContextMenuEntry hidden={hidden} action="cut" doAction={doCut} />
          )}
          {(isCloud ?
            asset.type !== backendModule.AssetType.directory
          : asset.type === backendModule.AssetType.project) && (
            <ContextMenuEntry
              hidden={hidden}
              isDisabled={asset.type === backendModule.AssetType.secret}
              action="download"
              doAction={() => {
                unsetModal()
                dispatchAssetEvent({
                  type: AssetEventType.download,
                  ids: new Set([asset.id]),
                })
              }}
            />
          )}
<<<<<<< HEAD
          {hasPasteData && (
=======
          {hasPasteData && canPaste && (
>>>>>>> a31e5872
            <ContextMenuEntry
              hidden={hidden}
              action="paste"
              doAction={() => {
                const [directoryKey, directoryId] =
                  item.type === backendModule.AssetType.directory ?
                    [item.key, item.item.id]
                  : [item.directoryKey, item.directoryId]
                doPaste(directoryKey, directoryId)
              }}
            />
          )}
        </ContextMenu>
        {canAddToThisDirectory && (
          <GlobalContextMenu
            hidden={hidden}
            backend={backend}
            hasPasteData={hasPasteData}
            rootDirectoryId={rootDirectoryId}
            directoryKey={
              // This is SAFE, as both branches are guaranteed to be `DirectoryId`s
              // eslint-disable-next-line no-restricted-syntax
              item.key as backendModule.DirectoryId
            }
            directoryId={asset.id}
            doPaste={doPaste}
          />
        )}
      </ContextMenus>
  )
}<|MERGE_RESOLUTION|>--- conflicted
+++ resolved
@@ -80,13 +80,7 @@
   const closeProject = projectHooks.useCloseProject()
   const openProjectMutation = projectHooks.useOpenProjectMutation()
   const asset = item.item
-<<<<<<< HEAD
-  const self = asset.permissions?.find(
-    backendModule.isUserPermissionAnd((permission) => permission.user.userId === user.userId),
-  )
-=======
   const self = permissions.tryFindSelfPermission(user, asset.permissions)
->>>>>>> a31e5872
   const isCloud = categoryModule.isCloudCategory(category)
   const path =
     (
@@ -112,8 +106,6 @@
     category.type !== categoryModule.CategoryType.recent &&
     asset.type === backendModule.AssetType.directory &&
     canEditThisAsset
-<<<<<<< HEAD
-=======
   const pasteDataParentKeys =
     !pasteData.current ? null : (
       new Map(
@@ -133,7 +125,6 @@
             permissions.isTeamPath(parent.path) && permissions.isUserPath(item.path)
           )
       })
->>>>>>> a31e5872
 
   const { data } = reactQuery.useQuery(
     item.item.type === backendModule.AssetType.project ?
@@ -480,11 +471,7 @@
               }}
             />
           )}
-<<<<<<< HEAD
-          {hasPasteData && (
-=======
           {hasPasteData && canPaste && (
->>>>>>> a31e5872
             <ContextMenuEntry
               hidden={hidden}
               action="paste"
