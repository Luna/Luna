/** @file Modal for setting the organization name. */
import * as React from 'react'

import { useMutation, useSuspenseQuery } from '@tanstack/react-query'
import * as router from 'react-router'

import { backendMutationOptions } from '#/hooks/backendHooks'

import * as authProvider from '#/providers/AuthProvider'
import * as backendProvider from '#/providers/BackendProvider'
import type { GetText } from '#/providers/TextProvider'
import * as textProvider from '#/providers/TextProvider'

import * as ariaComponents from '#/components/AriaComponents'

import * as backendModule from '#/services/Backend'

// =================
// === Constants ===
// =================

const PLANS_TO_SPECIFY_ORG_NAME = [backendModule.Plan.team, backendModule.Plan.enterprise]

// ================================
// === SetOrganizationNameModal ===
// ================================

/** Modal for setting the organization name.
 * Shows up when the user is on the team plan and the organization name is the default. */
export function SetOrganizationNameModal() {
  const { getText } = textProvider.useText()

  const backend = backendProvider.useRemoteBackendStrict()
  const { session } = authProvider.useAuth()

  const user = session != null && 'user' in session ? session.user : null
  const userId = user?.userId ?? null
  const userPlan = user?.plan ?? null

  const { data: organizationName } = useSuspenseQuery({
    queryKey: ['organization', userId],
    queryFn: () => backend.getOrganization().catch(() => null),
    staleTime: Infinity,
    select: (data) => data?.name ?? '',
  })

  const updateOrganization = useMutation(
    backendMutationOptions(backend, 'updateOrganization'),
  ).mutateAsync

  const shouldShowModal =
    userPlan != null && PLANS_TO_SPECIFY_ORG_NAME.includes(userPlan) && organizationName === ''

  return (
    <>
      <ariaComponents.Dialog
        title={getText('setOrgNameTitle')}
        isDismissable={false}
        isKeyboardDismissDisabled
        hideCloseButton
        modalProps={{ isOpen: shouldShowModal }}
      >
<<<<<<< HEAD
        <ariaComponents.Form
          gap="medium"
          defaultValues={{ name: '' }}
          schema={ariaComponents.Form.useFormSchema((z) =>
            z.object({
              name: z
                .string()
                .min(1, getText('arbitraryFieldRequired'))
                // eslint-disable-next-line @typescript-eslint/no-magic-numbers
                .max(255, getText('arbitraryFieldTooLong')),
            }),
          )}
          onSubmit={({ name }) => updateOrganization([{ name }])}
        >
          {({ register, formState }) => {
            return (
              <>
                <aria.TextField
                  autoFocus
                  inputMode="text"
                  autoComplete="off"
                  className="flex w-full flex-col"
                  {...register('name')}
                >
                  <aria.Label className="mb-1 ml-0.5 block text-sm">
                    {getText('organization')}
                  </aria.Label>

                  <aria.Input
                    className={(values) =>
                      tailwindMerge.twMerge(
                        'rounded-md border border-gray-300 p-1.5 text-sm transition-[outline]',
                        (values.isFocused || values.isFocusVisible) &&
                          'outline outline-2 outline-primary',
                        values.isInvalid && 'border-red-500 outline-red-500',
                      )
                    }
                  />

                  <aria.FieldError className="text-sm text-red-500">
                    {formState.errors.name?.message}
                  </aria.FieldError>
                </aria.TextField>

                <ariaComponents.Form.FormError />

                <ariaComponents.Form.Submit />
              </>
            )
=======
        <SetOrganizationNameForm
          onSubmit={async (name) => {
            await submit.mutateAsync(name)
>>>>>>> 1fda5746
          }}
        />
      </ariaComponents.Dialog>

      <router.Outlet context={session} />
    </>
  )
}

/**
 * Props for the SetOrganizationNameForm component.
 */
export interface SetOrganizationNameFormProps {
  readonly onSubmit: (name: string) => Promise<void>
}

export const ORGANIZATION_NAME_MAX_LENGTH = 64

// eslint-disable-next-line no-restricted-syntax
export const SET_ORGANIZATION_NAME_FORM_SCHEMA = (getText: GetText) =>
  ariaComponents.Form.schema.object({
    name: ariaComponents.Form.schema
      .string()
      .min(1, getText('arbitraryFieldRequired'))
      // eslint-disable-next-line @typescript-eslint/no-magic-numbers
      .max(ORGANIZATION_NAME_MAX_LENGTH, getText('arbitraryFieldTooLong')),
  })

/**
 * Form for setting the organization name.
 */
export function SetOrganizationNameForm(props: SetOrganizationNameFormProps) {
  const { onSubmit } = props
  const { getText } = textProvider.useText()

  return (
    <ariaComponents.Form
      gap="medium"
      method="dialog"
      defaultValues={{ name: '' }}
      schema={SET_ORGANIZATION_NAME_FORM_SCHEMA(getText)}
      onSubmit={({ name }) => onSubmit(name)}
    >
      <ariaComponents.Input
        name="name"
        autoFocus
        inputMode="text"
        autoComplete="off"
        label={getText('organizationNameSettingsInput')}
        description={getText(
          'organizationNameSettingsInputDescription',
          ORGANIZATION_NAME_MAX_LENGTH,
        )}
      />

      <ariaComponents.Form.FormError />

      <ariaComponents.Form.Submit />
    </ariaComponents.Form>
  )
}<|MERGE_RESOLUTION|>--- conflicted
+++ resolved
@@ -60,61 +60,9 @@
         hideCloseButton
         modalProps={{ isOpen: shouldShowModal }}
       >
-<<<<<<< HEAD
-        <ariaComponents.Form
-          gap="medium"
-          defaultValues={{ name: '' }}
-          schema={ariaComponents.Form.useFormSchema((z) =>
-            z.object({
-              name: z
-                .string()
-                .min(1, getText('arbitraryFieldRequired'))
-                // eslint-disable-next-line @typescript-eslint/no-magic-numbers
-                .max(255, getText('arbitraryFieldTooLong')),
-            }),
-          )}
-          onSubmit={({ name }) => updateOrganization([{ name }])}
-        >
-          {({ register, formState }) => {
-            return (
-              <>
-                <aria.TextField
-                  autoFocus
-                  inputMode="text"
-                  autoComplete="off"
-                  className="flex w-full flex-col"
-                  {...register('name')}
-                >
-                  <aria.Label className="mb-1 ml-0.5 block text-sm">
-                    {getText('organization')}
-                  </aria.Label>
-
-                  <aria.Input
-                    className={(values) =>
-                      tailwindMerge.twMerge(
-                        'rounded-md border border-gray-300 p-1.5 text-sm transition-[outline]',
-                        (values.isFocused || values.isFocusVisible) &&
-                          'outline outline-2 outline-primary',
-                        values.isInvalid && 'border-red-500 outline-red-500',
-                      )
-                    }
-                  />
-
-                  <aria.FieldError className="text-sm text-red-500">
-                    {formState.errors.name?.message}
-                  </aria.FieldError>
-                </aria.TextField>
-
-                <ariaComponents.Form.FormError />
-
-                <ariaComponents.Form.Submit />
-              </>
-            )
-=======
         <SetOrganizationNameForm
           onSubmit={async (name) => {
-            await submit.mutateAsync(name)
->>>>>>> 1fda5746
+            await updateOrganization([{ name }])
           }}
         />
       </ariaComponents.Dialog>
