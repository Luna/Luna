/** @file A modal with inputs for user email and permission level. */
import * as React from 'react'

import { useMutation, useSuspenseQuery } from '@tanstack/react-query'
import isEmail from 'validator/es/lib/isEmail'

import { backendMutationOptions } from '#/hooks/backendHooks'
import * as billingHooks from '#/hooks/billing'
import * as eventCallbackHooks from '#/hooks/eventCallbackHooks'

import * as authProvider from '#/providers/AuthProvider'
import * as backendProvider from '#/providers/BackendProvider'
import * as textProvider from '#/providers/TextProvider'

import * as ariaComponents from '#/components/AriaComponents'
import * as paywallComponents from '#/components/Paywall'

import type * as backendModule from '#/services/Backend'

import * as parserUserEmails from '#/utilities/parseUserEmails'

// =======================
// === InviteUsersForm ===
// =======================

/** Props for an {@link InviteUsersForm}. */
export interface InviteUsersFormProps {
  readonly onSubmitted: (emails: backendModule.EmailAddress[]) => void
}

/** A modal with inputs for user email and permission level. */
export function InviteUsersForm(props: InviteUsersFormProps) {
  const { onSubmitted } = props
  const { getText } = textProvider.useText()
  const backend = backendProvider.useRemoteBackendStrict()
  const inputRef = React.useRef<HTMLDivElement>(null)

  const { user } = authProvider.useFullUserSession()
  const { isFeatureUnderPaywall } = billingHooks.usePaywall({ plan: user.plan })

  const inviteUserMutation = useMutation(
    backendMutationOptions(backend, 'inviteUser', {
      meta: { invalidates: [['listInvitations']], awaitInvalidates: true },
    }),
  )

  const { data: invitations } = useSuspenseQuery({
    queryKey: ['listInvitations'],
    queryFn: async () => backend.listInvitations(),
    select: (data) => ({
      count: data.invitations.length,
      availableLicenses: data.availableLicenses,
    }),
  })

  const isUnderPaywall = isFeatureUnderPaywall('inviteUserFull')
  const seatsLeft = invitations.availableLicenses

  const getEmailsFromInput = eventCallbackHooks.useEventCallback((value: string) =>
    parserUserEmails.parseUserEmails(value),
  )

  const highlightEmails = eventCallbackHooks.useEventCallback((value: string): void => {
    if (inputRef.current?.firstChild != null) {
      const trimValue = value.trim()
      const { entries } = getEmailsFromInput(value)

      if (typeof Highlight !== 'undefined') {
        CSS.highlights.delete('field-wrong-email')
      }

      let offset = 0

      const wrongEmailsRanges: Range[] = []

      for (const entry of entries) {
        const emailIndex = trimValue.indexOf(entry.email, offset)

        const range = new Range()
        range.setStart(inputRef.current.firstChild, emailIndex)
        range.setEnd(inputRef.current.firstChild, emailIndex + entry.email.length)

        if (!isEmail(entry.email)) {
          wrongEmailsRanges.push(range)
        }

        offset = emailIndex + entry.email.length
      }

      if (typeof Highlight !== 'undefined') {
        CSS.highlights.set('field-wrong-email', new Highlight(...wrongEmailsRanges))
      }
    }
  })

  const validateEmailField = eventCallbackHooks.useEventCallback((value: string): string | null => {
    const { entries } = getEmailsFromInput(value)

    if (entries.length > seatsLeft) {
      return getText('inviteFormSeatsLeftError', entries.length - seatsLeft)
    } else {
      for (const entry of entries) {
        if (!isEmail(entry.email)) {
          // eslint-disable-next-line no-restricted-syntax
          return getText('emailIsInvalid')
        }
      }

      return null
    }
  })

  return (
    <ariaComponents.Form
      formOptions={{ mode: 'onSubmit' }}
      schema={ariaComponents.Form.schema.object({
        emails: ariaComponents.Form.schema
          .string()
          .min(1, { message: getText('emailIsRequired') })
          .refine(
            (value) => {
              const result = validateEmailField(value)

              if (result != null) {
                highlightEmails(value)
              }

              return result == null
            },
            { message: getText('emailIsInvalid') },
          ),
      })}
      defaultValues={{ emails: '' }}
      onSubmit={async ({ emails }) => {
        // Add the email from the input field to the list of emails.
        const emailsToSubmit = Array.from(new Set(getEmailsFromInput(emails).entries))
          .map(({ email }) => email)
          .filter((value): value is backendModule.EmailAddress => isEmail(value))

        await Promise.all(
          emailsToSubmit.map((userEmail) => inviteUserMutation.mutateAsync([{ userEmail }])),
        ).then(() => {
          onSubmitted(emailsToSubmit)
        })
      }}
    >
      <ariaComponents.Text disableLineHeightCompensation>
        {getText('inviteFormDescription')}
      </ariaComponents.Text>

      <ariaComponents.ResizableContentEditableInput
        ref={inputRef}
        name="emails"
        aria-label={getText('inviteEmailFieldLabel')}
        placeholder={getText('inviteEmailFieldPlaceholder')}
        description={getText('inviteEmailFieldDescription')}
      />

      {isUnderPaywall && (
        <paywallComponents.PaywallAlert
          feature="inviteUserFull"
          label={getText('inviteFormSeatsLeft', seatsLeft)}
        />
      )}

<<<<<<< HEAD
      <ariaComponents.Form.Submit variant="tertiary" size="medium" fullWidth>
=======
      <ariaComponents.Form.Submit variant="accent" rounded="medium" size="medium" fullWidth>
>>>>>>> 240ac1a9
        {getText('inviteSubmit')}
      </ariaComponents.Form.Submit>

      <ariaComponents.Form.FormError />
    </ariaComponents.Form>
  )
}<|MERGE_RESOLUTION|>--- conflicted
+++ resolved
@@ -163,11 +163,7 @@
         />
       )}
 
-<<<<<<< HEAD
-      <ariaComponents.Form.Submit variant="tertiary" size="medium" fullWidth>
-=======
-      <ariaComponents.Form.Submit variant="accent" rounded="medium" size="medium" fullWidth>
->>>>>>> 240ac1a9
+      <ariaComponents.Form.Submit variant="accent" size="medium" fullWidth>
         {getText('inviteSubmit')}
       </ariaComponents.Form.Submit>
 
