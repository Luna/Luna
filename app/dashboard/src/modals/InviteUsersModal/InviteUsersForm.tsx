/** @file A modal with inputs for user email and permission level. */
import * as React from 'react'

import { useMutation, useSuspenseQuery } from '@tanstack/react-query'
import isEmail from 'validator/es/lib/isEmail'

import { backendMutationOptions } from '#/hooks/backendHooks'
import * as billingHooks from '#/hooks/billing'
import * as eventCallbackHooks from '#/hooks/eventCallbackHooks'

import * as authProvider from '#/providers/AuthProvider'
import * as backendProvider from '#/providers/BackendProvider'
import * as textProvider from '#/providers/TextProvider'

import * as ariaComponents from '#/components/AriaComponents'
import * as paywallComponents from '#/components/Paywall'

import type * as backendModule from '#/services/Backend'

import * as parserUserEmails from '#/utilities/parseUserEmails'

// =======================
// === InviteUsersForm ===
// =======================

/** Props for an {@link InviteUsersForm}. */
export interface InviteUsersFormProps {
  readonly onSubmitted: (emails: backendModule.EmailAddress[]) => void
}

/** A modal with inputs for user email and permission level. */
export function InviteUsersForm(props: InviteUsersFormProps) {
  const { onSubmitted } = props
  const { getText } = textProvider.useText()
  const backend = backendProvider.useRemoteBackendStrict()
  const inputRef = React.useRef<HTMLDivElement>(null)

  const { user } = authProvider.useFullUserSession()
  const { isFeatureUnderPaywall } = billingHooks.usePaywall({ plan: user.plan })

  const inviteUserMutation = useMutation(
    backendMutationOptions(backend, 'inviteUser', {
      meta: { invalidates: [['listInvitations']], awaitInvalidates: true },
    }),
  )

  const { data: invitations } = useSuspenseQuery({
    queryKey: ['listInvitations'],
    queryFn: async () => backend.listInvitations(),
    select: (data) => ({
      count: data.invitations.length,
      availableLicenses: data.availableLicenses,
    }),
  })

  const isUnderPaywall = isFeatureUnderPaywall('inviteUserFull')
  const seatsLeft = invitations.availableLicenses

  const getEmailsFromInput = eventCallbackHooks.useEventCallback((value: string) =>
    parserUserEmails.parseUserEmails(value),
  )

  const highlightEmails = eventCallbackHooks.useEventCallback((value: string): void => {
    if (inputRef.current?.firstChild != null) {
      const trimValue = value.trim()
      const { entries } = getEmailsFromInput(value)

      if (typeof Highlight !== 'undefined') {
        CSS.highlights.delete('field-wrong-email')
      }

      let offset = 0

      const wrongEmailsRanges: Range[] = []

      for (const entry of entries) {
        const emailIndex = trimValue.indexOf(entry.email, offset)

        const range = new Range()
        range.setStart(inputRef.current.firstChild, emailIndex)
        range.setEnd(inputRef.current.firstChild, emailIndex + entry.email.length)

        if (!isEmail(entry.email)) {
          wrongEmailsRanges.push(range)
        }

        offset = emailIndex + entry.email.length
      }

      if (typeof Highlight !== 'undefined') {
        CSS.highlights.set('field-wrong-email', new Highlight(...wrongEmailsRanges))
      }
    }
  })

  const validateEmailField = eventCallbackHooks.useEventCallback((value: string): string | null => {
    const { entries } = getEmailsFromInput(value)

    if (entries.length > seatsLeft) {
      return getText('inviteFormSeatsLeftError', entries.length - seatsLeft)
    } else {
      for (const entry of entries) {
        if (!isEmail(entry.email)) {
          // eslint-disable-next-line no-restricted-syntax
          return getText('emailIsInvalid')
        }
      }

      return null
    }
  })

  return (
    <ariaComponents.Form
      formOptions={{ mode: 'onSubmit' }}
      schema={ariaComponents.Form.schema.object({
        emails: ariaComponents.Form.schema
          .string()
          .min(1, { message: getText('emailIsRequired') })
          .refine(
            (value) => {
              const result = validateEmailField(value)

              if (result != null) {
                highlightEmails(value)
              }

              return result == null
            },
            { message: getText('emailIsInvalid') },
          ),
      })}
      defaultValues={{ emails: '' }}
      onSubmit={async ({ emails }) => {
        // Add the email from the input field to the list of emails.
        const emailsToSubmit = Array.from(new Set(getEmailsFromInput(emails).entries))
          .map(({ email }) => email)
          .filter((value): value is backendModule.EmailAddress => isEmail(value))

        await Promise.all(
          emailsToSubmit.map((userEmail) => inviteUserMutation.mutateAsync([{ userEmail }])),
        ).then(() => {
          onSubmitted(emailsToSubmit)
        })
      }}
    >
      <ariaComponents.Text disableLineHeightCompensation>
        {getText('inviteFormDescription')}
      </ariaComponents.Text>

      <ariaComponents.ResizableContentEditableInput
        ref={inputRef}
        name="emails"
        aria-label={getText('inviteEmailFieldLabel')}
        placeholder={getText('inviteEmailFieldPlaceholder')}
        description={getText('inviteEmailFieldDescription')}
      />

      {isUnderPaywall && (
        <paywallComponents.PaywallAlert
          feature="inviteUserFull"
          label={getText('inviteFormSeatsLeft', seatsLeft)}
        />
      )}

<<<<<<< HEAD
      <ariaComponents.Form.Submit variant="tertiary" size="medium" fullWidth>
=======
      <ariaComponents.Form.Submit
        variant="accent"
        size="medium"
        fullWidth
        isDisabled={seatsLeft <= 0}
      >
>>>>>>> 6c80f8f0
        {getText('inviteSubmit')}
      </ariaComponents.Form.Submit>

      <ariaComponents.Form.FormError />
    </ariaComponents.Form>
  )
}<|MERGE_RESOLUTION|>--- conflicted
+++ resolved
@@ -163,16 +163,12 @@
         />
       )}
 
-<<<<<<< HEAD
-      <ariaComponents.Form.Submit variant="tertiary" size="medium" fullWidth>
-=======
       <ariaComponents.Form.Submit
         variant="accent"
         size="medium"
         fullWidth
         isDisabled={seatsLeft <= 0}
       >
->>>>>>> 6c80f8f0
         {getText('inviteSubmit')}
       </ariaComponents.Form.Submit>
 
