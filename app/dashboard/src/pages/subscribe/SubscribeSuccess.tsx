--- conflicted
+++ resolved
@@ -1,15 +1,12 @@
 /** @file A page to show when a user successfully subscribes to a plan. */
-import * as routerDom from 'react-router-dom'
+import { useSearchParams } from 'react-router-dom'
 
+import { Button, ButtonGroup } from '#/components/AriaComponents'
+import Navigate from '#/components/Navigate'
+import { Result } from '#/components/Result'
 import { useNavigate } from '#/hooks/routerHooks'
-
-import * as textProvider from '#/providers/TextProvider'
-
-import * as ariaComponents from '#/components/AriaComponents'
-import Navigate from '#/components/Navigate'
-import * as result from '#/components/Result'
-
 import { PLAN_TO_TEXT_ID } from '#/modules/payments'
+import { useText } from '#/providers/TextProvider'
 import { Plan, isPlan } from '#/services/Backend'
 
 // ========================
@@ -18,31 +15,23 @@
 
 /** A page to show when a user successfully subscribes to a plan. */
 export function SubscribeSuccess() {
-  const { getText } = textProvider.useText()
-  const [searchParams] = routerDom.useSearchParams()
-<<<<<<< HEAD
+  const { getText } = useText()
+  const [searchParams] = useSearchParams()
   const navigate = useNavigate()
-  const plan = searchParams.get('plan') ?? backend.Plan.solo
-
-  if (!backend.isPlan(plan)) {
-    return <Navigate to="/drive" replace />
-=======
-  const navigate = routerDom.useNavigate()
   const plan = searchParams.get('plan') ?? Plan.solo
 
   if (!isPlan(plan)) {
-    return <router.Navigate to={appUtils.DASHBOARD_PATH} replace />
->>>>>>> 1fda5746
+    return <Navigate to="/drive" replace />
   } else {
     return (
-      <result.Result
+      <Result
         className="h-full"
         title={getText('subscribeSuccessTitle')}
         subtitle={getText('subscribeSuccessSubtitle', getText(PLAN_TO_TEXT_ID[plan]))}
         status="success"
       >
-        <ariaComponents.ButtonGroup align="center">
-          <ariaComponents.Button
+        <ButtonGroup align="center">
+          <Button
             variant="submit"
             size="large"
             onPress={() => {
@@ -50,9 +39,9 @@
             }}
           >
             {getText('subscribeSuccessSubmit')}
-          </ariaComponents.Button>
-        </ariaComponents.ButtonGroup>
-      </result.Result>
+          </Button>
+        </ButtonGroup>
+      </Result>
     )
   }
 }