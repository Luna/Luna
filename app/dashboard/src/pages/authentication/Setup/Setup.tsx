/**
 * @file
 * Setup page
 */
import * as React from 'react'

<<<<<<< HEAD
import { useMutation, useSuspenseQuery } from '@tanstack/react-query'
import { Navigate, useSearchParams } from 'react-router-dom'
=======
import { useMutation, useQueryClient, useSuspenseQuery } from '@tanstack/react-query'
import { Navigate, useNavigate, useSearchParams } from 'react-router-dom'
>>>>>>> 6c80f8f0
import invariant from 'tiny-invariant'

import type * as text from 'enso-common/src/text'

import ArrowRight from '#/assets/arrow_right.svg'

import { DASHBOARD_PATH, LOGIN_PATH } from '#/appUtils'

import { useIsFirstRender } from '#/hooks/mountHooks'

import { useAuth, UserSessionType } from '#/providers/AuthProvider'
import { useRemoteBackendStrict } from '#/providers/BackendProvider'
import * as textProvider from '#/providers/TextProvider'

import * as ariaComponents from '#/components/AriaComponents'
import Page from '#/components/Page'
import * as stepper from '#/components/Stepper'

import { ORGANIZATION_NAME_MAX_LENGTH } from '#/modals/SetupOrganizationAfterSubscribe'

import { backendMutationOptions } from '#/hooks/backendHooks'
import { InviteUsersForm } from '#/modals/InviteUsersModal'
import { PlanSelector } from '#/modules/payments'
import { Plan } from '#/services/Backend'

/**
 * Step in the setup process
 */
interface Step {
  readonly title: text.TextId
  readonly description?: text.TextId
  readonly text?: text.TextId
  readonly component?: React.ComponentType<Context>
  readonly canSkip?: boolean | ((context: Context) => boolean)
  readonly hideNext?: boolean | ((context: Context) => boolean)
  readonly hidePrevious?: boolean | ((context: Context) => boolean)
  readonly ignore?: (context: Context) => boolean
}

/**
 * Context for the setup process
 */
interface Context {
  readonly session: ReturnType<typeof useAuth>['session']
  readonly plan: Plan
  readonly goToNextStep: () => void
  readonly goToPreviousStep: () => void
}

const BASE_STEPS: Step[] = [
  {
    title: 'setUsername',
    text: 'setUsernameDescription',
    hideNext: true,
    /**
     * Step component
     */
    component: function SetUsernameStep({ session, goToNextStep }) {
      const { setUsername } = useAuth()
      const { getText } = textProvider.useText()

      const defaultName = session && 'user' in session ? session.user.name : ''

      return (
        <ariaComponents.Form
          className="max-w-96"
          schema={(z) =>
            z.object({
              username: z
                .string()
                .min(3)
                /* eslint-disable-next-line @typescript-eslint/no-magic-numbers */
                .max(48),
            })
          }
          defaultValues={{ username: defaultName }}
          onSubmit={({ username }) => {
            if (username === defaultName) {
              goToNextStep()
              return
            } else {
              return setUsername(username).then(() => {
                goToNextStep()
              })
            }
          }}
        >
          <ariaComponents.Input
            name="username"
            label={getText('userNameSettingsInput')}
            placeholder={getText('usernamePlaceholder')}
            description="Minimum 3 characters, maximum 48 characters"
          />

          <ariaComponents.Form.Submit variant="primary">
            {getText('next')}
          </ariaComponents.Form.Submit>

          <ariaComponents.Form.FormError />
        </ariaComponents.Form>
      )
    },
  },
  {
    title: 'choosePlan',
    text: 'choosePlanDescription',
    ignore: ({ session }) =>
      session && 'user' in session ? !session.user.isOrganizationAdmin : true,
    canSkip: ({ plan }) => plan === Plan.free,
    hideNext: ({ plan }) => plan === Plan.free,
    /**
     * Step component
     */
    component: function ChoosePlanStep({ goToNextStep, plan, session }) {
      const isOrganizationAdmin =
        session && 'user' in session ? session.user.isOrganizationAdmin : false

      return (
        <PlanSelector
          userPlan={plan}
          isOrganizationAdmin={isOrganizationAdmin}
          hasTrial={plan === Plan.free}
          onSubscribeSuccess={goToNextStep}
        />
      )
    },
  },
  {
    title: 'setOrgNameTitle',
    text: 'setOrgNameDescription',
    ignore: (context) => {
      const isOrganizationAdmin =
        context.session && 'user' in context.session ?
          context.session.user.isOrganizationAdmin
        : false

      return context.plan === Plan.free || context.plan === Plan.solo || !isOrganizationAdmin
    },
    hideNext: true,
    hidePrevious: true,
    /**
     * Step component
     */
    component: function SetOrganizatioNameStep({ goToNextStep, goToPreviousStep, session }) {
      const { getText } = textProvider.useText()
      const remoteBackend = useRemoteBackendStrict()
      const userId = session && 'user' in session ? session.user.userId : null

      const { data: defaultOrgName } = useSuspenseQuery({
        queryKey: ['organization', userId],
        queryFn: () => remoteBackend.getOrganization(),
        select: (data) => data?.name ?? '',
      })

      const updateOrganizationMutation = useMutation(
        backendMutationOptions(remoteBackend, 'updateOrganization', {
          onSuccess: () => {
            goToNextStep()
          },
        }),
      )

      return (
        <ariaComponents.Form
          schema={(z) =>
            z.object({ organizationName: z.string().min(1).max(ORGANIZATION_NAME_MAX_LENGTH) })
          }
          defaultValues={{ organizationName: defaultOrgName }}
          className="max-w-96"
          onSubmit={({ organizationName }) => {
            if (organizationName !== defaultOrgName) {
              // eslint-disable-next-line no-restricted-syntax
              return updateOrganizationMutation.mutateAsync([{ name: organizationName }])
            }
          }}
        >
          <ariaComponents.Input
            name="organizationName"
            autoComplete="off"
            label={getText('organizationNameSettingsInput')}
            description={getText(
              'organizationNameSettingsInputDescription',
              ORGANIZATION_NAME_MAX_LENGTH,
            )}
          />

          <ariaComponents.ButtonGroup align="start">
            <ariaComponents.Button variant="outline" onPress={goToPreviousStep}>
              {getText('back')}
            </ariaComponents.Button>

            <ariaComponents.Form.Submit variant="primary">
              {getText('next')}
            </ariaComponents.Form.Submit>
          </ariaComponents.ButtonGroup>

          <ariaComponents.Form.FormError />
        </ariaComponents.Form>
      )
    },
  },
  {
    title: 'inviteUsers',
    text: 'inviteUsersDescription',
    ignore: (context) => {
      const isOrganizationAdmin =
        context.session && 'user' in context.session ?
          context.session.user.isOrganizationAdmin
        : false

      return context.plan === Plan.free || context.plan === Plan.solo || !isOrganizationAdmin
    },
    hideNext: true,
    hidePrevious: true,
    /**
     * Step component
     */
    component: function InviteUsersStep({ goToNextStep, goToPreviousStep }) {
      const { getText } = textProvider.useText()

      return (
        <div className="max-w-96">
          <InviteUsersForm
            onSubmitted={() => {
              goToNextStep()
            }}
          />

          <ariaComponents.ButtonGroup align="start" className="mt-4">
            <ariaComponents.Button variant="outline" onPress={goToPreviousStep}>
              {getText('back')}
            </ariaComponents.Button>

<<<<<<< HEAD
            <ariaComponents.Button variant="cancel" onPress={goToNextStep}>
=======
            <ariaComponents.Button variant="ghost-fading" onPress={goToNextStep}>
>>>>>>> 6c80f8f0
              {getText('skip')}
            </ariaComponents.Button>
          </ariaComponents.ButtonGroup>
        </div>
      )
    },
  },
  {
    title: 'setDefaultUserGroup',
    text: 'setDefaultUserGroupDescription',
    ignore: (context) => {
      const isOrganizationAdmin =
        context.session && 'user' in context.session ?
          context.session.user.isOrganizationAdmin
        : false

      return context.plan === Plan.free || context.plan === Plan.solo || !isOrganizationAdmin
    },
    hideNext: true,
    hidePrevious: true,
    /**
     * Step component
     */
    component: function CreateUserGroupStep({ goToNextStep, goToPreviousStep }) {
      const { getText } = textProvider.useText()
      const remoteBackend = useRemoteBackendStrict()

      const defaultUserGroupMaxLength = 64

      const listUsersQuery = useSuspenseQuery({
        queryKey: ['users'],
        queryFn: () => remoteBackend.listUsers(),
      })

<<<<<<< HEAD
=======
      const changeUserGroupMutation = useMutation(
        backendMutationOptions(remoteBackend, 'changeUserGroup'),
      )

>>>>>>> 6c80f8f0
      const createUserGroupMutation = useMutation(
        backendMutationOptions(remoteBackend, 'createUserGroup', {
          onSuccess: async (result) => {
            await Promise.all([
              listUsersQuery.data.map((user) =>
<<<<<<< HEAD
                remoteBackend.changeUserGroup(user.userId, { userGroups: [result.id] }, user.name),
=======
                changeUserGroupMutation.mutateAsync([
                  user.userId,
                  { userGroups: [result.id] },
                  user.name,
                ]),
>>>>>>> 6c80f8f0
              ),
            ])

            goToNextStep()
          },
        }),
      )

      return (
        <ariaComponents.Form
          schema={(z) => z.object({ groupName: z.string().min(1).max(defaultUserGroupMaxLength) })}
          className="max-w-96"
          onSubmit={({ groupName }) => createUserGroupMutation.mutateAsync([{ name: groupName }])}
        >
          <ariaComponents.Input
            name="groupName"
            autoComplete="off"
            label={getText('groupNameSettingsInput')}
            description={getText('groupNameSettingsInputDescription', defaultUserGroupMaxLength)}
          />

          <ariaComponents.ButtonGroup align="start">
            <ariaComponents.Button variant="outline" onPress={goToPreviousStep}>
              {getText('back')}
            </ariaComponents.Button>

            <ariaComponents.Form.Submit variant="primary">
              {getText('next')}
            </ariaComponents.Form.Submit>
          </ariaComponents.ButtonGroup>

          <ariaComponents.Form.FormError />
        </ariaComponents.Form>
      )
    },
  },
  {
    title: 'allSet',
    text: 'allSetDescription',
    hideNext: true,
    hidePrevious: true,
    /**
     * Step component
     */
    component: function AllSetStep({ goToPreviousStep }) {
      const { getText } = textProvider.useText()
      const navigate = useNavigate()
      const queryClient = useQueryClient()

      return (
        <ariaComponents.ButtonGroup align="start">
          <ariaComponents.Button variant="outline" onPress={goToPreviousStep}>
            {getText('back')}
          </ariaComponents.Button>

          <ariaComponents.Button
            variant="primary"
            size="medium"
            icon={ArrowRight}
            iconPosition="end"
            onPress={() =>
              queryClient.invalidateQueries().then(() => {
                navigate(DASHBOARD_PATH)
              })
            }
          >
            {getText('goToDashboard')}
          </ariaComponents.Button>
        </ariaComponents.ButtonGroup>
      )
    },
  },
]

/**
 * Setup page
 */
export function Setup() {
  const { getText } = textProvider.useText()
  const { session } = useAuth()
  const isFirstRender = useIsFirstRender()

  const [searchParams] = useSearchParams()

  const userPlan = session && 'user' in session ? session.user.plan ?? Plan.free : Plan.free

  const steps = BASE_STEPS
  const isDebug = searchParams.get('__qd-debg__') === 'true'

  const { stepperState, nextStep, previousStep, currentStep } = stepper.useStepperState({
    steps: steps.length,
    onStepChange: (step, direction) => {
      const screen = steps[step]

      if (screen?.ignore != null) {
        if (
          screen.ignore({
            session,
            plan: userPlan,
            goToNextStep: nextStep,
            goToPreviousStep: previousStep,
          })
        ) {
          if (direction === 'forward') {
            nextStep()
          } else {
            previousStep()
          }
        }
      }
    },
  })

  const context = {
    session,
    plan: userPlan,
    goToNextStep: nextStep,
    goToPreviousStep: previousStep,
  }

  const currentScreen = steps.at(currentStep)

  invariant(currentScreen != null, 'Current screen not found')

  if (isFirstRender() && !isDebug) {
    if (session?.type === UserSessionType.full && currentStep === 0) {
      nextStep()
    }
  }

  if (session?.type !== UserSessionType.full && session?.type !== UserSessionType.partial) {
    // eslint-disable-next-line no-restricted-syntax
    return <Navigate to={LOGIN_PATH} />
  }

  const hideNext =
    typeof currentScreen.hideNext === 'function' ?
      currentScreen.hideNext(context)
    : currentScreen.hideNext ?? false
  const canSkip =
    typeof currentScreen.canSkip === 'function' ?
      currentScreen.canSkip(context)
    : currentScreen.canSkip ?? false
  const hidePrevious =
    typeof currentScreen.hidePrevious === 'function' ?
      currentScreen.hidePrevious(context)
    : currentScreen.hidePrevious ?? false

  return (
    <Page>
      <div className="flex flex-1 flex-col overflow-y-auto">
        <div className="mx-auto my-24 w-full max-w-screen-xl px-8 py-6">
          <ariaComponents.Text.Heading level="1" className="mb-4">
            {getText('setupEnso')}
          </ariaComponents.Text.Heading>

          <stepper.Stepper
            state={stepperState}
            renderStep={(stepProps) => {
              const step = steps[stepProps.index]

              invariant(step != null, 'Step not found')

              return (
                <stepper.Stepper.Step
                  {...stepProps}
                  title={getText(step.title)}
                  description={step.description && getText(step.description)}
                  isDisabled={step.ignore?.(context) ?? false}
                >
                  {!stepProps.isLast && <ariaComponents.Separator variant="current" />}
                </stepper.Stepper.Step>
              )
            }}
          >
            {({ isLast, isFirst }) => (
              <div className="flex w-full flex-col gap-6">
                {currentScreen.text && (
                  <ariaComponents.Text>{getText(currentScreen.text)}</ariaComponents.Text>
                )}

                {currentScreen.component && <currentScreen.component {...context} />}

                <ariaComponents.ButtonGroup align="start">
                  {isFirst || hidePrevious ? null : (
                    <ariaComponents.Button variant="outline" onPress={previousStep}>
                      {getText('back')}
                    </ariaComponents.Button>
                  )}

                  {canSkip && (
                    <ariaComponents.Button variant="ghost" onPress={nextStep}>
                      {getText('skip')}
                    </ariaComponents.Button>
                  )}

                  {!hideNext && !isLast && (
                    <ariaComponents.Button variant="primary" onPress={nextStep}>
                      {getText('next')}
                    </ariaComponents.Button>
                  )}
                </ariaComponents.ButtonGroup>
              </div>
            )}
          </stepper.Stepper>
        </div>
      </div>
    </Page>
  )
}<|MERGE_RESOLUTION|>--- conflicted
+++ resolved
@@ -4,13 +4,8 @@
  */
 import * as React from 'react'
 
-<<<<<<< HEAD
-import { useMutation, useSuspenseQuery } from '@tanstack/react-query'
-import { Navigate, useSearchParams } from 'react-router-dom'
-=======
 import { useMutation, useQueryClient, useSuspenseQuery } from '@tanstack/react-query'
 import { Navigate, useNavigate, useSearchParams } from 'react-router-dom'
->>>>>>> 6c80f8f0
 import invariant from 'tiny-invariant'
 
 import type * as text from 'enso-common/src/text'
@@ -244,11 +239,7 @@
               {getText('back')}
             </ariaComponents.Button>
 
-<<<<<<< HEAD
-            <ariaComponents.Button variant="cancel" onPress={goToNextStep}>
-=======
             <ariaComponents.Button variant="ghost-fading" onPress={goToNextStep}>
->>>>>>> 6c80f8f0
               {getText('skip')}
             </ariaComponents.Button>
           </ariaComponents.ButtonGroup>
@@ -283,27 +274,20 @@
         queryFn: () => remoteBackend.listUsers(),
       })
 
-<<<<<<< HEAD
-=======
       const changeUserGroupMutation = useMutation(
         backendMutationOptions(remoteBackend, 'changeUserGroup'),
       )
 
->>>>>>> 6c80f8f0
       const createUserGroupMutation = useMutation(
         backendMutationOptions(remoteBackend, 'createUserGroup', {
           onSuccess: async (result) => {
             await Promise.all([
               listUsersQuery.data.map((user) =>
-<<<<<<< HEAD
-                remoteBackend.changeUserGroup(user.userId, { userGroups: [result.id] }, user.name),
-=======
                 changeUserGroupMutation.mutateAsync([
                   user.userId,
                   { userGroups: [result.id] },
                   user.name,
                 ]),
->>>>>>> 6c80f8f0
               ),
             ])
 
