/** @file Registration container responsible for rendering and interactions in sign up flow. */
import { useEffect, useState } from 'react'
import { useLocation } from 'react-router-dom'

import * as z from 'zod'

import { LOGIN_PATH } from '#/appUtils'
import AtIcon from '#/assets/at.svg'
import CreateAccountIcon from '#/assets/create_account.svg'
import GoBackIcon from '#/assets/go_back.svg'
import LockIcon from '#/assets/lock.svg'
<<<<<<< HEAD

import * as authProvider from '#/providers/AuthProvider'
import * as backendProvider from '#/providers/BackendProvider'
import * as localStorageProvider from '#/providers/LocalStorageProvider'
import * as textProvider from '#/providers/TextProvider'

import AuthenticationPage from '#/pages/authentication/AuthenticationPage'

import Input from '#/components/Input'
=======
import { Form, Input, Password } from '#/components/AriaComponents'
>>>>>>> 0fc09f87
import Link from '#/components/Link'
import AuthenticationPage from '#/pages/authentication/AuthenticationPage'
import { passwordWithPatternSchema } from '#/pages/authentication/schemas'
import { useAuth } from '#/providers/AuthProvider'
import { useLocalBackend } from '#/providers/BackendProvider'
import { useLocalStorage } from '#/providers/LocalStorageProvider'
import { type GetText, useText } from '#/providers/TextProvider'
import LocalStorage from '#/utilities/LocalStorage'
import { PASSWORD_REGEX } from '#/utilities/validation'

// ============================
// === Global configuration ===
// ============================

declare module '#/utilities/LocalStorage' {
  /** */
  interface LocalStorageData {
    readonly loginRedirect: string
  }
}

LocalStorage.registerKey('loginRedirect', {
  isUserSpecific: true,
  schema: z.string(),
})

/** Create the schema for this form. */
function createRegistrationFormSchema(getText: GetText) {
  return z
    .object({
      email: z.string().email(getText('invalidEmailValidationError')),
      password: passwordWithPatternSchema(getText),
      confirmPassword: z.string(),
    })
    .superRefine((object, context) => {
      if (PASSWORD_REGEX.test(object.password) && object.password !== object.confirmPassword) {
        context.addIssue({
          path: ['confirmPassword'],
          code: 'custom',
          message: getText('passwordMismatchError'),
        })
      }
    })
}

// ====================
// === Registration ===
// ====================

/** A form for users to register an account. */
export default function Registration() {
  const { signUp } = useAuth()
  const location = useLocation()
  const { localStorage } = useLocalStorage()
  const { getText } = useText()
  const localBackend = useLocalBackend()
  const supportsOffline = localBackend != null

  const query = new URLSearchParams(location.search)
  const initialEmail = query.get('email')
  const organizationId = query.get('organization_id')
  const redirectTo = query.get('redirect_to')
  const [emailInput, setEmailInput] = useState(initialEmail ?? '')

  useEffect(() => {
    if (redirectTo != null) {
      localStorage.set('loginRedirect', redirectTo)
    } else {
      localStorage.delete('loginRedirect')
    }
  }, [localStorage, redirectTo])

  return (
    <AuthenticationPage
      schema={createRegistrationFormSchema(getText)}
      title={getText('createANewAccount')}
      supportsOffline={supportsOffline}
<<<<<<< HEAD
      footer={<Link to="/login" icon={GoBackIcon} text={getText('alreadyHaveAnAccount')} />}
      onSubmit={async (event) => {
        event.preventDefault()
        setIsSubmitting(true)
        await auth.signUp(email, password, organizationId)
        setIsSubmitting(false)
      }}
=======
      footer={
        <Link
          to={`${LOGIN_PATH}?${new URLSearchParams({ email: emailInput }).toString()}`}
          icon={GoBackIcon}
          text={getText('alreadyHaveAnAccount')}
        />
      }
      onSubmit={({ email, password }) => signUp(email, password, organizationId)}
>>>>>>> 0fc09f87
    >
      <Input
        autoFocus
        required
        data-testid="email-input"
        name="email"
        label={getText('emailLabel')}
        type="email"
        autoComplete="email"
        icon={AtIcon}
        placeholder={getText('emailPlaceholder')}
        defaultValue={initialEmail ?? undefined}
        onChange={(event) => {
          setEmailInput(event.currentTarget.value)
        }}
      />
      <Password
        required
        data-testid="password-input"
        name="password"
        label={getText('passwordLabel')}
        autoComplete="new-password"
        icon={LockIcon}
        placeholder={getText('passwordPlaceholder')}
        description={getText('passwordValidationMessage')}
      />
      <Password
        required
        data-testid="confirm-password-input"
        name="confirmPassword"
        label={getText('confirmPasswordLabel')}
        autoComplete="new-password"
        icon={LockIcon}
        placeholder={getText('confirmPasswordPlaceholder')}
      />

      <Form.Submit size="large" icon={CreateAccountIcon} className="w-full">
        {getText('register')}
      </Form.Submit>

      <Form.FormError />
    </AuthenticationPage>
  )
}<|MERGE_RESOLUTION|>--- conflicted
+++ resolved
@@ -4,24 +4,11 @@
 
 import * as z from 'zod'
 
-import { LOGIN_PATH } from '#/appUtils'
 import AtIcon from '#/assets/at.svg'
 import CreateAccountIcon from '#/assets/create_account.svg'
 import GoBackIcon from '#/assets/go_back.svg'
 import LockIcon from '#/assets/lock.svg'
-<<<<<<< HEAD
-
-import * as authProvider from '#/providers/AuthProvider'
-import * as backendProvider from '#/providers/BackendProvider'
-import * as localStorageProvider from '#/providers/LocalStorageProvider'
-import * as textProvider from '#/providers/TextProvider'
-
-import AuthenticationPage from '#/pages/authentication/AuthenticationPage'
-
-import Input from '#/components/Input'
-=======
 import { Form, Input, Password } from '#/components/AriaComponents'
->>>>>>> 0fc09f87
 import Link from '#/components/Link'
 import AuthenticationPage from '#/pages/authentication/AuthenticationPage'
 import { passwordWithPatternSchema } from '#/pages/authentication/schemas'
@@ -99,24 +86,14 @@
       schema={createRegistrationFormSchema(getText)}
       title={getText('createANewAccount')}
       supportsOffline={supportsOffline}
-<<<<<<< HEAD
-      footer={<Link to="/login" icon={GoBackIcon} text={getText('alreadyHaveAnAccount')} />}
-      onSubmit={async (event) => {
-        event.preventDefault()
-        setIsSubmitting(true)
-        await auth.signUp(email, password, organizationId)
-        setIsSubmitting(false)
-      }}
-=======
       footer={
         <Link
-          to={`${LOGIN_PATH}?${new URLSearchParams({ email: emailInput }).toString()}`}
+          to={`/login?${new URLSearchParams({ email: emailInput }).toString()}`}
           icon={GoBackIcon}
           text={getText('alreadyHaveAnAccount')}
         />
       }
       onSubmit={({ email, password }) => signUp(email, password, organizationId)}
->>>>>>> 0fc09f87
     >
       <Input
         autoFocus
