--- conflicted
+++ resolved
@@ -154,48 +154,6 @@
         />
       }
     >
-<<<<<<< HEAD
-      <Input
-        autoFocus
-        required
-        testId="email-input"
-        name="email"
-        label={getText('emailLabel')}
-        type="email"
-        autoComplete="email"
-        icon={AtIcon}
-        placeholder={getText('emailPlaceholder')}
-        defaultValue={initialEmail ?? undefined}
-        onChange={(event) => {
-          setEmailInput(event.currentTarget.value)
-        }}
-      />
-      <Password
-        required
-        testId="password-input"
-        name="password"
-        label={getText('passwordLabel')}
-        autoComplete="new-password"
-        icon={LockIcon}
-        placeholder={getText('passwordPlaceholder')}
-        description={getText('passwordValidationMessage')}
-      />
-      <Password
-        required
-        testId="confirm-password-input"
-        name="confirmPassword"
-        label={getText('confirmPasswordLabel')}
-        autoComplete="new-password"
-        icon={LockIcon}
-        placeholder={getText('confirmPasswordPlaceholder')}
-      />
-
-      <Form.Submit size="large" icon={CreateAccountIcon} fullWidth>
-        {getText('register')}
-      </Form.Submit>
-
-      <Form.FormError />
-=======
       <Stepper state={stepperState} renderStep={() => null}>
         {stepperState.currentStep === 0 && (
           <>
@@ -220,7 +178,7 @@
                     form={form}
                     autoFocus
                     required
-                    data-testid="email-input"
+                    testId="email-input"
                     name="email"
                     label={getText('emailLabel')}
                     type="email"
@@ -235,7 +193,7 @@
                   <Password
                     form={form}
                     required
-                    data-testid="password-input"
+                    testId="password-input"
                     name="password"
                     label={getText('passwordLabel')}
                     autoComplete="new-password"
@@ -247,7 +205,7 @@
                   <Password
                     form={form}
                     required
-                    data-testid="confirm-password-input"
+                    testId="confirm-password-input"
                     name="confirmPassword"
                     label={getText('confirmPasswordLabel')}
                     autoComplete="new-password"
@@ -365,7 +323,6 @@
           </>
         )}
       </Stepper>
->>>>>>> 6c80f8f0
     </AuthenticationPage>
   )
 }