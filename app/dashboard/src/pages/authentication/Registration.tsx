/** @file Registration container responsible for rendering and interactions in sign up flow. */
import { useEffect, useState } from 'react'
import { useLocation } from 'react-router-dom'

import * as z from 'zod'

import { LOGIN_PATH } from '#/appUtils'
import AtIcon from '#/assets/at.svg'
import CreateAccountIcon from '#/assets/create_account.svg'
import GoBackIcon from '#/assets/go_back.svg'
import LockIcon from '#/assets/lock.svg'
<<<<<<< HEAD
import { Button, Checkbox, Form, Input, Password } from '#/components/AriaComponents'
=======
import { Input as AriaInput } from '#/components/aria'
import { Alert, Button, Form, Input, Password, Text } from '#/components/AriaComponents'
>>>>>>> 9e5773a8
import Link from '#/components/Link'
import { Stepper, useStepperState } from '#/components/Stepper'
import { useEventCallback } from '#/hooks/eventCallbackHooks'
import {
  latestPrivacyPolicyQueryOptions,
  latestTermsOfServiceQueryOptions,
} from '#/modals/AgreementsModal'
import AuthenticationPage from '#/pages/authentication/AuthenticationPage'
import { passwordWithPatternSchema } from '#/pages/authentication/schemas'
import { useAuth } from '#/providers/AuthProvider'
import { useLocalBackend } from '#/providers/BackendProvider'
import { useLocalStorage } from '#/providers/LocalStorageProvider'
import { useText } from '#/providers/TextProvider'
import LocalStorage from '#/utilities/LocalStorage'
import { PASSWORD_REGEX } from '#/utilities/validation'
import { useSuspenseQuery } from '@tanstack/react-query'

// ============================
// === Global configuration ===
// ============================

declare module '#/utilities/LocalStorage' {
  /** */
  interface LocalStorageData {
    readonly loginRedirect: string
  }
}

LocalStorage.registerKey('loginRedirect', {
  isUserSpecific: true,
  schema: z.string(),
})

<<<<<<< HEAD
/** Create the schema for this form. */
function createRegistrationFormSchema(getText: GetText) {
  return z
    .object({
      email: z.string().email(getText('invalidEmailValidationError')),
      password: passwordWithPatternSchema(getText),
      confirmPassword: z.string(),
      agreedToTos: z
        .array(z.string())
        .min(1, { message: getText('licenseAgreementCheckboxError') }),
      agreedToPrivacyPolicy: z
        .array(z.string())
        .min(1, { message: getText('privacyPolicyCheckboxError') }),
    })
    .superRefine((object, context) => {
      if (PASSWORD_REGEX.test(object.password) && object.password !== object.confirmPassword) {
        context.addIssue({
          path: ['confirmPassword'],
          code: 'custom',
          message: getText('passwordMismatchError'),
        })
      }
    })
}
=======
const CONFIRM_SIGN_IN_INTERVAL = 5_000
>>>>>>> 9e5773a8

// ====================
// === Registration ===
// ====================

/** A form for users to register an account. */
export default function Registration() {
  const { signUp, confirmSignUp, signInWithPassword } = useAuth()

  const location = useLocation()
  const { localStorage } = useLocalStorage()
  const { getText } = useText()
  const localBackend = useLocalBackend()
  const supportsOffline = localBackend != null

  const query = new URLSearchParams(location.search)
  const initialEmail = query.get('email') ?? ''
  const organizationId = query.get('organization_id')
  const redirectTo = query.get('redirect_to')
  const [isManualCodeEntry, setIsManualCodeEntry] = useState(false)
  const [emailInput, setEmailInput] = useState(initialEmail)

  const signupForm = Form.useForm({
    schema: (schema) =>
      schema
        .object({
          email: Form.schema.string().email(getText('invalidEmailValidationError')),
          password: passwordWithPatternSchema(getText),
          confirmPassword: Form.schema.string(),
          agreedToTos: z
            .boolean()
            .refine((value) => value, getText('licenseAgreementCheckboxError')),
          agreedToPrivacyPolicy: z
            .boolean()
            .refine((value) => value, getText('privacyPolicyCheckboxError')),
        })
        .superRefine((object, context) => {
          if (PASSWORD_REGEX.test(object.password) && object.password !== object.confirmPassword) {
            context.addIssue({
              path: ['confirmPassword'],
              code: 'custom',
              message: getText('passwordMismatchError'),
            })
          }
        }),
  })

  const { stepperState } = useStepperState({ steps: 2, defaultStep: 0 })

  const cachedTosHash = localStorage.get('termsOfService')?.versionHash
  const { data: tosHash } = useSuspenseQuery({
    ...latestTermsOfServiceQueryOptions,
    // If the user has already accepted the EULA, we don't need to
    // block user interaction with the app while we fetch the latest version.
    // We can use the local version hash as the initial data.
    // and refetch in the background to check for updates.
    ...(cachedTosHash != null && {
      initialData: { hash: cachedTosHash },
    }),
    select: (data) => data.hash,
  })
  const cachedPrivacyPolicyHash = localStorage.get('privacyPolicy')?.versionHash
  const { data: privacyPolicyHash } = useSuspenseQuery({
    ...latestPrivacyPolicyQueryOptions,
    ...(cachedPrivacyPolicyHash != null && {
      initialData: { hash: cachedPrivacyPolicyHash },
    }),
    select: (data) => data.hash,
  })

  useEffect(() => {
    if (redirectTo != null) {
      localStorage.set('loginRedirect', redirectTo)
    } else {
      localStorage.delete('loginRedirect')
    }
  }, [localStorage, redirectTo])

  const trySignIn = useEventCallback(() => {
    const email = signupForm.getValues('email')
    const password = signupForm.getValues('password')

    return signInWithPassword(email, password)
  })

  useEffect(() => {
    if (stepperState.currentStep === 1) {
      const interval = setInterval(() => {
        void trySignIn().catch(() => {})
      }, CONFIRM_SIGN_IN_INTERVAL)

      return () => {
        clearInterval(interval)
      }
    } else {
      return
    }
  }, [stepperState.currentStep, trySignIn])

  return (
    <AuthenticationPage
<<<<<<< HEAD
      schema={createRegistrationFormSchema(getText)}
      defaultValues={{ agreedToTos: [], agreedToPrivacyPolicy: [] }}
      title={getText('createANewAccount')}
=======
>>>>>>> 9e5773a8
      supportsOffline={supportsOffline}
      footer={
        <Link
          to={LOGIN_PATH + `?${new URLSearchParams({ email: emailInput }).toString()}`}
          icon={GoBackIcon}
          text={getText('alreadyHaveAnAccount')}
        />
      }
    >
<<<<<<< HEAD
      {({ form }) => (
        <>
          <Input
            autoFocus
            required
            testId="email-input"
            name="email"
            label={getText('emailLabel')}
            type="email"
            autoComplete="email"
            icon={AtIcon}
            placeholder={getText('emailPlaceholder')}
            defaultValue={initialEmail ?? undefined}
            onChange={(event) => {
              setEmailInput(event.currentTarget.value)
            }}
          />
          <Password
            required
            testId="password-input"
            name="password"
            label={getText('passwordLabel')}
            autoComplete="new-password"
            icon={LockIcon}
            placeholder={getText('passwordPlaceholder')}
            description={getText('passwordValidationMessage')}
          />
          <Password
            required
            testId="confirm-password-input"
            name="confirmPassword"
            label={getText('confirmPasswordLabel')}
            autoComplete="new-password"
            icon={LockIcon}
            placeholder={getText('confirmPasswordPlaceholder')}
          />

          <Checkbox.Group
            form={form}
            name="agreedToTos"
            description={
              <Button variant="link" target="_blank" href="https://ensoanalytics.com/eula">
                {getText('viewLicenseAgreement')}
              </Button>
            }
          >
            <Checkbox value="agree">{getText('licenseAgreementCheckbox')}</Checkbox>
          </Checkbox.Group>

          <Checkbox.Group
            form={form}
            name="agreedToPrivacyPolicy"
            description={
              <Button variant="link" target="_blank" href="https://ensoanalytics.com/privacy">
                {getText('viewPrivacyPolicy')}
              </Button>
            }
          >
            <Checkbox value="agree">{getText('privacyPolicyCheckbox')}</Checkbox>
          </Checkbox.Group>

          <Form.Submit size="large" icon={CreateAccountIcon} fullWidth>
            {getText('register')}
          </Form.Submit>
=======
      <Stepper state={stepperState} renderStep={() => null}>
        {stepperState.currentStep === 0 && (
          <>
            <Text.Heading level={1} balance className="mb-4 text-center">
              {getText('createANewAccount')}
            </Text.Heading>

            <Form
              form={signupForm}
              defaultValues={{ email: initialEmail }}
              onSubmit={({ email, password }) => {
                localStorage.set('termsOfService', { versionHash: tosHash })
                localStorage.set('privacyPolicy', { versionHash: privacyPolicyHash })

                return signUp(email, password, organizationId).then(() => {
                  stepperState.nextStep()
                })
              }}
            >
              {({ register }) => (
                <>
                  <Input
                    autoFocus
                    required
                    data-testid="email-input"
                    name="email"
                    label={getText('emailLabel')}
                    type="email"
                    autoComplete="email"
                    icon={AtIcon}
                    placeholder={getText('emailPlaceholder')}
                    onChange={(event) => {
                      setEmailInput(event.target.value)
                    }}
                  />
                  <Password
                    required
                    data-testid="password-input"
                    name="password"
                    label={getText('passwordLabel')}
                    autoComplete="new-password"
                    icon={LockIcon}
                    placeholder={getText('passwordPlaceholder')}
                    description={getText('passwordValidationMessage')}
                  />
                  <Password
                    required
                    data-testid="confirm-password-input"
                    name="confirmPassword"
                    label={getText('confirmPasswordLabel')}
                    autoComplete="new-password"
                    icon={LockIcon}
                    placeholder={getText('confirmPasswordPlaceholder')}
                  />

                  <Form.Field name="agreedToTos">
                    {({ isInvalid }) => (
                      <>
                        <label className="flex w-full items-center gap-1">
                          <AriaInput
                            type="checkbox"
                            className={twMerge(
                              'flex size-4 cursor-pointer overflow-clip rounded-lg border border-primary outline-primary focus-visible:outline focus-visible:outline-2',
                              isInvalid && 'border-red-700 text-red-500 outline-red-500',
                            )}
                            data-testid="terms-of-service-checkbox"
                            {...omit(register('agreedToTos'), 'isInvalid')}
                          />

                          <Text>{getText('licenseAgreementCheckbox')}</Text>
                        </label>

                        <Button
                          variant="link"
                          target="_blank"
                          href="https://ensoanalytics.com/eula"
                        >
                          {getText('viewLicenseAgreement')}
                        </Button>
                      </>
                    )}
                  </Form.Field>

                  <Form.Field name="agreedToPrivacyPolicy">
                    {({ isInvalid }) => (
                      <>
                        <label className="flex w-full items-center gap-1">
                          <AriaInput
                            type="checkbox"
                            className={twMerge(
                              'flex size-4 cursor-pointer overflow-clip rounded-lg border border-primary outline-primary focus-visible:outline focus-visible:outline-2',
                              isInvalid && 'border-red-700 text-red-500 outline-red-500',
                            )}
                            data-testid="privacy-policy-checkbox"
                            {...omit(register('agreedToPrivacyPolicy'), 'isInvalid')}
                          />

                          <Text>{getText('privacyPolicyCheckbox')}</Text>
                        </label>

                        <Button
                          variant="link"
                          target="_blank"
                          href="https://ensoanalytics.com/privacy"
                        >
                          {getText('viewPrivacyPolicy')}
                        </Button>
                      </>
                    )}
                  </Form.Field>

                  <Form.Submit size="large" icon={CreateAccountIcon} fullWidth>
                    {getText('register')}
                  </Form.Submit>

                  <Form.FormError />
                </>
              )}
            </Form>
          </>
        )}
        {stepperState.currentStep === 1 && (
          <>
            <Text.Heading level={1} balance className="mb-4 text-center">
              {getText('confirmRegistration')}
            </Text.Heading>

            <div className="flex flex-col gap-4 text-start">
              <div className="flex flex-col">
                <Text disableLineHeightCompensation>
                  {getText('confirmRegistrationInstruction')}
                </Text>
                <ul>
                  <li>
                    <Text disableLineHeightCompensation>
                      {getText('confirmRegistrationMethod1')}
                    </Text>
                  </li>
                  <li>
                    <Text disableLineHeightCompensation>
                      {getText('confirmRegistrationMethod2')}
                    </Text>
                  </li>
                </ul>
              </div>

              <Alert variant="neutral">
                <Text>{getText('confirmRegistrationSpam')}</Text>
              </Alert>

              {!isManualCodeEntry && (
                <Button
                  variant="outline"
                  onPress={() => {
                    setIsManualCodeEntry(true)
                  }}
                >
                  {getText('enterCodeManually')}
                </Button>
              )}

              {isManualCodeEntry && (
                <Form
                  schema={(schema) =>
                    schema.object({ verificationCode: Form.schema.string().min(1) })
                  }
                  onSubmit={async ({ verificationCode }) => {
                    const email = signupForm.getValues('email')
                    const password = signupForm.getValues('password')

                    return confirmSignUp(email, verificationCode).then(() =>
                      signInWithPassword(email, password),
                    )
                  }}
                >
                  <Input
                    name="verificationCode"
                    label={getText('confirmRegistrationVerificationCodeLabel')}
                  />

                  <Form.Submit fullWidth />
>>>>>>> 9e5773a8

                  <Form.FormError />
                </Form>
              )}
            </div>
          </>
        )}
      </Stepper>
    </AuthenticationPage>
  )
}<|MERGE_RESOLUTION|>--- conflicted
+++ resolved
@@ -9,12 +9,7 @@
 import CreateAccountIcon from '#/assets/create_account.svg'
 import GoBackIcon from '#/assets/go_back.svg'
 import LockIcon from '#/assets/lock.svg'
-<<<<<<< HEAD
-import { Button, Checkbox, Form, Input, Password } from '#/components/AriaComponents'
-=======
-import { Input as AriaInput } from '#/components/aria'
-import { Alert, Button, Form, Input, Password, Text } from '#/components/AriaComponents'
->>>>>>> 9e5773a8
+import { Alert, Button, Checkbox, Form, Input, Password, Text } from '#/components/AriaComponents'
 import Link from '#/components/Link'
 import { Stepper, useStepperState } from '#/components/Stepper'
 import { useEventCallback } from '#/hooks/eventCallbackHooks'
@@ -48,34 +43,7 @@
   schema: z.string(),
 })
 
-<<<<<<< HEAD
-/** Create the schema for this form. */
-function createRegistrationFormSchema(getText: GetText) {
-  return z
-    .object({
-      email: z.string().email(getText('invalidEmailValidationError')),
-      password: passwordWithPatternSchema(getText),
-      confirmPassword: z.string(),
-      agreedToTos: z
-        .array(z.string())
-        .min(1, { message: getText('licenseAgreementCheckboxError') }),
-      agreedToPrivacyPolicy: z
-        .array(z.string())
-        .min(1, { message: getText('privacyPolicyCheckboxError') }),
-    })
-    .superRefine((object, context) => {
-      if (PASSWORD_REGEX.test(object.password) && object.password !== object.confirmPassword) {
-        context.addIssue({
-          path: ['confirmPassword'],
-          code: 'custom',
-          message: getText('passwordMismatchError'),
-        })
-      }
-    })
-}
-=======
 const CONFIRM_SIGN_IN_INTERVAL = 5_000
->>>>>>> 9e5773a8
 
 // ====================
 // === Registration ===
@@ -106,11 +74,11 @@
           password: passwordWithPatternSchema(getText),
           confirmPassword: Form.schema.string(),
           agreedToTos: z
-            .boolean()
-            .refine((value) => value, getText('licenseAgreementCheckboxError')),
+            .array(z.string())
+            .min(1, { message: getText('licenseAgreementCheckboxError') }),
           agreedToPrivacyPolicy: z
-            .boolean()
-            .refine((value) => value, getText('privacyPolicyCheckboxError')),
+            .array(z.string())
+            .min(1, { message: getText('privacyPolicyCheckboxError') }),
         })
         .superRefine((object, context) => {
           if (PASSWORD_REGEX.test(object.password) && object.password !== object.confirmPassword) {
@@ -177,12 +145,6 @@
 
   return (
     <AuthenticationPage
-<<<<<<< HEAD
-      schema={createRegistrationFormSchema(getText)}
-      defaultValues={{ agreedToTos: [], agreedToPrivacyPolicy: [] }}
-      title={getText('createANewAccount')}
-=======
->>>>>>> 9e5773a8
       supportsOffline={supportsOffline}
       footer={
         <Link
@@ -192,72 +154,6 @@
         />
       }
     >
-<<<<<<< HEAD
-      {({ form }) => (
-        <>
-          <Input
-            autoFocus
-            required
-            testId="email-input"
-            name="email"
-            label={getText('emailLabel')}
-            type="email"
-            autoComplete="email"
-            icon={AtIcon}
-            placeholder={getText('emailPlaceholder')}
-            defaultValue={initialEmail ?? undefined}
-            onChange={(event) => {
-              setEmailInput(event.currentTarget.value)
-            }}
-          />
-          <Password
-            required
-            testId="password-input"
-            name="password"
-            label={getText('passwordLabel')}
-            autoComplete="new-password"
-            icon={LockIcon}
-            placeholder={getText('passwordPlaceholder')}
-            description={getText('passwordValidationMessage')}
-          />
-          <Password
-            required
-            testId="confirm-password-input"
-            name="confirmPassword"
-            label={getText('confirmPasswordLabel')}
-            autoComplete="new-password"
-            icon={LockIcon}
-            placeholder={getText('confirmPasswordPlaceholder')}
-          />
-
-          <Checkbox.Group
-            form={form}
-            name="agreedToTos"
-            description={
-              <Button variant="link" target="_blank" href="https://ensoanalytics.com/eula">
-                {getText('viewLicenseAgreement')}
-              </Button>
-            }
-          >
-            <Checkbox value="agree">{getText('licenseAgreementCheckbox')}</Checkbox>
-          </Checkbox.Group>
-
-          <Checkbox.Group
-            form={form}
-            name="agreedToPrivacyPolicy"
-            description={
-              <Button variant="link" target="_blank" href="https://ensoanalytics.com/privacy">
-                {getText('viewPrivacyPolicy')}
-              </Button>
-            }
-          >
-            <Checkbox value="agree">{getText('privacyPolicyCheckbox')}</Checkbox>
-          </Checkbox.Group>
-
-          <Form.Submit size="large" icon={CreateAccountIcon} fullWidth>
-            {getText('register')}
-          </Form.Submit>
-=======
       <Stepper state={stepperState} renderStep={() => null}>
         {stepperState.currentStep === 0 && (
           <>
@@ -267,17 +163,17 @@
 
             <Form
               form={signupForm}
-              defaultValues={{ email: initialEmail }}
-              onSubmit={({ email, password }) => {
+              defaultValues={{ email: initialEmail, agreedToTos: [], agreedToPrivacyPolicy: [] }}
+              onSubmit={async ({ email, password }) => {
                 localStorage.set('termsOfService', { versionHash: tosHash })
                 localStorage.set('privacyPolicy', { versionHash: privacyPolicyHash })
 
-                return signUp(email, password, organizationId).then(() => {
-                  stepperState.nextStep()
-                })
+                await signUp(email, password, organizationId)
+
+                stepperState.nextStep()
               }}
             >
-              {({ register }) => (
+              {({ form }) => (
                 <>
                   <Input
                     autoFocus
@@ -313,61 +209,33 @@
                     placeholder={getText('confirmPasswordPlaceholder')}
                   />
 
-                  <Form.Field name="agreedToTos">
-                    {({ isInvalid }) => (
-                      <>
-                        <label className="flex w-full items-center gap-1">
-                          <AriaInput
-                            type="checkbox"
-                            className={twMerge(
-                              'flex size-4 cursor-pointer overflow-clip rounded-lg border border-primary outline-primary focus-visible:outline focus-visible:outline-2',
-                              isInvalid && 'border-red-700 text-red-500 outline-red-500',
-                            )}
-                            data-testid="terms-of-service-checkbox"
-                            {...omit(register('agreedToTos'), 'isInvalid')}
-                          />
-
-                          <Text>{getText('licenseAgreementCheckbox')}</Text>
-                        </label>
-
-                        <Button
-                          variant="link"
-                          target="_blank"
-                          href="https://ensoanalytics.com/eula"
-                        >
-                          {getText('viewLicenseAgreement')}
-                        </Button>
-                      </>
-                    )}
-                  </Form.Field>
-
-                  <Form.Field name="agreedToPrivacyPolicy">
-                    {({ isInvalid }) => (
-                      <>
-                        <label className="flex w-full items-center gap-1">
-                          <AriaInput
-                            type="checkbox"
-                            className={twMerge(
-                              'flex size-4 cursor-pointer overflow-clip rounded-lg border border-primary outline-primary focus-visible:outline focus-visible:outline-2',
-                              isInvalid && 'border-red-700 text-red-500 outline-red-500',
-                            )}
-                            data-testid="privacy-policy-checkbox"
-                            {...omit(register('agreedToPrivacyPolicy'), 'isInvalid')}
-                          />
-
-                          <Text>{getText('privacyPolicyCheckbox')}</Text>
-                        </label>
-
-                        <Button
-                          variant="link"
-                          target="_blank"
-                          href="https://ensoanalytics.com/privacy"
-                        >
-                          {getText('viewPrivacyPolicy')}
-                        </Button>
-                      </>
-                    )}
-                  </Form.Field>
+                  <Checkbox.Group
+                    form={form}
+                    name="agreedToTos"
+                    description={
+                      <Button variant="link" target="_blank" href="https://ensoanalytics.com/eula">
+                        {getText('viewLicenseAgreement')}
+                      </Button>
+                    }
+                  >
+                    <Checkbox value="agree">{getText('licenseAgreementCheckbox')}</Checkbox>
+                  </Checkbox.Group>
+
+                  <Checkbox.Group
+                    form={form}
+                    name="agreedToPrivacyPolicy"
+                    description={
+                      <Button
+                        variant="link"
+                        target="_blank"
+                        href="https://ensoanalytics.com/privacy"
+                      >
+                        {getText('viewPrivacyPolicy')}
+                      </Button>
+                    }
+                  >
+                    <Checkbox value="agree">{getText('privacyPolicyCheckbox')}</Checkbox>
+                  </Checkbox.Group>
 
                   <Form.Submit size="large" icon={CreateAccountIcon} fullWidth>
                     {getText('register')}
@@ -439,7 +307,6 @@
                   />
 
                   <Form.Submit fullWidth />
->>>>>>> 9e5773a8
 
                   <Form.FormError />
                 </Form>
