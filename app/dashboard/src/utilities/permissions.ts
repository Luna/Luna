/** @file Utilities for working with permissions. */
<<<<<<< HEAD
import { merge } from 'enso-common/src/utilities/data/object'
=======
import {
  type AssetPermission,
  compareAssetPermissions,
  type User,
} from 'enso-common/src/services/Backend'
>>>>>>> 1fda5746
import * as permissions from 'enso-common/src/utilities/permissions'

import type Category from '#/layouts/CategorySwitcher/Category'
import * as categoryModule from '#/layouts/CategorySwitcher/Category'

import * as backend from '#/services/Backend'

export * from 'enso-common/src/utilities/permissions'

/** CSS classes for each permission. */
export const PERMISSION_CLASS_NAME: Readonly<Record<permissions.Permission, string>> = {
  [permissions.Permission.owner]: 'text-tag-text bg-permission-owner',
  [permissions.Permission.admin]: 'text-tag-text bg-permission-admin',
  [permissions.Permission.edit]: 'text-tag-text bg-permission-edit',
  [permissions.Permission.read]: 'text-tag-text bg-permission-read',
  [permissions.Permission.view]: 'text-tag-text-2 bg-permission-view',
  [permissions.Permission.delete]: 'text-tag-text bg-delete',
}

/** CSS classes for the docs permission. */
export const DOCS_CLASS_NAME = 'text-tag-text bg-permission-docs'
/** CSS classes for the execute permission. */
export const EXEC_CLASS_NAME = 'text-tag-text bg-permission-exec'

<<<<<<< HEAD
// ======================================
// === tryGetSingletonOwnerPermission ===
// ======================================

/** Return an array containing the owner permission if `owner` is not `null`,
 * else return an empty array (`[]`). */
export function tryGetSingletonOwnerPermission(
  owner: backend.User | null,
  category: Category,
): readonly backend.AssetPermission[] {
  switch (category.type) {
    case categoryModule.CategoryType.team: {
      return [{ userGroup: category.team, permission: permissions.PermissionAction.own }]
    }
    default: {
      if (owner != null) {
        const { organizationId, userId, name, email } = owner
        return [
          {
            user: { organizationId, userId, name, email },
            permission: permissions.PermissionAction.own,
          },
        ]
      } else {
        return []
      }
    }
  }
}

// ==========================
// === findSelfPermission ===
// ==========================

/** Try to find a permission belonging to the user. */
export function tryFindSelfPermission(
  self: backend.User,
  otherPermissions: readonly backend.AssetPermission[] | null,
) {
  let selfPermission: backend.AssetPermission | null = null
  for (const permission of otherPermissions ?? []) {
    // `a >= b` means that `a` does not have more permissions than `b`.
    if (selfPermission && backend.compareAssetPermissions(selfPermission, permission) >= 0) {
=======
/** Try to find a permission belonging to the user. */
export function tryFindSelfPermission(
  self: User,
  otherPermissions: readonly AssetPermission[] | null,
) {
  let selfPermission: AssetPermission | null = null
  for (const permission of otherPermissions ?? []) {
    // `a >= b` means that `a` does not have more permissions than `b`.
    if (selfPermission && compareAssetPermissions(selfPermission, permission) >= 0) {
>>>>>>> 1fda5746
      continue
    }
    if ('user' in permission && permission.user.userId !== self.userId) {
      continue
    }
    if (
      'userGroup' in permission &&
      (self.userGroups ?? []).every((groupId) => groupId !== permission.userGroup.id)
    ) {
      continue
    }
    selfPermission = permission
  }
  return selfPermission
<<<<<<< HEAD
}

// ============================================
// === canPermissionModifyDirectoryContents ===
// ============================================

/** Whether the given permission means the user can edit the list of assets of the directory. */
export function canPermissionModifyDirectoryContents(permission: permissions.PermissionAction) {
  return (
    permission === permissions.PermissionAction.own ||
    permission === permissions.PermissionAction.admin ||
    permission === permissions.PermissionAction.edit
  )
}

// ==============================
// === replaceOwnerPermission ===
// ==============================

/** Replace the first owner permission with the permission of a new user or team. */
export function replaceOwnerPermission(
  asset: backend.AnyAsset,
  newOwner: backend.User | backend.UserGroupInfo,
) {
  let found = false
  const newPermissions =
    asset.permissions?.map((permission) => {
      if (found || permission.permission !== permissions.PermissionAction.own) {
        return permission
      } else {
        found = true
        if ('userId' in newOwner) {
          const newPermission: backend.UserPermission = {
            user: newOwner,
            permission: permissions.PermissionAction.own,
          }
          return newPermission
        } else {
          const newPermission: backend.UserGroupPermission = {
            userGroup: newOwner,
            permission: permissions.PermissionAction.own,
          }
          return newPermission
        }
      }
    }) ?? null
  return merge(asset, { permissions: newPermissions })
}

const USER_PATH_REGEX = /^enso:[/][/][/]Users[/]([^/]+)/
const TEAM_PATH_REGEX = /^enso:[/][/][/]Teams[/]([^/]+)/

/** Whether a path is inside a user's home directory. */
export function isUserPath(path: string) {
  return USER_PATH_REGEX.test(path)
}

/** Whether a path is inside a team's home directory. */
export function isTeamPath(path: string) {
  return TEAM_PATH_REGEX.test(path)
}

/** Find the new owner of an asset based on the path of its new parent directory. */
export function newOwnerFromPath(
  path: string,
  users: readonly backend.User[],
  userGroups: readonly backend.UserGroupInfo[],
) {
  const [, userName] = path.match(USER_PATH_REGEX) ?? []
  if (userName != null) {
    const userNameLowercase = userName.toLowerCase()
    return users.find((user) => user.name.toLowerCase() === userNameLowercase)
  } else {
    const [, teamName] = path.match(TEAM_PATH_REGEX) ?? []
    if (teamName != null) {
      const teamNameLowercase = teamName.toLowerCase()
      return userGroups.find((userGroup) => userGroup.groupName === teamNameLowercase)
    } else {
      return
    }
  }
=======
>>>>>>> 1fda5746
}<|MERGE_RESOLUTION|>--- conflicted
+++ resolved
@@ -1,30 +1,24 @@
 /** @file Utilities for working with permissions. */
-<<<<<<< HEAD
-import { merge } from 'enso-common/src/utilities/data/object'
-=======
+import type Category from '#/layouts/CategorySwitcher/Category'
+import { CategoryType } from '#/layouts/CategorySwitcher/Category'
+import type * as backend from '#/services/Backend'
 import {
   type AssetPermission,
   compareAssetPermissions,
   type User,
 } from 'enso-common/src/services/Backend'
->>>>>>> 1fda5746
-import * as permissions from 'enso-common/src/utilities/permissions'
-
-import type Category from '#/layouts/CategorySwitcher/Category'
-import * as categoryModule from '#/layouts/CategorySwitcher/Category'
-
-import * as backend from '#/services/Backend'
-
+import { merge } from 'enso-common/src/utilities/data/object'
+import { Permission, PermissionAction } from 'enso-common/src/utilities/permissions'
 export * from 'enso-common/src/utilities/permissions'
 
 /** CSS classes for each permission. */
-export const PERMISSION_CLASS_NAME: Readonly<Record<permissions.Permission, string>> = {
-  [permissions.Permission.owner]: 'text-tag-text bg-permission-owner',
-  [permissions.Permission.admin]: 'text-tag-text bg-permission-admin',
-  [permissions.Permission.edit]: 'text-tag-text bg-permission-edit',
-  [permissions.Permission.read]: 'text-tag-text bg-permission-read',
-  [permissions.Permission.view]: 'text-tag-text-2 bg-permission-view',
-  [permissions.Permission.delete]: 'text-tag-text bg-delete',
+export const PERMISSION_CLASS_NAME: Readonly<Record<Permission, string>> = {
+  [Permission.owner]: 'text-tag-text bg-permission-owner',
+  [Permission.admin]: 'text-tag-text bg-permission-admin',
+  [Permission.edit]: 'text-tag-text bg-permission-edit',
+  [Permission.read]: 'text-tag-text bg-permission-read',
+  [Permission.view]: 'text-tag-text-2 bg-permission-view',
+  [Permission.delete]: 'text-tag-text bg-delete',
 }
 
 /** CSS classes for the docs permission. */
@@ -32,7 +26,6 @@
 /** CSS classes for the execute permission. */
 export const EXEC_CLASS_NAME = 'text-tag-text bg-permission-exec'
 
-<<<<<<< HEAD
 // ======================================
 // === tryGetSingletonOwnerPermission ===
 // ======================================
@@ -44,8 +37,8 @@
   category: Category,
 ): readonly backend.AssetPermission[] {
   switch (category.type) {
-    case categoryModule.CategoryType.team: {
-      return [{ userGroup: category.team, permission: permissions.PermissionAction.own }]
+    case CategoryType.team: {
+      return [{ userGroup: category.team, permission: PermissionAction.own }]
     }
     default: {
       if (owner != null) {
@@ -53,7 +46,7 @@
         return [
           {
             user: { organizationId, userId, name, email },
-            permission: permissions.PermissionAction.own,
+            permission: PermissionAction.own,
           },
         ]
       } else {
@@ -68,15 +61,6 @@
 // ==========================
 
 /** Try to find a permission belonging to the user. */
-export function tryFindSelfPermission(
-  self: backend.User,
-  otherPermissions: readonly backend.AssetPermission[] | null,
-) {
-  let selfPermission: backend.AssetPermission | null = null
-  for (const permission of otherPermissions ?? []) {
-    // `a >= b` means that `a` does not have more permissions than `b`.
-    if (selfPermission && backend.compareAssetPermissions(selfPermission, permission) >= 0) {
-=======
 /** Try to find a permission belonging to the user. */
 export function tryFindSelfPermission(
   self: User,
@@ -86,7 +70,6 @@
   for (const permission of otherPermissions ?? []) {
     // `a >= b` means that `a` does not have more permissions than `b`.
     if (selfPermission && compareAssetPermissions(selfPermission, permission) >= 0) {
->>>>>>> 1fda5746
       continue
     }
     if ('user' in permission && permission.user.userId !== self.userId) {
@@ -101,7 +84,6 @@
     selfPermission = permission
   }
   return selfPermission
-<<<<<<< HEAD
 }
 
 // ============================================
@@ -109,11 +91,11 @@
 // ============================================
 
 /** Whether the given permission means the user can edit the list of assets of the directory. */
-export function canPermissionModifyDirectoryContents(permission: permissions.PermissionAction) {
+export function canPermissionModifyDirectoryContents(permission: PermissionAction) {
   return (
-    permission === permissions.PermissionAction.own ||
-    permission === permissions.PermissionAction.admin ||
-    permission === permissions.PermissionAction.edit
+    permission === PermissionAction.own ||
+    permission === PermissionAction.admin ||
+    permission === PermissionAction.edit
   )
 }
 
@@ -129,20 +111,20 @@
   let found = false
   const newPermissions =
     asset.permissions?.map((permission) => {
-      if (found || permission.permission !== permissions.PermissionAction.own) {
+      if (found || permission.permission !== PermissionAction.own) {
         return permission
       } else {
         found = true
         if ('userId' in newOwner) {
           const newPermission: backend.UserPermission = {
             user: newOwner,
-            permission: permissions.PermissionAction.own,
+            permission: PermissionAction.own,
           }
           return newPermission
         } else {
           const newPermission: backend.UserGroupPermission = {
             userGroup: newOwner,
-            permission: permissions.PermissionAction.own,
+            permission: PermissionAction.own,
           }
           return newPermission
         }
@@ -183,6 +165,4 @@
       return
     }
   }
-=======
->>>>>>> 1fda5746
 }