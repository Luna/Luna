/* eslint-disable @typescript-eslint/no-redeclare */
/** @file Various actions, locators, and constants used in end-to-end tests. */
import * as test from '@playwright/test'

import * as text from 'enso-common/src/text'

import DrivePageActions from './actions/DrivePageActions'
import LoginPageActions from './actions/LoginPageActions'
import * as apiModule from './api'

/* eslint-disable @typescript-eslint/no-namespace */

// =================
// === Constants ===
// =================

/** An example password that does not meet validation requirements. */
export const INVALID_PASSWORD = 'password'
/** An example password that meets validation requirements. */
export const VALID_PASSWORD = 'Password0!'
/** An example valid email address. */
export const VALID_EMAIL = 'email@example.com'
export const TEXT = text.TEXTS.english

// ================
// === Locators ===
// ================

// === Input locators ===

/** Find an email input (if any) on the current page. */
export function locateEmailInput(page: test.Locator | test.Page) {
  return page.getByPlaceholder('Enter your email')
}

/** Find a password input (if any) on the current page. */
export function locatePasswordInput(page: test.Locator | test.Page) {
  return page.getByPlaceholder('Enter your password')
}

/** Find a "confirm password" input (if any) on the current page. */
export function locateConfirmPasswordInput(page: test.Locator | test.Page) {
  return page.getByPlaceholder('Confirm your password')
}

/** Find a "name" input for a "new label" modal (if any) on the current page. */
export function locateNewLabelModalNameInput(page: test.Page) {
  return locateNewLabelModal(page).getByLabel('Name')
}

/** Find all color radio button inputs for a "new label" modal (if any) on the current page. */
export function locateNewLabelModalColorButtons(page: test.Page) {
  return (
    locateNewLabelModal(page)
      .filter({ has: page.getByText('Color') })
      // The `radio` inputs are invisible, so they cannot be used in the locator.
      .locator('label[data-rac]')
  )
}

/** Find a "name" input for an "upsert secret" modal (if any) on the current page. */
export function locateSecretNameInput(page: test.Page) {
  return locateUpsertSecretModal(page).getByPlaceholder(TEXT.secretNamePlaceholder)
}

/** Find a "value" input for an "upsert secret" modal (if any) on the current page. */
export function locateSecretValueInput(page: test.Page) {
  return locateUpsertSecretModal(page).getByPlaceholder(TEXT.secretValuePlaceholder)
}

/** Find a search bar input (if any) on the current page. */
export function locateSearchBarInput(page: test.Page) {
  return locateSearchBar(page).getByPlaceholder(/(?:)/)
}

/** Find the name column of the given assets table row. */
export function locateAssetRowName(locator: test.Locator) {
  return locator.getByTestId('asset-row-name')
}

// === Button locators ===

/** Find a "login" button (if any) on the current locator. */
export function locateLoginButton(page: test.Locator | test.Page) {
  return page.getByRole('button', { name: 'Login', exact: true }).getByText('Login')
}

/** Find a "register" button (if any) on the current locator. */
export function locateRegisterButton(page: test.Locator | test.Page) {
  return page.getByRole('button', { name: 'Register' }).getByText('Register')
}

<<<<<<< HEAD
/** Find a "delete" button (if any) on the current page. */
export function locateDeleteButton(page: test.Locator | test.Page) {
  return page.getByRole('button', { name: 'Delete' }).getByText('Delete')
}

/** Find a button to delete something (if any) on the current page. */
export function locateDeleteIcon(page: test.Locator | test.Page) {
  return page.getByAltText('Delete')
=======
/** Find a "set username" button (if any) on the current page. */
export function locateSetUsernameButton(page: test.Locator | test.Page) {
  return page.getByRole('button', { name: 'Set Username' }).getByText('Set Username')
>>>>>>> b14f19f8
}

/** Find a "create" button (if any) on the current page. */
export function locateCreateButton(page: test.Locator | test.Page) {
  return page.getByRole('button', { name: 'Create' }).getByText('Create')
}

/** Find a button to open the editor (if any) on the current page. */
export function locatePlayOrOpenProjectButton(page: test.Locator | test.Page) {
  return page.getByLabel('Open in editor')
}

/** Find a button to close the project (if any) on the current page. */
export function locateStopProjectButton(page: test.Locator | test.Page) {
  return page.getByLabel('Stop execution')
}

/** Close a modal. */
export function closeModal(page: test.Page) {
  return test.test.step('Close modal', async () => {
    await page.getByLabel('Close').click()
  })
}

/** Find all labels in the labels panel (if any) on the current page. */
export function locateLabelsPanelLabels(page: test.Page, name?: string) {
  return (
    locateLabelsPanel(page)
      .getByRole('button')
      .filter(name != null ? { has: page.getByText(name) } : {})
      // The delete button is also a `button`.
      // eslint-disable-next-line no-restricted-properties
      .and(page.locator(':nth-child(1)'))
  )
}

/** Find a tick button (if any) on the current page. */
export function locateEditingTick(page: test.Locator | test.Page) {
  return page.getByLabel('Confirm Edit')
}

/** Find a cross button (if any) on the current page. */
export function locateEditingCross(page: test.Locator | test.Page) {
  return page.getByLabel('Cancel Edit')
}

/** Find labels in the "Labels" column of the assets table (if any) on the current page. */
export function locateAssetLabels(page: test.Locator | test.Page) {
  return page.getByTestId('asset-label')
}

/** Find a toggle for the "Name" column (if any) on the current page. */
export function locateNameColumnToggle(page: test.Locator | test.Page) {
  return page.getByAltText('Name')
}

/** Find a toggle for the "Modified" column (if any) on the current page. */
export function locateModifiedColumnToggle(page: test.Locator | test.Page) {
  return page.getByAltText('Modified')
}

/** Find a toggle for the "Shared with" column (if any) on the current page. */
export function locateSharedWithColumnToggle(page: test.Locator | test.Page) {
  return page.getByAltText('Shared With')
}

/** Find a toggle for the "Labels" column (if any) on the current page. */
export function locateLabelsColumnToggle(page: test.Locator | test.Page) {
  return page.getByAltText('Labels')
}

/** Find a toggle for the "Accessed by projects" column (if any) on the current page. */
export function locateAccessedByProjectsColumnToggle(page: test.Locator | test.Page) {
  return page.getByAltText('Accessed By Projects')
}

/** Find a toggle for the "Accessed data" column (if any) on the current page. */
export function locateAccessedDataColumnToggle(page: test.Locator | test.Page) {
  return page.getByAltText('Accessed Data')
}

/** Find a toggle for the "Docs" column (if any) on the current page. */
export function locateDocsColumnToggle(page: test.Locator | test.Page) {
  return page.getByAltText('Docs')
}

/** Find a button for the "Recent" category (if any) on the current page. */
export function locateRecentCategory(page: test.Locator | test.Page) {
  return page.getByLabel('Recent').locator('visible=true')
}

/** Find a button for the "Home" category (if any) on the current page. */
export function locateHomeCategory(page: test.Locator | test.Page) {
  return page.getByLabel('Home').locator('visible=true')
}

/** Find a button for the "Trash" category (if any) on the current page. */
export function locateTrashCategory(page: test.Locator | test.Page) {
  return page.getByLabel('Trash').locator('visible=true')
}

// === Other buttons ===

/** Find a "new label" button (if any) on the current page. */
export function locateNewLabelButton(page: test.Locator | test.Page) {
  return page.getByRole('button', { name: 'new label' }).getByText('new label')
}

/** Find an "upgrade" button (if any) on the current page. */
export function locateUpgradeButton(page: test.Locator | test.Page) {
  return page.getByRole('link', { name: 'Upgrade', exact: true }).getByText('Upgrade').first()
}

/** Find a not enabled stub view (if any) on the current page. */
export function locateNotEnabledStub(page: test.Locator | test.Page) {
  return page.getByTestId('not-enabled-stub')
}

/** Find a "new folder" icon (if any) on the current page. */
export function locateNewFolderIcon(page: test.Locator | test.Page) {
  return page.getByRole('button', { name: 'New Folder', exact: true })
}

/** Find a "new secret" icon (if any) on the current page. */
export function locateNewSecretIcon(page: test.Locator | test.Page) {
  return page.getByRole('button', { name: 'New Secret' })
}

/** Find a "download files" icon (if any) on the current page. */
export function locateDownloadFilesIcon(page: test.Locator | test.Page) {
  return page.getByRole('button', { name: 'Export' })
}

/** Find a list of tags in the search bar (if any) on the current page. */
export function locateSearchBarTags(page: test.Page) {
  return locateSearchBar(page).getByTestId('asset-search-tag-names').getByRole('button')
}

/** Find a list of labels in the search bar (if any) on the current page. */
export function locateSearchBarLabels(page: test.Page) {
  return locateSearchBar(page).getByTestId('asset-search-labels').getByRole('button')
}

/** Find a list of labels in the search bar (if any) on the current page. */
export function locateSearchBarSuggestions(page: test.Page) {
  return locateSearchBar(page).getByTestId('asset-search-suggestion')
}

// === Icon locators ===

// These are specifically icons that are not also buttons.
// Icons that *are* buttons belong in the "Button locators" section.

/** Find a "sort ascending" icon (if any) on the current page. */
export function locateSortAscendingIcon(page: test.Locator | test.Page) {
  return page.getByAltText('Sort Ascending')
}

/** Find a "sort descending" icon (if any) on the current page. */
export function locateSortDescendingIcon(page: test.Locator | test.Page) {
  return page.getByAltText('Sort Descending')
}

// === Heading locators ===

/** Find a "name" column heading (if any) on the current page. */
export function locateNameColumnHeading(page: test.Locator | test.Page) {
  return page
    .getByLabel('Sort by name')
    .or(page.getByLabel('Stop sorting by name'))
    .or(page.getByLabel('Sort by name descending'))
}

/** Find a "modified" column heading (if any) on the current page. */
export function locateModifiedColumnHeading(page: test.Locator | test.Page) {
  return page
    .getByLabel('Sort by modification date')
    .or(page.getByLabel('Stop sorting by modification date'))
    .or(page.getByLabel('Sort by modification date descending'))
}

// === Container locators ===

/** Find a drive view (if any) on the current page. */
export function locateDriveView(page: test.Locator | test.Page) {
  // This has no identifying features.
  return page.getByTestId('drive-view')
}

/** Find a samples list (if any) on the current page. */
export function locateSamplesList(page: test.Locator | test.Page) {
  // This has no identifying features.
  return page.getByTestId('samples')
}

/** Find all samples list (if any) on the current page. */
export function locateSamples(page: test.Locator | test.Page) {
  // This has no identifying features.
  return locateSamplesList(page).getByRole('button')
}

/** Find a modal background (if any) on the current page. */
export function locateModalBackground(page: test.Locator | test.Page) {
  // This has no identifying features.
  return page.getByTestId('modal-background')
}

/** Find an editor container (if any) on the current page. */
export function locateEditor(page: test.Page) {
  // Test ID of a placeholder editor component used during testing.
  return page.getByTestId('gui-editor-root')
}

/** Find an assets table (if any) on the current page. */
export function locateAssetsTable(page: test.Page) {
  return locateDriveView(page).getByRole('table')
}

/** Find assets table rows (if any) on the current page. */
export function locateAssetRows(page: test.Page) {
  return locateAssetsTable(page).getByTestId('asset-row')
}

/** Find assets table placeholder rows (if any) on the current page. */
export function locateNonAssetRows(page: test.Page) {
  return locateAssetsTable(page).locator('tbody tr:not([data-testid="asset-row"])')
}

/** Find the name column of the given asset row. */
export function locateAssetName(locator: test.Locator) {
  return locator.locator('> :nth-child(1)')
}

/** Find assets table rows that represent directories that can be expanded (if any)
 * on the current page. */
export function locateExpandableDirectories(page: test.Page) {
  // The icon is hidden when not hovered so `getByLabel` will not work.
  // eslint-disable-next-line no-restricted-properties
  return locateAssetRows(page).filter({ has: page.locator('[aria-label=Expand]') })
}

/** Find assets table rows that represent directories that can be collapsed (if any)
 * on the current page. */
export function locateCollapsibleDirectories(page: test.Page) {
  // The icon is hidden when not hovered so `getByLabel` will not work.
  // eslint-disable-next-line no-restricted-properties
  return locateAssetRows(page).filter({ has: page.locator('[aria-label=Collapse]') })
}

/** Find a "new label" modal (if any) on the current page. */
export function locateNewLabelModal(page: test.Page) {
  // This has no identifying features.
  return page.getByTestId('new-label-modal')
}

/** Find an "upsert secret" modal (if any) on the current page. */
export function locateUpsertSecretModal(page: test.Page) {
  // This has no identifying features.
  return page.getByTestId('upsert-secret-modal')
}

/** Find a user menu (if any) on the current page. */
export function locateUserMenu(page: test.Page) {
  return page.getByAltText('User Settings').locator('visible=true')
}

/** Find a "set username" panel (if any) on the current page. */
export function locateSetUsernamePanel(page: test.Page) {
  // This has no identifying features.
  return page.getByTestId('set-username-panel')
}

/** Find a set of context menus (if any) on the current page. */
export function locateContextMenus(page: test.Page) {
  // This has no identifying features.
  return page.getByTestId('context-menus')
}

/** Find a labels panel (if any) on the current page. */
export function locateLabelsPanel(page: test.Page) {
  // This has no identifying features.
  return page.getByTestId('labels')
}

/** Find a list of labels (if any) on the current page. */
export function locateLabelsList(page: test.Page) {
  // This has no identifying features.
  return page.getByTestId('labels-list')
}

/** Find an asset panel (if any) on the current page. */
export function locateAssetPanel(page: test.Page) {
  // This has no identifying features.
  return page.getByTestId('asset-panel').locator('visible=true')
}

/** Find a search bar (if any) on the current page. */
export function locateSearchBar(page: test.Page) {
  // This has no identifying features.
  return page.getByTestId('asset-search-bar')
}

/** Find an extra columns button panel (if any) on the current page. */
export function locateExtraColumns(page: test.Page) {
  // This has no identifying features.
  return page.getByTestId('extra-columns')
}

/** Find a root directory dropzone (if any) on the current page.
 * This is the empty space below the assets table, if it doesn't take up the whole screen
 * vertically. */
export function locateRootDirectoryDropzone(page: test.Page) {
  // This has no identifying features.
  return page.getByTestId('root-directory-dropzone')
}

// === Content locators ===

/** Find an asset description in an asset panel (if any) on the current page. */
export function locateAssetPanelDescription(page: test.Page) {
  // This has no identifying features.
  return locateAssetPanel(page).getByTestId('asset-panel-description')
}

/** Find asset permissions in an asset panel (if any) on the current page. */
export function locateAssetPanelPermissions(page: test.Page) {
  // This has no identifying features.
  return locateAssetPanel(page).getByTestId('asset-panel-permissions').getByRole('button')
}

export namespace settings {
  export namespace tab {
    export namespace organization {
      /** Find an "organization" tab button. */
      export function locate(page: test.Page) {
        return page.getByRole('button', { name: 'Organization' }).getByText('Organization')
      }
    }
    export namespace members {
      /** Find a "members" tab button. */
      export function locate(page: test.Page) {
        return page.getByRole('button', { name: 'Members', exact: true }).getByText('Members')
      }
    }
  }

  export namespace userAccount {
    /** Navigate so that the "user account" settings section is visible. */
    export async function go(page: test.Page) {
      await test.test.step('Go to "user account" settings section', async () => {
        await locateUserMenu(page).click()
        await page.getByRole('button', { name: 'Settings' }).getByText('Settings').click()
      })
    }

    /** Find a "user account" settings section. */
    export function locate(page: test.Page) {
      return page.getByRole('heading').and(page.getByText('User Account')).locator('..')
    }

    /** Find a "name" input in the "user account" settings section. */
    export function locateNameInput(page: test.Page) {
      return locate(page).getByLabel('Name')
    }
  }

  export namespace changePassword {
    /** Navigate so that the "change password" settings section is visible. */
    export async function go(page: test.Page) {
      await test.test.step('Go to "change password" settings section', async () => {
        await locateUserMenu(page).click()
        await page.getByRole('button', { name: 'Settings' }).getByText('Settings').click()
      })
    }

    /** Find a "change password" settings section. */
    export function locate(page: test.Page) {
      return page.getByRole('heading').and(page.getByText('Change Password')).locator('..')
    }

    /** Find a "current password" input in the "user account" settings section. */
    export function locateCurrentPasswordInput(page: test.Page) {
      return locate(page).getByRole('group', { name: 'Current password' }).getByRole('textbox')
    }

    /** Find a "new password" input in the "user account" settings section. */
    export function locateNewPasswordInput(page: test.Page) {
      return locate(page)
        .getByRole('group', { name: /^New password/, exact: true })
        .getByRole('textbox')
    }

    /** Find a "confirm new password" input in the "user account" settings section. */
    export function locateConfirmNewPasswordInput(page: test.Page) {
      return locate(page)
        .getByRole('group', { name: /^Confirm new password/, exact: true })
        .getByRole('textbox')
    }

    /** Find a "change" button. */
    export function locateChangeButton(page: test.Page) {
      return locate(page).getByRole('button', { name: 'Change' }).getByText('Change')
    }
  }

  export namespace profilePicture {
    /** Navigate so that the "profile picture" settings section is visible. */
    export async function go(page: test.Page) {
      await test.test.step('Go to "profile picture" settings section', async () => {
        await locateUserMenu(page).click()
        await page.getByRole('button', { name: 'Settings' }).getByText('Settings').click()
      })
    }

    /** Find a "profile picture" settings section. */
    export function locate(page: test.Page) {
      return page.getByRole('heading').and(page.getByText('Profile Picture')).locator('..')
    }

    /** Find a "profile picture" input. */
    export function locateInput(page: test.Page) {
      return locate(page).locator('label')
    }
  }

  export namespace organization {
    /** Navigate so that the "organization" settings section is visible. */
    export async function go(page: test.Page) {
      await test.test.step('Go to "organization" settings section', async () => {
        await locateUserMenu(page).click()
        await page.getByRole('button', { name: 'Settings' }).getByText('Settings').click()
        await settings.tab.organization.locate(page).click()
      })
    }

    /** Find an "organization" settings section. */
    export function locate(page: test.Page) {
      return page.getByRole('heading').and(page.getByText('Organization')).locator('..')
    }

    /** Find a "name" input in the "organization" settings section. */
    export function locateNameInput(page: test.Page) {
      return locate(page).getByLabel('Organization display name')
    }

    /** Find an "email" input in the "organization" settings section. */
    // eslint-disable-next-line @typescript-eslint/no-shadow
    export function locateEmailInput(page: test.Page) {
      return locate(page).getByLabel('Email')
    }

    /** Find an "website" input in the "organization" settings section. */
    export function locateWebsiteInput(page: test.Page) {
      return locate(page).getByLabel('Website')
    }

    /** Find an "location" input in the "organization" settings section. */
    export function locateLocationInput(page: test.Page) {
      return locate(page).getByLabel('Location')
    }
  }

  export namespace organizationProfilePicture {
    /** Navigate so that the "organization profile picture" settings section is visible. */
    export async function go(page: test.Page) {
      await test.test.step('Go to "organization profile picture" settings section', async () => {
        await locateUserMenu(page).click()
        await page.getByRole('button', { name: 'Settings' }).getByText('Settings').click()
        await settings.tab.organization.locate(page).click()
      })
    }

    /** Find an "organization profile picture" settings section. */
    export function locate(page: test.Page) {
      return page.getByRole('heading').and(page.getByText('Profile Picture')).locator('..')
    }

    /** Find a "profile picture" input. */
    export function locateInput(page: test.Page) {
      return locate(page).locator('label')
    }
  }

  export namespace members {
    /** Navigate so that the "members" settings section is visible. */
    export async function go(page: test.Page, force = false) {
      await test.test.step('Go to "members" settings section', async () => {
        await locateUserMenu(page).click()
        await page.getByRole('button', { name: 'Settings' }).getByText('Settings').click()
        await settings.tab.members.locate(page).click({ force })
      })
    }

    /** Find a "members" settings section. */
    export function locate(page: test.Page) {
      return page.getByRole('heading').and(page.getByText('Members')).locator('..')
    }

    /** Find all rows representing members of the current organization. */
    export function locateMembersRows(page: test.Page) {
      return locate(page).locator('tbody').getByRole('row')
    }
  }
}

// ===============================
// === Visual layout utilities ===
// ===============================

/** Get the left side of the bounding box of an asset row. The locator MUST be for an asset row.
 * DO NOT assume the left side of the outer container will change. This means that it is NOT SAFE
 * to do anything with the returned values other than comparing them. */
export function getAssetRowLeftPx(locator: test.Locator) {
  return locator.evaluate((el) => el.children[0]?.children[0]?.getBoundingClientRect().left ?? 0)
}

// ===================================
// === Expect functions for themes ===
// ===================================

/** A test assertion to confirm that the element has the class `selected`. */
export async function expectClassSelected(locator: test.Locator) {
  await test.test.step('Expect `selected`', async () => {
    await test.expect(locator).toHaveClass(/(?:^| )selected(?: |$)/)
  })
}

// ==============================
// === Other expect functions ===
// ==============================

/** A test assertion to confirm that the element is fully transparent. */
export async function expectOpacity0(locator: test.Locator) {
  await test.test.step('Expect `opacity: 0`', async () => {
    await test
      .expect(async () => {
        test.expect(await locator.evaluate((el) => getComputedStyle(el).opacity)).toBe('0')
      })
      .toPass()
  })
}

/** A test assertion to confirm that the element is not fully transparent. */
export async function expectNotOpacity0(locator: test.Locator) {
  await test.test.step('Expect not `opacity: 0`', async () => {
    await test
      .expect(async () => {
        test.expect(await locator.evaluate((el) => getComputedStyle(el).opacity)).not.toBe('0')
      })
      .toPass()
  })
}

/** A test assertion to confirm that the element is onscreen. */
export async function expectOnScreen(locator: test.Locator) {
  await test.test.step('Expect to be onscreen', async () => {
    await test
      .expect(async () => {
        const pageBounds = await locator.evaluate(() => document.body.getBoundingClientRect())
        const bounds = await locator.evaluate((el) => el.getBoundingClientRect())
        test
          .expect(
            bounds.left < pageBounds.right &&
              bounds.right > pageBounds.left &&
              bounds.top < pageBounds.bottom &&
              bounds.bottom > pageBounds.top,
          )
          .toBe(true)
      })
      .toPass()
  })
}

/** A test assertion to confirm that the element is onscreen. */
export async function expectNotOnScreen(locator: test.Locator) {
  await test.test.step('Expect to not be onscreen', async () => {
    await test
      .expect(async () => {
        const pageBounds = await locator.evaluate(() => document.body.getBoundingClientRect())
        const bounds = await locator.evaluate((el) => el.getBoundingClientRect())
        test
          .expect(
            bounds.left >= pageBounds.right ||
              bounds.right <= pageBounds.left ||
              bounds.top >= pageBounds.bottom ||
              bounds.bottom <= pageBounds.top,
          )
          .toBe(true)
      })
      .toPass()
  })
}

// ==========================
// === Keyboard utilities ===
// ==========================

/** `Meta` (`Cmd`) on macOS, and `Control` on all other platforms. */
export async function modModifier(page: test.Page) {
  let userAgent = ''
  await test.test.step('Detect browser OS', async () => {
    userAgent = await page.evaluate(() => navigator.userAgent)
  })
  return /\bMac OS\b/i.test(userAgent) ? 'Meta' : 'Control'
}

/** Press a key, replacing the text `Mod` with `Meta` (`Cmd`) on macOS, and `Control`
 * on all other platforms. */
export async function press(page: test.Page, keyOrShortcut: string) {
  await test.test.step(`Press '${keyOrShortcut}'`, async () => {
    if (/\bMod\b|\bDelete\b/.test(keyOrShortcut)) {
      let userAgent = ''
      await test.test.step('Detect browser OS', async () => {
        userAgent = await page.evaluate(() => navigator.userAgent)
      })
      const isMacOS = /\bMac OS\b/i.test(userAgent)
      const ctrlKey = isMacOS ? 'Meta' : 'Control'
      const deleteKey = isMacOS ? 'Backspace' : 'Delete'
      const shortcut = keyOrShortcut.replace(/\bMod\b/, ctrlKey).replace(/\bDelete\b/, deleteKey)
      await page.keyboard.press(shortcut)
    } else {
      await page.keyboard.press(keyOrShortcut)
    }
  })
}

// =============
// === login ===
// =============

/** Perform a successful login. */
// This syntax is required for Playwright to work properly.
// eslint-disable-next-line no-restricted-syntax
export async function login(
  { page, setupAPI }: MockParams,
  email = 'email@example.com',
  password = VALID_PASSWORD,
  first = true,
) {
  await test.test.step('Login', async () => {
    await locateEmailInput(page).fill(email)
    await locatePasswordInput(page).fill(password)
    await locateLoginButton(page).click()
    await test.expect(page.getByText('Logging in to Enso...')).not.toBeVisible()
    if (first) {
      await passAgreementsDialog({ page, setupAPI })
      await test.expect(page.getByText('Logging in to Enso...')).not.toBeVisible()
    }
  })
}

// ==============
// === reload ===
// ==============

/** Reload. */
// This syntax is required for Playwright to work properly.
// eslint-disable-next-line no-restricted-syntax
export async function reload({ page }: MockParams) {
  await test.test.step('Reload', async () => {
    await page.reload()
    await test.expect(page.getByText('Logging in to Enso...')).not.toBeVisible()
  })
}

// =============
// === relog ===
// =============

/** Logout and then login again. */
// This syntax is required for Playwright to work properly.
// eslint-disable-next-line no-restricted-syntax
export async function relog(
  { page, setupAPI }: MockParams,
  email = 'email@example.com',
  password = VALID_PASSWORD,
) {
  await test.test.step('Relog', async () => {
    await page.getByAltText('User Settings').locator('visible=true').click()
    await page.getByRole('button', { name: 'Logout' }).getByText('Logout').click()
    await login({ page, setupAPI }, email, password, false)
  })
}

// ================
// === mockDate ===
// ================

/** A placeholder date for visual regression testing. */
const MOCK_DATE = Number(new Date('01/23/45 01:23:45'))

/** Parameters for {@link mockDate}. */
interface MockParams {
  readonly page: test.Page
  readonly setupAPI?: apiModule.SetupAPI | undefined
}

/** Replace `Date` with a version that returns a fixed time. */
// This syntax is required for Playwright to work properly.
// eslint-disable-next-line no-restricted-syntax
async function mockDate({ page }: MockParams) {
  // https://github.com/microsoft/playwright/issues/6347#issuecomment-1085850728
  await test.test.step('Mock Date', async () => {
    await page.addInitScript(`{
        Date = class extends Date {
            constructor(...args) {
                if (args.length === 0) {
                    super(${MOCK_DATE});
                } else {
                    super(...args);
                }
            }
        }
        const __DateNowOffset = ${MOCK_DATE} - Date.now();
        const __DateNow = Date.now;
        Date.now = () => __DateNow() + __DateNowOffset;
    }`)
  })
}

/** Pass the Agreements dialog. */
export async function passAgreementsDialog({ page }: MockParams) {
  await test.test.step('Accept Terms and Conditions', async () => {
    await page.waitForSelector('#agreements-modal')
    await page.getByTestId('terms-of-service-checkbox').click()
    await page.getByTestId('privacy-policy-checkbox').click()
    await page.getByRole('button', { name: 'Accept' }).click()
  })
}

// ===============
// === mockApi ===
// ===============

// This is a function, even though it does not use function syntax.
// eslint-disable-next-line no-restricted-syntax
export const mockApi = apiModule.mockApi

// ===============
// === mockAll ===
// ===============

/** Set up all mocks, without logging in. */
// This syntax is required for Playwright to work properly.
// eslint-disable-next-line no-restricted-syntax
export function mockAll({ page, setupAPI }: MockParams) {
  return new LoginPageActions(page).step('Execute all mocks', async () => {
    await mockApi({ page, setupAPI })
    await mockDate({ page, setupAPI })
    await page.goto('/')
  })
}

// =======================
// === mockAllAndLogin ===
// =======================

/** Set up all mocks, and log in with dummy credentials. */
// This syntax is required for Playwright to work properly.
// eslint-disable-next-line no-restricted-syntax
export function mockAllAndLogin({ page, setupAPI }: MockParams) {
  return new DrivePageActions(page)
    .step('Execute all mocks', async () => {
      await mockApi({ page, setupAPI })
      await mockDate({ page, setupAPI })
      await page.goto('/')
    })
    .do((thePage) => login({ page: thePage, setupAPI }))
}

// ===================================
// === mockAllAndLoginAndExposeAPI ===
// ===================================

/** Set up all mocks, and log in with dummy credentials.
 * @deprecated Prefer {@link mockAllAndLogin}. */
// This syntax is required for Playwright to work properly.
// eslint-disable-next-line no-restricted-syntax
export async function mockAllAndLoginAndExposeAPI({ page, setupAPI }: MockParams) {
  return await test.test.step('Execute all mocks and login', async () => {
    const api = await mockApi({ page, setupAPI })
    await mockDate({ page, setupAPI })
    await page.goto('/')
    await login({ page, setupAPI })
    return api
  })
}<|MERGE_RESOLUTION|>--- conflicted
+++ resolved
@@ -88,22 +88,6 @@
 /** Find a "register" button (if any) on the current locator. */
 export function locateRegisterButton(page: test.Locator | test.Page) {
   return page.getByRole('button', { name: 'Register' }).getByText('Register')
-}
-
-<<<<<<< HEAD
-/** Find a "delete" button (if any) on the current page. */
-export function locateDeleteButton(page: test.Locator | test.Page) {
-  return page.getByRole('button', { name: 'Delete' }).getByText('Delete')
-}
-
-/** Find a button to delete something (if any) on the current page. */
-export function locateDeleteIcon(page: test.Locator | test.Page) {
-  return page.getByAltText('Delete')
-=======
-/** Find a "set username" button (if any) on the current page. */
-export function locateSetUsernameButton(page: test.Locator | test.Page) {
-  return page.getByRole('button', { name: 'Set Username' }).getByText('Set Username')
->>>>>>> b14f19f8
 }
 
 /** Find a "create" button (if any) on the current page. */
