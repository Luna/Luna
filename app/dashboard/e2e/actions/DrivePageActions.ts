/** @file Actions for the "drive" page. */
import * as test from 'playwright/test'

import {
  locateAssetPanel,
  locateAssetsTable,
  locateContextMenus,
  locateCreateButton,
  locateDriveView,
  locateNewSecretIcon,
  locateNonAssetRows,
  locateSecretNameInput,
  locateSecretValueInput,
  TEXT,
} from '../actions'
import type * as baseActions from './BaseActions'
import * as contextMenuActions from './contextMenuActions'
import EditorPageActions from './EditorPageActions'
import * as goToPageActions from './goToPageActions'
import NewDataLinkModalActions from './NewDataLinkModalActions'
import PageActions from './PageActions'
import StartModalActions from './StartModalActions'

// =================
// === Constants ===
// =================

// eslint-disable-next-line @typescript-eslint/no-magic-numbers
const ASSET_ROW_SAFE_POSITION = { x: 300, y: 16 }

// =======================
// === locateAssetRows ===
// =======================

/** Find all assets table rows (if any). */
function locateAssetRows(page: test.Page) {
  return locateAssetsTable(page).getByTestId('asset-row')
}

// ========================
// === DrivePageActions ===
// ========================

/** Actions for the "drive" page. */
export default class DrivePageActions extends PageActions {
  /** Actions for navigating to another page. */
  get goToPage(): Omit<goToPageActions.GoToPageActions, 'drive'> {
    return goToPageActions.goToPageActions(this.step.bind(this))
  }

  /** Actions related to context menus. */
  get contextMenu() {
    return contextMenuActions.contextMenuActions(this.step.bind(this))
  }

  /** Switch to a different category. */
  get goToCategory() {
    // eslint-disable-next-line @typescript-eslint/no-this-alias
    const self: DrivePageActions = this
    return {
      /** Switch to the "cloud" category. */
      cloud() {
        return self.step('Go to "Cloud" category', (page) =>
          page
            .getByRole('button', { name: TEXT.cloudCategory })
            .getByText(TEXT.cloudCategory)
            .click(),
        )
      },
      /** Switch to the "local" category. */
      local() {
        return self.step('Go to "Local" category', (page) =>
          page
            .getByRole('button', { name: TEXT.localCategory })
            .getByText(TEXT.localCategory)
            .click(),
        )
      },
      /** Switch to the "recent" category. */
      recent() {
        return self.step('Go to "Recent" category', (page) =>
          page
            .getByRole('button', { name: TEXT.recentCategory })
            .getByText(TEXT.recentCategory)
            .click(),
        )
      },
      /** Switch to the "trash" category. */
      trash() {
        return self.step('Go to "Trash" category', (page) =>
          page
            .getByRole('button', { name: TEXT.trashCategory })
            .getByText(TEXT.trashCategory)
            .click(),
        )
      },
    }
  }

  /** Actions specific to the Drive table. */
  get driveTable() {
    // eslint-disable-next-line @typescript-eslint/no-this-alias
    const self: DrivePageActions = this
    return {
      /** Click the column heading for the "name" column to change its sort order. */
      clickNameColumnHeading() {
        return self.step('Click "name" column heading', (page) =>
          page.getByLabel(TEXT.sortByName).or(page.getByLabel(TEXT.stopSortingByName)).click(),
        )
      },
      /** Click the column heading for the "modified" column to change its sort order. */
      clickModifiedColumnHeading() {
        return self.step('Click "modified" column heading', (page) =>
          page
            .getByLabel(TEXT.sortByModificationDate)
            .or(page.getByLabel(TEXT.stopSortingByModificationDate))
            .click(),
        )
      },
      /** Click to select a specific row. */
      clickRow(index: number) {
        return self.step(`Click drive table row #${index}`, (page) =>
          locateAssetRows(page).nth(index).click({ position: ASSET_ROW_SAFE_POSITION }),
        )
      },
      /** Right click a specific row to bring up its context menu, or the context menu for multiple
       * assets when right clicking on a selected asset when multiple assets are selected. */
      rightClickRow(index: number) {
        return self.step(`Right click drive table row #${index}`, (page) =>
          locateAssetRows(page)
            .nth(index)
            .click({ button: 'right', position: ASSET_ROW_SAFE_POSITION }),
        )
      },
      /** Double click a row. */
      doubleClickRow(index: number) {
        return self.step(`Double dlick drive table row #${index}`, (page) =>
          locateAssetRows(page).nth(index).dblclick({ position: ASSET_ROW_SAFE_POSITION }),
        )
      },
      /** Interact with the set of all rows in the Drive table. */
      withRows(
        callback: (assetRows: test.Locator, nonAssetRows: test.Locator) => Promise<void> | void,
      ) {
        return self.step('Interact with drive table rows', async (page) => {
          await callback(locateAssetRows(page), locateNonAssetRows(page))
        })
      },
      /** Drag a row onto another row. */
      dragRowToRow(from: number, to: number) {
        return self.step(`Drag drive table row #${from} to row #${to}`, async (page) => {
          const rows = locateAssetRows(page)
          await rows.nth(from).dragTo(rows.nth(to), {
            sourcePosition: ASSET_ROW_SAFE_POSITION,
            targetPosition: ASSET_ROW_SAFE_POSITION,
          })
        })
      },
      /** Drag a row onto another row. */
      dragRow(from: number, to: test.Locator, force?: boolean) {
        return self.step(`Drag drive table row #${from} to custom locator`, (page) =>
          locateAssetRows(page)
            .nth(from)
            .dragTo(to, {
              sourcePosition: ASSET_ROW_SAFE_POSITION,
              ...(force == null ? {} : { force }),
            }),
        )
      },
      /** A test assertion to confirm that there is only one row visible, and that row is the
       * placeholder row displayed when there are no assets to show. */
      expectPlaceholderRow() {
        return self.step('Expect placeholder row', async (page) => {
<<<<<<< HEAD
          const rows = actions.locateAssetRows(page)
          await test.expect(rows).toHaveCount(0)
          const nonAssetRows = actions.locateNonAssetRows(page)
=======
          await test.expect(locateAssetRows(page)).toHaveCount(0)
          const nonAssetRows = locateNonAssetRows(page)
>>>>>>> 0fc09f87
          await test.expect(nonAssetRows).toHaveCount(1)
          await test.expect(rows).toHaveText(/This folder is empty/)
        })
      },
      /** A test assertion to confirm that there is only one row visible, and that row is the
       * placeholder row displayed when there are no assets in Trash. */
      expectTrashPlaceholderRow() {
        return self.step('Expect trash placeholder row', async (page) => {
          await test.expect(locateAssetRows(page)).toHaveCount(0)
          const nonAssetRows = locateNonAssetRows(page)
          await test.expect(nonAssetRows).toHaveCount(1)
          await test.expect(nonAssetRows).toHaveText(/Your trash is empty/)
        })
      },
      /** Toggle a column's visibility. */
      get toggleColumn() {
        return {
          /** Toggle visibility for the "modified" column. */
          modified() {
            return self.step('Toggle "modified" column', (page) =>
              page.getByAltText(TEXT.modifiedColumnName).click(),
            )
          },
          /** Toggle visibility for the "shared with" column. */
          sharedWith() {
            return self.step('Toggle "shared with" column', (page) =>
              page.getByAltText(TEXT.sharedWithColumnName).click(),
            )
          },
          /** Toggle visibility for the "labels" column. */
          labels() {
            return self.step('Toggle "labels" column', (page) =>
              page.getByAltText(TEXT.labelsColumnName).click(),
            )
          },
          /** Toggle visibility for the "accessed by projects" column. */
          accessedByProjects() {
            return self.step('Toggle "accessed by projects" column', (page) =>
              page.getByAltText(TEXT.accessedByProjectsColumnName).click(),
            )
          },
          /** Toggle visibility for the "accessed data" column. */
          accessedData() {
            return self.step('Toggle "accessed data" column', (page) =>
              page.getByAltText(TEXT.accessedDataColumnName).click(),
            )
          },
          /** Toggle visibility for the "docs" column. */
          docs() {
            return self.step('Toggle "docs" column', (page) =>
              page.getByAltText(TEXT.docsColumnName).click(),
            )
          },
        }
      },
    }
  }

  /** Open the "start" modal. */
  openStartModal() {
    return this.step('Open "start" modal', (page) =>
      page.getByText(TEXT.startWithATemplate).click(),
    ).into(StartModalActions)
  }

  /** Create a new empty project. */
  newEmptyProject() {
    return this.step('Create empty project', (page) =>
      page.getByText(TEXT.newEmptyProject).click(),
    ).into(EditorPageActions)
  }

  /** Interact with the drive view (the main container of this page). */
  withDriveView(callback: baseActions.LocatorCallback) {
    return this.step('Interact with drive view', (page) => callback(locateDriveView(page)))
  }

  /** Create a new folder using the icon in the Drive Bar. */
  createFolder() {
    return this.step('Create folder', (page) =>
      page.getByRole('button', { name: TEXT.newFolder, exact: true }).click(),
    )
  }

  /** Upload a file using the icon in the Drive Bar. */
  uploadFile(
    name: string,
    contents: WithImplicitCoercion<Uint8Array | string | readonly number[]>,
    mimeType = 'text/plain',
  ) {
    return this.step(`Upload file '${name}'`, async (page) => {
      const fileChooserPromise = page.waitForEvent('filechooser')
      await page.getByRole('button', { name: TEXT.uploadFiles }).click()
      const fileChooser = await fileChooserPromise
      await fileChooser.setFiles([{ name, buffer: Buffer.from(contents), mimeType }])
    })
  }

  /** Create a new secret using the icon in the Drive Bar. */
  createSecret(name: string, value: string) {
    return this.step(`Create secret '${name}' = '${value}'`, async (page) => {
      await locateNewSecretIcon(page).click()
      await locateSecretNameInput(page).fill(name)
      await locateSecretValueInput(page).fill(value)
      await locateCreateButton(page).click()
    })
  }

  /** Toggle the Asset Panel open or closed. */
  toggleAssetPanel() {
    return this.step('Toggle asset panel', (page) =>
      page.getByLabel('Asset Panel').locator('visible=true').click(),
    )
  }

  /** Interact with the container element of the assets table. */
  withAssetsTable(callback: baseActions.LocatorCallback) {
    return this.step('Interact with drive table', async (page) => {
      await callback(locateAssetsTable(page))
    })
  }

  /** Interact with the Asset Panel. */
  withAssetPanel(callback: baseActions.LocatorCallback) {
    return this.step('Interact with asset panel', async (page) => {
      await callback(locateAssetPanel(page))
    })
  }

  /** Open the Data Link creation modal by clicking on the Data Link icon. */
  openDataLinkModal() {
    return this.step('Open "new data link" modal', (page) =>
      page.getByRole('button', { name: TEXT.newDatalink }).click(),
    ).into(NewDataLinkModalActions)
  }

  /** Interact with the context menus (the context menus MUST be visible). */
  withContextMenus(callback: baseActions.LocatorCallback) {
    return this.step('Interact with context menus', async (page) => {
      await callback(locateContextMenus(page))
    })
  }
}<|MERGE_RESOLUTION|>--- conflicted
+++ resolved
@@ -171,14 +171,9 @@
        * placeholder row displayed when there are no assets to show. */
       expectPlaceholderRow() {
         return self.step('Expect placeholder row', async (page) => {
-<<<<<<< HEAD
-          const rows = actions.locateAssetRows(page)
+          const rows = locateAssetRows(page)
+          const nonAssetRows = locateNonAssetRows(page)
           await test.expect(rows).toHaveCount(0)
-          const nonAssetRows = actions.locateNonAssetRows(page)
-=======
-          await test.expect(locateAssetRows(page)).toHaveCount(0)
-          const nonAssetRows = locateNonAssetRows(page)
->>>>>>> 0fc09f87
           await test.expect(nonAssetRows).toHaveCount(1)
           await test.expect(rows).toHaveText(/This folder is empty/)
         })
