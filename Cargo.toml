--- conflicted
+++ resolved
@@ -11,17 +11,10 @@
     "lib/rust/enso-shapely/impl",
     "lib/rust/enso-shapely/macros",
     "lib/rust/flexer",
-<<<<<<< HEAD
-    "lib/rust/lazy-reader",
-    "lib/rust/lexer/definition",
-    "lib/rust/lexer/generation",
-    "lib/rust/lexer/tests",
-    "lib/rust/parser",
-=======
     "lib/rust/flexer-testing/definition",
     "lib/rust/flexer-testing/generation",
     "lib/rust/lazy-reader",
->>>>>>> 43f7b838
+    "lib/rust/parser",
 ]
 
 [profile.dev]
