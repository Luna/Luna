--- conflicted
+++ resolved
@@ -28,13 +28,10 @@
     "lib/rust/parser/generate-java",
     "lib/rust/parser/schema",
     "lib/rust/parser/debug",
-<<<<<<< HEAD
     "lib/rust/prelude",
     "lib/rust/reflect",
     "lib/rust/zst",
-=======
     "lib/rust/parser/debug/fuzz",
->>>>>>> f97dd050
     "tools/language-server/logstat",
     "tools/language-server/wstest",
 ]
