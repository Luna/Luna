--- conflicted
+++ resolved
@@ -10,13 +10,10 @@
     "lib/rust/enso-shapely/impl",
     "lib/rust/enso-shapely/macros",
     "lib/rust/flexer",
-<<<<<<< HEAD
-    "lib/rust/lazy-reader",
-=======
     "lib/rust/lexer/definition",
     "lib/rust/lexer/generation",
     "lib/rust/lexer/tests",
->>>>>>> 84e565e8
+    "lib/rust/lazy-reader",
 ]
 
 [profile.dev]
