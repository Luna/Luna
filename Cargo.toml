[workspace]
# Listing only the "root" crates of each app/library. All path dependencies are included in the workspace automatically.
# If you want to add sub crate (like `app/gui/config` or `lib/rust/ensogl/example`), just add it as a path dependency
# where plausible.
members = [
  "app/gui",
  "app/gui/enso-profiler-enso-data",
  "build/cli",
  "build/enso-formatter",
<<<<<<< HEAD
  "build/intellij-run-config-gen",
  "build/rust-scripts",
=======
  "build/deprecated/rust-scripts",
>>>>>>> 33061211
  "lib/rust/*",
  "lib/rust/parser/src/syntax/tree/visitor",
  "lib/rust/parser/jni",
  "lib/rust/parser/generate-java",
  "lib/rust/parser/debug",
  "lib/rust/profiler/data",
  "lib/rust/profiler/demo-data",
  "integration-test",
  "tools/language-server/logstat",
  "tools/language-server/wstest",
]
# The default memebers are those we want to check and test by default.
default-members = ["app/gui", "lib/rust/*"]

# We are using a version with extended functionality. The changes have been PR'd upstream:
# https://github.com/rustwasm/console_error_panic_hook/pull/24
# Remove this patch when the issue is resolved.
[patch.crates-io]
console_error_panic_hook = { git = 'https://github.com/enso-org/console_error_panic_hook' }

[profile.dev]
opt-level = 0
lto = false
debug = 0
debug-assertions = true

[profile.release]
opt-level = 3
lto = "thin"
codegen-units = 16
incremental = true
debug = false
debug-assertions = false

[profile.bench]
opt-level = 3
lto = true
debug = false
debug-assertions = false

[profile.test]
opt-level = 0
lto = false
debug = true
debug-assertions = true

[profile.integration-test]
inherits = "test"
opt-level = 2

[profile.buildscript]
inherits = "dev"
opt-level = 1
lto = false
debug = true
debug-assertions = true

[workspace.dependencies]
tokio = { version = "=1.20.1", features = ["full", "tracing"] }
console-subscriber = "=0.1.7"
nix = "=0.24.1" # DO NOT BUMP UNTIL NIGHTLY IS UPDATED. Otherwise, it brings too new libc.<|MERGE_RESOLUTION|>--- conflicted
+++ resolved
@@ -7,12 +7,8 @@
   "app/gui/enso-profiler-enso-data",
   "build/cli",
   "build/enso-formatter",
-<<<<<<< HEAD
   "build/intellij-run-config-gen",
-  "build/rust-scripts",
-=======
   "build/deprecated/rust-scripts",
->>>>>>> 33061211
   "lib/rust/*",
   "lib/rust/parser/src/syntax/tree/visitor",
   "lib/rust/parser/jni",
