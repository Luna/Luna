# Build Artefacts
dist
target

.github/PULL_REQUEST_TEMPLATE.md
.github/ISSUE_TEMPLATE
distribution/launcher/THIRD-PARTY
distribution/engine/THIRD-PARTY
distribution/project-manager/THIRD-PARTY
tools/legal-review
distribution/lib/Standard/*/*/manifest.yaml
distribution/lib/Standard/*/*/polyglot
distribution/lib/Standard/*/*/THIRD-PARTY
distribution/docs-js

built-distribution/
THIRD-PARTY
<<<<<<< HEAD
resources/engine
resources/python
resources/java/espresso-runtime/legal/
=======
/resources/
>>>>>>> b8e93b3c

# The files in the `data` directory of our tests may have specific structure or
# even be malformed on purpose, so we do not want to run prettier on them.
test/**/data
tools/http-test-helper/www-files

# GUI
**/scala-parser.js
**/package-lock.json
**/msdfgen_wasm.js

# Generated files
app/ide-desktop/lib/client/electron-builder-config.json
app/ide-desktop/lib/content-config/src/config.json
app/ide-desktop/lib/dashboard/playwright-report/
app/ide-desktop/lib/dashboard/playwright/.cache/
app/ide-desktop/lib/dashboard/dist/
app/gui/view/documentation/assets/stylesheet.css
app/gui2/rust-ffi/pkg
app/gui2/src/assets/font-*.css
Cargo.lock
build.json
app/gui2/playwright-report/

# Engine Builds can leave these nested working copies.
# TODO [mwu]: Adjust Engine build to not leave them.
ci-build/
enso/

# Popular IDEs
.bsp
.idea
.vscode

# Stray files generated during build
svm_*.md<|MERGE_RESOLUTION|>--- conflicted
+++ resolved
@@ -15,13 +15,7 @@
 
 built-distribution/
 THIRD-PARTY
-<<<<<<< HEAD
-resources/engine
-resources/python
-resources/java/espresso-runtime/legal/
-=======
 /resources/
->>>>>>> b8e93b3c
 
 # The files in the `data` directory of our tests may have specific structure or
 # even be malformed on purpose, so we do not want to run prettier on them.
