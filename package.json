{
  "type": "module",
  "devDependencies": {
    "@eslint/js": "^9.17.0",
    "@typescript-eslint/eslint-plugin": "^8.19.0",
    "@typescript-eslint/parser": "^8.19.0",
    "@vue/eslint-config-typescript": "^14.2.0",
    "eslint": "^9.17.0",
    "eslint-plugin-jsdoc": "^50.6.1",
    "eslint-plugin-prettier": "^5.2.1",
    "eslint-plugin-react": "^7.37.3",
    "eslint-plugin-react-compiler": "19.0.0-beta-8a03594-20241020",
<<<<<<< HEAD
    "eslint": "^9.13.0",
    "globals": "^15.8.0",
    "npm-run-all": "^4.1.5",
    "prettier": "^3.3.2",
    "prettier-plugin-organize-imports": "^4.0.0",
    "vitest": "^1.3.1",
    "@bazel/ibazel": "^0.25.0"
  },
  "dependencies": {
    "@bazel/bazelisk": "^1.22.1",
    "tslib": "^2.6.3",
    "typescript": "^5.5.3"
=======
    "eslint-plugin-react-hooks": "^5.1.0",
    "eslint-plugin-vue": "^9.32.0",
    "globals": "^15.14.0",
    "prettier": "^3.4.2",
    "prettier-plugin-organize-imports": "^4.1.0",
    "prettier-plugin-tailwindcss": "^0.5.14",
    "vitest": "3.0.0-beta.3"
  },
  "dependencies": {
    "typescript": "^5.7.2"
>>>>>>> 4ace1b23
  },
  "name": "root",
  "scripts": {
    "dev:gui": "corepack pnpm run --parallel -r --filter enso-gui --filter ydoc-server-nodejs  --aggregate-output /^^^^dev:/",
    "compile": "corepack pnpm run -r compile",
    "build:gui": "corepack pnpm run -r compile && corepack pnpm run -r --filter enso-gui build",
    "build:ide": "corepack pnpm run -r compile && corepack pnpm run -r --filter enso build",
    "build:icons": "corepack pnpm run -r --filter enso-icons build",
    "build:ydoc-server-polyglot": "corepack pnpm postinstall && corepack pnpm run -r compile",
    "dist:ide": "corepack pnpm run -r --filter enso dist",
    "format": "prettier --write .",
    "format:workflows": "prettier --write .github/workflows",
    "ci-check": "corepack pnpm run -r compile && corepack pnpm run --aggregate-output /^ci:/",
    "ci:prettier": "prettier --check --cache .",
    "ci:lint": "corepack pnpm run -r --parallel lint --output-file eslint_report.json --format json",
    "ci:test": "corepack pnpm run -r --parallel test",
    "ci:unit-test": "corepack pnpm run -r --parallel test:unit",
    "ci:typecheck": "corepack pnpm run -r typecheck",
    "git-clean": "git clean -xfd --exclude='.env*'",
    "ci:chromatic:react": "corepack pnpm run -r --filter enso-gui chromatic:react",
    "ci:chromatic:vue": "corepack pnpm run -r --filter enso-gui chromatic:vue",
    "postinstall": "bazel run //:write_all --verbose_failures"
  },
  "//": "To completely ignore deep dependencies, see .pnpmfile.cjs",
  "pnpm": {
    "onlyBuiltDependencies": [
      "electron",
      "esbuild",
      "fsevents",
      "sharp"
    ],
    "overrides": {
      "jsdom": "^24.1.0",
      "@types/react": "^18.3.1",
      "ws": "^8.18.0"
    },
    "packageExtensions": {
      "@aws-amplify/auth": {
        "dependencies": {
          "@aws-crypto/sha256-js": "*"
        }
      },
      "ag-grid-enterprise": {
        "dependencies": {
          "ag-grid-community": "*"
        }
      },
      "@open-rpc/client-js": {
        "dependencies": {
          "events": "^3.3.0"
        }
      },
      "react-error-boundary": {
        "dependencies": {
          "@types/react": "*"
        }
      },
      "react-aria-components": {
        "dependencies": {
          "@types/react": "*"
        }
      },
      "react-aria": {
        "dependencies": {
          "@types/react": "*"
        }
      },
      "input-otp": {
        "dependencies": {
          "@types/react": "*"
        }
      },
      "@tanstack/react-query": {
        "dependencies": {
          "@types/react": "*"
        }
      },
      "@react-types/shared": {
        "dependencies": {
          "@types/react": "*"
        }
      },
      "@monaco-editor/react": {
        "dependencies": {
          "@types/react": "*"
        }
      },
      "@stripe/react-stripe-js": {
        "dependencies": {
          "@types/react": "*"
        }
      },
      "react-toastify": {
        "dependencies": {
          "@types/react": "*"
        }
      },
      "react-hook-form": {
        "dependencies": {
          "@types/react": "*"
        }
      },
      "@hookform/resolvers": {
        "dependencies": {
          "zod": "*"
        }
      },
      "@aws-crypto/sha256-browser": {
        "dependencies": {
          "@aws-sdk/util-utf8-browser": "*"
        }
      },
      "@vue/compiler-core": {
        "dependencies": {
          "@babel/types": "*"
        }
      },
      "undici-types": {
        "dependencies": {
          "@types/node": "*"
        }
      },
      "@vue/test-utils": {
        "dependencies": {
          "vue": "*",
          "@vue/compiler-dom": "*",
          "@vue/server-renderer": "*"
        }
      },
      "@storybook/core": {
        "dependencies": {
          "@storybook/react-vite": "*"
        }
      }
    },
    "onlyBuiltDependencies": [
      "fsevents",
      "sharp"
    ]
  },
  "packageManager": "pnpm@10.0.0+sha512.b8fef5494bd3fe4cbd4edabd0745df2ee5be3e4b0b8b08fa643aa3e4c6702ccc0f00d68fa8a8c9858a735a0032485a44990ed2810526c875e416f001b17df12b"
}<|MERGE_RESOLUTION|>--- conflicted
+++ resolved
@@ -1,6 +1,7 @@
 {
   "type": "module",
   "devDependencies": {
+    "@bazel/ibazel": "^0.25.0",
     "@eslint/js": "^9.17.0",
     "@typescript-eslint/eslint-plugin": "^8.19.0",
     "@typescript-eslint/parser": "^8.19.0",
@@ -10,31 +11,18 @@
     "eslint-plugin-prettier": "^5.2.1",
     "eslint-plugin-react": "^7.37.3",
     "eslint-plugin-react-compiler": "19.0.0-beta-8a03594-20241020",
-<<<<<<< HEAD
-    "eslint": "^9.13.0",
-    "globals": "^15.8.0",
-    "npm-run-all": "^4.1.5",
-    "prettier": "^3.3.2",
-    "prettier-plugin-organize-imports": "^4.0.0",
-    "vitest": "^1.3.1",
-    "@bazel/ibazel": "^0.25.0"
-  },
-  "dependencies": {
-    "@bazel/bazelisk": "^1.22.1",
-    "tslib": "^2.6.3",
-    "typescript": "^5.5.3"
-=======
     "eslint-plugin-react-hooks": "^5.1.0",
     "eslint-plugin-vue": "^9.32.0",
     "globals": "^15.14.0",
+    "npm-run-all": "^4.1.5",
     "prettier": "^3.4.2",
     "prettier-plugin-organize-imports": "^4.1.0",
     "prettier-plugin-tailwindcss": "^0.5.14",
     "vitest": "3.0.0-beta.3"
   },
   "dependencies": {
+    "@bazel/bazelisk": "^1.22.1",
     "typescript": "^5.7.2"
->>>>>>> 4ace1b23
   },
   "name": "root",
   "scripts": {
