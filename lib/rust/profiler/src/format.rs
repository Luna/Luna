--- conflicted
+++ resolved
@@ -2,13 +2,9 @@
 //!
 //! See: https://github.com/enso-org/design/blob/main/epics/profiling/implementation.md#profiling-data
 
-<<<<<<< HEAD
-// TODO[kw]: Define the format independently of [`crate::internal`]'s types.
-=======
 use serde;
 use serde::Deserialize;
 use serde::Serialize;
->>>>>>> a32644dd
 
 
 // ==============
@@ -17,11 +13,6 @@
 
 pub mod builder;
 
-<<<<<<< HEAD
-pub use crate::internal::Timestamp;
-pub use crate::internal::Timestamped;
-=======
->>>>>>> a32644dd
 pub use builder::Builder;
 
 
