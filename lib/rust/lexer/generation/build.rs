--- conflicted
+++ resolved
@@ -1,24 +1,15 @@
 use std::fs::File;
+use lexer_definition::lexer::EnsoLexer;
 use std::io::prelude::*;
-<<<<<<< HEAD
-use lexer_definition::lexer::Lexer;
-use flexer::Flexer;
-=======
 use enso_flexer::Definition;
 use enso_flexer::State;
->>>>>>> a0f87b36
 
 
 
-/// Generates the lexer engine and saves the result into the file `src/lexer-engine.rs`.
+/// Generates the lexer engine and saves the result into the file `src/engine.rs`.
 ///
 /// The content of the generated file can be used with the `include!` macro.
 fn generate_engine() -> std::io::Result<()> {
-<<<<<<< HEAD
-    let mut file = File::create("src/lexer-engine.rs")?;
-    let engine   = Lexer::new().generate_specialized_code();
-    file.write_all(engine.as_bytes())?;
-=======
     let definition_path  = "../definition/src/lexer.rs";
     let output_directory = "src/generated";
     let _                = std::fs::create_dir(output_directory);
@@ -34,7 +25,6 @@
     file.write_all(contents.as_bytes()).expect("Unable to write lexer definition.");
     file.write_all("\n".as_bytes())?;
     file.write_all(engine.as_bytes()).expect("Unable to write lexer specialization.");
->>>>>>> a0f87b36
     Ok(())
 }
 
