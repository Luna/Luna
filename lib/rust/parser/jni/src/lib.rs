//! Java interface to [`enso_parser`].

// === Standard Linter Configuration ===
#![deny(non_ascii_idents)]
#![warn(unsafe_code)]
// === Non-Standard Linter Configuration ===
#![allow(clippy::option_map_unit_fn)]
#![allow(clippy::precedence)]
#![allow(dead_code)]
#![deny(unconditional_recursion)]
#![warn(missing_copy_implementations)]
#![warn(missing_debug_implementations)]
#![warn(missing_docs)]
#![warn(trivial_casts)]
#![warn(trivial_numeric_casts)]
#![warn(unused_import_braces)]
#![warn(unused_qualifications)]

use enso_prelude::*;

use jni::objects::JByteBuffer;
use jni::objects::JClass;
use jni::sys::jobject;
use jni::JNIEnv;



// ======================
// === Java Interface ===
// ======================

/// Parse the input. Returns a serialized representation of the parse tree. The caller is
/// responsible for freeing the memory associated with the returned buffer.
///
/// # Safety
///
/// The state MUST be a value returned by `allocState` that has not been passed to `freeState`.
/// The input buffer contents MUST be valid UTF-8.
/// The contents of the returned buffer MUST not be accessed after another call to `parseInput`, or
/// a call to `freeState`.
#[allow(unsafe_code)]
#[no_mangle]
pub extern "system" fn Java_org_enso_syntax2_Parser_parseInput(
    env: JNIEnv,
    _class: JClass,
    state: u64,
    input: JByteBuffer,
) -> jobject {
    let state = unsafe { &mut *(state as usize as *mut State) };
    let direct_allocated = "Internal Error: ByteBuffer must be direct-allocated.";
    let input = env.get_direct_buffer_address(input).expect(direct_allocated);
    let input = if cfg!(debug_assertions) {
        std::str::from_utf8(input).unwrap()
    } else {
        unsafe { std::str::from_utf8_unchecked(input) }
    };
    let mut code = input;
    let mut meta = None;
    if let Some((meta_, code_)) = enso_parser::metadata::parse(input) {
        meta = Some(meta_);
        code = code_;
    }
    state.base = str::as_ptr(code) as usize as u64;
    let tree = enso_parser::Parser::new().run(code);
    state.output = match enso_parser::serialization::serialize_tree(&tree) {
        Ok(tree) => tree,
        // `Tree` does not contain any types with fallible `serialize` implementations, so this
        // cannot fail.
        Err(_) => {
            debug_assert!(false);
            default()
        }
    };
    state.metadata = meta.and_then(|meta| meta.ok());
    let result = env.new_direct_byte_buffer(&mut state.output);
    result.unwrap().into_inner()
}

/// Return the `base` parameter to pass to the `Message` class along with the other output of the
/// most recent call to `parseInput`.
///
/// # Safety
///
/// The input MUST have been returned by `allocState`, and MUST NOT have previously been passed to
/// `freeState`.
#[allow(unsafe_code)]
#[no_mangle]
pub extern "system" fn Java_org_enso_syntax2_Parser_getLastInputBase(
    _env: JNIEnv,
    _class: JClass,
    state: u64,
) -> u64 {
    let state = unsafe { &mut *(state as usize as *mut State) };
    state.base
}

/// Return the metadata associated with the most recent parse.
///
/// # Safety
///
/// The input MUST have been returned by `allocState`, and MUST NOT have previously been passed to
/// `freeState`.
<<<<<<< HEAD
=======
#[allow(unsafe_code)]
>>>>>>> eafba079
#[no_mangle]
pub extern "system" fn Java_org_enso_syntax2_Parser_getMetadata(
    _env: JNIEnv,
    _class: JClass,
    state: u64,
) -> u64 {
    let state = unsafe { &mut *(state as usize as *mut State) };
    match &state.metadata {
        Some(metadata) => {
            let metadata: *const _ = metadata;
            metadata as usize as u64
        }
        None => 0,
    }
}

/// Allocate a new parser state object. The returned value should be passed to `freeState` when no
/// longer needed.
#[allow(unsafe_code)]
#[no_mangle]
pub extern "system" fn Java_org_enso_syntax2_Parser_allocState(
    _env: JNIEnv,
    _class: JClass,
) -> u64 {
    Box::into_raw(Box::new(State::default())) as _
}

/// Free the resources owned by the state object.
///
/// # Safety
///
/// The input MUST have been returned by `allocState`, and MUST NOT have previously been passed to
/// `freeState`.
#[allow(unsafe_code)]
#[no_mangle]
pub extern "system" fn Java_org_enso_syntax2_Parser_freeState(
    _env: JNIEnv,
    _class: JClass,
    state: u64,
) {
    if state != 0 {
        let state = unsafe { Box::from_raw(state as usize as *mut State) };
        drop(state);
    }
}

/// Return the high bits of the UUID associated with the specified node.
///
/// # Safety
///
/// The `metadata` pointer MUST be 0, or a value returned by `Parser.getMetadata`. If it is the
/// latter, `parser.parseInput` MUST NOT have been called since the call to `getMetadata` that
/// returned the value.
<<<<<<< HEAD
=======
#[allow(unsafe_code)]
>>>>>>> eafba079
#[no_mangle]
pub extern "system" fn Java_org_enso_syntax2_Parser_getUuidHigh(
    _env: JNIEnv,
    _class: JClass,
    metadata: u64,
    code_offset: u64,
    code_length: u64,
) -> u64 {
    get_uuid(metadata, code_offset, code_length).0
}

/// Return the low bits of the UUID associated with the specified node.
///
/// # Safety
///
/// The `metadata` pointer MUST be 0, or a value returned by `Parser.getMetadata`. If it is the
/// latter, `parser.parseInput` MUST NOT have been called since the call to `getMetadata` that
/// returned the value.
<<<<<<< HEAD
=======
#[allow(unsafe_code)]
>>>>>>> eafba079
#[no_mangle]
pub extern "system" fn Java_org_enso_syntax2_Parser_getUuidLow(
    _env: JNIEnv,
    _class: JClass,
    metadata: u64,
    code_offset: u64,
    code_length: u64,
) -> u64 {
    get_uuid(metadata, code_offset, code_length).1
}

<<<<<<< HEAD
=======
#[allow(unsafe_code)]
>>>>>>> eafba079
fn get_uuid(metadata: u64, code_offset: u64, code_length: u64) -> (u64, u64) {
    if metadata == 0 {
        return (0, 0);
    }
    let metadata = unsafe { &*(metadata as usize as *const enso_parser::metadata::Metadata) };
    let data = metadata.get_uuid(code_offset as usize, code_length as usize);
    match data {
        Some(uuid) => uuid.as_u64_pair(),
        None => (0, 0),
    }
}



// ====================
// === Parser state ===
// ====================

#[derive(Default, Debug)]
struct State {
    base:     u64,
    output:   Vec<u8>,
    metadata: Option<enso_parser::metadata::Metadata>,
}<|MERGE_RESOLUTION|>--- conflicted
+++ resolved
@@ -100,10 +100,7 @@
 ///
 /// The input MUST have been returned by `allocState`, and MUST NOT have previously been passed to
 /// `freeState`.
-<<<<<<< HEAD
-=======
-#[allow(unsafe_code)]
->>>>>>> eafba079
+#[allow(unsafe_code)]
 #[no_mangle]
 pub extern "system" fn Java_org_enso_syntax2_Parser_getMetadata(
     _env: JNIEnv,
@@ -157,10 +154,7 @@
 /// The `metadata` pointer MUST be 0, or a value returned by `Parser.getMetadata`. If it is the
 /// latter, `parser.parseInput` MUST NOT have been called since the call to `getMetadata` that
 /// returned the value.
-<<<<<<< HEAD
-=======
-#[allow(unsafe_code)]
->>>>>>> eafba079
+#[allow(unsafe_code)]
 #[no_mangle]
 pub extern "system" fn Java_org_enso_syntax2_Parser_getUuidHigh(
     _env: JNIEnv,
@@ -179,10 +173,7 @@
 /// The `metadata` pointer MUST be 0, or a value returned by `Parser.getMetadata`. If it is the
 /// latter, `parser.parseInput` MUST NOT have been called since the call to `getMetadata` that
 /// returned the value.
-<<<<<<< HEAD
-=======
-#[allow(unsafe_code)]
->>>>>>> eafba079
+#[allow(unsafe_code)]
 #[no_mangle]
 pub extern "system" fn Java_org_enso_syntax2_Parser_getUuidLow(
     _env: JNIEnv,
@@ -194,10 +185,7 @@
     get_uuid(metadata, code_offset, code_length).1
 }
 
-<<<<<<< HEAD
-=======
-#[allow(unsafe_code)]
->>>>>>> eafba079
+#[allow(unsafe_code)]
 fn get_uuid(metadata: u64, code_offset: u64, code_length: u64) -> (u64, u64) {
     if metadata == 0 {
         return (0, 0);
