--- conflicted
+++ resolved
@@ -1,11 +1,6 @@
 //! Code blocks.
 
-<<<<<<< HEAD
-=======
-
-
 use crate::syntax::token;
->>>>>>> 4537a4b5
 use crate::syntax::tree::*;
 
 
