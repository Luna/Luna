//! Parse expressions and compare their results to expected values.

// === Features ===
#![feature(let_else)]
// === Non-Standard Linter Configuration ===
#![allow(clippy::option_map_unit_fn)]
#![allow(clippy::precedence)]
#![allow(dead_code)]
#![deny(non_ascii_idents)]
#![deny(unconditional_recursion)]
#![warn(unsafe_code)]
#![warn(missing_copy_implementations)]
#![warn(missing_debug_implementations)]
#![warn(missing_docs)]
#![warn(trivial_casts)]
#![warn(trivial_numeric_casts)]
#![warn(unused_import_braces)]
#![warn(unused_qualifications)]



mod metadata;

use lexpr::sexp;
use lexpr::Value;



// ===========================
// === Test support macros ===
// ===========================

/// Parses input as a sequence of S-expressions, and wraps it in a `BodyBlock`.
macro_rules! block {
    ( $($statements:tt)* ) => {
        sexp![(BodyBlock #( $( $statements )* ) )]
    }
}



// =============
// === Tests ===
// =============

#[test]
fn nothing() {
    test("", block![()]);
}

#[test]
fn application() {
    test("a b c", block![(App (App (Ident a) (Ident b)) (Ident c))]);
}

#[test]
fn parentheses() {
    test("(a b)", block![(Group (App (Ident a) (Ident b)))]);
    test("x)", block![(App (Ident x) (Invalid))]);
    test("(x", block![(App (Invalid) (Ident x))]);
    #[rustfmt::skip]
    let expected = block![
        (Group
         (App (Group (App (Ident a) (Ident b)))
              (Ident c)))];
    test("((a b) c)", expected);
}

#[test]
fn section_simple() {
    let expected_lhs = block![(OprSectionBoundary 1 (OprApp () (Ok "+") (Ident a)))];
    test("+ a", expected_lhs);
    let expected_rhs = block![(OprSectionBoundary 1 (OprApp (Ident a) (Ok "+") ()))];
    test("a +", expected_rhs);
}

#[test]
fn comments() {
    test("# a b c", block![()()]);
}


// === Type Definitions ===

#[test]
fn type_definition_no_body() {
    test("type Bool", block![(TypeDef type Bool #() #() #())]);
    test("type Option a", block![(TypeDef type Option #((() (Ident a) () ())) #() #())]);
    test("type Option (a)", block![
        (TypeDef type Option #((() (Ident a) () ())) #() #())]);
    test("type Foo (a : Int)", block![
        (TypeDef type Foo #((() (Ident a) (":" (Ident Int)) ())) #() #())]);
    test("type A a=0", block![
        (TypeDef type A #((() (Ident a) () ("=" (Number () "0" ())))) #() #())]);
    test("type Existing_Headers (column_names : Vector Text)", block![
        (TypeDef type Existing_Headers #(
         (() (Ident column_names) (":" (App (Ident Vector) (Ident Text))) ())) #() #())]);
}

#[test]
fn type_constructors() {
    let code = [
        "type Geo",
        "    Circle",
        "        radius",
        "        x",
        "    Rectangle width height",
        "    Point",
    ];
    #[rustfmt::skip]
    let expected = block![
        (TypeDef type Geo #()
         #(((Circle #() #(((() (Ident radius) () ())) ((() (Ident x) () ())))))
           ((Rectangle #((() (Ident width) () ()) (() (Ident height) () ())) #()))
           ((Point #() #())))
         #())
    ];
    test(&code.join("\n"), expected);
}

#[test]
fn type_methods() {
    let code = ["type Geo", "    number =", "        x", "    area self = x + x"];
    #[rustfmt::skip]
    let expected = block![
        (TypeDef type Geo #() #()
         #((Function number #() "=" (BodyBlock #((Ident x))))
           (Function area #((() (Ident self) () ())) "=" (OprApp (Ident x) (Ok "+") (Ident x)))))
    ];
    test(&code.join("\n"), expected);
}

#[test]
fn type_operator_methods() {
    #[rustfmt::skip]
    let code = [
        "type Foo",
        "    + : Foo -> Foo -> Foo",
        "    + self b = b",
    ];
    #[rustfmt::skip]
    let expected = block![
        (TypeDef type Foo #() #()
         #((TypeSignature #"+" ":"
            (OprApp (Ident Foo) (Ok "->") (OprApp (Ident Foo) (Ok "->") (Ident Foo))))
            (Function #"+" #((() (Ident self) () ()) (() (Ident b) () ()))
                      "=" (Ident b))))];
    test(&code.join("\n"), expected);
}

#[test]
fn type_def_full() {
    let code = [
        "type Geo",
        "    Circle",
        "        radius : float",
        "        x",
        "    Rectangle width height",
        "    Point",
        "",
        "    number =",
        "        x",
        "    area self = x + x",
    ];
    #[rustfmt::skip]
    let expected = block![
        (TypeDef type Geo #()
         #(((Circle #() #(
             ((() (Ident radius) (":" (Ident float)) ()))
             ((() (Ident x) () ())))))
           ((Rectangle #((() (Ident width) () ()) (() (Ident height) () ())) #()))
           ((Point #() #()))
           (()))
         #((Function number #() "=" (BodyBlock #((Ident x))))
           (Function area #((() (Ident self) () ())) "=" (OprApp (Ident x) (Ok "+") (Ident x)))))
    ];
    test(&code.join("\n"), expected);
}

#[test]
fn type_def_defaults() {
    let code = ["type Result error ok=Nothing", "    Ok value:ok = Nothing"];
    #[rustfmt::skip]
    let expected = block![
        (TypeDef type Result #((() (Ident error) () ())
                               (() (Ident ok) () ("=" (Ident Nothing))))
         #(((Ok #((() (Ident value) (":" (Ident ok)) ("=" (Ident Nothing))))
                #())))
         #())
    ];
    test(&code.join("\n"), expected);
}

#[test]
fn type_def_nested() {
    #[rustfmt::skip]
    let code = [
        "type Foo",
        "    type Bar",
        "    type Baz",
    ];
    #[rustfmt::skip]
    let expected = block![
        (TypeDef type Foo #() #()
         #((TypeDef type Bar #() #() #())
           (TypeDef type Baz #() #() #())))
    ];
    test(&code.join("\n"), expected);
}

// === Variable Assignment ===

#[test]
fn assignment_simple() {
    test("foo = x", block![(Assignment (Ident foo) "=" (Ident x))]);
}


// === Functions ===

#[test]
fn function_inline_simple_args() {
    test(" foo a = x", block![(Function foo #((() (Ident a) () ())) "=" (Ident x))]);
    #[rustfmt::skip]
    test("foo a b = x",
         block![(Function foo #((() (Ident a) () ()) (() (Ident b) () ())) "=" (Ident x))]);
    #[rustfmt::skip]
    test(
        "foo a b c = x", block![
            (Function foo
             #((() (Ident a) () ()) (() (Ident b) () ()) (() (Ident c) () ()))
             "=" (Ident x))],
    );
    test(" foo _ = x", block![(Function foo #((() (Wildcard -1) () ())) "=" (Ident x))]);
}

#[test]
fn function_block_noargs() {
    test("foo =", block![(Function foo #() "=" ())]);
}

#[test]
fn function_block_simple_args() {
    test("foo a =", block![(Function foo #((() (Ident a) () ())) "=" ())]);
    test("foo a b =", block![(Function foo #((() (Ident a) () ())
                                             (() (Ident b) () ())) "=" ())]);
    #[rustfmt::skip]
    test(
        "foo a b c =", block![
            (Function foo
             #((() (Ident a) () ()) (() (Ident b) () ()) (() (Ident c) () ()))
             "=" ())],
    );
}


// === Named arguments ===

#[test]
fn named_arguments() {
    let cases = [
        ("f x=y", block![(NamedApp (Ident f) x "=" (Ident y))]),
        ("f (x = y)", block![(NamedApp (Ident f) x "=" (Ident y))]),
    ];
    cases.into_iter().for_each(|(code, expected)| test(code, expected));
}


// === Default arguments ===

#[test]
fn default_app() {
    let cases = [("f default", block![(DefaultApp (Ident f) default)])];
    cases.into_iter().for_each(|(code, expected)| test(code, expected));
}

#[test]
fn default_arguments() {
    #[rustfmt::skip]
    let cases = [
        ("f x=1 = x",
            block![(Function f #((() (Ident x) () ("=" (Number () "1" ())))) "=" (Ident x))]),
        ("f (x = 1) = x",
            block![(Function f #((() (Ident x) () ("=" (Number () "1" ())))) "=" (Ident x))]),
        // Pattern in LHS:
        ("f ~x=1 = x", block![
            (Function f
             #(("~" (Ident x) () ("=" (Number () "1" ()))))
             "=" (Ident x))]),
        ("f (~x = 1) = x", block![
            (Function f
             #(("~" (Ident x) () ("=" (Number () "1" ()))))
             "=" (Ident x))]),
    ];
    cases.into_iter().for_each(|(code, expected)| test(code, expected));
}


// === Code Blocks ===

#[test]
fn code_block_body() {
    let code = ["main =", "    x"];
    test(&code.join("\n"), block![(Function main #() "=" (BodyBlock #((Ident x))))]);
    let code = ["main =", "      ", "    x"];
    test(&code.join("\n"), block![(Function main #() "=" (BodyBlock #(() (Ident x))))]);
    let code = ["main =", "    ", "    x"];
    test(&code.join("\n"), block![(Function main #() "=" (BodyBlock #(() (Ident x))))]);
    let code = ["main =", "  ", "    x"];
    test(&code.join("\n"), block![(Function main #() "=" (BodyBlock #(() (Ident x))))]);
    let code = ["main =", "", "    x"];
    test(&code.join("\n"), block![(Function main #() "=" (BodyBlock #(() (Ident x))))]);

    #[rustfmt::skip]
    let code = [
        "main =",
        "    +x",
        "    print x",
    ];
    #[rustfmt::skip]
    let expect = block![
        (Function main #() "=" (BodyBlock #(
         (OprSectionBoundary 1 (OprApp () (Ok "+") (Ident x)))
         (App (Ident print) (Ident x)))))
    ];
    test(&code.join("\n"), expect);
}

#[test]
fn code_block_operator() {
    let code = ["value = nums", "    * each random", "    + constant"];
    let expect = block![
        (Assignment (Ident value) "="
         (OperatorBlockApplication (Ident nums)
          #(((Ok "*") (App (Ident each) (Ident random)))
            ((Ok "+") (Ident constant)))
          #()))
    ];
    test(&code.join("\n"), expect);
}

#[test]
//#[ignore] // WIP
fn dot_operator_blocks() {
    let code = ["rect1", "    . width = 7", "    . center", "        + x"];
    #[rustfmt::skip]
    let expected = block![
        (OperatorBlockApplication (Ident rect1)
         #(((Ok ".") (OprApp (Ident width) (Ok "=") (Number () "7" ())))
           ((Ok ".") (OperatorBlockApplication (Ident center)
                     #(((Ok "+") (Ident x))) #()))) #())];
    test(&code.join("\n"), expected);
}

#[test]
fn code_block_argument_list() {
    #[rustfmt::skip]
    let code = [
        "value = foo",
        "    bar",
    ];
    let expect = block![
        (Assignment (Ident value) "=" (ArgumentBlockApplication (Ident foo) #((Ident bar))))
    ];
    test(&code.join("\n"), expect);


    #[rustfmt::skip]
    let code = [
        "value = foo",
        "    +x",
        "    bar",
    ];
    #[rustfmt::skip]
    let expect = block![
        (Assignment (Ident value) "="
         (ArgumentBlockApplication (Ident foo) #(
          (OprSectionBoundary 1 (OprApp () (Ok "+") (Ident x)))
          (Ident bar))))
    ];
    test(&code.join("\n"), expect);
}

#[test]
fn code_block_empty() {
    // The first line here should parse as a function with no body expression (which is an error).
    // No input would parse as an empty `ArgumentBlock` or `OperatorBlock`, because those types are
    // distinguished from a body continuation by the presence of non-empty indented lines.
    let code = ["foo =", "bar"];
    test(&code.join("\n"), block![(Function foo #() "=" ()) (Ident bar)]);
    // This parses similarly to above; a line with no non-whitespace content does not create a code
    // block.
    let code = ["foo =", "    ", "bar"];
    test(&code.join("\n"), block![(Function foo #() "=" ()) () (Ident bar)]);
}

#[test]
fn code_block_bad_indents1() {
    let code = ["main =", "  foo", " bar", "  baz"];
    let expected = block![
        (Function main #() "=" (BodyBlock #((Ident foo) (Ident bar) (Ident baz))))
    ];
    test(&code.join("\n"), expected);
}

#[test]
fn code_block_bad_indents2() {
    let code = ["main =", "  foo", " bar", "baz"];
    let expected = block![
        (Function main #() "=" (BodyBlock #((Ident foo) (Ident bar))))
        (Ident baz)
    ];
    test(&code.join("\n"), expected);
}

#[test]
fn code_block_with_following_statement() {
    let code = ["main =", "    foo", "bar"];
    let expected = block![
        (Function main #() "=" (BodyBlock #((Ident foo))))
        (Ident bar)
    ];
    test(&code.join("\n"), expected);
}

#[test]
fn operator_block_nested() {
    let code = ["foo", "    + bar", "        - baz"];
    #[rustfmt::skip]
    let expected = block![
        (OperatorBlockApplication (Ident foo)
         #(((Ok "+") (OperatorBlockApplication (Ident bar) #(((Ok "-") (Ident baz))) #())))
         #())];
    test(&code.join("\n"), expected);
}

#[test]
fn operator_section_in_operator_block() {
    let code = ["foo", "    + bar +"];
    #[rustfmt::skip]
    let expected = block![
        (OperatorBlockApplication (Ident foo)
         #(((Ok "+") (OprSectionBoundary 1 (OprApp (Ident bar) (Ok "+") ()))))
         #())];
    test(&code.join("\n"), expected);
}


// === Binary Operators ===

#[test]
fn multiple_operator_error() {
    let code = ["x + + x"];
    let expected = block![
        (OprApp (Ident x) (Err (#("+" "+"))) (Ident x))
    ];
    test(&code.join("\n"), expected);
    let code = ["x + + + x"];
    let expected = block![
        (OprApp (Ident x) (Err (#("+" "+" "+"))) (Ident x))
    ];
    test(&code.join("\n"), expected);
}

#[test]
fn precedence() {
    let code = ["x * y + z"];
    let expected = block![
        (OprApp (OprApp (Ident x) (Ok "*") (Ident y)) (Ok "+") (Ident z))
    ];
    test(&code.join("\n"), expected);
}

#[test]
fn right_associative_operators() {
    let code = ["x --> y ---> z"];
    let expected = block![
        (OprApp (Ident x) (Ok "-->") (OprApp (Ident y) (Ok "--->") (Ident z)))
    ];
    test(&code.join("\n"), expected);
}

#[test]
fn pipeline_operators() {
    test("f <| a", block![(OprApp (Ident f) (Ok "<|") (Ident a))]);
    test("a |> f", block![(OprApp (Ident a) (Ok "|>") (Ident f))]);
}

#[test]
fn accessor_operator() {
    // Test that the accessor operator `.` is treated like any other operator.
    let cases = [
        ("Console.", block![(OprSectionBoundary 1 (OprApp (Ident Console) (Ok ".") ()))]),
        (".", block![(OprSectionBoundary 2 (OprApp () (Ok ".") ()))]),
        (".log", block![(OprSectionBoundary 1 (OprApp () (Ok ".") (Ident log)))]),
    ];
    cases.into_iter().for_each(|(code, expected)| test(code, expected));
}

#[test]
fn operator_sections() {
    #[rustfmt::skip]
    test(".map (+2 * 3) *7", block![
        (OprSectionBoundary 1
         (App (App (OprApp () (Ok ".") (Ident map))
                   (Group
                    (OprSectionBoundary 1 (OprApp (OprApp () (Ok "+") (Number () "2" ()))
                    (Ok "*") (Number () "3" ())))))
              (OprSectionBoundary 1 (OprApp () (Ok "*") (Number () "7" ())))))]);
    #[rustfmt::skip]
    test(".sum 1", block![
        (OprSectionBoundary 1 (App (OprApp () (Ok ".") (Ident sum)) (Number () "1" ())))]);
    #[rustfmt::skip]
    test("+1 + x", block![
        (OprSectionBoundary 1 (OprApp (OprApp () (Ok "+") (Number () "1" ()))
                                (Ok "+") (Ident x)))]);
    #[rustfmt::skip]
    test("increment = 1 +", block![
        (Assignment (Ident increment) "="
         (OprSectionBoundary 1 (OprApp (Number () "1" ()) (Ok "+") ())))]);
}

#[test]
fn template_functions() {
    #[rustfmt::skip]
    test("_.map (_+2 * 3) _*7", block![
        (TemplateFunction 1
         (App (App (OprApp (Wildcard 0) (Ok ".") (Ident map))
                   (Group
                    (TemplateFunction 1
                     (OprApp (OprApp (Wildcard 0) (Ok "+") (Number () "2" ()))
                    (Ok "*") (Number () "3" ())))))
              (TemplateFunction 1 (OprApp (Wildcard 0) (Ok "*") (Number () "7" ())))))]);
    #[rustfmt::skip]
    test("_.sum 1", block![
        (TemplateFunction 1 (App (OprApp (Wildcard 0) (Ok ".") (Ident sum)) (Number () "1" ())))]);
    #[rustfmt::skip]
    test("_+1 + x", block![
        (TemplateFunction 1 (OprApp (OprApp (Wildcard 0) (Ok "+") (Number () "1" ()))
                           (Ok "+") (Ident x)))]);
}


// === Unary Operators ===

#[test]
fn unevaluated_argument() {
    let code = ["main ~foo = x"];
    let expected = block![
        (Function main #(("~" (Ident foo) () ())) "=" (Ident x))
    ];
    test(&code.join("\n"), expected);
}

#[test]
fn unary_operator_missing_operand() {
    let code = ["main ~ = x"];
    let expected = block![
        (Function main #((() (UnaryOprApp "~" ()) () ())) "=" (Ident x))
    ];
    test(&code.join("\n"), expected);
}

#[test]
fn unary_operator_at_end_of_expression() {
    let code = ["foo ~"];
    let expected = block![
        (App (Ident foo) (UnaryOprApp "~" ()))
    ];
    test(&code.join("\n"), expected);
}

#[test]
fn plus_negative() {
    let code = ["x = x+-x"];
    let expected = block![
        (Assignment (Ident x) "=" (OprApp (Ident x) (Ok "+") (UnaryOprApp "-" (Ident x))))
    ];
    test(&code.join("\n"), expected);
}

#[test]
fn minus_binary() {
    let cases = [
        ("x - x", block![(OprApp (Ident x) (Ok "-") (Ident x))]),
        ("x-x", block![(OprApp (Ident x) (Ok "-") (Ident x))]),
        ("x.-y", block![(OprApp (Ident x) (Ok ".") (UnaryOprApp "-" (Ident y)))]),
        ("x.~y", block![(OprApp (Ident x) (Ok ".") (UnaryOprApp "~" (Ident y)))]),
    ];
    cases.into_iter().for_each(|(code, expected)| test(code, expected));
}

#[test]
fn minus_section() {
    #[rustfmt::skip]
    let cases = [
        ("- x", block![(OprSectionBoundary 1 (OprApp () (Ok "-") (Ident x)))]),
        ("(- x)", block![(Group (OprSectionBoundary 1 (OprApp () (Ok "-") (Ident x))))]),
        ("- (x * x)", block![
            (OprSectionBoundary 1 (OprApp () (Ok "-")
             (Group (OprApp (Ident x) (Ok "*") (Ident x)))))]),
    ];
    cases.into_iter().for_each(|(code, expected)| test(code, expected));
}

#[test]
fn minus_unary() {
    #[rustfmt::skip]
    let cases = [
        ("f -x", block![(App (Ident f) (UnaryOprApp "-" (Ident x)))]),
        ("-x", block![(UnaryOprApp "-" (Ident x))]),
        ("(-x)", block![(Group (UnaryOprApp "-" (Ident x)))]),
        ("-(x * x)", block![
            (UnaryOprApp "-" (Group (OprApp (Ident x) (Ok "*") (Ident x))))]),
        ("x=-x", block![(Assignment (Ident x) "=" (UnaryOprApp "-" (Ident x)))]),
        ("-x+x", block![(OprApp (UnaryOprApp "-" (Ident x)) (Ok "+") (Ident x))]),
        ("-x*x", block![(OprApp (UnaryOprApp "-" (Ident x)) (Ok "*") (Ident x))]),
        ("-1.x", block![(OprApp (UnaryOprApp "-" (Number () "1" ())) (Ok ".") (Ident x))]),
    ];
    cases.into_iter().for_each(|(code, expected)| test(code, expected));
}


// === Import/Export ===

#[test]
fn import() {
    #[rustfmt::skip]
    let cases = [
        ("import project.IO", block![
            (Import () () ((Ident import) (OprApp (Ident project) (Ok ".") (Ident IO))) () () ())]),
        ("import Standard.Base as Enso_List", block![
            (Import () ()
             ((Ident import) (OprApp (Ident Standard) (Ok ".") (Ident Base)))
             ()
             ((Ident as) (Ident Enso_List))
             ())]),
        ("from Standard.Base import all", block![
            (Import ()
             ((Ident from) (OprApp (Ident Standard) (Ok ".") (Ident Base)))
             ((Ident import) ())
             all () ())]),
        ("from Standard.Base import all hiding Number, Boolean", block![
            (Import ()
             ((Ident from) (OprApp (Ident Standard) (Ok ".") (Ident Base)))
             ((Ident import) ())
             all
             ()
             ((Ident hiding) (OprApp (Ident Number) (Ok ",") (Ident Boolean))))]),
        ("polyglot java import java.lang.Float", block![
            (Import
             ((Ident polyglot) (Ident java))
             ()
             ((Ident import)
              (OprApp (OprApp (Ident java) (Ok ".") (Ident lang)) (Ok ".") (Ident Float)))
             () () ())]),
        ("polyglot java import java.net.URI as Java_URI", block![
            (Import
             ((Ident polyglot) (Ident java))
             ()
             ((Ident import)
              (OprApp (OprApp (Ident java) (Ok ".") (Ident net)) (Ok ".") (Ident URI)))
             ()
             ((Ident as) (Ident Java_URI))
             ())]),
    ];
    cases.into_iter().for_each(|(code, expected)| test(code, expected));
}

#[test]
fn export() {
    #[rustfmt::skip]
    let cases = [
        ("export prj.Data.Foo", block![
            (Export ()
             ((Ident export)
              (OprApp (OprApp (Ident prj) (Ok ".") (Ident Data)) (Ok ".") (Ident Foo)))
             () () ())]),
        ("export Foo as Bar", block![
            (Export () ((Ident export) (Ident Foo)) () ((Ident as) (Ident Bar)) ())]),
        ("from Foo export Bar, Baz", block![
            (Export
             ((Ident from) (Ident Foo))
             ((Ident export) (OprApp (Ident Bar) (Ok ",") (Ident Baz)))
             () () ())]),
        ("from Foo export all hiding Bar, Baz", block![
            (Export
             ((Ident from) (Ident Foo))
             ((Ident export) ())
             all
             ()
             ((Ident hiding) (OprApp (Ident Bar) (Ok ",") (Ident Baz))))]),
    ];
    cases.into_iter().for_each(|(code, expected)| test(code, expected));
}


// === Metadata ===


#[test]
fn metadata_raw() {
    let code = [
        "x",
        "#### METADATA ####",
        r#"[[{"index":{"value":7},"size":{"value":8}},"5bad897e-099b-4b00-9348-64092636746d"]]"#,
    ];
    let code = code.join("\n");
    let (_meta, code) = enso_parser::metadata::parse(&code).unwrap();
    let expected = block![
        (Ident x)
        ()
    ];
    test(code, expected);
}

#[test]
fn metadata_parsing() {
    let code = metadata::ORDERS_WITH_METADATA;
    let (meta, code) = enso_parser::metadata::parse(code).unwrap();
    let _ast = enso_parser::Parser::new().run(code);
    let _meta: enso_parser::metadata::Metadata = meta.unwrap();
}


// === Type annotations and signatures ===

#[test]
fn type_signatures() {
    let cases = [
        ("val : Bool", block![(TypeSignature val ":" (Ident Bool))]),
        ("val : List Int", block![(TypeSignature val ":" (App (Ident List) (Ident Int)))]),
    ];
    cases.into_iter().for_each(|(code, expected)| test(code, expected));
}

#[test]
fn type_annotations() {
    #[rustfmt::skip]
    let cases = [
        ("val = x : Int", block![
            (Assignment (Ident val) "=" (TypeAnnotated (Ident x) ":" (Ident Int)))]),
        ("val = foo (x : Int)", block![
            (Assignment (Ident val) "="
             (App (Ident foo)
              (Group (TypeAnnotated (Ident x) ":" (Ident Int)))))]),
        ("(x : My_Type _)", block![
            (Group (TypeAnnotated (Ident x) ":" (App (Ident My_Type) (Wildcard -1))))]),
        ("x : List Int -> Int", block![
            (TypeSignature x ":" (OprApp (App (Ident List) (Ident Int)) (Ok "->") (Ident Int)))]),
    ];
    cases.into_iter().for_each(|(code, expected)| test(code, expected));
}


// === Text Literals ===

#[test]
fn inline_text_literals() {
    #[rustfmt::skip]
    let cases = [
        (r#""I'm an inline raw text!""#, block![
            (TextLiteral #((Section "I'm an inline raw text!")))]),
        (r#"zero_length = """#, block![
            (Assignment (Ident zero_length) "=" (TextLiteral #()))]),
        (r#""type""#, block![(TextLiteral #((Section "type")))]),
        (r#"unclosed = ""#, block![(Assignment (Ident unclosed) "=" (TextLiteral #()))]),
        (r#"unclosed = "a"#, block![
            (Assignment (Ident unclosed) "=" (TextLiteral #((Section "a"))))]),
        (r#"'Other quote type'"#, block![(TextLiteral #((Section "Other quote type")))]),
        (r#""Non-escape: \n""#, block![(TextLiteral #((Section "Non-escape: \\n")))]),
        (r#""String with \" escape""#, block![
            (TextLiteral
             #((Section "String with ") (Escape '\"') (Section " escape")))]),
        (r#"'\u0915\u094D\u0937\u093F'"#, block![(TextLiteral #(
         (Escape '\u{0915}') (Escape '\u{094D}') (Escape '\u{0937}') (Escape '\u{093F}')))]),
        (r#"('\n')"#, block![(Group (TextLiteral #((Escape '\n'))))]),
        (r#"`"#, block![(Invalid)]),
        (r#"(")")"#, block![(Group (TextLiteral #((Section ")"))))]),
    ];
    cases.into_iter().for_each(|(code, expected)| test(code, expected));
}

#[test]
fn multiline_text_literals() {
    test("'''", block![(TextLiteral #())]);
    let code = r#""""
    part of the string
       3-spaces indented line, part of the Text Block
    this does not end the string -> '''

    `also` part of the string

x"#;
    #[rustfmt::skip]
    let expected = block![
        (TextLiteral
         #((Section "part of the string\n")
           (Section "   3-spaces indented line, part of the Text Block\n")
           (Section "this does not end the string -> '''\n")
           (Section "\n")
           (Section "`also` part of the string\n")))
        (Ident x)
    ];
    test(code, expected);
    let code = r#""""
    multiline string that doesn't end in a newline
x"#;
    #[rustfmt::skip]
    let expected = block![
        (TextLiteral #((Section "multiline string that doesn't end in a newline")))
        (Ident x)
    ];
    test(code, expected);
}

#[test]
fn interpolated_literals_in_inline_text() {
    #[rustfmt::skip]
    let cases = [
        (r#"'Simple case.'"#, block![(TextLiteral #((Section "Simple case.")))]),
        (r#"'With a `splice`.'"#, block![(TextLiteral
            #((Section "With a ")
              (Splice (Ident splice))
              (Section ".")))]),
        (r#"'` SpliceWithLeadingWhitespace`'"#, block![(TextLiteral
            #((Splice (Ident SpliceWithLeadingWhitespace))))]),
        (r#"'String with \n escape'"#, block![
            (TextLiteral
             #((Section "String with ") (Escape '\n') (Section " escape")))]),
        (r#"'\x0Aescape'"#, block![
            (TextLiteral #((Escape '\n') (Section "escape")))]),
        (r#"'\u000Aescape'"#, block![
            (TextLiteral #((Escape '\n') (Section "escape")))]),
        (r#"'\u{0000A}escape'"#, block![
            (TextLiteral #((Escape '\n') (Section "escape")))]),
        (r#"'\U0000000Aescape'"#, block![
            (TextLiteral #((Escape '\n') (Section "escape")))]),
    ];
    cases.into_iter().for_each(|(code, expected)| test(code, expected));
}

#[test]
fn interpolated_literals_in_multiline_text() {
    let code = r#"'''
    `splice` at start"#;
    #[rustfmt::skip]
    let expected = block![
        (TextLiteral #((Splice (Ident splice)) (Section " at start")))];
    test(code, expected);

    let code = r#"'''
    text with a `splice`
    and some \u000Aescapes\'"#;
    #[rustfmt::skip]
    let expected = block![
        (TextLiteral
         #((Section "text with a ") (Splice (Ident splice)) (Section "\n")
           (Section "and some ") (Escape '\n') (Section "escapes") (Escape '\'')))];
    test(code, expected);
}


// === Lambdas ===

#[test]
fn new_lambdas() {
    let cases = [
        (r#"\v -> v"#, block![(Lambda "\\" (OprApp (Ident v) (Ok "->") (Ident v)))]),
        (r#"\a b -> x"#, block![
            (Lambda "\\" (OprApp (App (Ident a) (Ident b)) (Ok "->") (Ident x)))]),
    ];
    cases.into_iter().for_each(|(code, expected)| test(code, expected));
}

#[test]
fn old_lambdas() {
    let cases = [("v -> v", block![(OprApp (Ident v) (Ok "->") (Ident v))])];
    cases.into_iter().for_each(|(code, expected)| test(code, expected));
}


// === Pattern Matching ===

#[test]
fn pattern_irrefutable() {
    let code = "Point x_val = my_point";
    let expected = block![(Assignment (App (Ident Point) (Ident x_val)) "=" (Ident my_point))];
    test(code, expected);

    test("Vector _ = x", block![(Assignment (App (Ident Vector) (Wildcard -1)) "=" (Ident x))]);
}

#[test]
fn case_expression() {
    #[rustfmt::skip]
    let code = [
        "case a of",
        "    Some -> x",
        "    Int ->",
    ];
    #[rustfmt::skip]
    let expected = block![
        (CaseOf (Ident a) #(
         (((Ident Some) "->" (Ident x)))
         (((Ident Int) "->" ()))))
    ];
    test(&code.join("\n"), expected);

    #[rustfmt::skip]
    let code = [
        "case a of",
        "    Vector_2d x y -> x",
    ];
    #[rustfmt::skip]
    let expected = block![
        (CaseOf (Ident a) #(
         (((App (App (Ident Vector_2d) (Ident x)) (Ident y)) "->" (Ident x)))))];
    test(&code.join("\n"), expected);

    #[rustfmt::skip]
    let code = [
        "case self of",
        "    Vector_2d -> x",
        "    _ -> x",
    ];
    #[rustfmt::skip]
    let expected = block![
        (CaseOf (Ident self) #(
         (((Ident Vector_2d) "->" (Ident x)))
         (((Wildcard -1) "->" (Ident x)))))];
    test(&code.join("\n"), expected);

    #[rustfmt::skip]
    let code = [
        "case foo of",
        "    v:My_Type -> x",
        "    v:(My_Type _ _) -> x",
    ];
    #[rustfmt::skip]
    let expected = block![
        (CaseOf (Ident foo) #(
         (((TypeAnnotated (Ident v) ":" (Ident My_Type)) "->" (Ident x)))
         (((TypeAnnotated (Ident v) ":"
            (Group (App (App (Ident My_Type) (Wildcard -1)) (Wildcard -1))))
           "->" (Ident x)))))];
    test(&code.join("\n"), expected);
}

#[test]
fn pattern_match_auto_scope() {
    #[rustfmt::skip]
    let code = [
        "case self of",
        "    Vector_2d ... -> x",
    ];
    #[rustfmt::skip]
    let expected = block![
        (CaseOf (Ident self) #((((App (Ident Vector_2d) (AutoScope)) "->" (Ident x)))))];
    test(&code.join("\n"), expected);
}


// === Array/tuple literals ===

#[test]
fn array_literals() {
    let cases = [
        ("[]", block![(Array () #())]),
        ("[x]", block![(Array (Ident x) #())]),
        ("[x, y]", block![(Array (Ident x) #(("," (Ident y))))]),
        ("[x, y, z]", block![(Array (Ident x) #(("," (Ident y)) ("," (Ident z))))]),
        ("[ x , y ]", block![(Array (Ident x) #(("," (Ident y))))]),
        ("[ x , y , z ]", block![(Array (Ident x) #(("," (Ident y)) ("," (Ident z))))]),
    ];
    cases.into_iter().for_each(|(code, expected)| test(code, expected));
}

#[test]
fn tuple_literals() {
    let cases = [
        ("{}", block![(Tuple () #())]),
        ("{x}", block![(Tuple (Ident x) #())]),
        ("{x, y}", block![(Tuple (Ident x) #(("," (Ident y))))]),
    ];
    cases.into_iter().for_each(|(code, expected)| test(code, expected));
}


// === Numeric literals ===

#[test]
fn numbers() {
    let cases = [
        ("100_000", block![(Number () "100_000" ())]),
        ("10_000.99", block![(Number () "10_000" ("." "99"))]),
        ("1 . 0", block![(OprApp (Number () "1" ()) (Ok ".") (Number () "0" ()))]),
        ("1 .0", block![(App (Number () "1" ()) (OprSectionBoundary 1 (OprApp () (Ok ".") (Number () "0" ()))))]),
        ("1. 0", block![(OprSectionBoundary 1 (App (OprApp (Number () "1" ()) (Ok ".") ()) (Number () "0" ())))]),
        ("0b10101010", block![(Number "0b" "10101010" ())]),
        ("0o122137", block![(Number "0o" "122137" ())]),
        ("0xAE2F14", block![(Number "0x" "AE2F14" ())]),
        ("pi = 3.14", block![(Assignment (Ident pi) "=" (Number () "3" ("." "14")))])
    ];
    cases.into_iter().for_each(|(code, expected)| test(code, expected));
}


// === Whitespace ===

#[test]
fn trailing_whitespace() {
    let cases = [
        ("a ", block![(Ident a) ()]),
        ("a \n", block![(Ident a) ()]),
        ("a = \n x", block![(Function a #() "=" (BodyBlock #((Ident x))))]),
    ];
    cases.into_iter().for_each(|(code, expected)| test(code, expected));
}


<<<<<<< HEAD
// === Metadata ===

#[test]
fn metadata_raw() {
    let code = [
        "4",
        "#### METADATA ####",
        r#"[[{"index":{"value":7},"size":{"value":8}},"5bad897e-099b-4b00-9348-64092636746d"]]"#,
    ];
    let code = code.join("\n");
    let (_meta, code) = enso_parser::metadata::parse(&code).unwrap();
    let expected = block![
        (Number 4)
        ()
    ];
    test(code, expected);
}

#[test]
fn metadata_parsing() {
    let code = r#"
import Standard.Base.Data.Any
import Standard.Base.Data.Boolean
import Standard.Base.IO
import Standard.Table.Io.File_Format
import Standard.Table.Io.File_Read
import Standard.Visualization

main =
    number1 = 7
    number2 = 6
    operator1 = 2 + number2
    delimited1 = File_Format.Delimited 123
    operator2 = Enso_Project.data
    operator3 = operator2.list
    operator4 = operator3.at 0
    operator5 = operator4.read delimited1

    operator6 = operator4.read_text





#### METADATA ####
[[{"index":{"value":7},"size":{"value":8}},"5bad897e-099b-4b00-9348-64092636746d"],[{"index":{"value":15},"size":{"value":1}},"b803f0a9-51bf-4473-8dc0-5163340feb0a"],[{"index":{"value":16},"size":{"value":4}},"e48f96d6-8349-4c28-8c2a-3ac3c447a53c"],[{"index":{"value":20},"size":{"value":1}},"8adaadf0-443a-4598-bc61-4f85e6b518c2"],[{"index":{"value":21},"size":{"value":4}},"4e3ab45b-4333-4cf3-abb7-ced5b26b5d64"],[{"index":{"value":25},"size":{"value":1}},"a450dc37-ed96-470d-a12a-0a98e43a4002"],[{"index":{"value":26},"size":{"value":3}},"379322e5-b4b6-4c96-8404-348cdec4f2e9"],[{"index":{"value":0},"size":{"value":29}},"1db87a0f-3de5-41bc-bd0f-a4d6738dace9"],[{"index":{"value":37},"size":{"value":8}},"b8d0dcc9-298a-448e-b235-59ad71e2ef68"],[{"index":{"value":45},"size":{"value":1}},"1a8db951-33b6-41f7-b84c-2fda9d34dca2"],[{"index":{"value":46},"size":{"value":4}},"d53a8336-5125-48cb-adc0-99b8f6208fa6"],[{"index":{"value":50},"size":{"value":1}},"26032102-59e8-4e30-84f7-04d6410478bc"],[{"index":{"value":51},"size":{"value":4}},"1f5d99d1-680b-47e9-8599-061289a41201"],[{"index":{"value":55},"size":{"value":1}},"c2fe225b-9fe9-4f10-abb0-d83accd42336"],[{"index":{"value":56},"size":{"value":7}},"64907631-01f4-4a02-acab-a0f55e86eed4"],[{"index":{"value":30},"size":{"value":33}},"836d67f0-b0df-421f-8ac3-099e952d0050"],[{"index":{"value":71},"size":{"value":8}},"f7d49db0-6a18-45a0-9279-ac04cb25740b"],[{"index":{"value":79},"size":{"value":1}},"73ade9b0-f3a0-4483-9cfb-a355541cbf6b"],[{"index":{"value":80},"size":{"value":4}},"5d3b79ef-7d37-4a46-8e73-b0c01f8463a9"],[{"index":{"value":84},"size":{"value":1}},"0097b595-7d58-4ebf-bc1a-9252ee7ea4e0"]]
"#;
    let (meta, code) = enso_parser::metadata::parse(code).unwrap();
    let _ast = enso_parser::Parser::new().run(code);
    let _meta: enso_parser::metadata::Metadata = meta.unwrap();
}


// === Type annotations and signatures ===

#[test]
fn type_signatures() {
    let cases = [
        ("val : Bool", block![(TypeSignature val ":" (Ident Bool))]),
        ("val : List Int", block![(TypeSignature val ":" (App (Ident List) (Ident Int)))]),
=======
// === Annotations ===

#[test]
fn annotation_syntax() {
    #[rustfmt::skip]
    let cases = [
        ("foo@bar", block![(OprApp (Ident foo) (Ok "@") (Ident bar))]),
        ("foo @ bar", block![(OprApp (Ident foo) (Ok "@") (Ident bar))]),
        ("@Bar", block![(Annotated "@" Bar #() ())]),
    ];
    cases.into_iter().for_each(|(code, expected)| test(code, expected));
}

#[test]
fn inline_annotations() {
    #[rustfmt::skip]
    let cases = [
        ("@Tail_Call go t", block![(Annotated "@" Tail_Call #() (App (Ident go) (Ident t)))]),
        ("@Tail_Call go\n a\n b", block![
            (Annotated "@" Tail_Call #()
             (ArgumentBlockApplication (Ident go) #((Ident a) (Ident b))))]),
>>>>>>> 2fab9ee1
    ];
    cases.into_iter().for_each(|(code, expected)| test(code, expected));
}

#[test]
<<<<<<< HEAD
fn type_annotations() {
    #[rustfmt::skip]
    let cases = [
        ("val = 123 : Int", block![
            (Assignment (Ident val) "=" (TypeAnnotated (Number 123) ":" (Ident Int)))]),
        ("val = foo (123 : Int)", block![
            (Assignment (Ident val) "="
             (App (Ident foo)
              (Group "(" (TypeAnnotated (Number 123) ":" (Ident Int)) ")")))]),
=======
fn multiline_annotations() {
    #[rustfmt::skip]
    let cases = [
        ("@Builtin_Type\ntype Date", block![
            (Annotated "@" Builtin_Type #(()) (TypeDef type Date #() #() #()))]),
>>>>>>> 2fab9ee1
    ];
    cases.into_iter().for_each(|(code, expected)| test(code, expected));
}



// ====================
// === Test Support ===
// ====================

use enso_metamodel_lexpr::ToSExpr;
use enso_reflect::Reflect;
use std::collections::HashSet;

/// Given a block of input Enso code, test that:
/// - The given code parses to the AST represented by the given S-expression.
/// - The AST pretty-prints back to the original code.
/// - Rust's deserialization is compatible with Rust's serialization for the type. (The Java format
///   tests check Java's deserialization against Rust's deserialization).
///
/// The S-expression format is as documented for [`enso_metamodel_lexpr`], with some
/// postprocessing:
/// - For concision, field names are stripped (as if all structs were tuple structs).
/// - Most token types are represented as their contents, rather than as a token struct. For
///   example, a `token::Number` may be represented like: `sexp![10]`, and a `token::Ident` may look
///   like `sexp![foo]`.
fn test(code: &str, expect: Value) {
    let ast = enso_parser::Parser::new().run(code);
    let ast_s_expr = to_s_expr(&ast, code);
    assert_eq!(ast_s_expr.to_string(), expect.to_string(), "{:?}", &ast);
    assert_eq!(ast.code(), code, "{:?}", &ast);
    let serialized = enso_parser::serialization::serialize_tree(&ast).unwrap();
    let deserialized = enso_parser::serialization::deserialize_tree(&serialized);
    deserialized.unwrap();
}



// =====================
// === S-expressions ===
// =====================

/// Produce an S-expression representation of the input AST type.
pub fn to_s_expr<T>(value: &T, code: &str) -> Value
where T: serde::Serialize + Reflect {
    use enso_parser::syntax::token;
    use enso_parser::syntax::tree;
    let (graph, rust_to_meta) = enso_metamodel::rust::to_meta(value.reflect_type());
    let ast_ty = rust_to_meta[&value.reflect_type().id];
    let base = code.as_bytes().as_ptr() as usize;
    let code: Box<str> = Box::from(code);
    let mut to_s_expr = ToSExpr::new(&graph);
    to_s_expr.mapper(ast_ty, strip_hidden_fields);
    let ident_token = rust_to_meta[&token::variant::Ident::reflect().id];
    let operator_token = rust_to_meta[&token::variant::Operator::reflect().id];
    let open_symbol_token = rust_to_meta[&token::variant::OpenSymbol::reflect().id];
    let close_symbol_token = rust_to_meta[&token::variant::CloseSymbol::reflect().id];
    let number_token = rust_to_meta[&token::variant::Digits::reflect().id];
    let number_base_token = rust_to_meta[&token::variant::NumberBase::reflect().id];
    let newline_token = rust_to_meta[&token::variant::Newline::reflect().id];
    let text_start_token = rust_to_meta[&token::variant::TextStart::reflect().id];
    let text_end_token = rust_to_meta[&token::variant::TextEnd::reflect().id];
    let text_section_token = rust_to_meta[&token::variant::TextSection::reflect().id];
    let text_escape_token = rust_to_meta[&token::variant::TextEscape::reflect().id];
    let wildcard_token = rust_to_meta[&token::variant::Wildcard::reflect().id];
    let autoscope_token = rust_to_meta[&token::variant::AutoScope::reflect().id];
    // TODO: Implement `#[reflect(flag = "enso::concrete")]`, which just attaches user data to the
    //  type info; then filter by flag here instead of hard-coding these simplifications.
    let token_to_str = move |token: Value| {
        let range = token_code_range(&token, base);
        code[range].to_owned().into_boxed_str()
    };
    let token_to_str_ = token_to_str.clone();
    to_s_expr.mapper(ident_token, move |token| Value::symbol(token_to_str_(token)));
    let token_to_str_ = token_to_str.clone();
    to_s_expr.mapper(operator_token, move |token| Value::string(token_to_str_(token)));
    let token_to_str_ = token_to_str.clone();
    to_s_expr.mapper(text_section_token, move |token| Value::string(token_to_str_(token)));
    let token_to_str_ = token_to_str.clone();
    to_s_expr.mapper(number_token, move |token| Value::string(token_to_str_(token)));
    let token_to_str_ = token_to_str;
    to_s_expr.mapper(number_base_token, move |token| Value::string(token_to_str_(token)));
    let into_car = |cons| match cons {
        Value::Cons(cons) => cons.into_pair().0,
        _ => panic!(),
    };
    let simplify_case = |list| {
        let list = strip_hidden_fields(list);
        let (_, list) = match list {
            Value::Cons(cons) => cons.into_pair(),
            _ => panic!(),
        };
        let (expression, list) = match list {
            Value::Cons(cons) => cons.into_pair(),
            _ => panic!(),
        };
        let (_, list) = match list {
            Value::Cons(cons) => cons.into_pair(),
            _ => panic!(),
        };
        Value::cons(expression, list)
    };
    let simplify_escape = |mut list| {
        let mut last = None;
        while let Value::Cons(cons) = list {
            let (car, cdr) = cons.into_pair();
            last = Some(car);
            list = cdr;
        }
        last.unwrap()
    };
    let strip_invalid = |list| {
        let Value::Cons(cons) = list else { unreachable!() };
        let (car, _) = cons.into_pair();
        Value::cons(car, Value::Null)
    };
    let line = rust_to_meta[&tree::block::Line::reflect().id];
    let operator_line = rust_to_meta[&tree::block::OperatorLine::reflect().id];
    let case = rust_to_meta[&tree::CaseOf::reflect().id];
    let invalid = rust_to_meta[&tree::Invalid::reflect().id];
    to_s_expr.mapper(line, into_car);
    to_s_expr.mapper(operator_line, into_car);
    to_s_expr.mapper(case, simplify_case);
    to_s_expr.mapper(invalid, strip_invalid);
    to_s_expr.mapper(text_escape_token, simplify_escape);
    to_s_expr.skip(newline_token);
    to_s_expr.skip(wildcard_token);
    to_s_expr.skip(autoscope_token);
    to_s_expr.skip(text_start_token);
    to_s_expr.skip(text_end_token);
    to_s_expr.skip(open_symbol_token);
    to_s_expr.skip(close_symbol_token);
    tuplify(to_s_expr.value(ast_ty, &value))
}

/// Strip certain fields that should be excluded from output.
fn strip_hidden_fields(tree: Value) -> Value {
    let hidden_tree_fields = [
        ":spanLeftOffsetVisible",
        ":spanLeftOffsetCodeReprBegin",
        ":spanLeftOffsetCodeReprLen",
        ":spanLeftOffsetCodeUtf16",
        ":spanCodeLengthUtf8",
        ":spanCodeLengthUtf16",
    ];
    let hidden_tree_fields: HashSet<_> = hidden_tree_fields.into_iter().collect();
    Value::list(tree.to_vec().unwrap().into_iter().filter(|val| match val {
        Value::Cons(cons) => match cons.car() {
            Value::Symbol(symbol) => !hidden_tree_fields.contains(symbol.as_ref()),
            _ => panic!(),
        },
        _ => true,
    }))
}

/// Given an S-expression representation of a [`Token`] and the base address for `Code` `Cow`s,
/// return the range of the input code the token references.
fn token_code_range(token: &Value, base: usize) -> std::ops::Range<usize> {
    let get_u32 =
        |field| fields(token).find(|(name, _)| *name == field).unwrap().1.as_u64().unwrap() as u32;
    let begin = get_u32(":codeReprBegin");
    let len = get_u32(":codeReprLen");
    let begin = (begin as u64) | (base as u64 & !0xFFFF_FFFF);
    let begin = if begin < (base as u64) { begin + 0x1_0000_0000 } else { begin };
    let begin = begin as usize - base;
    let len = len as usize;
    begin..(begin + len)
}

/// Iterate the field `(name, value)` pairs of the S-expression of a struct with named fields.
fn fields(value: &'_ Value) -> impl Iterator<Item = (&'_ str, &'_ Value)> {
    value.list_iter().unwrap().filter_map(|value| match value {
        Value::Cons(cons) => match cons.car() {
            Value::Symbol(symbol) => Some((&symbol[..], cons.cdr())),
            _ => None,
        },
        _ => None,
    })
}

/// Strip field names from struct representations, so that they are printed more concisely, as if
/// they were tuple-structs.
fn tuplify(value: Value) -> Value {
    let (car, cdr) = match value {
        Value::Cons(cons) => cons.into_pair(),
        Value::Vector(mut vector) => {
            for value in vector.iter_mut() {
                let original = std::mem::replace(value, Value::Nil);
                *value = tuplify(original);
            }
            return Value::Vector(vector);
        }
        value => return value,
    };
    if let Value::Symbol(symbol) = &car {
        if let Some(':') = symbol.chars().next() {
            return tuplify(cdr);
        }
    }
    let car = tuplify(car);
    let cdr = tuplify(cdr);
    Value::Cons(lexpr::Cons::new(car, cdr))
}<|MERGE_RESOLUTION|>--- conflicted
+++ resolved
@@ -1019,68 +1019,6 @@
 }
 
 
-<<<<<<< HEAD
-// === Metadata ===
-
-#[test]
-fn metadata_raw() {
-    let code = [
-        "4",
-        "#### METADATA ####",
-        r#"[[{"index":{"value":7},"size":{"value":8}},"5bad897e-099b-4b00-9348-64092636746d"]]"#,
-    ];
-    let code = code.join("\n");
-    let (_meta, code) = enso_parser::metadata::parse(&code).unwrap();
-    let expected = block![
-        (Number 4)
-        ()
-    ];
-    test(code, expected);
-}
-
-#[test]
-fn metadata_parsing() {
-    let code = r#"
-import Standard.Base.Data.Any
-import Standard.Base.Data.Boolean
-import Standard.Base.IO
-import Standard.Table.Io.File_Format
-import Standard.Table.Io.File_Read
-import Standard.Visualization
-
-main =
-    number1 = 7
-    number2 = 6
-    operator1 = 2 + number2
-    delimited1 = File_Format.Delimited 123
-    operator2 = Enso_Project.data
-    operator3 = operator2.list
-    operator4 = operator3.at 0
-    operator5 = operator4.read delimited1
-
-    operator6 = operator4.read_text
-
-
-
-
-
-#### METADATA ####
-[[{"index":{"value":7},"size":{"value":8}},"5bad897e-099b-4b00-9348-64092636746d"],[{"index":{"value":15},"size":{"value":1}},"b803f0a9-51bf-4473-8dc0-5163340feb0a"],[{"index":{"value":16},"size":{"value":4}},"e48f96d6-8349-4c28-8c2a-3ac3c447a53c"],[{"index":{"value":20},"size":{"value":1}},"8adaadf0-443a-4598-bc61-4f85e6b518c2"],[{"index":{"value":21},"size":{"value":4}},"4e3ab45b-4333-4cf3-abb7-ced5b26b5d64"],[{"index":{"value":25},"size":{"value":1}},"a450dc37-ed96-470d-a12a-0a98e43a4002"],[{"index":{"value":26},"size":{"value":3}},"379322e5-b4b6-4c96-8404-348cdec4f2e9"],[{"index":{"value":0},"size":{"value":29}},"1db87a0f-3de5-41bc-bd0f-a4d6738dace9"],[{"index":{"value":37},"size":{"value":8}},"b8d0dcc9-298a-448e-b235-59ad71e2ef68"],[{"index":{"value":45},"size":{"value":1}},"1a8db951-33b6-41f7-b84c-2fda9d34dca2"],[{"index":{"value":46},"size":{"value":4}},"d53a8336-5125-48cb-adc0-99b8f6208fa6"],[{"index":{"value":50},"size":{"value":1}},"26032102-59e8-4e30-84f7-04d6410478bc"],[{"index":{"value":51},"size":{"value":4}},"1f5d99d1-680b-47e9-8599-061289a41201"],[{"index":{"value":55},"size":{"value":1}},"c2fe225b-9fe9-4f10-abb0-d83accd42336"],[{"index":{"value":56},"size":{"value":7}},"64907631-01f4-4a02-acab-a0f55e86eed4"],[{"index":{"value":30},"size":{"value":33}},"836d67f0-b0df-421f-8ac3-099e952d0050"],[{"index":{"value":71},"size":{"value":8}},"f7d49db0-6a18-45a0-9279-ac04cb25740b"],[{"index":{"value":79},"size":{"value":1}},"73ade9b0-f3a0-4483-9cfb-a355541cbf6b"],[{"index":{"value":80},"size":{"value":4}},"5d3b79ef-7d37-4a46-8e73-b0c01f8463a9"],[{"index":{"value":84},"size":{"value":1}},"0097b595-7d58-4ebf-bc1a-9252ee7ea4e0"]]
-"#;
-    let (meta, code) = enso_parser::metadata::parse(code).unwrap();
-    let _ast = enso_parser::Parser::new().run(code);
-    let _meta: enso_parser::metadata::Metadata = meta.unwrap();
-}
-
-
-// === Type annotations and signatures ===
-
-#[test]
-fn type_signatures() {
-    let cases = [
-        ("val : Bool", block![(TypeSignature val ":" (Ident Bool))]),
-        ("val : List Int", block![(TypeSignature val ":" (App (Ident List) (Ident Int)))]),
-=======
 // === Annotations ===
 
 #[test]
@@ -1102,29 +1040,16 @@
         ("@Tail_Call go\n a\n b", block![
             (Annotated "@" Tail_Call #()
              (ArgumentBlockApplication (Ident go) #((Ident a) (Ident b))))]),
->>>>>>> 2fab9ee1
-    ];
-    cases.into_iter().for_each(|(code, expected)| test(code, expected));
-}
-
-#[test]
-<<<<<<< HEAD
-fn type_annotations() {
-    #[rustfmt::skip]
-    let cases = [
-        ("val = 123 : Int", block![
-            (Assignment (Ident val) "=" (TypeAnnotated (Number 123) ":" (Ident Int)))]),
-        ("val = foo (123 : Int)", block![
-            (Assignment (Ident val) "="
-             (App (Ident foo)
-              (Group "(" (TypeAnnotated (Number 123) ":" (Ident Int)) ")")))]),
-=======
+    ];
+    cases.into_iter().for_each(|(code, expected)| test(code, expected));
+}
+
+#[test]
 fn multiline_annotations() {
     #[rustfmt::skip]
     let cases = [
         ("@Builtin_Type\ntype Date", block![
             (Annotated "@" Builtin_Type #(()) (TypeDef type Date #() #() #()))]),
->>>>>>> 2fab9ee1
     ];
     cases.into_iter().for_each(|(code, expected)| test(code, expected));
 }
