[package]
name = "enso-parser"
version = "0.1.0"
authors = ["Enso Team <enso-dev@enso.org>"]
edition = "2021"
description = "Enso Parser."
readme = "README.md"
homepage = "https://github.com/enso-org/enso"
repository = "https://github.com/enso-org/enso"
license-file = "../../LICENSE"

[features]
debug = ["dep:enso-parser-syntax-tree-visitor"]

[dependencies]
enso-prelude = { path = "../prelude" }
enso-reflect = { path = "../reflect" }
<<<<<<< HEAD
=======
derive-where = { workspace = true }
derive_more = { workspace = true }
>>>>>>> 09f3a0b5
enso-parser-syntax-tree-visitor = { path = "src/syntax/tree/visitor", optional = true }
paste = { version = "1.0" }
serde = { workspace = true }
serde_json = { workspace = true }
uuid = { version = "1.1", features = ["serde"] }
bincode = "1.3"

[target.'cfg(not(target_arch = "wasm32"))'.dev-dependencies]
enso-metamodel = { path = "../metamodel" }
rand = "0.8.5"
rand_chacha = "0.3.1"
rand_distr = "0.4.3"

[target.'cfg(target_arch = "wasm32")'.dev-dependencies]
wasm-bindgen-test = { workspace = true }

[lints]
workspace = true<|MERGE_RESOLUTION|>--- conflicted
+++ resolved
@@ -15,11 +15,8 @@
 [dependencies]
 enso-prelude = { path = "../prelude" }
 enso-reflect = { path = "../reflect" }
-<<<<<<< HEAD
-=======
 derive-where = { workspace = true }
 derive_more = { workspace = true }
->>>>>>> 09f3a0b5
 enso-parser-syntax-tree-visitor = { path = "src/syntax/tree/visitor", optional = true }
 paste = { version = "1.0" }
 serde = { workspace = true }
