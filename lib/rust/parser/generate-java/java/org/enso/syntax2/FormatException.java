--- conflicted
+++ resolved
@@ -1,18 +1,5 @@
 package org.enso.syntax2;
 
-<<<<<<< HEAD
-public class FormatException
-  extends RuntimeException {
-    public FormatException(Message m, String errorMessage) {
-        this("At " + m.getLocation() + ":" + errorMessage);
-    }
-    public FormatException(String errorMessage, Throwable err) {
-        super(errorMessage, err);
-    }
-    public FormatException(String errorMessage) {
-        super(errorMessage);
-    }
-=======
 public class FormatException extends RuntimeException {
   public FormatException(Message m, String errorMessage) {
     this("At " + m.getLocation() + ":" + errorMessage);
@@ -25,5 +12,4 @@
   public FormatException(String errorMessage) {
     super(errorMessage);
   }
->>>>>>> 9134f9b2
 }