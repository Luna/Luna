package org.enso.syntax2;

import java.io.File;
import java.io.IOException;
import java.net.JarURLConnection;
import java.net.URISyntaxException;
import java.nio.ByteBuffer;
import java.nio.ByteOrder;
import java.nio.charset.StandardCharsets;
import java.util.logging.Level;
import java.util.logging.Logger;

public final class Parser implements AutoCloseable {
  private static void initializeLibraries() {
    String os = System.getProperty("os.name");
    String name;
    if (os.startsWith("Mac")) {
      name = "libenso_parser.dylib";
    } else if (os.startsWith("Windows")) {
      name = "enso_parser.dll";
    } else {
      name = "libenso_parser.so";
    }

    File parser = null;
    try {
      var whereAmI = Parser.class.getProtectionDomain().getCodeSource().getLocation();
<<<<<<< HEAD
        try {
          if ("jar".equals(whereAmI.getProtocol()) && whereAmI.openConnection() instanceof JarURLConnection jar) {
            whereAmI = jar.getJarFileURL();
          }
        } catch (IOException ex) {
          // go on
        }
      File dir = new File(whereAmI.toURI()).getParentFile();
      parser = new File(dir, name);
=======
      var d = new File(whereAmI.toURI()).getParentFile();
      File path = null;
      while (d != null) {
        path = new File(d, name);
        if (path.exists()) break;
        d = d.getParentFile();
      }
      if (d == null) {
        throw new LinkageError(
            "Cannot find parser in " + new File(whereAmI.toURI()).getParentFile());
      }
      parser = path;
>>>>>>> 4aa3d52b
      System.load(parser.getAbsolutePath());
    } catch (IllegalArgumentException | URISyntaxException | LinkageError e) {
      File root = new File(".").getAbsoluteFile();
      if (!searchFromDirToTop(e, root, "target", "rust", "debug", name)) {
        throw new IllegalStateException("Cannot load parser from " + parser, e);
      }
    }
  }

  private static boolean searchFromDirToTop(Throwable chain, File root, String... names) {
    while (root != null) {
      var parser = root;
      for (var e : names) {
        parser = new File(parser, e);
      }
      try {
        System.load(parser.getAbsolutePath());
        return true;
      } catch (LinkageError err) {
        while (chain.getCause() != null) {
          chain = chain.getCause();
        }
        chain.initCause(err);
        root = root.getParentFile();
      }
    }
    return false;
  }

  private long state;

  private Parser(long stateIn) {
    state = stateIn;
  }

  private static native long allocState();

  private static native void freeState(long state);

  private static native ByteBuffer parseTree(long state, ByteBuffer input);

  private static native ByteBuffer parseTreeLazy(long state, ByteBuffer input);

  private static native long isIdentOrOperator(ByteBuffer input);

  private static native long getLastInputBase(long state);

  private static native long getMetadata(long state);

  static native long getUuidHigh(long metadata, long codeOffset, long codeLength);

  static native long getUuidLow(long metadata, long codeOffset, long codeLength);

  public static Parser create() {
    initializeLibraries();
    var state = allocState();
    return new Parser(state);
  }

  public long isIdentOrOperator(CharSequence input) {
    byte[] inputBytes = input.toString().getBytes(StandardCharsets.UTF_8);
    ByteBuffer inputBuf = ByteBuffer.allocateDirect(inputBytes.length);
    inputBuf.put(inputBytes);

    return isIdentOrOperator(inputBuf);
  }

  public ByteBuffer parseInputLazy(CharSequence input) {
    byte[] inputBytes = input.toString().getBytes(StandardCharsets.UTF_8);
    ByteBuffer inputBuf = ByteBuffer.allocateDirect(inputBytes.length);
    inputBuf.put(inputBytes);
    return parseTreeLazy(state, inputBuf);
  }

  public Tree parse(CharSequence input) {
    byte[] inputBytes = input.toString().getBytes(StandardCharsets.UTF_8);
    ByteBuffer inputBuf = ByteBuffer.allocateDirect(inputBytes.length);
    inputBuf.put(inputBytes);
    var serializedTree = parseTree(state, inputBuf);
    var base = getLastInputBase(state);
    var metadata = getMetadata(state);
    serializedTree.order(ByteOrder.LITTLE_ENDIAN);
    var message = new Message(serializedTree, input, base, metadata);
    return Tree.deserialize(message);
  }

  @Override
  public void close() {
    freeState(state);
    state = 0;
  }
}<|MERGE_RESOLUTION|>--- conflicted
+++ resolved
@@ -25,7 +25,7 @@
     File parser = null;
     try {
       var whereAmI = Parser.class.getProtectionDomain().getCodeSource().getLocation();
-<<<<<<< HEAD
+  /*
         try {
           if ("jar".equals(whereAmI.getProtocol()) && whereAmI.openConnection() instanceof JarURLConnection jar) {
             whereAmI = jar.getJarFileURL();
@@ -35,7 +35,8 @@
         }
       File dir = new File(whereAmI.toURI()).getParentFile();
       parser = new File(dir, name);
-=======
+      */
+
       var d = new File(whereAmI.toURI()).getParentFile();
       File path = null;
       while (d != null) {
@@ -48,7 +49,6 @@
             "Cannot find parser in " + new File(whereAmI.toURI()).getParentFile());
       }
       parser = path;
->>>>>>> 4aa3d52b
       System.load(parser.getAbsolutePath());
     } catch (IllegalArgumentException | URISyntaxException | LinkageError e) {
       File root = new File(".").getAbsoluteFile();
