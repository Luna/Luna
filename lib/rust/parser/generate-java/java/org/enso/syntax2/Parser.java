--- conflicted
+++ resolved
@@ -1,10 +1,7 @@
 package org.enso.syntax2;
 
-<<<<<<< HEAD
-=======
 import org.enso.syntax2.Message;
 import org.enso.syntax2.UnsupportedSyntaxException;
->>>>>>> eafba079
 import java.io.File;
 import java.nio.ByteBuffer;
 import java.nio.ByteOrder;
@@ -12,10 +9,17 @@
 
 public final class Parser implements AutoCloseable {
     static {
-<<<<<<< HEAD
+        String os = System.getProperty("os.name");
         File dir = new File(".").getAbsoluteFile();
         for (;;) {
-            File parser = new File(dir, "target/rust/debug/libenso_parser.so");
+            File parser;
+            if (os.startsWith("Mac")) {
+                parser = new File("target/rust/debug/libenso_parser.dylib");
+            } else if (os.startsWith("Windows")) {
+                parser = new File("target/rust/debug/enso_parser.dll");
+            } else {
+                parser = new File("target/rust/debug/libenso_parser.so");
+            }
             try {
                 System.load(parser.getAbsolutePath());
                 break;
@@ -26,18 +30,6 @@
                 }
             }
         }
-=======
-        String os = System.getProperty("os.name");
-        File parser;
-        if (os.startsWith("Mac")) {
-            parser = new File("target/rust/debug/libenso_parser.dylib");
-        } else if (os.startsWith("Windows")) {
-            parser = new File("target/rust/debug/enso_parser.dll");
-        } else {
-            parser = new File("target/rust/debug/libenso_parser.so");
-        }
-        System.load(parser.getAbsolutePath());
->>>>>>> eafba079
     }
 
     private long state;
@@ -57,13 +49,9 @@
         var state = allocState();
         return new Parser(state);
     }
-<<<<<<< HEAD
+
     public Tree parse(CharSequence input) throws UnsupportedSyntaxException {
         byte[] inputBytes = input.toString().getBytes(StandardCharsets.UTF_8);
-=======
-    public Tree parse(String input) throws UnsupportedSyntaxException {
-        byte[] inputBytes = input.getBytes(StandardCharsets.UTF_8);
->>>>>>> eafba079
         ByteBuffer inputBuf = ByteBuffer.allocateDirect(inputBytes.length);
         inputBuf.put(inputBytes);
         var serializedTree = parseInput(state, inputBuf);
