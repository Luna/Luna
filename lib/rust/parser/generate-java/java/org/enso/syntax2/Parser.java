--- conflicted
+++ resolved
@@ -1,7 +1,6 @@
 package org.enso.syntax2;
 
 import org.enso.syntax2.serialization.Message;
-import org.enso.syntax2.UnsupportedSyntaxException;
 import java.io.File;
 import java.nio.ByteBuffer;
 import java.nio.ByteOrder;
@@ -37,11 +36,7 @@
         var state = allocState();
         return new Parser(state);
     }
-<<<<<<< HEAD
     public final Tree parse(CharSequence input) throws UnsupportedSyntaxException {
-=======
-    public final Tree parse(String input) throws UnsupportedSyntaxException {
->>>>>>> 1eec315c
         try {
             byte[] inputBytes = input.toString().getBytes("UTF-8");
             ByteBuffer inputBuf = ByteBuffer.allocateDirect(inputBytes.length);
@@ -59,6 +54,7 @@
             throw new RuntimeException(e);
         }
     }
+    @Override
     public void close() {
         freeState(state);
         state = 0;
