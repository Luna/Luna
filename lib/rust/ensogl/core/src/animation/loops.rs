--- conflicted
+++ resolved
@@ -407,10 +407,6 @@
             .then(move || on_after_animations.emit(time_info))
             .then(move || on_before_layout.emit(time_info))
             .then(move || on_before_rendering.emit(time_info))
-<<<<<<< HEAD
-=======
-            .then(move || drop(_profiler))
->>>>>>> 6eb47373
             .schedule();
     }
 }
