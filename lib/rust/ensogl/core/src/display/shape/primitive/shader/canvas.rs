//! Canvas for drawing vector graphics. See the documentation of `Canvas` to learn more.

use crate::prelude::*;
use crate::system::gpu::types::*;

use crate::data::color;
use crate::display::shape::primitive::def::var::Var;
use crate::system::gpu::shader::glsl::Glsl;



// =============
// === Shape ===
// =============

/// Immutable reference to a shape defined on `Canvas` with a fast clone.
#[derive(Clone, Debug, Shrinkwrap)]
pub struct Shape {
    rc: Rc<ShapeData>,
}

impl Shape {
    /// Constructor.
    pub fn new(data: ShapeData) -> Self {
        let rc = Rc::new(data);
        Self { rc }
    }
}



// =================
// === ShapeData ===
// =================

/// Definition of a shape defined on `Canvas`. Please note that this shape definition is just a
/// reference to GLSL code which defines a vector shape there.
#[derive(Clone, Debug)]
pub struct ShapeData {
    name: String,
}

impl ShapeData {
    /// Constructor.
<<<<<<< HEAD
    pub fn new(shape_num: usize) -> Self {
        let ids = default();
        let name = format!("shape_{shape_num}");
        Self { shape_num, ids, name }
    }

    /// Adds new id enclosed in this shape.
    pub fn add_id(&mut self, id: usize) {
        self.ids.push(id);
    }

    /// Add multiple ids enclosed in this shape.
    pub fn add_ids(&mut self, ids: &[usize]) {
        self.ids.extend(ids)
=======
    pub fn new(shape_id: usize) -> Self {
        let name = format!("shape_{}", shape_id);
        Self { name }
>>>>>>> cd172dad
    }

    /// Getter of the shape as GLSL expression.
    pub fn getter(&self) -> String {
        iformat!("{self.name}(position)")
    }
}



// ==============
// === Canvas ===
// ==============

// === Definition ===

/// Canvas for drawing vector graphics.
///
/// The API is stateful, similar to the API of HTML5 canvas element. It uses GLSL and signed
/// distance fields under the hood.

#[derive(Debug, Default)]
pub struct Canvas {
    next_id:                usize,
    functions:              Vec<String>,
    current_function_lines: Vec<String>,
    defined_shapes:         HashMap<usize, Shape>,
}


// === ID Management ===

impl Canvas {
    /// Generates a new unique shape's ID.
    pub fn get_new_id(&mut self) -> usize {
        let id = self.next_id;
        self.next_id += 1;
        id
    }
}


// === GLSL Modification ===

impl Canvas {
    /// Checks if shape with the given id was already defined. If so, a cached `ShapeCanvas` is
    /// returned. Otherwise the provided constructor is run and the result is cached.
    pub fn if_not_defined<F: FnOnce(&mut Self) -> ShapeData>(&mut self, id: usize, f: F) -> Shape {
        match self.defined_shapes.get(&id) {
            Some(shape) => shape.clone(),
            None => {
                let shape = Shape::new(f(self));
                self.defined_shapes.insert(id, shape.clone());
                shape
            }
        }
    }

    /// Adds new code line to the GLSL code.
    pub fn add_current_function_code_line<S: Into<String>>(&mut self, line: S) {
        self.current_function_lines.push(line.into());
    }

    /// Defines a new variable in the GLSL code.
    pub fn define<E: Str>(&mut self, ty: &str, name: &str, expr: E) {
        self.add_current_function_code_line(iformat!("{ty} {name} = {expr.as_ref()};"));
    }

    /// Submits the `current_function_lines` as a new shape construction function in the GLSL code.
    pub fn submit_shape_constructor(&mut self, name: &str) {
        let body = self.current_function_lines.join("\n    ");
        let func = iformat!("Shape {name} (vec2 position) {{\n    {body}\n}}");
        self.current_function_lines = default();
        self.functions.push(func);
    }

    /// Get the final GLSL code.
    pub fn to_glsl(&self) -> String {
        assert!(
            self.current_function_lines.is_empty(),
            "Internal error. Not all canvas GLSL code lines were converted to functions."
        );
        self.functions.join("\n\n")
    }
}


// === Shape Definition ===

impl Canvas {
    /// Defines a new shape with a new id and associated parameters, like color.
    pub fn define_shape(&mut self, num: usize, sdf: &str) -> Shape {
        self.if_not_defined(num, |this| {
            // NOTE: Generated GLSL determinism
            // Use sequential IDs for shape names. This guarantees that the shape names are unique
            // per shader and deterministic across multiple runs of the codegen for identical shape
            // definition. This would not be true if we use `num`, which is derived from the address
            // of shape pointer. This is important for shader caching based on generated GLSL code.
            let id = this.get_new_id();
            let shape = ShapeData::new(id);
            this.define("BoundSdf", "sdf", iformat!("{sdf}"));
            this.define("Id", "id", iformat!("new_id_layer(sdf,{id})"));
            this.add_current_function_code_line("return shape(id, sdf);");
            this.submit_shape_constructor(&shape.name);
            shape
        })
    }

    /// Define a new shape from the provided GLSL expression.
    pub fn new_shape_from_expr(&mut self, expr: &str) -> ShapeData {
        // NOTE: Generated GLSL determinism - see above
        let id = self.get_new_id();
        let shape = ShapeData::new(id);
        self.add_current_function_code_line(expr);
        self.submit_shape_constructor(&shape.name);
        shape
    }
}


// === Shape Modification ===

impl Canvas {
    /// Create a union shape from the provided shape components.
    pub fn union(&mut self, num: usize, s1: Shape, s2: Shape) -> Shape {
        self.if_not_defined(num, |this| {
            let expr = iformat!("return unify({s1.getter()},{s2.getter()});");
            this.new_shape_from_expr(&expr)
        })
    }

    /// Create a difference shape from the provided shape components.
    pub fn difference(&mut self, num: usize, s1: Shape, s2: Shape) -> Shape {
        self.if_not_defined(num, |this| {
            let expr = iformat!("return difference({s1.getter()},{s2.getter()});");
            this.new_shape_from_expr(&expr)
        })
    }

    /// Create a difference shape from the provided shape components.
    pub fn intersection(&mut self, num: usize, s1: Shape, s2: Shape) -> Shape {
        self.if_not_defined(num, |this| {
            let expr = iformat!("return intersection({s1.getter()},{s2.getter()});");
            this.new_shape_from_expr(&expr)
        })
    }

    /// Translate the current canvas origin.
    pub fn translate<V: Into<Var<Vector2<Pixels>>>>(
        &mut self,
        num: usize,
        s1: Shape,
        v: V,
    ) -> Shape {
        self.if_not_defined(num, |this| {
            let v = v.into().glsl();
            let trans = iformat!("position = translate(position,{v});");
            let expr = iformat!("return {s1.getter()};");
            this.add_current_function_code_line(trans);
            this.new_shape_from_expr(&expr)
        })
    }

    /// Rotate the current canvas origin.
    pub fn rotation<A: Into<Var<Radians>>>(&mut self, num: usize, s1: Shape, angle: A) -> Shape {
        self.if_not_defined(num, |this| {
            let angle: Glsl = angle.into().glsl();
            let trans = iformat!("position = rotate(position,{angle});");
            let expr = iformat!("return {s1.getter()};");
            this.add_current_function_code_line(trans);
            this.new_shape_from_expr(&expr)
        })
    }

    /// Scale the current canvas origin.
    pub fn scale<T: Into<Var<f32>>>(&mut self, num: usize, s1: Shape, value: T) -> Shape {
        self.if_not_defined(num, |this| {
            let value: Glsl = value.into().glsl();
            let trans = iformat!("position = scale(position,{value});");
            let expr = iformat!("return resample({s1.getter()},{value});");
            this.add_current_function_code_line(trans);
            this.new_shape_from_expr(&expr)
        })
    }

    /// Fill the shape with the provided color.
    pub fn fill<Color: Into<Var<color::Rgba>>>(
        &mut self,
        num: usize,
        s: Shape,
        color: Color,
    ) -> Shape {
        self.if_not_defined(num, |this| {
            let color: Glsl = color.into().glsl();
            this.add_current_function_code_line(iformat!("Shape shape = {s.getter()};"));
            this.add_current_function_code_line(iformat!("Srgba color = srgba({color});"));
            let expr = iformat!("return set_color(shape,color);");
            this.new_shape_from_expr(&expr)
        })
    }

    /// Make the borders of the shape crisp. Please note that it removes any form of antialiasing.
    pub fn pixel_snap(&mut self, num: usize, s: Shape) -> Shape {
        self.if_not_defined(num, |this| {
            let expr = iformat!("return pixel_snap({s.getter()});");
            this.new_shape_from_expr(&expr)
        })
    }

    /// Grow the shape by the given value.
    pub fn grow<T: Into<Var<f32>>>(&mut self, num: usize, s: Shape, value: T) -> Shape {
        self.if_not_defined(num, |this| {
            let value: Glsl = value.into().glsl();
            let expr = iformat!("return grow({s.getter()},{value});");
            this.new_shape_from_expr(&expr)
        })
    }

    /// Shrink the shape by the given value.
    pub fn shrink<T: Into<Var<f32>>>(&mut self, num: usize, s: Shape, value: T) -> Shape {
        let value = value.into();
        self.grow(num, s, -value)
    }

    /// Repeat the shape with the given tile size.
    pub fn repeat<T: Into<Var<Vector2<Pixels>>>>(
        &mut self,
        num: usize,
        s: Shape,
        tile_size: T,
    ) -> Shape {
        self.if_not_defined(num, |this| {
            let value: Glsl = tile_size.into().glsl();
            let repeat = iformat!("position = repeat(position,{value});");
            let expr = iformat!("return with_infinite_bounds({s.getter()});");
            this.add_current_function_code_line(repeat);
            this.new_shape_from_expr(&expr)
        })
    }
}


// ============
// === Draw ===
// ============

/// Trait for every object which can be drawn on the canvas.
pub trait Draw: Debug {
    /// Draw the element on the canvas.
    fn draw(&self, canvas: &mut Canvas) -> Shape;
}<|MERGE_RESOLUTION|>--- conflicted
+++ resolved
@@ -42,26 +42,9 @@
 
 impl ShapeData {
     /// Constructor.
-<<<<<<< HEAD
-    pub fn new(shape_num: usize) -> Self {
-        let ids = default();
-        let name = format!("shape_{shape_num}");
-        Self { shape_num, ids, name }
-    }
-
-    /// Adds new id enclosed in this shape.
-    pub fn add_id(&mut self, id: usize) {
-        self.ids.push(id);
-    }
-
-    /// Add multiple ids enclosed in this shape.
-    pub fn add_ids(&mut self, ids: &[usize]) {
-        self.ids.extend(ids)
-=======
     pub fn new(shape_id: usize) -> Self {
-        let name = format!("shape_{}", shape_id);
+        let name = format!("shape_{shape_id}", shape_id);
         Self { name }
->>>>>>> cd172dad
     }
 
     /// Getter of the shape as GLSL expression.
