//! This module defines an abstraction for all types which can be used as GLSL code values.

use crate::prelude::*;
use crate::system::gpu::types::*;
use std::ops::*;

use crate::data::color;
use crate::data::mix::mix;
use crate::display::shape::primitive::def::unit::PixelDistance;
use crate::system::gpu::shader::glsl::Glsl;

use enso_types;
use nalgebra::Scalar;



// ======================
// === VarInitializer ===
// ======================

/// A trait implemented on types which can be used to construct Var<T>. For example,
/// `Var<i32>` can be constructed from `i32`, `Glsl` code, or just from `&str` for convenient usage.
/// Please refer to `Var` documentation to understand what it is all about.
pub trait VarInitializer<T> = VarInitializerMarker<T> + Into<Glsl>;

/// Marker trait for `VarInitializer`.
#[marker]
pub trait VarInitializerMarker<T> {}


// === Instances ===

impl<T> VarInitializerMarker<Var<T>> for Glsl {}
impl<T> VarInitializerMarker<Var<T>> for &Glsl {}
impl<T> VarInitializerMarker<Var<T>> for String {}
impl<T> VarInitializerMarker<Var<T>> for &String {}
impl<T> VarInitializerMarker<Var<T>> for &str {}
impl<T> VarInitializerMarker<Var<T>> for T {}
impl<T> VarInitializerMarker<Var<T>> for &T {}

impl VarInitializerMarker<Var<color::Rgba>> for color::Rgb {}

impl VarInitializerMarker<Var<color::Rgba>> for color::Rgba {}

impl<G> VarInitializerMarker<Var<color::Rgba>> for color::gradient::SdfSampler<G> {}

impl<T, S1, S2> VarInitializerMarker<Var<Vector2<T>>> for (S1, S2)
where
    T: Scalar,
    S1: VarInitializerMarkerNested<Var<T>>,
    S2: VarInitializerMarkerNested<Var<T>>,
{
}



// === Nested ===

/// Marker trait for nested cases of `VarInitializer`.
pub trait VarInitializerMarkerNested<T> {}

impl<T, S> VarInitializerMarkerNested<T> for S where S: VarInitializerMarker<T> {}
impl<T> VarInitializerMarkerNested<Var<T>> for Var<T> {}
impl<T> VarInitializerMarkerNested<Var<T>> for &Var<T> {}



// ===========
// === Var ===
// ===========

/// Var contains either the value it is parametrized with or its GLSL representation.
///
/// It is widely used to define shapes. For example, you may want to draw a circle which radius
/// depend on `time : Var<f32>`. However, the time is not defined in Rust, it is a variable which
/// lives in GLSL and is passed as uniform to shaders. Thus `time` is defined as
/// `Var::Dynamic("time".into())`. The idea here is that all operations, like `time * 2.0` should
/// work no matter if `time` was defined as `GLSL` code or normal Rust value.
#[derive(Clone, Debug, Display)]
pub enum Var<T> {
    /// Static value.
    Static(T),

    /// Dynamic value expressed as GLSL code.
    Dynamic(Glsl),
}

// === Constructors ===

impl Var<Pixels> {
    /// Get the current shape's sizes.
    pub fn canvas_size() -> Var<Vector2<Pixels>> {
        "input_size".into()
    }
}

impl Var<color::Rgba> {
    /// Build a color from its components.
    pub fn rgba(
        r: impl Into<Var<f32>>,
        g: impl Into<Var<f32>>,
        b: impl Into<Var<f32>>,
        a: impl Into<Var<f32>>,
    ) -> Var<color::Rgba> {
        format!(
            "srgba({},{},{},{})",
            r.into().glsl(),
            g.into().glsl(),
            b.into().glsl(),
            a.into().glsl()
        )
        .into()
    }
}

impl<T, S> From<T> for Var<S>
where T: VarInitializer<Var<S>>
{
    default fn from(t: T) -> Self {
        Self::Dynamic(t.into())
    }
}

impl<T> From<T> for Var<T>
where T: VarInitializer<Var<T>>
{
    fn from(t: T) -> Self {
        Self::Static(t)
    }
}

// === Conversions ===

impls! {[T:Clone] From<&Var<T>> for Var<T> { |t| t.clone() }}

impls! {[T:RefInto<Glsl>] From<&Var<T>> for Glsl { |t|
    match t {
        Var::Static  (s) => s.into(),
        Var::Dynamic (s) => s.clone(),
    }
}}

impls! {[T:Into<Glsl>] From<Var<T>> for Glsl { |t|
    match t {
        Var::Static  (s) => s.into(),
        Var::Dynamic (s) => s,
    }
}}



// ==================
// === Operations ===
// ==================

impl<T> Abs for Var<T>
where T: Abs
{
    fn abs(&self) -> Self {
        match self {
            Self::Static(t) => Var::Static(t.abs()),
            Self::Dynamic(t) => Var::Dynamic(format!("abs({t})").into()),
        }
    }
}

impl<T> Min for Var<T>
where T: Min + Into<Glsl>
{
    fn min(a: Self, b: Self) -> Self {
        match (a, b) {
            (Var::Static(a), Var::Static(b)) => Var::Static(Min::min(a, b)),
            (a, b) => {
                let a: Glsl = a.into();
                let b: Glsl = b.into();
                Var::Dynamic(format!("min({},{})", a.glsl(), b.glsl()).into())
            }
        }
    }
}

impl<T> Max for Var<T>
where T: Max + Into<Glsl>
{
    fn max(a: Self, b: Self) -> Self {
        match (a, b) {
            (Var::Static(a), Var::Static(b)) => Var::Static(Max::max(a, b)),
            (a, b) => {
                let a: Glsl = a.into();
                let b: Glsl = b.into();
                Var::Dynamic(format!("max({},{})", a.glsl(), b.glsl()).into())
            }
        }
    }
}

impl PixelDistance for Var<Vector2<f32>> {
    type Output = Var<Vector2<Pixels>>;
    fn px(&self) -> Self::Output {
        match self {
            Self::Static(t) => Var::Static(Vector2(t.x.pixels(), t.y.pixels())),
            Self::Dynamic(t) => Var::Dynamic(t.clone()),
        }
    }
}

impl PixelDistance for Var<Vector3<f32>> {
    type Output = Var<Vector3<Pixels>>;
    fn px(&self) -> Self::Output {
        match self {
            Self::Static(t) => Var::Static(Vector3(t.x.pixels(), t.y.pixels(), t.z.pixels())),
            Self::Dynamic(t) => Var::Dynamic(t.clone()),
        }
    }
}



// =================
// === Operators ===
// =================

// The whole code in this section defines operators such as `+`, `-`, or `*` for the `Var<T>` type.
// Unfortunately, due to lack of abstractions over references and values, we have to generate
// hundreds of lines of boring code.

macro_rules! define_operator_newtype {
    ( $name:ident $fn:ident $base:ident where [$($bounds:tt)*] {
        |$v_lhs:ident, $v_rhs:ident| $($body:tt)*
    } ) => {
        impl<'t,B,A> $name<&'t $base<B>> for &'t $base<A>
        where &'t A : $name<&'t B>, $($bounds)* {
            type Output = $base<<&'t A as $name<&'t B>>::Output>;
            fn $fn(self, rhs:&'t $base<B>) -> Self::Output {
                let f = move |$v_lhs:&'t $base<A>, $v_rhs:&'t $base<B>| { $($body)* };
                f(self,rhs)
            }
        }

        impl<'t,B,A> $name<&'t $base<B>> for $base<A>
        where A : $name<&'t B>, $($bounds)* {
            type Output = $base<<A as $name<&'t B>>::Output>;
            fn $fn(self, rhs:&'t $base<B>) -> Self::Output {
                let f = move |$v_lhs:$base<A>, $v_rhs:&'t $base<B>| { $($body)* };
                f(self,rhs)
            }
        }

        impl<'t,B,A> $name<$base<B>> for &'t $base<A>
        where &'t A : $name<B>, $($bounds)* {
            type Output = $base<<&'t A as $name<B>>::Output>;
            fn $fn(self, rhs:$base<B>) -> Self::Output {
                let f = move |$v_lhs:&'t $base<A>, $v_rhs:$base<B>| { $($body)* };
                f(self,rhs)
            }
        }

        impl<B,A> $name<$base<B>> for $base<A>
        where A : $name<B>, $($bounds)* {
            type Output = $base<<A as $name<B>>::Output>;
            fn $fn(self, rhs:$base<B>) -> Self::Output {
                let f = move |$v_lhs:$base<A>, $v_rhs:$base<B>| { $($body)* };
                f(self,rhs)
            }
        }
    }
}

macro_rules! define_shape_data_operator {
    ( $name:ident $fn:ident ($opr:tt) where $bounds:tt ) => {
        define_operator_newtype! { $name $fn Var where $bounds {
            |lhs,rhs| {
                match lhs {
                    Var::Static(lhs) => match rhs {
                        Var::Static(rhs) => Var::Static(lhs $opr rhs),
                        _ => {
                            let code = format!("{}({},{})",stringify!($fn),lhs.glsl(),rhs.glsl());
                            Var::Dynamic(code.into())
                        }
                    },
                    _ => {
                        let code = format!("{}({},{})",stringify!($fn),lhs.glsl(),rhs.glsl());
                        Var::Dynamic(code.into())
                    }
                }
            }
        }}
    };
}

macro_rules! define_shape_data_prim_operator {
    ( $name:ident $fn:ident ($opr:tt) for $target:ident where [$($bounds:tt)*] ) => {
        impl<A> $name<$target> for Var<A>
        where A: $name<$target>, $($bounds)* {
            type Output = Var<<A as $name<$target>>::Output>;
            default fn $fn(self, rhs: $target) -> Self::Output {
                let f = move |lhs: Var<A>, rhs: $target| {
                    match lhs {
                        Var::Static(lhs) => Var::Static(lhs $opr rhs),
                        _ => {
                            let code = format!("{}({},{})",stringify!($fn),lhs.glsl(),rhs.glsl());
                            Var::Dynamic(code.into())
                        }
                    }
                };
                f(self, rhs)
            }
        }

        impl<'t,A> $name<$target> for &'t Var<A>
        where &'t A: $name<$target>, $($bounds)* {
            type Output = Var<<&'t A as $name<$target>>::Output>;
            default fn $fn(self, rhs: $target) -> Self::Output {
                let f = move |lhs: &'t Var<A>, rhs: $target| {
                    match lhs {
                        Var::Static(lhs) => Var::Static(lhs $opr rhs),
                        _ => {
                            let code = format!("{}({},{})",stringify!($fn),lhs.glsl(),rhs.glsl());
                            Var::Dynamic(code.into())
                        }
                    }
                };
                f(self, rhs)
            }
        }
    }
}

define_shape_data_operator! { Add add (+)         where [A:RefInto<Glsl>, B:RefInto<Glsl>] }
define_shape_data_operator! { Sub sub (-)         where [A:RefInto<Glsl>, B:RefInto<Glsl>] }
define_shape_data_operator! { Mul mul (*)         where [A:RefInto<Glsl>, B:RefInto<Glsl>] }
define_shape_data_operator! { Div div (/)         where [A:RefInto<Glsl>, B:RefInto<Glsl>] }
define_shape_data_prim_operator! { Div div (/) for f32 where [A:RefInto<Glsl>] }
define_shape_data_prim_operator! { Mul mul (*) for f32 where [A:RefInto<Glsl>] }
define_shape_data_prim_operator! { Sub sub (-) for f32 where [A:RefInto<Glsl>] }
define_shape_data_prim_operator! { Rem rem (%) for f32 where [A:RefInto<Glsl>] }

impl<T> Neg for Var<T>
where T: Neg + RefInto<Glsl>
{
    type Output = Var<<T as Neg>::Output>;
    fn neg(self) -> Self::Output {
        match self {
            Var::Static(t) => Var::Static(-t),
            Var::Dynamic(t) => Var::Dynamic(format!("neg({t})").into()),
        }
    }
}

impl<'t, T> Neg for &'t Var<T>
where &'t T: Neg + Into<Glsl>
{
    type Output = Var<<&'t T as Neg>::Output>;
    fn neg(self) -> Self::Output {
        match self {
            Var::Static(t) => Var::Static(-t),
            Var::Dynamic(t) => Var::Dynamic(format!("neg({t})").into()),
        }
    }
}


// === String Operators ===

macro_rules! define_shape_data_string_operator {
    ( $name:ident $fn:ident ($opr:tt) ) => {
        define_shape_data_string_operator_ref! { $name $fn ($opr) for str }
        define_shape_data_string_operator_no_ref! { $name $fn ($opr) for String }
        define_shape_data_string_operator_no_ref! { $name $fn ($opr) for CowString }
    };
}

macro_rules! define_shape_data_string_operator_ref {
    ( $name:ident $fn:ident ($opr:tt) for $target:ident ) => {
        impl<'t, A> $name<&'t $target> for &'t Var<A>
        where A: RefInto<Glsl>
        {
            type Output = Var<A>;
            fn $fn(self, rhs: &'t $target) -> Self::Output {
                Var::Dynamic(format!("{}({},{})", stringify!($fn), self.glsl(), rhs).into())
            }
        }

        impl<'t, A> $name<&'t $target> for Var<A>
        where A: RefInto<Glsl>
        {
            type Output = Var<A>;
            fn $fn(self, rhs: &'t $target) -> Self::Output {
                Var::Dynamic(format!("{}({},{})", stringify!($fn), self.glsl(), rhs).into())
            }
        }

        impl<'t, A> $name<&'t Var<A>> for &'t $target
        where A: Display + RefInto<Glsl>
        {
            type Output = Var<A>;
            fn $fn(self, rhs: &'t Var<A>) -> Self::Output {
                Var::Dynamic(format!("{}({},{})", stringify!($fn), self.glsl(), rhs).into())
            }
        }

        impl<'t, A> $name<Var<A>> for &'t $target
        where A: Display + RefInto<Glsl>
        {
            type Output = Var<A>;
            fn $fn(self, rhs: Var<A>) -> Self::Output {
                Var::Dynamic(format!("{}({},{})", stringify!($fn), self.glsl(), rhs).into())
            }
        }
    };
}

macro_rules! define_shape_data_string_operator_no_ref {
    ( $name:ident $fn:ident ($opr:tt) for $target:ident ) => {
        impl<'t, A> $name<$target> for &'t Var<A>
        where A: RefInto<Glsl>
        {
            type Output = Var<A>;
            fn $fn(self, rhs: $target) -> Self::Output {
                Var::Dynamic(format!("{}({},{})", stringify!($fn), self.glsl(), rhs).into())
            }
        }

        impl<A> $name<$target> for Var<A>
        where A: RefInto<Glsl>
        {
            type Output = Var<A>;
            fn $fn(self, rhs: $target) -> Self::Output {
                Var::Dynamic(format!("{}({},{})", stringify!($fn), self.glsl(), rhs).into())
            }
        }

        impl<'t, A> $name<&'t Var<A>> for $target
        where A: Display + RefInto<Glsl>
        {
            type Output = Var<A>;
            fn $fn(self, rhs: &'t Var<A>) -> Self::Output {
                Var::Dynamic(format!("{}({},{})", stringify!($fn), self.glsl(), rhs).into())
            }
        }

        impl<A> $name<Var<A>> for $target
        where A: Display + RefInto<Glsl>
        {
            type Output = Var<A>;
            fn $fn(self, rhs: Var<A>) -> Self::Output {
                Var::Dynamic(format!("{}({},{})", stringify!($fn), self.glsl(), rhs).into())
            }
        }
    };
}

define_shape_data_string_operator! { Add add (+) }
define_shape_data_string_operator! { Sub sub (-) }
define_shape_data_string_operator! { Mul mul (*) }
define_shape_data_string_operator! { Div div (/) }



// ============
// === Dim* ===
// ============

macro_rules! gen_dim_impl_for_vector {
    ([$vec:tt] $dim:tt $( $name:ident $swizzling_dim:tt [$($dim_ix:tt)*] [$($dim_ord:tt)*] )*) => {
        paste! {
            impl<T: Scalar + Copy> [<Dim $dim>] for Var<$vec<T>> {
                type [<Dim $dim Type>] = Var<[<Vector $dim>]<T>>;
                $(
                    fn $name(&self) -> Self::[<Dim $swizzling_dim Type>] {
                        match self {
                            Self::Static(t) => Var::Static(t.$name()),
                            Self::Dynamic(t) => {
                                let code = format!("{}.{}", t, stringify!($name));
                                Var::Dynamic(code.into())
                            }
                        }
                    }
                )*
            }
        }
    };
}

enso_types::with_swizzling_for_dim!(1, gen_dim_impl_for_vector, Vector2);
enso_types::with_swizzling_for_dim!(2, gen_dim_impl_for_vector, Vector2);

enso_types::with_swizzling_for_dim!(1, gen_dim_impl_for_vector, Vector3);
enso_types::with_swizzling_for_dim!(2, gen_dim_impl_for_vector, Vector3);
enso_types::with_swizzling_for_dim!(3, gen_dim_impl_for_vector, Vector3);

enso_types::with_swizzling_for_dim!(1, gen_dim_impl_for_vector, Vector4);
enso_types::with_swizzling_for_dim!(2, gen_dim_impl_for_vector, Vector4);
enso_types::with_swizzling_for_dim!(3, gen_dim_impl_for_vector, Vector4);
enso_types::with_swizzling_for_dim!(4, gen_dim_impl_for_vector, Vector4);



// =========================
// === Utility Functions ===
// =========================

impl Var<f32> {
    /// Perform Hermite interpolation between two values.
    pub fn smoothstep(&self, e1: impl RefInto<Glsl>, e2: impl RefInto<Glsl>) -> Self {
        let e1 = e1.glsl();
        let e2 = e2.glsl();
        match self {
            Var::Static(t) => Var::Dynamic(format!("smoothstep({e1},{e2},{t})").into()),
            Var::Dynamic(t) => Var::Dynamic(format!("smoothstep({e1},{e2},{t})").into()),
        }
    }

    /// Linearly interpolate between two values.
    pub fn mix(&self, e1: impl RefInto<Glsl>, e2: impl RefInto<Glsl>) -> Self {
        let e1 = e1.glsl();
        let e2 = e2.glsl();
        match self {
            Var::Static(t) => Var::Dynamic(format!("mix({e1},{e2},{t})").into()),
            Var::Dynamic(t) => Var::Dynamic(format!("mix({e1},{e2},{t})").into()),
        }
    }

    /// Returns 1.0 if value is strictly greater than 0.0. Returns 0.0 otherwise.
    pub fn positive(&self) -> Self {
        match self {
            Var::Static(t) => Var::Static((*t > 0.0) as u32 as f32),
            Var::Dynamic(t) => Var::Dynamic(format!("float({t} > 0.0)").into()),
        }
    }

    /// Returns 1.0 if value is strictly less than 0.0. Returns 0.0 otherwise.
    pub fn negative(&self) -> Self {
        match self {
            Var::Static(t) => Var::Static((*t < 0.0) as u32 as f32),
            Var::Dynamic(t) => Var::Dynamic(format!("float({t} < 0.0)").into()),
        }
    }
<<<<<<< HEAD

    /// Return value signum scaled by its distance to zero. Approaches signum as value approaches
    /// zero, and approaches zero as value approaches given spread value.
    pub fn sign_around_zero(&self, spread: f32) -> Self {
        let scale = 1.0 / spread;
        match self {
            Var::Static(t) => Var::Static(t.signum() * (1.0 - t.abs() * scale).max(0.0)),
            Var::Dynamic(t) => Var::Dynamic(
                format!("sign({t}) * max(0.0, 1.0 - abs({t}) * {scale})", scale = scale.glsl())
                    .into(),
            ),
        }
    }
=======
>>>>>>> 008300b8
}



// ===============================
// === Trigonometric Functions ===
// ===============================

impl<T> Sin for Var<T>
where T: Sin<Output = T>
{
    type Output = Var<T>;
    fn sin(&self) -> Self {
        match self {
            Self::Static(t) => Var::Static(t.sin()),
            Self::Dynamic(t) => Var::Dynamic(format!("sin({t})").into()),
        }
    }
}

impl<T> Asin for Var<T>
where T: Asin<Output = T>
{
    type Output = Var<T>;
    fn asin(&self) -> Self {
        match self {
            Self::Static(t) => Var::Static(t.asin()),
            Self::Dynamic(t) => Var::Dynamic(format!("asin({t})").into()),
        }
    }
}


impl<T> Cos for Var<T>
where T: Cos<Output = T>
{
    type Output = Var<T>;
    fn cos(&self) -> Self {
        match self {
            Self::Static(t) => Var::Static(t.cos()),
            Self::Dynamic(t) => Var::Dynamic(format!("cos({t})").into()),
        }
    }
}

impl<T> Acos for Var<T>
where T: Acos<Output = T>
{
    type Output = Var<T>;
    fn acos(&self) -> Self {
        match self {
            Self::Static(t) => Var::Static(t.acos()),
            Self::Dynamic(t) => Var::Dynamic(format!("acos({t})").into()),
        }
    }
}



// ===================
// === Square Root ===
// ===================

impl<T> Sqrt for Var<T>
where T: Sqrt<Output = T>
{
    type Output = Var<T>;
    fn sqrt(&self) -> Self {
        match self {
            Self::Static(t) => Var::Static(t.sqrt()),
            Self::Dynamic(t) => Var::Dynamic(format!("sqrt({t})").into()),
        }
    }
}



// =============
// === Clamp ===
// =============

impl<T> Clamp for Var<T>
where T: Clamp<Output = T> + Into<Glsl>
{
    type Output = Var<T>;
    fn clamp(self, lower: Var<T>, upper: Var<T>) -> Var<T> {
        use Var::Dynamic;
        use Var::Static;

        match (self, lower, upper) {
            (Static(value), Static(lower), Static(upper)) => Static(value.clamp(lower, upper)),
            (value, lower, upper) => {
                let value: Glsl = value.into();
                let lower: Glsl = lower.into();
                let upper: Glsl = upper.into();
                Dynamic(format!("clamp({},{},{})", value.glsl(), lower.glsl(), upper.glsl()).into())
            }
        }
    }
}



// ==============
// === Signum ===
// ==============

impl<T> Signum for &Var<T>
where T: Copy + Signum<Output = T>
{
    type Output = Var<T>;
    fn signum(self) -> Var<T> {
        match self {
            Var::Static(t) => Var::Static(t.signum()),
            Var::Dynamic(t) => Var::Dynamic(format!("sign({t})").into()),
        }
    }
}



// ============================
// === Conversion Functions ===
// ============================
// TODO this needs to be revisited with a more generic solution

impl From<Var<Radians>> for Var<f32> {
    fn from(other: Var<Radians>) -> Self {
        match other {
            Var::Static(t) => Var::Static(t.value),
            Var::Dynamic(t) => Var::Dynamic(glsl::rad_to_f32(&t.glsl())),
        }
    }
}

impl From<Var<f32>> for Var<Radians> {
    fn from(other: Var<f32>) -> Self {
        match other {
            Var::Static(t) => Var::Static(Radians::from(t)),
            Var::Dynamic(t) => Var::Dynamic(glsl::f32_to_rad(&t.glsl())),
        }
    }
}

impl From<Var<f32>> for Var<Degrees> {
    fn from(other: Var<f32>) -> Self {
        match other {
            Var::Static(t) => Var::Static(Degrees::from(t)),
            Var::Dynamic(t) => Var::Dynamic(glsl::f32_to_deg(&t.glsl())),
        }
    }
}

impl From<Var<Degrees>> for Var<f32> {
    fn from(other: Var<Degrees>) -> Self {
        match other {
            Var::Static(t) => Var::Static(t.value),
            Var::Dynamic(t) => Var::Dynamic(glsl::deg_to_f32(&t.glsl())),
        }
    }
}

impl From<Var<Pixels>> for Var<f32> {
    fn from(other: Var<Pixels>) -> Self {
        match other {
            Var::Static(t) => Var::Static(t.value),
            Var::Dynamic(t) => Var::Dynamic(t),
        }
    }
}

impl From<Var<f32>> for Var<Pixels> {
    fn from(other: Var<f32>) -> Self {
        match other {
            Var::Static(t) => Var::Static(Pixels::from(t)),
            Var::Dynamic(t) => Var::Dynamic(t),
        }
    }
}

impl From<Var<Vector4<f32>>> for Var<color::Rgba> {
    fn from(other: Var<Vector4<f32>>) -> Self {
        match other {
            Var::Static(t) => Var::Static(color::Rgba::new(t.x, t.y, t.z, t.w)),
            Var::Dynamic(t) => Var::Dynamic(format!("srgba({t}.x,{t}.y,{t}.z,{t}.w)").into()),
        }
    }
}

impl Var<color::Rgba> {
    /// Return the color with the given alpha value.
    pub fn with_alpha(self, alpha: &Var<f32>) -> Self {
        match (self, alpha) {
            (Var::Static(t), Var::Static(alpha)) =>
                Var::Static(color::Rgba::new(t.data.red, t.data.green, t.data.blue, *alpha)),
            (t, alpha) => {
                let t = t.glsl();
                let alpha = alpha.glsl();
                let var = format!("srgba({t}.raw.x,{t}.raw.y,{t}.raw.z,{alpha})");
                Var::Dynamic(var.into())
            }
        }
    }

    /// Return the color with the alpha value replaced by multiplying the colors' alpha value with
    /// the given alpha value.
    pub fn multiply_alpha(self, alpha: &Var<f32>) -> Self {
        match (self, alpha) {
            (Var::Static(t), Var::Static(alpha)) => {
                let var =
                    color::Rgba::new(t.data.red, t.data.green, t.data.blue, *alpha * t.data.alpha);
                Var::Static(var)
            }
            (t, alpha) => {
                let t = t.glsl();
                let alpha = alpha.glsl();
                let var = format!("srgba({t}.raw.x,{t}.raw.y,{t}.raw.z,{t}.raw.w*{alpha})");
                Var::Dynamic(var.into())
            }
        }
    }

    /// Mix two values based on the given factor, according to the formula:
    /// `first_value * (1 - factor) + second_value * factor`.
    pub fn mix(self, other: &Var<color::Rgba>, amount: &Var<f32>) -> Self {
        match (self, other, amount) {
            (Var::Static(this), Var::Static(that), Var::Static(amount)) => {
                let var = mix(this, *that, *amount);
                Var::Static(var)
            }
            (this, that, amount) => {
                let this = this.glsl();
                let that = that.glsl();
                let amount = amount.glsl();
                let var = format!("mix({this}, {that}, {amount})");
                Var::Dynamic(var.into())
            }
        }
    }

    /// Transform to LinearRgba.
    pub fn into_linear(self) -> Var<color::LinearRgba> {
        match self {
            Var::Static(c) => Var::Static(c.into()),
            Var::Dynamic(c) => Var::Dynamic(format!("rgba({0})", c.glsl()).into()),
        }
    }
}<|MERGE_RESOLUTION|>--- conflicted
+++ resolved
@@ -536,22 +536,6 @@
             Var::Dynamic(t) => Var::Dynamic(format!("float({t} < 0.0)").into()),
         }
     }
-<<<<<<< HEAD
-
-    /// Return value signum scaled by its distance to zero. Approaches signum as value approaches
-    /// zero, and approaches zero as value approaches given spread value.
-    pub fn sign_around_zero(&self, spread: f32) -> Self {
-        let scale = 1.0 / spread;
-        match self {
-            Var::Static(t) => Var::Static(t.signum() * (1.0 - t.abs() * scale).max(0.0)),
-            Var::Dynamic(t) => Var::Dynamic(
-                format!("sign({t}) * max(0.0, 1.0 - abs({t}) * {scale})", scale = scale.glsl())
-                    .into(),
-            ),
-        }
-    }
-=======
->>>>>>> 008300b8
 }
 
 
