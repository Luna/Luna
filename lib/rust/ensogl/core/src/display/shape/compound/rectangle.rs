//! A rectangle shape with numerous parameters allowing drawing diverse range of shapes,
//! such as circles, rings, or ring segments. The advantage of having a singular shape for these
//! cases is that a single draw call can be used to render multiple GUI elements, which ultimately
//! enhances performance.

use crate::prelude::*;

use crate::data::color;
use crate::display;
use crate::display::shape::StyleWatchFrp;
use crate::display::style::data::DataMatch;
use crate::display::style::Path;


// ==============
// === Export ===
// ==============

pub use shape::Shape;



// =================
// === Constants ===
// =================

/// The threshold of minimum border width, below which the border is considered to be not visible.
/// This is necessary to be able to avoid rendering zero-width border completely, removing any
/// artifacts caused by anti-aliasing near the zero value.
const MINIMUM_BORDER_WIDTH: f32 = 0.1;


// =============
// === Shape ===
// =============

/// Shape definition.
pub mod shape {
    use super::*;
    crate::shape! {
        pointer_events_instanced = true;
        (
            style: Style,
            color: Vector4,
            border_color: Vector4,
            clip: Vector2,
            corner_radius: f32,
            inset: f32,
            border: f32,
            rotate: f32,
        ) {
            // === Canvas ===
            let canvas_width = Var::<Pixels>::from("input_size.x");
            let canvas_height = Var::<Pixels>::from("input_size.y");

            // === Clip ===
            // Clipping scales the shape in such a way, that the visible part will occupy whole
            // canvas area. Thus, we need to recompute the new canvas size for the scaled shape.
            let canvas_clip_height_diff = &canvas_height * (clip.y() * 2.0);
            let canvas_clip_width_diff = &canvas_width * (clip.x() * 2.0);
            let canvas_height = canvas_height + &canvas_clip_height_diff.abs();
            let canvas_width = canvas_width + &canvas_clip_width_diff.abs();

            // === Body ===
            let inset2 = (Max::max(inset.clone(), Var::from(0.0)) * 2.0).px();
            let width = &canvas_width - &inset2;
            let height = &canvas_height - &inset2;
            let body = Rect((&width, &height)).corners_radius(corner_radius.px());

            // === Border ===
            let border_center = &inset * border.negative() + &border * 0.5;
            let abs_border = border.abs();
            // when border width is close enough to zero, offset it thickness into far negatives to
            // avoid rendering it completely. Necessary due to anti-aliasing.
            let border_below_threshold = (&abs_border - Var::from(MINIMUM_BORDER_WIDTH)).negative();
            let border_thickness = abs_border - border_below_threshold * 1000.0;
            let border_body = body.grow(border_center.px()).stroke(border_thickness.px());

            // When the border is touching the edge of the body, extend the body by up to a pixel.
            // That way there is no visual gap between the shapes caused by anti-aliasing. In those
            // scenarios, the extended body will be occluded by the border, therefore it will not
            // have any visible effect, other than removing the unwanted artifact.
            let fwidth = Var::<f32>::from("fwidth(position.x)");
            let touch_offset = border.clamp(0.0.into(), fwidth);
            let body = body.grow(touch_offset);

            // === Shape ===
            let color = Var::<color::Rgba>::from(color);
            let border_color = Var::<color::Rgba>::from(border_color);
            let colored_body = body.fill(color);
            let colored_border = border_body.fill(border_color);
            let shape = colored_body.union_exclusive(&colored_border);

            // === Rotation ===
            // Rotate about one corner.
            let shape = shape
                .translate((&canvas_width/2.0, &canvas_height/2.0))
                .rotate(rotate)
                .translate((-&canvas_width/2.0, -&canvas_height/2.0));

            // === Clip Adjustment ===
            let shape = shape.translate((-canvas_clip_width_diff/2.0, -canvas_clip_height_diff/2.0));
            shape.into()
        }
    }
}



// =================
// === Rectangle ===
// =================

/// A rectangle shape with the following configurable properties:
/// - The body color of the shape.
/// - The corner radius of the shape.
/// - The inset, padding between edge of the frame and shape itself.
/// - The border width and color.
/// - The clipping of the shape (e.g. clipping bottom half of the shape).
///
/// # Performance
/// This shape has been specifically designed to be utilized across various sections of the GUI. Its
/// numerous parameters enable a highly adaptable approach to drawing a diverse range of shapes,
/// such as circles, rings, or ring segments. The advantage of having a singular shape for these
/// cases is that a single draw call can be used to render multiple GUI elements, which ultimately
/// enhances performance.
<<<<<<< HEAD
#[derive(Clone, CloneRef, Deref, Default, display::Object)]
=======
#[derive(Clone, CloneRef, Deref)]
>>>>>>> 7749286c
#[allow(missing_docs)]
pub struct Rectangle {
    pub view: shape::View,
}

impl Default for Rectangle {
    fn default() -> Self {
        Self::new()
    }
}

impl Debug for Rectangle {
    fn fmt(&self, f: &mut fmt::Formatter<'_>) -> fmt::Result {
        f.debug_struct("Rectangle").finish()
    }
}

impl Rectangle {
    fn modify_view(&self, f: impl FnOnce(&shape::View)) -> &Self {
        f(&self.view);
        self
    }

    /// Constructor.
    pub fn new() -> Self {
        Self { view: default() }.build(|r| {
            r.set_border_color(display::shape::INVISIBLE_HOVER_COLOR);
        })
    }

    /// Builder-style modifier, allowing setting shape properties without creating a temporary
    /// variable after its construction.
    pub fn build(self, f: impl FnOnce(&Self)) -> Self {
        f(&self);
        self
    }

    /// Set the color of the body of the shape.
    pub fn set_color(&self, color: color::Rgba) -> &Self {
        self.modify_view(|view| view.color.set(color.into()))
    }

    /// Set the corner radius of the body.
    ///
    /// Note that the corner radius of the border will be different, depending on the chosen border
    /// settings. The corner radius of border shape will always naturally flow around the rectangle
    /// body, following its curvature and keeping corners concentric.
    ///
    /// For [outer border](Self::set_border), the outer border's radius will be equal to the body's
    /// corner radius plus the border width. For [inner border](Self::set_border_inner), the inner
    /// border's radius will be smaller, depending on used distance.
    ///
    /// If the corner radius will be larger than the body size, it will be clamped to at most half
    /// of the smaller body dimension.
    pub fn set_corner_radius(&self, radius: f32) -> &Self {
        self.modify_view(|view| view.corner_radius.set(radius))
    }

    /// Set the corner radius to maximum. If the width and height of the shape are equal, it will
    /// result in a circle.
    pub fn set_corner_radius_max(&self) -> &Self {
        // We are using here a value bigger than anything we will ever need. We are not using
        // biggest possible GLSL float value in order not to get rendering artifacts.
        let max_radius = 1000000.0;
        self.set_corner_radius(max_radius)
    }

    /// Set the padding between edge of the frame and main shape.
    ///
    /// This value should not be less than the width of the border. To set it to the same width as
    /// the border, you can use [`Self::set_border_and_inset`].
    ///
    /// If the inset value is greater than the absolute value of border width, the shape will have
    /// additional transparent padding. If the inset value is positive, the extra padding will
    /// be between the body and the outside frame (size) of the rectangle. When it is negative,
    /// it can be used to inset the border into the body. To avoid confusion, it is recommended
    /// to use [`Self::set_inner_border`] instead.
    pub fn set_inset(&self, inset: f32) -> &Self {
        self.modify_view(|view| view.inset.set(inset))
    }

    /// Set the outer border size of the shape. The border will grow outwards from the rectangle
    /// body, towards the frame. In order to accommodate its width, use [`Self::set_inset`] to set
    /// the inset value to be greater or equal to the maximum planned border's width.
    ///
    /// If you don't plan to animate the border width, you can use [`Self::set_border_and_inset`] to
    /// set both settings to the same value.
    pub fn set_border(&self, border_width: f32) -> &Self {
        self.modify_view(|view| view.border.set(border_width.max(0.0)))
    }

    /// Set the inner border size of the shape, positioned within the rectangle body. The inner
    /// border can be offset away from the body's edge by using a non-zero `distance` value.
    ///
    /// When the `distance` is set to 0, the effect is similar to an outer border set using
    /// [`Self::set_border_and_inset`], but the interpretation of corner radius is different. In
    /// this case, the effective corner radius of the border's outside edge will be equal to the
    /// body's, corner radius, while the inside edge corners will be appropriately sharper.
    ///
    /// NOTE: This setting will override the inset value set with [`Self::set_inset`], setting it to
    /// a negative value. Therefore mixing it with other border settings is not recommended.
    pub fn set_inner_border(&self, border_width: f32, distance: f32) -> &Self {
        self.modify_view(|view| {
            let clamped_width = border_width.max(0.0);
            view.border.set(-clamped_width);
            view.inset.set(-distance.max(0.0));
        })
    }

    /// Set the frame border size of the shape. The border will grow inwards from the frame's
    /// outside edge, towards the rectangle body. In order to create space between the body and
    /// frame's border, use [`Self::set_inset`] to set the inset value to be greater or equal to the
    /// maximum planned border's width.
    ///
    /// If you don't plan to animate the border width, you can use [`Self::set_border_and_inset`] to
    /// set both settings to the same value.
    pub fn set_frame_border(&self, border_width: f32) -> &Self {
        self.modify_view(|view| view.border.set(-border_width.max(0.0)))
    }

    /// Set both the inset and border at once. The effect is visually similar to an inner border set
    /// using [`Self::set_inner_border`] with distance set to 0, but the interpretation of corner
    /// radius is different. In this case, the effective corner radius of the border's outside edge
    /// will be equal to the body's corner radius plus the border width.
    ///
    /// See documentation of [`Self::set_border`] and [`Self::set_inset`] to learn more. To make the
    /// border visible, you also need to set the border color using [`Self::set_border_color`].
    pub fn set_border_and_inset(&self, border: f32) -> &Self {
        self.set_inset(border).set_border(border)
    }

    /// Set the border color.
    pub fn set_border_color(&self, color: color::Rgba) -> &Self {
        self.modify_view(|view| view.border_color.set(color.into()))
    }

    /// Set whether the shape interacts with the mouse.
    pub fn set_pointer_events(&self, enabled: bool) -> &Self {
        let disabled = match enabled {
            true => 0.0,
            false => 1.0,
        };
        self.modify_view(|view| view.disable_pointer_events.set(disabled))
    }

    /// Set clipping of the shape. The clipping is normalized, which means, that the value of 0.5
    /// means that we are clipping 50% of the shape. For positive clip values, the clipping is
    /// performed always on the left and on the bottom of the shape. For negative clip values, the
    /// clipping is performed on the right and on the top of the shape.
    /// [`Self::keep_bottom_half`].
    pub fn set_clip(&self, clip: Vector2) -> &Self {
        self.modify_view(|view| view.clip.set(clip))
    }

    /// Keep only the top half of the shape.
    pub fn keep_top_half(&self) -> &Self {
        self.set_clip(Vector2(0.0, 0.5))
    }

    /// Keep only the bottom half of the shape.
    pub fn keep_bottom_half(&self) -> &Self {
        self.set_clip(Vector2(0.0, -0.5))
    }

    /// Keep only the right half of the shape.
    pub fn keep_right_half(&self) -> &Self {
        self.set_clip(Vector2(0.5, 0.0))
    }

    /// Keep only the left half of the shape.
    pub fn keep_left_half(&self) -> &Self {
        self.set_clip(Vector2(-0.5, 0.0))
    }

    /// Keep only the top right quarter of the shape.
    pub fn keep_top_right_quarter(&self) -> &Self {
        self.set_clip(Vector2(0.5, 0.5))
    }

    /// Keep only the bottom right quarter of the shape.
    pub fn keep_bottom_right_quarter(&self) -> &Self {
        self.set_clip(Vector2(0.5, -0.5))
    }

    /// Keep only the bottom left quarter of the shape.
    pub fn keep_bottom_left_quarter(&self) -> &Self {
        self.set_clip(Vector2(-0.5, -0.5))
    }

    /// Keep only the top left quarter of the shape.
    pub fn keep_top_left_quarter(&self) -> &Self {
        self.set_clip(Vector2(-0.5, 0.5))
    }

    /// Set the style properties from the given [`StyleWatchFrp`].
    pub fn set_style(&self, path: impl Into<Path>, style: &StyleWatchFrp) {
        let path = path.into();
        macro_rules! set_property {
            ($name:ident: $ty:ident) => {{
                let value = style.get(path.sub(stringify!($name))).value();
                let value = value.and_then(|value| value.$ty());
                if let Some(value) = value {
                    self.view.$name.set(value.into());
                }
            }};
        }
        set_property!(corner_radius: number);
        set_property!(color: color);
    }
}

/// Rectangle constructor.
#[allow(non_snake_case)]
pub fn Rectangle() -> Rectangle {
    Rectangle::default()
}

/// Rounded rectangle constructor. It is a wrapper around [`Rectangle`] with a corner radius set.
#[allow(non_snake_case)]
pub fn RoundedRectangle(radius: f32) -> Rectangle {
    let shape = Rectangle();
    shape.set_corner_radius(radius);
    shape
}

/// Circle constructor. It is a wrapper around [`Rectangle`] with a corner radius set to maximum.
#[allow(non_snake_case)]
pub fn Circle() -> Rectangle {
    let shape = Rectangle();
    shape.set_corner_radius_max();
    shape
}

/// Right triangle constructor. It is a wrapper around [`Rectangle`] that constructs a right
/// triangle, pointing up. Its size can be determined by `set_size_xy`; the `x` and `y` factors
/// should be equal. The triangle drawn will extend from the bottom of the bounding box to the point
/// in the center.
#[allow(non_snake_case)]
pub fn RightTriangle() -> Rectangle {
    let shape = Rectangle();
    shape.view.rotate.set(std::f32::consts::FRAC_PI_4);
    // We will produce a right triangle by rotating a square 45°, and then rectilinearly clipping.
    //
    // The part of the shape we keep is based on the point where the edge of the rotated square
    // intersects with the edges of the unrotated square.
    //     +------+
    //     |      |
    //     |      |
    //     |   /\ |
    //     |  /  \|
    //     | /    x <--- here
    //     |/     |\
    //     +------+ \
    //      \       /
    //       \     /
    //        \   /
    //         \ /
    //
    // When we have that value, we can rectilinearly clip the rotated square to produce a right
    // triangle:
    //     . -----+
    //     | |    |
    //     | |    |
    //     | | /\ | <-- keep this part
    //     | |/  \|
    //     | +----+
    //     |
    //     +------.  <---- bounds of the unclipped unrotated shape (rotated square not shown)
    //
    // The critical intersection point is at (√2-1, √2-1) [this is found by intersecting the rotated
    // top line, `y = √2 - x`, and the original right line, `x = 1`].
    // Let's call this point `(x1, x1)`.
    let x1 = std::f32::consts::SQRT_2 - 1.0;
    // We will provide a clip value that keeps the part beyond this point. First we'll find the
    // formula for `clip`:
    // `unclipped_height = (1 + 2 * clip) * canvas_height` [From shape definition.]
    // `clip = ((unclipped_height / canvas_height) - 1) / 2` [Solve for clip.]
    //
    // Now, let's express x1 as a relationship between the size of shape to draw, and the size of
    // the bounding box to keep:
    // `canvas_height / unclipped_height = (1 - x1)`.
    //
    // Substituting into the `clip` formula:
    // `clip = ((1 / (1 - x1)) - 1) / 2`
    let clip = (((1.0 - x1).recip()) - 1.0) / 2.0;
    shape.view.clip.set(Vector2(clip, clip));
    shape
}



// ========================
// === Simple triangles ===
// ========================

/// An isosceles triangle of any apex angle, drawn using a single `Rectangle`. Note that borders are
/// not not supported by this triangle implementation, and if rounding is used it will be
/// elliptical. This is a result of this implementation being based on scaling a right triangle.
///
/// (There is an alternative approach based on keeping the opposite corner of the shape when
/// clipping to produce of wedge with a border on one side, and drawing two wedges together to
/// achieve any angle with correct borders and rounding. However, this approach requires two
/// `Rectangle`s to draw each triangle, and as of this writing we have no need for triangles with
/// borders.)
#[derive(Debug, Clone, display::Object)]
pub struct SimpleTriangle {
    shape: Rectangle,
}

impl SimpleTriangle {
    /// Return an upward-pointing isosceles rectangle with the given base width and altitude.
    pub fn from_base_and_altitude(base: f32, altitude: f32) -> Self {
        let shape = RightTriangle();
        shape.set_size(Vector2(base, base));
        shape.set_scale_y(altitude / (base / 2.0));
        shape.set_border_color(color::Rgba::transparent());
        Self { shape }
    }

    /// Return an upward-pointing isosceles rectangle sized to fit a bounding box of the given size.
    pub fn from_size(size: Vector2) -> Self {
        let (base, altitude) = (size.x(), size.y());
        Self::from_base_and_altitude(base, altitude)
    }

    /// Set whether the shape receives pointer events.
    pub fn set_pointer_events(&self, value: bool) {
        self.shape.set_pointer_events(value);
    }
}

impl From<SimpleTriangle> for Rectangle {
    fn from(value: SimpleTriangle) -> Self {
        value.shape
    }
}<|MERGE_RESOLUTION|>--- conflicted
+++ resolved
@@ -124,11 +124,7 @@
 /// such as circles, rings, or ring segments. The advantage of having a singular shape for these
 /// cases is that a single draw call can be used to render multiple GUI elements, which ultimately
 /// enhances performance.
-<<<<<<< HEAD
-#[derive(Clone, CloneRef, Deref, Default, display::Object)]
-=======
-#[derive(Clone, CloneRef, Deref)]
->>>>>>> 7749286c
+#[derive(Clone, CloneRef, Deref, display::Object)]
 #[allow(missing_docs)]
 pub struct Rectangle {
     pub view: shape::View,
