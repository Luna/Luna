// === Non-Standard Linter Configuration ===
#![allow(missing_docs)]

use crate::data::dirty::traits::*;
use crate::prelude::*;
use web::traits::*;

use crate::animation;
use crate::control::callback;
use crate::control::io::mouse;
use crate::control::io::mouse::MouseManager;
use crate::data::dirty;
use crate::debug::stats::Stats;
use crate::display;
use crate::display::camera::Camera2d;
use crate::display::render;
use crate::display::scene::dom::DomScene;
use crate::display::shape::system::ShapeSystemOf;
use crate::display::shape::system::StaticShapeSystemInstance;
use crate::display::shape::ShapeSystemInstance;
use crate::display::style;
use crate::display::style::data::DataMatch;
use crate::display::symbol::registry::SymbolRegistry;
use crate::display::symbol::Symbol;
use crate::system;
use crate::system::gpu::data::uniform::Uniform;
use crate::system::gpu::data::uniform::UniformScope;
use crate::system::web;
use crate::system::web::EventListenerHandle;
use crate::system::Context;
use crate::system::ContextLostHandler;

use enso_frp as frp;
use enso_frp::io::js::CurrentJsEvent;
use enso_shapely::shared;
use std::any::TypeId;
use web::HtmlElement;



// ==============
// === Export ===
// ==============

#[warn(missing_docs)]
pub mod dom;
#[warn(missing_docs)]
pub mod layer;
#[warn(missing_docs)]
pub mod pointer_target;

pub use crate::system::web::dom::Shape;
pub use layer::Layer;
pub use pointer_target::PointerTarget;
pub use pointer_target::PointerTargetId;



// =====================
// === ShapeRegistry ===
// =====================

shared! { ShapeRegistry
#[derive(Debug)]
pub struct ShapeRegistryData {
    // FIXME[WD]: The only valid field here is the `mouse_target_map`. The rest should be removed
    //            after proper implementation of text depth sorting, which is the only component
    //            using the obsolete fields now.
    scene            : Option<Scene>,
    shape_system_map : HashMap<TypeId,Box<dyn Any>>,
    mouse_target_map : HashMap<PointerTargetId, PointerTarget>,
}

impl {
    fn new(background: &PointerTarget) -> Self {
        let scene = default();
        let shape_system_map = default();
        let mouse_target_map = default();
        Self {scene, shape_system_map, mouse_target_map} . init(background)
    }

    fn get<T:ShapeSystemInstance>(&self) -> Option<T> {
        let id = TypeId::of::<T>();
        self.shape_system_map.get(&id).and_then(|t| t.downcast_ref::<T>()).map(|t| t.clone_ref())
    }

    fn register<T:ShapeSystemInstance>(&mut self) -> T {
        let id     = TypeId::of::<T>();
        let system = <T as ShapeSystemInstance>::new(self.scene.as_ref().unwrap());
        let any    = Box::new(system.clone_ref());
        self.shape_system_map.insert(id,any);
        system
    }

    fn get_or_register<T:ShapeSystemInstance>(&mut self) -> T {
        self.get().unwrap_or_else(|| self.register())
    }

    pub fn shape_system<T:display::shape::system::Shape>
    (&mut self, _phantom:PhantomData<T>) -> ShapeSystemOf<T> {
        self.get_or_register::<ShapeSystemOf<T>>()
    }

    pub fn new_instance<T:display::shape::system::Shape>(&mut self) -> T {
        let system = self.get_or_register::<ShapeSystemOf<T>>();
        system.new_instance()
    }

    pub fn insert_mouse_target
    (&mut self, id:impl Into<PointerTargetId>, target:impl Into<PointerTarget>) {
        self.mouse_target_map.insert(id.into(),target.into());
    }

    pub fn remove_mouse_target
    (&mut self, id:impl Into<PointerTargetId>) {
        self.mouse_target_map.remove(&id.into());
    }

    pub fn get_mouse_target(&self, target:PointerTargetId) -> Option<PointerTarget> {
        self.mouse_target_map.get(&target).cloned()
    }
}}

impl ShapeRegistry {
    /// Runs the provided function on the [`PointerTarget`] associated with the provided
    /// [`PointerTargetId`]. Please note that the [`PointerTarget`] will be cloned because during
    /// evaluation of the provided function this registry might be changed, which would result in
    /// double borrow mut otherwise.
    pub fn with_mouse_target<T>(
        &self,
        target: PointerTargetId,
        f: impl FnOnce(&PointerTarget) -> T,
    ) -> Option<T> {
        match self.get_mouse_target(target) {
            Some(target) => Some(f(&target)),
            None => {
                WARNING!("Internal error. Symbol ID {target:?} is not registered.");
                None
            }
        }
    }
}

impl ShapeRegistryData {
    fn init(mut self, background: &PointerTarget) -> Self {
        self.mouse_target_map.insert(PointerTargetId::Background, background.clone_ref());
        self
    }
}



// =============
// === Mouse ===
// =============

#[derive(Clone, CloneRef, Debug)]
pub struct Mouse {
    pub mouse_manager: MouseManager,
    pub last_position: Rc<Cell<Vector2<i32>>>,
    pub position:      Uniform<Vector2<i32>>,
    pub hover_rgba:    Uniform<Vector4<u32>>,
    pub target:        Rc<Cell<PointerTargetId>>,
    pub handles:       Rc<[callback::Handle; 4]>,
    pub frp:           enso_frp::io::Mouse,
    pub scene_frp:     Frp,
    pub logger:        Logger,
}

impl Mouse {
    pub fn new(
        scene_frp: &Frp,
        root: &web::dom::WithKnownShape<web::HtmlDivElement>,
        variables: &UniformScope,
        current_js_event: &CurrentJsEvent,
        logger: Logger,
    ) -> Self {
        let scene_frp = scene_frp.clone_ref();
        let target = PointerTargetId::default();
        let last_position = Rc::new(Cell::new(Vector2::new(0, 0)));
        let position = variables.add_or_panic("mouse_position", Vector2(0, 0));
        let hover_rgba = variables.add_or_panic("mouse_hover_ids", Vector4(0, 0, 0, 0));
        let target = Rc::new(Cell::new(target));
        let mouse_manager = MouseManager::new_separated(&root.clone_ref().into(), &web::window);
        let frp = frp::io::Mouse::new();
        let on_move = mouse_manager.on_move.add(current_js_event.make_event_handler(
            f!([frp,scene_frp,position,last_position] (event:&mouse::OnMove) {
                    let shape       = scene_frp.shape.value();
                    let pixel_ratio = shape.pixel_ratio;
                    let screen_x    = event.client_x();
                    let screen_y    = event.client_y();

                    let new_pos     = Vector2::new(screen_x,screen_y);
                    let pos_changed = new_pos != last_position.get();
                    if pos_changed {
                        last_position.set(new_pos);
                        let new_canvas_position = new_pos.map(|v| (v as f32 *  pixel_ratio) as i32);
                        position.set(new_canvas_position);
                        let position = Vector2(new_pos.x as f32,new_pos.y as f32) - shape.center();
                        frp.position.emit(position);
                    }
                }
            ),
        ));
        let on_down = mouse_manager.on_down.add(
            current_js_event
                .make_event_handler(f!((event:&mouse::OnDown) frp.down.emit(event.button()))),
        );
        let on_up = mouse_manager.on_up.add(
            current_js_event
                .make_event_handler(f!((event:&mouse::OnUp) frp.up.emit(event.button()))),
        );
        let on_wheel = mouse_manager
            .on_wheel
            .add(current_js_event.make_event_handler(f_!(frp.wheel.emit(()))));
        let handles = Rc::new([on_move, on_down, on_up, on_wheel]);
        Self {
            mouse_manager,
            last_position,
            position,
            hover_rgba,
            target,
            handles,
            frp,
            scene_frp,
            logger,
        }
    }

    /// Re-emits FRP mouse changed position event with the last mouse position value.
    ///
    /// The immediate question that appears is why it is even needed. The reason is tightly coupled
    /// with how the rendering engine works, and it is important to understand it properly. When
    /// moving a mouse the following events happen:
    /// - `MouseManager` gets notification and fires callbacks.
    /// - Callback above is run. The value of `screen_position` uniform changes and FRP events are
    ///   emitted.
    /// - FRP events propagate through the whole system.
    /// - The rendering engine renders a frame and waits for the pixel read pass to report symbol ID
    ///   under the cursor. This is normally done the next frame but sometimes could take even few
    ///   frames.
    /// - When the new ID are received, we emit `over` and `out` FRP events for appropriate
    ///   elements.
    /// - After emitting `over` and `out `events, the `position` event is re-emitted.
    ///
    /// The idea is that if your FRP network listens on both `position` and `over` or `out` events,
    /// then you do not need to think about the whole asynchronous mechanisms going under the hood,
    /// and you can assume that it is synchronous. Whenever mouse moves, it is discovered what
    /// element it hovers, and its position change event is emitted as well.
    pub fn re_emit_position_event(&self) {
        let shape = self.scene_frp.shape.value();
        let new_pos = self.last_position.get();
        let position = Vector2(new_pos.x as f32, new_pos.y as f32) - shape.center();
        self.frp.position.emit(position);
    }
}



// ================
// === Keyboard ===
// ================

#[derive(Clone, CloneRef, Debug)]
pub struct Keyboard {
    pub frp:  enso_frp::io::keyboard::Keyboard,
    bindings: Rc<enso_frp::io::keyboard::DomBindings>,
}

impl Keyboard {
    pub fn new(current_event: &CurrentJsEvent) -> Self {
        let frp = enso_frp::io::keyboard::Keyboard::default();
        let bindings = Rc::new(enso_frp::io::keyboard::DomBindings::new(&frp, current_event));
        Self { frp, bindings }
    }
}



// ===========
// === Dom ===
// ===========

/// DOM element manager
#[derive(Clone, CloneRef, Debug)]
pub struct Dom {
    /// Root DOM element of the scene.
    pub root:   web::dom::WithKnownShape<web::HtmlDivElement>,
    /// DomLayers of the scene.
    pub layers: DomLayers,
}

impl Dom {
    /// Constructor.
    pub fn new(logger: &Logger) -> Self {
        let root = web::document.create_div_or_panic();
        let layers = DomLayers::new(logger, &root);
        root.set_class_name("scene");
        root.set_style_or_warn("height", "100vh");
        root.set_style_or_warn("width", "100vw");
        root.set_style_or_warn("display", "block");
        let root = web::dom::WithKnownShape::new(&root);
        Self { root, layers }
    }

    pub fn shape(&self) -> Shape {
        self.root.shape()
    }

    pub fn recompute_shape_with_reflow(&self) {
        self.root.recompute_shape_with_reflow();
    }
}



// =================
// === DomLayers ===
// =================

/// DOM DomLayers of the scene. It contains several CSS 3D layers and a canvas layer in the middle.
/// The CSS layers are used to manage DOM elements and to simulate depth-sorting of DOM and canvas
/// elements.
///
/// Each DomLayer is created with `pointer-events: none` CSS property to avoid "stealing" mouse
/// events from other layers.
/// See https://github.com/enso-org/enso/blob/develop/lib/rust/ensogl/doc/mouse-handling.md for more info.
#[derive(Clone, CloneRef, Debug)]
pub struct DomLayers {
    /// Bottom-most DOM scene layer with disabled panning. This layer is placed at the bottom
    /// because mouse cursor is drawn on `canvas` layer, and would be covered by Welcome Screen
    /// elements otherwise.
    pub welcome_screen: DomScene,
    /// Back DOM scene layer.
    pub back:           DomScene,
    /// Back DOM scene layer with fullscreen visualization. Kept separately from `back`, because
    /// the fullscreen visualizations should not share camera with main view. This layer is placed
    /// behind `canvas` because mouse cursor is drawn on `canvas` layer, and would be covered by
    /// `fullscreen_vis` elements otherwise.
    pub fullscreen_vis: DomScene,
    /// Front DOM scene layer.
    pub front:          DomScene,
    /// DOM scene layer for Node Searcher DOM elements. This layer should probably be removed once
    /// all parts of Node Searcher will use ensogl primitives instead of DOM objects for rendering.
    pub node_searcher:  DomScene,
    /// The WebGL scene layer.
    pub canvas:         web::HtmlCanvasElement,
}

impl DomLayers {
    /// Constructor.
    pub fn new(logger: &Logger, dom: &web::HtmlDivElement) -> Self {
        let welcome_screen = DomScene::new(logger);
        welcome_screen.dom.set_class_name("welcome_screen");
        welcome_screen.dom.set_style_or_warn("z-index", "0");
        dom.append_or_warn(&welcome_screen.dom);

        let back = DomScene::new(logger);
        back.dom.set_class_name("back");
        back.dom.set_style_or_warn("z-index", "1");
        dom.append_or_warn(&back.dom);

        let fullscreen_vis = DomScene::new(logger);
        fullscreen_vis.dom.set_class_name("fullscreen_vis");
        fullscreen_vis.dom.set_style_or_warn("z-index", "2");
        dom.append_or_warn(&fullscreen_vis.dom);

        let canvas = web::document.create_canvas_or_panic();
        canvas.set_style_or_warn("display", "block");
        canvas.set_style_or_warn("z-index", "3");
        // These properties are set by `DomScene::new` constuctor for other layers.
        // See its documentation for more info.
        canvas.set_style_or_warn("position", "absolute");
        canvas.set_style_or_warn("height", "100vh");
        canvas.set_style_or_warn("width", "100vw");
        canvas.set_style_or_warn("pointer-events", "none");
        dom.append_or_warn(&canvas);

        let node_searcher = DomScene::new(logger);
        node_searcher.dom.set_class_name("node-searcher");
        node_searcher.dom.set_style_or_warn("z-index", "4");
        dom.append_or_warn(&node_searcher.dom);

        let front = DomScene::new(logger);
        front.dom.set_class_name("front");
        front.dom.set_style_or_warn("z-index", "5");
        dom.append_or_warn(&front.dom);

        Self { back, welcome_screen, fullscreen_vis, front, node_searcher, canvas }
    }
}



// ================
// === Uniforms ===
// ================

/// Uniforms owned by the scene.
#[derive(Clone, CloneRef, Debug)]
pub struct Uniforms {
    /// Pixel ratio of the screen used to display the scene.
    pub pixel_ratio: Uniform<f32>,
}

impl Uniforms {
    /// Constructor.
    pub fn new(scope: &UniformScope) -> Self {
        let pixel_ratio = scope.add_or_panic("pixel_ratio", 1.0);
        Self { pixel_ratio }
    }
}



// =============
// === Dirty ===
// =============

pub type ShapeDirty = dirty::SharedBool<Box<dyn Fn()>>;
pub type SymbolRegistryDirty = dirty::SharedBool<Box<dyn Fn()>>;

#[derive(Clone, CloneRef, Debug)]
pub struct Dirty {
    symbols: SymbolRegistryDirty,
    shape:   ShapeDirty,
}

impl Dirty {
    pub fn new<OnMut: Fn() + Clone + 'static>(logger: &Logger, on_mut: OnMut) -> Self {
        let sub_logger = Logger::new_sub(logger, "shape_dirty");
        let shape = ShapeDirty::new(sub_logger, Box::new(on_mut.clone()));
        let sub_logger = Logger::new_sub(logger, "symbols_dirty");
        let symbols = SymbolRegistryDirty::new(sub_logger, Box::new(on_mut));
        Self { symbols, shape }
    }
}



// ================
// === Renderer ===
// ================

/// Scene renderer. Manages the initialization and lifetime of both [`render::Pipeline`] and the
/// [`render::Composer`].
///
/// Please note that the composer can be empty if the context was either not provided yet or it was
/// lost.
#[derive(Clone, CloneRef, Debug)]
#[allow(missing_docs)]
pub struct Renderer {
    pub logger:   Logger,
    dom:          Dom,
    variables:    UniformScope,
    pub pipeline: Rc<CloneCell<render::Pipeline>>,
    pub composer: Rc<RefCell<Option<render::Composer>>>,
}

impl Renderer {
    fn new(logger: impl AnyLogger, dom: &Dom, variables: &UniformScope) -> Self {
        let logger = Logger::new_sub(logger, "renderer");
        let dom = dom.clone_ref();
        let variables = variables.clone_ref();
        let pipeline = default();
        let composer = default();
        Self { logger, dom, variables, pipeline, composer }
    }

    fn set_context(&self, context: Option<&Context>) {
        let composer = context.map(|context| {
            // To learn more about the blending equations used here, please see the following
            // articles:
            // - http://www.realtimerendering.com/blog/gpus-prefer-premultiplication
            // - https://www.khronos.org/opengl/wiki/Blending#Colors
            context.enable(Context::BLEND);
            context.blend_equation_separate(Context::FUNC_ADD, Context::FUNC_ADD);
            context.blend_func_separate(
                Context::ONE,
                Context::ONE_MINUS_SRC_ALPHA,
                Context::ONE,
                Context::ONE_MINUS_SRC_ALPHA,
            );

            let (width, height) = self.view_size();
            let pipeline = self.pipeline.get();
            render::Composer::new(&pipeline, context, &self.variables, width, height)
        });
        *self.composer.borrow_mut() = composer;
        self.update_composer_pipeline();
    }

    /// Set the pipeline of this renderer.
    pub fn set_pipeline(&self, pipeline: render::Pipeline) {
        self.pipeline.set(pipeline);
        self.update_composer_pipeline()
    }

    /// Reload the composer pipeline.
    fn update_composer_pipeline(&self) {
        if let Some(composer) = &mut *self.composer.borrow_mut() {
            composer.set_pipeline(&self.pipeline.get());
        }
    }

    /// Reload the composer after scene shape change.
    fn resize_composer(&self) {
        if let Some(composer) = &mut *self.composer.borrow_mut() {
            let (width, height) = self.view_size();
            composer.resize(width, height);
        }
    }

    // The width and height in device pixels should be integers. If they are not then this is due to
    // rounding errors. We round to the nearest integer to compensate for those errors.
    fn view_size(&self) -> (i32, i32) {
        let shape = self.dom.shape().device_pixels();
        let width = shape.width.round() as i32;
        let height = shape.height.round() as i32;
        (width, height)
    }

    /// Run the renderer.
    pub fn run(&self) {
        if let Some(composer) = &mut *self.composer.borrow_mut() {
            debug!(self.logger, "Running.", || {
                composer.run();
            })
        }
    }
}



// ==============
// === Layers ===
// ==============

/// Please note that currently the `Layers` structure is implemented in a hacky way. It assumes the
/// existence of several layers, which are needed for the GUI to display shapes properly. This
/// should be abstracted away in the future.
#[derive(Clone, CloneRef, Debug)]
pub struct HardcodedLayers {
    pub root:               Layer,
    pub viz:                Layer,
    pub below_main:         Layer,
    pub main:               Layer,
    pub port_selection:     Layer,
    pub label:              Layer,
    pub above_nodes:        Layer,
    pub above_nodes_text:   Layer,
    /// Layer containing all panels with fixed position (not moving with the panned scene)
    /// like status bar, breadcrumbs or similar.
    pub panel:              Layer,
    pub panel_text:         Layer,
    pub node_searcher:      Layer,
    pub node_searcher_text: Layer,
    pub edited_node:        Layer,
    pub edited_node_text:   Layer,
    pub node_searcher_mask: Layer,
    pub tooltip:            Layer,
    pub tooltip_text:       Layer,
    pub cursor:             Layer,
    pub mask:               Layer,
}

impl Deref for HardcodedLayers {
    type Target = Layer;
    fn deref(&self) -> &Self::Target {
        &self.root
    }
}

impl HardcodedLayers {
    pub fn new(logger: impl AnyLogger) -> Self {
        let root = Layer::new(logger.sub("root"));
        let main = Layer::new(logger.sub("main"));
        let main_cam = &main.camera();
        let viz = Layer::new_with_cam(logger.sub("viz"), main_cam);
        let below_main = Layer::new_with_cam(logger.sub("below_main"), main_cam);
        let port_selection = Layer::new(logger.sub("port_selection"));
        let label = Layer::new_with_cam(logger.sub("label"), main_cam);
        let above_nodes = Layer::new_with_cam(logger.sub("above_nodes"), main_cam);
        let above_nodes_text = Layer::new_with_cam(logger.sub("above_nodes_text"), main_cam);
        let panel = Layer::new(logger.sub("panel"));
        let panel_text = Layer::new(logger.sub("panel_text"));
        let node_searcher = Layer::new(logger.sub("node_searcher"));
        let node_searcher_cam = node_searcher.camera();
        let searcher_text_logger = logger.sub("node_searcher_text");
        let node_searcher_text = Layer::new_with_cam(searcher_text_logger, &node_searcher_cam);
        let edited_node = Layer::new(logger.sub("edited_node"));
        let edited_node_cam = edited_node.camera();
        let edited_node_text_logger = logger.sub("edited_node_text");
        let edited_node_text = Layer::new_with_cam(edited_node_text_logger, &edited_node_cam);
        let node_searcher_mask = Layer::new(logger.sub("node_searcher_mask"));
        let tooltip = Layer::new_with_cam(logger.sub("tooltip"), main_cam);
        let tooltip_text = Layer::new_with_cam(logger.sub("tooltip_text"), main_cam);
        let cursor = Layer::new(logger.sub("cursor"));

        let mask = Layer::new_with_cam(logger.sub("mask"), main_cam);
        root.set_sublayers(&[
            &viz,
            &below_main,
            &main,
            &port_selection,
            &label,
            &above_nodes,
            &above_nodes_text,
            &panel,
            &panel_text,
            &node_searcher,
            &node_searcher_text,
            &edited_node,
            &edited_node_text,
            &tooltip,
            &tooltip_text,
            &cursor,
        ]);
        Self {
            root,
            viz,
            below_main,
            main,
            port_selection,
            label,
            above_nodes,
            above_nodes_text,
            panel,
            panel_text,
            node_searcher,
            node_searcher_text,
            edited_node,
            edited_node_text,
            node_searcher_mask,
            tooltip,
            tooltip_text,
            cursor,
            mask,
        }
    }
}



// ===========
// === FRP ===
// ===========

/// FRP Scene interface.
#[derive(Clone, CloneRef, Debug)]
pub struct Frp {
    pub network:           frp::Network,
    pub shape:             frp::Sampler<Shape>,
    pub camera_changed:    frp::Stream,
    pub frame_time:        frp::Stream<f32>,
    camera_changed_source: frp::Source,
    frame_time_source:     frp::Source<f32>,
}

impl Frp {
    /// Constructor
    pub fn new(shape: &frp::Sampler<Shape>) -> Self {
        frp::new_network! { network
            camera_changed_source <- source();
            frame_time_source     <- source();
        }
        let shape = shape.clone_ref();
        let camera_changed = camera_changed_source.clone_ref().into();
        let frame_time = frame_time_source.clone_ref().into();
        Self {
            network,
            shape,
            camera_changed,
            frame_time,
            camera_changed_source,
            frame_time_source,
        }
    }
}



// =================
// === Extension ===
// =================

pub trait Extension: 'static + CloneRef {
    fn init(scene: &Scene) -> Self;
}

#[derive(Clone, CloneRef, Debug, Default)]
pub struct Extensions {
    map: Rc<RefCell<HashMap<TypeId, Box<dyn Any>>>>,
}

impl Extensions {
    pub fn get<T: Extension>(&self, scene: &Scene) -> T {
        let type_id = TypeId::of::<T>();
        let map_mut = &mut self.map.borrow_mut();
        let entry = map_mut.entry(type_id).or_insert_with(|| Box::new(T::init(scene)));
        entry.downcast_ref::<T>().unwrap().clone_ref()
    }
}



// =================
// === SceneData ===
// =================

#[derive(Clone, CloneRef, Debug)]
pub struct SceneData {
    pub display_object:       display::object::Instance,
    pub dom:                  Dom,
    pub context:              Rc<RefCell<Option<Context>>>,
    pub context_lost_handler: Rc<RefCell<Option<ContextLostHandler>>>,
    pub symbols:              SymbolRegistry,
    pub variables:            UniformScope,
    pub current_js_event:     CurrentJsEvent,
    pub mouse:                Mouse,
    pub keyboard:             Keyboard,
    pub uniforms:             Uniforms,
    pub background:           PointerTarget,
    pub shapes:               ShapeRegistry,
    pub stats:                Stats,
    pub dirty:                Dirty,
    pub logger:               Logger,
    pub renderer:             Renderer,
    pub layers:               HardcodedLayers,
    pub style_sheet:          style::Sheet,
    pub bg_color_var:         style::Var,
    pub bg_color_change:      callback::Handle,
    pub frp:                  Frp,
    extensions:               Extensions,
    disable_context_menu:     Rc<EventListenerHandle>,
}

impl SceneData {
    /// Create new instance with the provided on-dirty callback.
    pub fn new<OnMut: Fn() + Clone + 'static>(
        logger: Logger,
        stats: &Stats,
        on_mut: OnMut,
    ) -> Self {
        debug!(logger, "Initializing.");

        let dom = Dom::new(&logger);
        let display_object = display::object::Instance::new(&logger);
        display_object.force_set_visibility(true);
        let var_logger = Logger::new_sub(&logger, "global_variables");
        let variables = UniformScope::new(var_logger);
        let dirty = Dirty::new(&logger, on_mut);
        let symbols_dirty = &dirty.symbols;
        let symbols = SymbolRegistry::mk(&variables, stats, &logger, f!(symbols_dirty.set()));
        let layers = HardcodedLayers::new(&logger);
        let stats = stats.clone();
        let background = PointerTarget::new();
        let shapes = ShapeRegistry::new(&background);
        let uniforms = Uniforms::new(&variables);
        let renderer = Renderer::new(&logger, &dom, &variables);
        let style_sheet = style::Sheet::new();
        let current_js_event = CurrentJsEvent::new();
        let frp = Frp::new(&dom.root.shape);
        let mouse_logger = Logger::new_sub(&logger, "mouse");
        let mouse = Mouse::new(&frp, &dom.root, &variables, &current_js_event, mouse_logger);
        let disable_context_menu = Rc::new(web::ignore_context_menu(&dom.root));
        let keyboard = Keyboard::new(&current_js_event);
        let network = &frp.network;
        let extensions = Extensions::default();
        let bg_color_var = style_sheet.var("application.background");
        let bg_color_change = bg_color_var.on_change(f!([dom](change){
            change.color().for_each(|color| {
                let color = color.to_javascript_string();
                dom.root.set_style_or_warn("background-color",color);
            })
        }));

        layers.main.add_exclusive(&display_object);
        frp::extend! { network
            eval_ frp.shape (dirty.shape.set());
        }

        uniforms.pixel_ratio.set(dom.shape().pixel_ratio);
        let context = default();
        let context_lost_handler = default();
        Self {
            display_object,
            dom,
            context,
            context_lost_handler,
            symbols,
            variables,
            current_js_event,
            mouse,
            keyboard,
            uniforms,
            shapes,
            background,
            stats,
            dirty,
            logger,
            renderer,
            layers,
            style_sheet,
            bg_color_var,
            bg_color_change,
            frp,
            extensions,
            disable_context_menu,
        }
        .init()
    }

    fn init(self) -> Self {
        self.init_mouse_down_and_up_events();
        self
    }

    pub fn set_context(&self, context: Option<&Context>) {
        let _profiler = profiler::start_objective!(profiler::APP_LIFETIME, "@set_context");
        self.symbols.set_context(context);
        *self.context.borrow_mut() = context.cloned();
        self.dirty.shape.set();
        self.renderer.set_context(context);
    }

    pub fn shape(&self) -> &frp::Sampler<Shape> {
        &self.dom.root.shape
    }

    pub fn camera(&self) -> Camera2d {
        self.layers.main.camera()
    }

    pub fn new_symbol(&self) -> Symbol {
        self.symbols.new()
    }

    pub fn symbols(&self) -> &SymbolRegistry {
        &self.symbols
    }

    fn update_shape(&self) {
        if self.dirty.shape.check_all() {
            let screen = self.dom.shape();
            self.resize_canvas(screen);
            self.layers.iter_sublayers_and_masks_nested(|layer| {
                layer.camera().set_screen(screen.width, screen.height)
            });
            self.renderer.resize_composer();
            self.dirty.shape.unset_all();
        }
    }

    fn update_symbols(&self) {
        if self.dirty.symbols.check_all() {
            self.symbols.update();
            self.dirty.symbols.unset_all();
        }
    }

    fn update_camera(&self, scene: &Scene) {
        // Updating camera for DOM layers. Please note that DOM layers cannot use multi-camera
        // setups now, so we are using here the main camera only.
        let camera = self.camera();
        let fullscreen_vis_camera = self.layers.panel.camera();
        // We are using unnavigable camera to disable panning behavior.
        let welcome_screen_camera = self.layers.panel.camera();
        let changed = camera.update(scene);
        if changed {
            self.frp.camera_changed_source.emit(());
            self.symbols.set_camera(&camera);
            self.dom.layers.front.update_view_projection(&camera);
            self.dom.layers.back.update_view_projection(&camera);
        }
        let fs_vis_camera_changed = fullscreen_vis_camera.update(scene);
        if fs_vis_camera_changed {
            self.dom.layers.fullscreen_vis.update_view_projection(&fullscreen_vis_camera);
            self.dom.layers.welcome_screen.update_view_projection(&welcome_screen_camera);
        }
        let node_searcher_camera = self.layers.node_searcher.camera();
        let node_searcher_camera_changed = node_searcher_camera.update(scene);
        if node_searcher_camera_changed {
            self.dom.layers.node_searcher.update_view_projection(&node_searcher_camera);
        }

        // Updating all other cameras (the main camera was already updated, so it will be skipped).
        self.layers.iter_sublayers_and_masks_nested(|layer| {
            layer.camera().update(scene);
        });
    }

    /// Resize the underlying canvas. This function should rather not be called
    /// directly. If you want to change the canvas size, modify the `shape` and
    /// set the dirty flag.
    fn resize_canvas(&self, screen: Shape) {
        let canvas = screen.device_pixels();
        // The width and height in device pixels should be integers. If they are not then this is
        // due to rounding errors. We round to the nearest integer to compensate for those errors.
        let width = canvas.width.round() as i32;
        let height = canvas.height.round() as i32;
        debug!(self.logger, "Resized to {screen.width}px x {screen.height}px.", || {
            self.dom.layers.canvas.set_attribute_or_warn("width", &width.to_string());
            self.dom.layers.canvas.set_attribute_or_warn("height", &height.to_string());
            if let Some(context) = &*self.context.borrow() {
                context.viewport(0, 0, width, height);
            }
        });
    }

    pub fn render(&self) {
        self.renderer.run()
    }

    pub fn screen_to_scene_coordinates(&self, position: Vector3<f32>) -> Vector3<f32> {
        let position = position / self.camera().zoom();
        let position = Vector4::new(position.x, position.y, position.z, 1.0);
        (self.camera().inversed_view_matrix() * position).xyz()
    }

    /// Transforms screen position to the object (display object) coordinate system.
    pub fn screen_to_object_space(
        &self,
        object: &impl display::Object,
        screen_pos: Vector2,
    ) -> Vector2 {
        let origin_world_space = Vector4(0.0, 0.0, 0.0, 1.0);
        let layer = object.display_layers().first().and_then(|t| t.upgrade());
        let camera = layer.map_or(self.camera(), |l| l.camera());
        let origin_clip_space = camera.view_projection_matrix() * origin_world_space;
        let inv_object_matrix = object.transform_matrix().try_inverse().unwrap();

        let shape = camera.screen();
        let clip_space_z = origin_clip_space.z;
        let clip_space_x = origin_clip_space.w * 2.0 * screen_pos.x / shape.width;
        let clip_space_y = origin_clip_space.w * 2.0 * screen_pos.y / shape.height;
        let clip_space = Vector4(clip_space_x, clip_space_y, clip_space_z, origin_clip_space.w);
        let world_space = camera.inversed_view_projection_matrix() * clip_space;
        (inv_object_matrix * world_space).xy()
    }
}


// === Mouse ===

impl SceneData {
    /// Init handling of mouse up and down events. It is also responsible for discovering of the
    /// mouse release events. To learn more see the documentation of [`PointerTarget`].
    fn init_mouse_down_and_up_events(&self) {
        let network = &self.frp.network;
        let shapes = &self.shapes;
        let target = &self.mouse.target;
        let pressed: Rc<RefCell<HashMap<mouse::Button, PointerTargetId>>> = default();

        frp::extend! { network
            eval self.mouse.frp.down ([shapes,target,pressed](button) {
                let current_target = target.get();
                pressed.borrow_mut().insert(*button,current_target);
                shapes.with_mouse_target(current_target, |t| t.mouse_down.emit(button));
            });
            eval self.mouse.frp.up ([shapes,target,pressed](button) {
                let current_target = target.get();
                if let Some(last_target) = pressed.borrow_mut().remove(button) {
                    shapes.with_mouse_target(last_target, |t| t.mouse_release.emit(button));
                }
                shapes.with_mouse_target(current_target, |t| t.mouse_up.emit(button));
            });
        }
    }

    /// Discover what object the mouse pointer is on.
    fn handle_mouse_over_and_out_events(&self) {
        let opt_new_target = PointerTargetId::decode_from_rgba(self.mouse.hover_rgba.get());
        let new_target = opt_new_target.unwrap_or_else(|err| {
            error!(self.logger, "{err}");
            default()
        });
        let current_target = self.mouse.target.get();
        if new_target != current_target {
            self.mouse.target.set(new_target);
            self.shapes.with_mouse_target(current_target, |t| t.mouse_out.emit(()));
            self.shapes.with_mouse_target(new_target, |t| t.mouse_over.emit(()));
            self.mouse.re_emit_position_event(); // See docs to learn why.
        }
    }
}


impl display::Object for SceneData {
    fn display_object(&self) -> &display::object::Instance {
        &self.display_object
    }
}



// =============
// === Scene ===
// =============

#[derive(Clone, CloneRef, Debug)]
pub struct Scene {
    no_mut_access: SceneData,
}

impl Scene {
    pub fn new<OnMut: Fn() + Clone + 'static>(
        logger: impl AnyLogger,
        stats: &Stats,
        on_mut: OnMut,
    ) -> Self {
        let logger = Logger::new_sub(logger, "scene");
        let no_mut_access = SceneData::new(logger, stats, on_mut);
        let this = Self { no_mut_access };

        // FIXME MEMORY LEAK:
        this.no_mut_access.shapes.rc.borrow_mut().scene = Some(this.clone_ref());
        this
    }

    pub fn display_in(&self, parent_dom: impl DomPath) {
        match parent_dom.try_into_dom_element() {
            None => error!(&self.logger, "The scene host element could not be found."),
            Some(parent_dom) => {
                parent_dom.append_or_warn(&self.dom.root);
                self.dom.recompute_shape_with_reflow();
                self.uniforms.pixel_ratio.set(self.dom.shape().pixel_ratio);
                self.init();
            }
        }
    }

    fn init(&self) {
        let context_loss_handler = crate::system::context::init_webgl_2_context(self);
        match context_loss_handler {
            Err(err) => error!(self.logger, "{err}"),
            Ok(handler) => *self.context_lost_handler.borrow_mut() = Some(handler),
        }
    }

    pub fn extension<T: Extension>(&self) -> T {
        self.extensions.get(self)
    }
}

impl system::context::Display for Scene {
    fn device_context_handler(&self) -> &system::context::DeviceContextHandler {
        &self.dom.layers.canvas
    }

    fn set_context(&self, context: Option<&Context>) {
        self.no_mut_access.set_context(context)
    }
}

impl AsRef<SceneData> for Scene {
    fn as_ref(&self) -> &SceneData {
        &self.no_mut_access
    }
}

impl std::borrow::Borrow<SceneData> for Scene {
    fn borrow(&self) -> &SceneData {
        &self.no_mut_access
    }
}

impl Deref for Scene {
    type Target = SceneData;
    fn deref(&self) -> &Self::Target {
        &self.no_mut_access
    }
}

impl Scene {
    #[profile(Debug)]
    pub fn update(&self, t: animation::TimeInfo) {
        if self.context.borrow().is_some() {
            debug!(self.logger, "Updating.", || {
                self.frp.frame_time_source.emit(t.local);
                // Please note that `update_camera` is called first as it may trigger FRP events
                // which may change display objects layout.
                self.update_camera(self);
                self.display_object.update(self);
                self.layers.update();
                self.update_shape();
                self.update_symbols();
                self.handle_mouse_over_and_out_events();
            })
        }
    }
}

impl AsRef<Scene> for Scene {
    fn as_ref(&self) -> &Scene {
        self
    }
}

impl display::Object for Scene {
    fn display_object(&self) -> &display::object::Instance {
        &self.display_object
    }
}



// ===============
// === DomPath ===
// ===============

/// Abstraction for DOM path. It can be either a specific HTML element or a DOM id, a string used
/// to query the DOM structure to find the corresponding HTML node.
#[allow(missing_docs)]
pub trait DomPath {
    fn try_into_dom_element(self) -> Option<HtmlElement>;
}

impl DomPath for HtmlElement {
    fn try_into_dom_element(self) -> Option<HtmlElement> {
        Some(self)
    }
}

impl<'t> DomPath for &'t HtmlElement {
    fn try_into_dom_element(self) -> Option<HtmlElement> {
        Some(self.clone())
    }
}

impl DomPath for String {
    fn try_into_dom_element(self) -> Option<HtmlElement> {
        web::document.get_html_element_by_id(&self)
    }
}

impl<'t> DomPath for &'t String {
    fn try_into_dom_element(self) -> Option<HtmlElement> {
        web::document.get_html_element_by_id(self)
    }
}

impl<'t> DomPath for &'t str {
    fn try_into_dom_element(self) -> Option<HtmlElement> {
        web::document.get_html_element_by_id(self)
    }
}



// ==================
// === Test Utils ===
// ==================

/// Extended API for tests.
pub mod test_utils {
    use super::*;

    pub trait MouseExt {
        /// Emulate click on background for testing purposes.
        fn click_on_background(&self);
    }

    impl MouseExt for Mouse {
        fn click_on_background(&self) {
<<<<<<< HEAD
            self.target.set(PointerTarget::Background);
=======
            self.target.set(PointerTargetId::Background);
>>>>>>> e9f3b232
            let left_mouse_button = frp::io::mouse::Button::Button0;
            self.frp.down.emit(left_mouse_button);
            self.frp.up.emit(left_mouse_button);
        }
    }
}<|MERGE_RESOLUTION|>--- conflicted
+++ resolved
@@ -1163,11 +1163,7 @@
 
     impl MouseExt for Mouse {
         fn click_on_background(&self) {
-<<<<<<< HEAD
-            self.target.set(PointerTarget::Background);
-=======
             self.target.set(PointerTargetId::Background);
->>>>>>> e9f3b232
             let left_mouse_button = frp::io::mouse::Button::Button0;
             self.frp.down.emit(left_mouse_button);
             self.frp.up.emit(left_mouse_button);
