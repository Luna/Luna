--- conflicted
+++ resolved
@@ -10,11 +10,8 @@
 use crate::control::callback;
 use crate::data::dirty;
 use crate::data::dirty::traits::*;
-<<<<<<< HEAD
-=======
 use crate::debug;
 use crate::debug::stats::Stats;
->>>>>>> b03416f9
 use crate::debug::stats::StatsData;
 use crate::display;
 use crate::display::render;
@@ -59,22 +56,7 @@
 /// The root object for EnsoGL scenes.
 #[derive(Clone, CloneRef, Debug, Default)]
 pub struct World {
-<<<<<<< HEAD
     rc: Rc<WorldDataWithLoop>,
-=======
-    logger:             Logger,
-    scene:              Scene,
-    scene_dirty:        dirty::SharedBool,
-    main_loop:          animation::DynamicLoop,
-    uniforms:           Uniforms,
-    stats:              Stats,
-    stats_monitor:      debug::monitor::Monitor,
-    stats_draw_handle:  callback::Handle,
-    main_loop_frame:    callback::Handle,
-    on_before_frame:    callback::SharedRegistryMut1<animation::TimeInfo>,
-    on_after_frame:     callback::SharedRegistryMut1<animation::TimeInfo>,
-    on_stats_available: callback::SharedRegistryMut1<StatsData>,
->>>>>>> b03416f9
 }
 
 impl World {
@@ -147,8 +129,8 @@
         let data = WorldData::new();
         let main_loop = animation::DynamicLoop::new();
         let main_loop_handle = main_loop.on_frame(f!([data](t:animation::TimeInfo) {
-            data.stats.begin_frame();
-            if let Some(stats) = data.stats.previous_frame_stats() {
+            let previous_frame_stats = data.stats.begin_frame();
+            if let Some(stats) = previous_frame_stats {
                 data.on.prev_frame_stats.run_all(&stats);
             }
             data.on.before_frame.run_all(t);
@@ -205,7 +187,9 @@
     pub default_scene:    Scene,
     scene_dirty:          dirty::SharedBool,
     uniforms:             Uniforms,
-    stats:                stats::Monitor,
+    stats:                Stats,
+    stats_monitor:        debug::monitor::Monitor,
+    stats_draw_handle:    callback::Handle,
     pub on:               Callbacks,
     debug_hotkeys_handle: Rc<RefCell<Option<web::EventListenerHandle>>>,
 }
@@ -214,83 +198,32 @@
     /// Create and initialize new world instance.
     pub fn new() -> Self {
         let logger = Logger::new("world");
-<<<<<<< HEAD
-        let stats: stats::Monitor = default();
-        let on = default();
+        let stats = debug::stats::Stats::new(web::performance());
+        let stats_monitor = debug::monitor::Monitor::new();
+        let on = Callbacks::default();
         let scene_dirty = dirty::SharedBool::new(Logger::new_sub(&logger, "scene_dirty"), ());
         let on_change = enclose!((scene_dirty) move || scene_dirty.set());
-        let default_scene = Scene::new(&logger, &stats.stats(), on_change);
+        let default_scene = Scene::new(&logger, &stats, on_change);
         let uniforms = Uniforms::new(&default_scene.variables);
         let debug_hotkeys_handle = default();
 
-        Self { logger, default_scene, scene_dirty, uniforms, stats, on, debug_hotkeys_handle }
-            .init()
-    }
-=======
-        let stats = debug::stats::Stats::new(web::performance());
-        let scene_dirty = dirty::SharedBool::new(Logger::new_sub(&logger, "scene_dirty"), ());
-        let on_change = enclose!((scene_dirty) move || scene_dirty.set());
-        let scene = Scene::new(dom, &logger, &stats, on_change);
-        let uniforms = Uniforms::new(&scene.variables);
-        let main_loop = animation::DynamicLoop::new();
-        let stats_monitor = debug::monitor::Monitor::new();
-        let on_before_frame = <callback::SharedRegistryMut1<animation::TimeInfo>>::new();
-        let on_after_frame = <callback::SharedRegistryMut1<animation::TimeInfo>>::new();
-        let on_stats_available = <callback::SharedRegistryMut1<StatsData>>::new();
-        let stats_draw_handle = on_stats_available.add(f!([stats_monitor] (stats: &StatsData) {
+        let stats_draw_handle = on.prev_frame_stats.add(f!([stats_monitor] (stats: &StatsData) {
             stats_monitor.sample_and_draw(stats);
         }));
-        let main_loop_frame = main_loop.on_frame(
-            f!([stats,on_before_frame,on_after_frame,on_stats_available,uniforms,scene_dirty,scene]
-            (t:animation::TimeInfo) {
-                // Note [Main Loop Performance]
-
-                let previous_frame_stats = stats.begin_frame();
-                on_before_frame.run_all(&t);
-                if let Some(stats) = previous_frame_stats {
-                    on_stats_available.run_all(&stats);
-                }
-
-                uniforms.time.set(t.local);
-                scene_dirty.unset_all();
-                scene.update(t);
-                scene.renderer.run();
-
-                on_after_frame.run_all(&t);
-                stats.end_frame();
-            }),
-        );
 
         Self {
             logger,
-            scene,
+            default_scene,
             scene_dirty,
-            main_loop,
             uniforms,
             stats,
+            on,
+            debug_hotkeys_handle,
             stats_monitor,
             stats_draw_handle,
-            main_loop_frame,
-            on_before_frame,
-            on_after_frame,
-            on_stats_available,
         }
         .init()
     }
-
-    // Note [Main Loop Performance]
-    // ============================
-    // Any code repeated on each iteration of the Main Loop (each "frame") must be written with
-    // high care for performance. Any changes that has a chance of negatively impacting the
-    // constant overhead of the main loop needs *explicit* explanation, review, and acceptance *at
-    // design stage* of the proposed new implementation, from performance perspective, with an
-    // explicit note of the fact of Main Loop impact.
-    //
-    // Rationale: the "Main Loop" contains the code comprising a GUI rendering "frame" (term
-    // originating from a "still frame" term in filmmaking). The speed at which the Main Loop
-    // executes directly translates to the perceived performance of the GUI, and the FPS (frames
-    // per second) metric, impacting Users' experience with the application.
->>>>>>> b03416f9
 
     fn init(self) -> Self {
         self.init_environment();
@@ -305,14 +238,14 @@
     }
 
     fn init_debug_hotkeys(&self) {
-        let stats = self.stats.clone_ref();
+        let stats_monitor = self.stats_monitor.clone_ref();
         let display_mode = self.uniforms.display_mode.clone_ref();
         let closure: Closure<dyn Fn(JsValue)> = Closure::wrap(Box::new(move |val| {
             let event = val.unchecked_into::<web::KeyboardEvent>();
             if event.alt_key() && event.ctrl_key() {
                 let key = event.code();
                 if key == "Backquote" {
-                    stats.toggle()
+                    stats_monitor.toggle()
                 } else if key == "Digit0" {
                     display_mode.set(0)
                 } else if key == "Digit1" {
