--- conflicted
+++ resolved
@@ -372,17 +372,10 @@
 
     fn init_shader(&self) {
         let shader = self.symbol.shader();
-<<<<<<< HEAD
-        let surface_material = Self::surface_material();
-        let geometry_material = Self::geometry_material();
+        let surface_material = Self::default_surface_material();
+        let geometry_material = Self::default_geometry_material();
         shader.set_geometry_material(geometry_material);
         shader.set_material(surface_material);
-=======
-        let surface_material = Self::default_surface_material();
-        let geometry_material = Self::default_geometry_material();
-        shader.set_geometry_material(&geometry_material);
-        shader.set_material(&surface_material);
->>>>>>> 336bbf50
     }
 
     /// The default geometry material for all sprites.
