--- conflicted
+++ resolved
@@ -143,21 +143,13 @@
 pub mod shape {
     use super::*;
     crate::shape! {
-<<<<<<< HEAD
-        pointer_events = false; (
+        pointer_events = false;
+        alignment = center; (
             style: Style,
             press: f32,
             radius: f32,
             color: Vector4,
             trash: f32,
-=======
-        pointer_events = false;
-        alignment = center;
-        ( style  : Style
-        , press  : f32
-        , radius : f32
-        , color  : Vector4
->>>>>>> b3e54aeb
         ) {
             let width  : Var<Pixels> = "input_size.x".into();
             let height : Var<Pixels> = "input_size.y".into();
