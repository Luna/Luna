//! A debug scene which shows the slider component

// === Features ===
#![feature(associated_type_defaults)]
#![feature(drain_filter)]
#![feature(fn_traits)]
#![feature(trait_alias)]
#![feature(type_alias_impl_trait)]
#![feature(unboxed_closures)]
// === Standard Linter Configuration ===
#![deny(non_ascii_idents)]
#![warn(unsafe_code)]
#![allow(clippy::bool_to_int_with_if)]
#![allow(clippy::let_and_return)]
// === Non-Standard Linter Configuration ===
#![warn(missing_copy_implementations)]
#![warn(missing_debug_implementations)]
#![warn(missing_docs)]
#![warn(trivial_casts)]
#![warn(trivial_numeric_casts)]
#![warn(unused_import_braces)]
#![warn(unused_qualifications)]

use ensogl_core::prelude::*;
use wasm_bindgen::prelude::*;

use ensogl_core::application::Application;
use ensogl_core::data::color;
use ensogl_core::display::object::ObjectOps;
use ensogl_hardcoded_theme as theme;
use ensogl_slider as slider;
use ensogl_text_msdf::run_once_initialized;



// ===================
// === Entry Point ===
// ===================

/// An entry point.
#[entry_point]
#[allow(dead_code)]
pub fn main() {
    run_once_initialized(|| {
        let app = Application::new("root");
        init(&app);
        mem::forget(app);
    });
}

fn make_slider(app: &Application) -> Leak<slider::Slider> {
    let slider = app.new_view::<slider::Slider>();
    slider.frp.set_background_color(color::Lcha(0.8, 0.0, 0.0, 1.0));
    slider.frp.set_max_value(5.0);
    slider.frp.set_default_value(1.0);
    slider.frp.set_value(1.0);
    app.display.add_child(&slider);
    Leak::new(slider)
}



// ========================
// === Init Application ===
// ========================

fn init(app: &Application) {
    theme::builtin::dark::register(app);
    theme::builtin::light::register(app);
    theme::builtin::light::enable(app);

<<<<<<< HEAD
    let slider1 = make_number_picker(app);
    slider1.inner().frp.allow_click_selection(true);

    let slider2 = make_number_picker(app);
    slider2.inner().frp.resize(Vector2(400.0, 50.0));
    slider2.inner().frp.set_bounds.emit(Bounds::new(-100.0, 100.0));
    slider2.inner().set_y(50.0);
    slider2.inner().frp.use_overflow_bounds(Bounds::new(-150.0, 200.0));
    slider2.inner().frp.set_caption(Some("Value:".to_string()));

    let slider3 = make_range_picker(app);
    slider3.inner().set_y(-100.0);
    slider3.inner().set_track_color(color::Rgba::new(0.0, 0.80, 0.80, 1.0));

    let slider4 = make_range_picker(app);
    slider4.inner().set_y(-200.0);
    slider4.inner().frp.use_overflow_bounds(Bounds::new(-2.0, 3.0));
    slider4.inner().frp.set_caption(Some("Caption".to_string()));
    slider4.inner().set_track_color(color::Rgba::new(0.5, 0.70, 0.70, 1.0));
=======
    let slider1 = make_slider(app);
    slider1.inner().frp.set_width(400.0);
    slider1.inner().frp.set_height(50.0);
    slider1.inner().frp.set_slider_track_color(color::Lcha(0.4, 0.7, 0.7, 1.0));
    slider1.inner().frp.set_value_text_color(color::Lcha(0.2, 0.7, 0.2, 1.0));
    slider1.inner().frp.set_label_color(color::Lcha(0.2, 0.7, 0.2, 1.0));
    slider1.inner().frp.set_label("Color label");

    let slider2 = make_slider(app);
    slider2.inner().frp.set_width(400.0);
    slider2.inner().frp.set_height(50.0);
    slider2.inner().set_position_y(60.0);
    slider2.inner().frp.set_slider_track_color(color::Lcha(0.4, 0.7, 0.2, 1.0));
    slider2.inner().frp.set_value_text_color(color::Lcha(0.2, 0.7, 0.7, 1.0));
    slider2.inner().frp.set_slider_disabled(true);
    slider2.inner().frp.set_label("Disabled slider");

    let slider3 = make_slider(app);
    slider3.inner().frp.set_width(400.0);
    slider3.inner().frp.set_height(50.0);
    slider3.inner().set_position_y(120.0);
    slider3.inner().frp.set_slider_track_color(color::Lcha(0.4, 0.7, 0.7, 1.0));
    slider3.inner().frp.set_value_text_color(color::Lcha(0.2, 0.7, 0.2, 1.0));
    slider3.inner().frp.set_label("Inner label");
    slider3.inner().frp.set_label_position(slider::LabelPosition::Inside);

    let slider4 = make_slider(app);
    slider4.inner().frp.set_width(400.0);
    slider4.inner().frp.set_height(50.0);
    slider4.inner().set_position_y(180.0);
    slider4.inner().frp.set_slider_track_color(color::Lcha(0.4, 0.7, 0.2, 1.0));
    slider4.inner().frp.set_value_text_color(color::Lcha(0.2, 0.7, 0.7, 1.0));
    slider4.inner().frp.set_label("Disabled label");
    slider4.inner().frp.set_label_hidden(true);
>>>>>>> 4e30b303
}<|MERGE_RESOLUTION|>--- conflicted
+++ resolved
@@ -69,27 +69,6 @@
     theme::builtin::light::register(app);
     theme::builtin::light::enable(app);
 
-<<<<<<< HEAD
-    let slider1 = make_number_picker(app);
-    slider1.inner().frp.allow_click_selection(true);
-
-    let slider2 = make_number_picker(app);
-    slider2.inner().frp.resize(Vector2(400.0, 50.0));
-    slider2.inner().frp.set_bounds.emit(Bounds::new(-100.0, 100.0));
-    slider2.inner().set_y(50.0);
-    slider2.inner().frp.use_overflow_bounds(Bounds::new(-150.0, 200.0));
-    slider2.inner().frp.set_caption(Some("Value:".to_string()));
-
-    let slider3 = make_range_picker(app);
-    slider3.inner().set_y(-100.0);
-    slider3.inner().set_track_color(color::Rgba::new(0.0, 0.80, 0.80, 1.0));
-
-    let slider4 = make_range_picker(app);
-    slider4.inner().set_y(-200.0);
-    slider4.inner().frp.use_overflow_bounds(Bounds::new(-2.0, 3.0));
-    slider4.inner().frp.set_caption(Some("Caption".to_string()));
-    slider4.inner().set_track_color(color::Rgba::new(0.5, 0.70, 0.70, 1.0));
-=======
     let slider1 = make_slider(app);
     slider1.inner().frp.set_width(400.0);
     slider1.inner().frp.set_height(50.0);
@@ -101,7 +80,7 @@
     let slider2 = make_slider(app);
     slider2.inner().frp.set_width(400.0);
     slider2.inner().frp.set_height(50.0);
-    slider2.inner().set_position_y(60.0);
+    slider2.inner().set_y(60.0);
     slider2.inner().frp.set_slider_track_color(color::Lcha(0.4, 0.7, 0.2, 1.0));
     slider2.inner().frp.set_value_text_color(color::Lcha(0.2, 0.7, 0.7, 1.0));
     slider2.inner().frp.set_slider_disabled(true);
@@ -110,7 +89,7 @@
     let slider3 = make_slider(app);
     slider3.inner().frp.set_width(400.0);
     slider3.inner().frp.set_height(50.0);
-    slider3.inner().set_position_y(120.0);
+    slider3.inner().set_y(120.0);
     slider3.inner().frp.set_slider_track_color(color::Lcha(0.4, 0.7, 0.7, 1.0));
     slider3.inner().frp.set_value_text_color(color::Lcha(0.2, 0.7, 0.2, 1.0));
     slider3.inner().frp.set_label("Inner label");
@@ -119,10 +98,9 @@
     let slider4 = make_slider(app);
     slider4.inner().frp.set_width(400.0);
     slider4.inner().frp.set_height(50.0);
-    slider4.inner().set_position_y(180.0);
+    slider4.inner().set_y(180.0);
     slider4.inner().frp.set_slider_track_color(color::Lcha(0.4, 0.7, 0.2, 1.0));
     slider4.inner().frp.set_value_text_color(color::Lcha(0.2, 0.7, 0.7, 1.0));
     slider4.inner().frp.set_label("Disabled label");
     slider4.inner().frp.set_label_hidden(true);
->>>>>>> 4e30b303
 }