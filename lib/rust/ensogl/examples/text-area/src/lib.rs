//! An example showing usage of Text Text.

#![recursion_limit = "1024"]
// === Features ===
#![feature(associated_type_defaults)]
#![feature(drain_filter)]
#![feature(fn_traits)]
#![feature(trait_alias)]
#![feature(type_alias_impl_trait)]
#![feature(unboxed_closures)]
// === Standard Linter Configuration ===
#![deny(non_ascii_idents)]
#![warn(unsafe_code)]
#![allow(clippy::bool_to_int_with_if)]
#![allow(clippy::let_and_return)]
// === Non-Standard Linter Configuration ===
#![warn(missing_copy_implementations)]
#![warn(missing_debug_implementations)]
#![warn(missing_docs)]
#![warn(trivial_casts)]
#![warn(trivial_numeric_casts)]
#![warn(unused_import_braces)]
#![warn(unused_qualifications)]

use ensogl_core::display::shape::*;
use ensogl_core::prelude::*;

use ensogl_core::application::command::FrpNetworkProvider;
use ensogl_core::application::Application;
use ensogl_core::data::color;
use ensogl_core::display::navigation::navigator::Navigator;
use ensogl_core::display::Scene;
use ensogl_core::system::web;
use ensogl_core::system::web::traits::DocumentOps;
use ensogl_core::system::web::traits::HtmlElementOps;
use ensogl_core::system::web::JsCast;
use ensogl_text::buffer;
use ensogl_text::formatting;
use ensogl_text::Text;
use ensogl_text_msdf::run_once_initialized;



// ==============
// === Shapes ===
// ==============

const DEBUG_FRAME_HOLD: usize = 3;
const BORDER_PADDING: f32 = 2.0;
const BORDER_WIDTH: f32 = 1.0;

const RED: Vector4 = Vector4::new(0.85, 0.2, 0.2, 1.0);
const GREEN: Vector4 = Vector4::new(0.2, 0.85, 0.2, 1.0);



// ===============
// === Borders ===
// ===============

mod h_line {
    use super::*;
    ensogl_core::shape! {
        alignment = center;
        (style: Style, color_rgba: Vector4<f32>) {
            let fill_color = Var::<color::Rgba>::from(color_rgba);
            let height = Var::<Pixels>::from("input_size.y");
            let shape = Rect((BORDER_WIDTH.px(), height));
            let shape = shape.fill(fill_color);
            shape.into()
        }
    }
}

mod v_line {
    use super::*;
    ensogl_core::shape! {
        alignment = center;
        (style: Style, color_rgba: Vector4<f32>) {
            let fill_color = Var::<color::Rgba>::from(color_rgba);
            let width = Var::<Pixels>::from("input_size.x");
            let shape = Rect((width, BORDER_WIDTH.px()));
            let shape = shape.fill(fill_color);
            shape.into()
        }
    }
}

ensogl_core::define_endpoints_2! {}

#[derive(Debug, Clone, CloneRef, Default)]
struct Borders {
    left: h_line::View,
    right: h_line::View,
    bottom: v_line::View,
    top: v_line::View,
    right_changed_frame_hold: Rc<Cell<usize>>,
    bottom_changed_frame_hold: Rc<Cell<usize>>,
}

impl Borders {
    pub fn show(&self, app: &Application, area: &Text) {
        let frp = Frp::new();
        let network = frp.network();
        let borders = self;
        app.display.add_child(&borders.left);
        app.display.add_child(&borders.right);
        app.display.add_child(&borders.top);
        app.display.add_child(&borders.bottom);
        borders.left.color_rgba.set(GREEN);
        borders.top.color_rgba.set(GREEN);

        ensogl_core::frp::extend! {network
            eval_ app.display.after_rendering([borders]{
                if borders.right_changed_frame_hold.get() != 0 {
                    borders.right_changed_frame_hold.modify(|t| *t -= 1);
                } else {
                    borders.right.color_rgba.set(GREEN);
                }

                if borders.bottom_changed_frame_hold.get() != 0 {
                    borders.bottom_changed_frame_hold.modify(|t| *t -= 1);
                } else {
                    borders.bottom.color_rgba.set(GREEN);
                }
            });
            eval area.height ([borders](h) {
                borders.right.set_size(Vector2(BORDER_WIDTH + BORDER_PADDING * 2.0, *h));
                borders.left.set_size(Vector2(BORDER_WIDTH + BORDER_PADDING * 2.0, *h));
                borders.right.set_y(-h/2.0);
                borders.left.set_y(-h/2.0);

                borders.bottom_changed_frame_hold.set(DEBUG_FRAME_HOLD);
                borders.bottom.color_rgba.set(RED);
                borders.bottom.set_y(-*h);
            });
            eval area.width ([borders](w) {
                borders.top.set_size(Vector2(*w, BORDER_WIDTH + BORDER_PADDING * 2.0));
                borders.bottom.set_size(Vector2(*w, BORDER_WIDTH + BORDER_PADDING * 2.0));
                borders.top.set_x(w/2.0);
                borders.bottom.set_x(w/2.0);

                borders.right_changed_frame_hold.set(DEBUG_FRAME_HOLD);
                borders.right.color_rgba.set(RED);
                borders.right.set_x(*w);
            });
        }
        mem::forget(frp);
    }
}



// ===================
// === Entry Point ===
// ===================

/// Main example runner.
#[entry_point]
#[allow(dead_code)]
pub fn main() {
    run_once_initialized(|| {
        init(Application::new("root"));
    });
}

fn init(app: Application) {
    let area = app.new_view::<Text>();
    let quote = "Et Eärello Endorenna utúlien.\nSinome maruvan ar Hildinyar tenn' Ambar-metta\n";
    let snowman = "\u{2603}";
    let zalgo = "Z̮̞̠͙͔ͅḀ̗̞͈̻̗Ḷ͙͎̯̹̞͓G̻O̭̗̮";
    let _text = quote.to_string() + snowman + zalgo;
    let _text = "test".to_string();
    let content = "abcdefghijk";
    // This is a testing string left here for convenience.
    // area.set_content("aஓbc🧑🏾de\nfghij\nklmno\npqrst\n01234\n56789");
    area.set_content(content);
    area.set_font(ensogl_text::font::DEFAULT_FONT);
    area.set_property_default(color::Rgba::black());
    area.deprecated_focus();
    area.hover();

    let borders = Borders::default();
    borders.show(&app, &area);

    let scene = &app.display.default_scene;
    let navigator = Navigator::new(scene, &scene.camera());
    app.display.default_scene.add_child(&area);

    let area = Rc::new(RefCell::new(Some(area)));

    // Initialization of HTML div displaying the same text. It allows for switching between
    // WebGL and HTML versions to compare them.
    let style = web::document.create_element_or_panic("style");
    let css = web::document.create_text_node("@import url('https://fonts.googleapis.com/css2?family=M+PLUS+1p:wght@400;700&display=swap');");
    style.append_child(&css).unwrap();
    web::document.head().unwrap().append_child(&style).unwrap();
    let div = web::document.create_div_or_panic();
    div.set_style_or_warn("width", "100px");
    div.set_style_or_warn("height", "100px");
    div.set_style_or_warn("position", "absolute");
    div.set_style_or_warn("z-index", "100");
    div.set_style_or_warn("font-family", "'M PLUS 1p'");
    div.set_style_or_warn("font-size", "12px");
    div.set_style_or_warn("display", "none");
    div.set_inner_text(content);
    web::document.body().unwrap().append_child(&div).unwrap();

    init_debug_hotkeys(&app.display.default_scene, &area, &div);

    let scene = scene.clone_ref();
    let handler = app.display.on.before_frame.add(move |_time| {
        let shape = scene.dom.shape();
        div.set_style_or_warn("left", format!("{}px", shape.width / 2.0));
        div.set_style_or_warn("top", format!("{}px", shape.height / 2.0 - 0.5));
    });

    mem::forget(handler);
    mem::forget(navigator);
    mem::forget(app);
}

fn init_debug_hotkeys(scene: &Scene, area: &Rc<RefCell<Option<Text>>>, div: &web::HtmlDivElement) {
    let html_version = Rc::new(Cell::new(false));
    let scene = scene.clone_ref();
    let area = area.clone_ref();
    let div = div.clone();
<<<<<<< HEAD
    let mut fonts_cycle = ["dejavusans", "dejavusansmono", "mplus1p"].iter().cycle();
    let closure = move |val: web::Event| {
=======
    let mut fonts_cycle = ["enso", "mplus1p"].iter().cycle();
    let closure: Closure<dyn FnMut(JsValue)> = Closure::new(move |val: JsValue| {
>>>>>>> 1dfdee58
        let event = val.unchecked_into::<web::KeyboardEvent>();
        if event.ctrl_key() {
            let key = event.code();
            if key == "Slash" {
                debug!("Removing the text area.");
                *area.borrow_mut() = None;
            }
        }
        if let Some(area) = &*area.borrow() {
            div.set_inner_text(&area.content.value().to_string());
            if event.ctrl_key() {
                let key = event.code();
                warn!("{:?}", key);
                let mut set_property: Option<formatting::ResolvedProperty> = None;
                match key.as_ref() {
                    "KeyH" => {
                        html_version.set(!html_version.get());
                        if html_version.get() {
                            warn!("Showing the HTML version.");
                            area.unset_parent();
                            div.set_style_or_warn("display", "block");
                        } else {
                            warn!("Showing the WebGL version.");
                            scene.add_child(&area);
                            div.set_style_or_warn("display", "none");
                        }
                    }
                    "KeyF" => {
                        let font = fonts_cycle.next().unwrap();
                        warn!("Switching to font '{}'.", font);
                        area.set_font(font);
                    }
                    "KeyW" => {
                        area.set_long_text_truncation_mode(true);
                        area.set_view_width(60.0);
                    }
                    "ArrowUp" => area.mod_first_view_line(-1),
                    "ArrowDown" => area.mod_first_view_line(1),
                    "Digit0" => area.set_property(
                        buffer::RangeLike::Selections,
                        formatting::Property::Color(None),
                    ),
                    "Digit1" => set_property = Some(color::Rgba::black().into()),
                    "Digit2" => set_property = Some(color::Rgba::red().into()),
                    "Digit3" => set_property = Some(color::Rgba::green().into()),
                    "Digit4" => set_property = Some(color::Rgba::blue().into()),
                    "KeyB" if event.alt_key() => area.set_property(
                        buffer::RangeLike::Selections,
                        formatting::Property::Weight(None),
                    ),
                    "KeyB" => set_property = Some(formatting::Weight::Bold.into()),
                    "KeyN" => set_property = Some(formatting::SdfWeight(0.02).into()),
                    "KeyI" => set_property = Some(formatting::Style::Italic.into()),
                    "Equal" if event.shift_key() =>
                        area.set_property_default(formatting::Size(16.0)),
                    "Equal" => area
                        .mod_property(buffer::RangeLike::Selections, formatting::FontSizeDiff(2.0)),
                    "Minus" if event.shift_key() =>
                        area.set_property_default(formatting::Size(16.0)),
                    "Minus" => area.mod_property(
                        buffer::RangeLike::Selections,
                        formatting::FontSizeDiff(-2.0),
                    ),
                    "KeyO" => {
                        let sign = if event.shift_key() { -1.0 } else { 1.0 };
                        let glyph_system = area.glyph_system.value().unwrap();
                        glyph_system.font.opacity_increase.modify(|value| {
                            *value += sign * 0.01;
                            warn!("opacity_increase: {value}");
                        });
                    }
                    "KeyE" => {
                        let sign = if event.shift_key() { -1.0 } else { 1.0 };
                        let glyph_system = area.glyph_system.value().unwrap();
                        glyph_system.font.opacity_exponent.modify(|value| {
                            *value = (*value + sign * 0.1).max(0.0);
                            warn!("opacity_exponent: {value}");
                        });
                    }
                    _ => (),
                }
                if let Some(property) = set_property {
                    match event.shift_key() {
                        true => area.set_property_default(property),
                        false => area.set_property(buffer::RangeLike::Selections, property),
                    }
                }
            }
        }
    };
    let options = web::ListenerOptions::new().capture();
    let handle = web::add_event_listener_with_options(&web::window, "keydown", options, closure);
    mem::forget(handle);
}<|MERGE_RESOLUTION|>--- conflicted
+++ resolved
@@ -225,13 +225,8 @@
     let scene = scene.clone_ref();
     let area = area.clone_ref();
     let div = div.clone();
-<<<<<<< HEAD
-    let mut fonts_cycle = ["dejavusans", "dejavusansmono", "mplus1p"].iter().cycle();
+    let mut fonts_cycle = ["enso", "mplus1p"].iter().cycle();
     let closure = move |val: web::Event| {
-=======
-    let mut fonts_cycle = ["enso", "mplus1p"].iter().cycle();
-    let closure: Closure<dyn FnMut(JsValue)> = Closure::new(move |val: JsValue| {
->>>>>>> 1dfdee58
         let event = val.unchecked_into::<web::KeyboardEvent>();
         if event.ctrl_key() {
             let key = event.code();
