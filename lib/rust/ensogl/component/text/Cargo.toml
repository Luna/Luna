[package]
name = "ensogl-text"
version = "0.1.0"
authors = ["Enso Team <contact@enso.org>"]
edition = "2021"

[lib]
crate-type = ["rlib", "cdylib"]

[dependencies]
enso-frp = { path = "../../../frp" }
enso-prelude = { path = "../../../prelude"}
enso-shapely = { path = "../../../shapely"}
enso-text = { path = "../../../text" }
enso-types = { path = "../../../types" }
ensogl-core = { path = "../../core" }
ensogl-text-embedded-fonts = { path = "embedded-fonts" }
ensogl-text-msdf-sys = { path = "msdf-sys" }
<<<<<<< HEAD
=======
ensogl-hardcoded-theme = { path = "../../app/theme/hardcoded" }
const_format = "0.2.22"
>>>>>>> 7a9ca10b
xi-rope = { version = "0.3.0" }

[dev-dependencies]
wasm-bindgen-test = { version = "0.3.8" }<|MERGE_RESOLUTION|>--- conflicted
+++ resolved
@@ -16,11 +16,7 @@
 ensogl-core = { path = "../../core" }
 ensogl-text-embedded-fonts = { path = "embedded-fonts" }
 ensogl-text-msdf-sys = { path = "msdf-sys" }
-<<<<<<< HEAD
-=======
-ensogl-hardcoded-theme = { path = "../../app/theme/hardcoded" }
 const_format = "0.2.22"
->>>>>>> 7a9ca10b
 xi-rope = { version = "0.3.0" }
 
 [dev-dependencies]
