//! The text area implementation. It serves the purpose of single and multi-line text labels and
//! text editors.

use crate::prelude::*;
use enso_text::unit::*;
use ensogl_core::display::shape::*;

use crate::buffer;
use crate::buffer::style;
use crate::buffer::Text;
use crate::buffer::Transform;
use crate::component::selection;
use crate::component::Selection;
#[cfg_attr(not(target_arch = "wasm32"), allow(unused_imports))]
use crate::typeface;
#[cfg_attr(not(target_arch = "wasm32"), allow(unused_imports))]
use crate::typeface::glyph;
use crate::typeface::glyph::Glyph;
#[cfg_attr(not(target_arch = "wasm32"), allow(unused_imports))]
use crate::typeface::pen;
use crate::StyleIterator;

use enso_frp as frp;
use enso_frp::io::keyboard::Key;
use ensogl_core::application;
use ensogl_core::application::shortcut;
use ensogl_core::application::Application;
use ensogl_core::data::color;
use ensogl_core::display;
use ensogl_core::gui::cursor;
use ensogl_core::system::web::clipboard;
use ensogl_core::DEPRECATED_Animation;
use std::ops::Not;



// =================
// === Constants ===
// =================

/// Record separator ASCII code. Used for separating of copied strings. It is defined as the `\RS`
/// escape code (`x1E`) (https://en.wikipedia.org/wiki/ASCII).
pub const RECORD_SEPARATOR: &str = "\x1E";
const LINE_VERTICAL_OFFSET: f32 = 4.0; // Set manually. May depend on font. To be improved.



// ====================
// === SelectionMap ===
// ====================

/// Mapping between selection id, `Selection`, and text location.
#[derive(Clone, Debug, Default)]
#[cfg_attr(not(target_arch = "wasm32"), allow(dead_code))]
pub struct SelectionMap {
    id_map:       HashMap<usize, Selection>,
    location_map: HashMap<usize, HashMap<Column, usize>>,
}



// ============
// === Line ===
// ============

/// Visual line representation.
///
/// **Design Notes**
/// The `divs` and `centers` are kept as vectors for performance reasons. Especially, when clicking
/// inside of the text area, it allows us to binary search the place of the mouse pointer.
#[derive(Debug)]
#[cfg_attr(not(target_arch = "wasm32"), allow(dead_code))]
pub struct Line {
    display_object: display::object::Instance,
    glyphs:         Vec<Glyph>,
    divs:           Vec<f32>,
    centers:        Vec<f32>,
}

impl Line {
    fn new(logger: impl AnyLogger) -> Self {
        let logger = Logger::new_sub(logger, "line");
        let display_object = display::object::Instance::new(logger);
        let glyphs = default();
        let divs = default();
        let centers = default();
        Self { display_object, glyphs, divs, centers }
    }

    /// Set the division points (offsets between letters). Also updates center points.
    #[cfg_attr(not(target_arch = "wasm32"), allow(dead_code))]
    fn set_divs(&mut self, divs: Vec<f32>) {
        let div_iter = divs.iter();
        let div_iter_skipped = divs.iter().skip(1);
        self.centers = div_iter.zip(div_iter_skipped).map(|(t, s)| (t + s) / 2.0).collect();
        self.divs = divs;
    }

    fn div_index_close_to(&self, offset: f32) -> usize {
        self.centers.binary_search_by(|t| t.partial_cmp(&offset).unwrap()).unwrap_both()
    }

    #[cfg_attr(not(target_arch = "wasm32"), allow(dead_code))]
    fn div_by_column(&self, column: Column) -> f32 {
        let ix = column.as_usize().min(self.divs.len() - 1);
        self.divs[ix]
    }

    #[cfg_attr(not(target_arch = "wasm32"), allow(dead_code))]
    fn resize_with(&mut self, size: usize, cons: impl Fn() -> Glyph) {
        let display_object = self.display_object().clone_ref();
        self.glyphs.resize_with(size, move || {
            let glyph = cons();
            display_object.add_child(&glyph);
            glyph
        });
    }
}

impl display::Object for Line {
    fn display_object(&self) -> &display::object::Instance {
        &self.display_object
    }
}



// =============
// === Lines ===
// =============

/// Set of all visible lines.
#[derive(Clone, CloneRef, Debug, Default)]
struct Lines {
    rc: Rc<RefCell<Vec<Line>>>,
}

impl Lines {
    /// The number of visible lines.
    pub fn len(&self) -> usize {
        self.rc.borrow().len()
    }

    /// Resize the line container and use the provided function to construct missing elements.
    pub fn resize_with(&self, size: usize, cons: impl Fn(usize) -> Line) {
        let vec = &mut self.rc.borrow_mut();
        let mut ix = vec.len();
        vec.resize_with(size, || {
            let line = cons(ix);
            ix += 1;
            line
        })
    }
}



// ===========
// === FRP ===
// ===========

ensogl_core::define_endpoints! {
    Input {
        /// Insert character of the last pressed key at every cursor.
        insert_char_of_last_pressed_key(),
        /// Increase the indentation of all lines containing cursors.
        increase_indentation(),
        /// Decrease the indentation of all lines containing cursors.
        decrease_indentation(),
        /// Removes the character on the left of every cursor.
        delete_left(),
        /// Removes the character on the right of every cursor.
        delete_right(),
        /// Removes the word on the left of every cursor.
        delete_word_left(),
        /// Removes the word on the right of every cursor.
        delete_word_right(),
        /// Set the text cursor at the mouse cursor position.
        set_cursor_at_mouse_position(),
        /// Set the text cursor at the end of text.
        set_cursor_at_end(),
        /// Add a new cursor at the mouse cursor position.
        add_cursor_at_mouse_position(),
        /// Remove all cursors.
        remove_all_cursors(),
        /// Start changing the shape of the newest selection with the mouse position.
        start_newest_selection_end_follow_mouse(),
        /// Stop changing the shape of the newest selection with the mouse position.
        stop_newest_selection_end_follow_mouse(),
        /// Move the cursor to the left by one character.
        cursor_move_left(),
        /// Move the cursor to the right by one character.
        cursor_move_right(),
        /// Move the cursor to the left by one word.
        cursor_move_left_word(),
        /// Move the cursor to the right by one word.
        cursor_move_right_word(),
        /// Move the cursor to the beginning of the line.
        cursor_move_left_of_line(),
        /// Move the cursor to the end of the line.
        cursor_move_right_of_line(),
        /// Move the cursor down one line.
        cursor_move_down(),
        /// Move the cursor up one line.
        cursor_move_up(),
        /// Extend the cursor selection to the left by one character.
        cursor_select_left(),
        /// Extend the cursor selection to the right by one character.
        cursor_select_right(),
        /// Extend the cursor selection down one line.
        cursor_select_down(),
        /// Extend the cursor selection up one line.
        cursor_select_up(),
        /// Extend the cursor selection to the left by one word.
        cursor_select_left_word(),
        /// Extend the cursor selection to the right by one word.
        cursor_select_right_word(),
        /// Select all characters.
        select_all(),
        /// Select the word at cursor position.
        select_word_at_cursor(),
        /// Discard all but the first selection.
        keep_first_selection_only(),
        /// Discard all but the last selection.
        keep_last_selection_only(),
        /// Discard all but the first selection and convert it to cursor.
        keep_first_cursor_only(),
        /// Discard all but the last selection and convert it to cursor.
        keep_last_cursor_only(),
        /// Discard all but the newest selection.
        keep_newest_selection_only(),
        /// Discard all but the oldest selection.
        keep_oldest_selection_only(),
        /// Discard all but the newest selection and convert it to cursor.
        keep_newest_cursor_only(),
        /// Discard all but the oldest selection and convert it to cursor.
        keep_oldest_cursor_only(),
        /// Set the oldest selection end to mouse position.
        set_newest_selection_end_to_mouse_position(),
        /// Set the newest selection end to mouse position.
        set_oldest_selection_end_to_mouse_position(),
        /// Undo the last operation.
        undo(),
        /// Redo the last operation.
        redo(),
        /// Copy the selected text to the clipboard.
        copy(),
        /// Copy the selected text to the clipboard and remove it from the text area.
        cut(),
        /// Paste the selected text from the clipboard.
        paste(),

        hover(),
        unhover(),
        single_line(bool),
        set_hover(bool),

        set_cursor            (Location),
        add_cursor            (Location),
        paste_string          (String),
        insert                (String),
        set_color_bytes       (buffer::Range<Bytes>,color::Rgba),
        set_color_all         (color::Rgba),
        set_default_color     (color::Rgba),
        set_selection_color   (color::Rgb),
        set_default_text_size (style::Size),
        set_font              (String),
        set_content           (String),
        set_truncation_width  (Option<f32>),
    }
    Output {
        pointer_style   (cursor::Style),
        width           (f32),
        height          (f32),
        changed         (Vec<enso_text::Change>),
        content         (Text),
        hovered         (bool),
        selection_color (color::Rgb),
        default_color   (color::Rgba),
    }
}



// ============
// === Area ===
// ============

/// Hardcoded line height. To be generalized in the future.
pub const LINE_HEIGHT: f32 = 14.0;

/// The visual text area implementation.
#[derive(Clone, CloneRef, Debug)]
#[allow(missing_docs)]
pub struct Area {
    data:    Rc<AreaModel>,
    pub frp: Rc<Frp>,
}

impl Deref for Area {
    type Target = Frp;
    fn deref(&self) -> &Self::Target {
        &self.frp
    }
}

impl Area {
    /// Constructor.
    pub fn new(app: &Application) -> Self {
        let frp = Rc::new(Frp::new());
        let data = Rc::new(AreaModel::new(app, &frp.output));
        Self { data, frp }.init()
    }

    fn init(self) -> Self {
        let network = &self.frp.network;
        let model = &self.data;
        let scene = &model.app.display.default_scene;
        let mouse = &scene.mouse.frp;
        let input = &self.frp.input;
        let out = &self.frp.output;
        let pos = DEPRECATED_Animation::<Vector2>::new(network);
        let keyboard = &scene.keyboard;
        let m = &model;
        pos.update_spring(|spring| spring * 2.0);

        frp::extend! { network

            // === Multi / Single Line ===

            eval input.single_line((t) m.single_line.set(*t));


            // === Truncation Width ===

            eval input.set_truncation_width((t) {
                m.set_truncation_width(*t);
                m.redraw(true);
            });


            // === Hover ===

            hover_events  <- bool(&input.unhover,&input.hover);
            hovered       <- any(&input.set_hover,&hover_events);
            out.source.hovered <+ hovered;


            // === Pointer Style ===

            pointer_style <- hovered.map(|hovered| {
                if *hovered { cursor::Style::new_text_cursor() } else { cursor::Style::default() }
            });
            out.source.pointer_style <+ pointer_style;


            // === Set / Add cursor ===

            mouse_on_set_cursor      <- mouse.position.sample(&input.set_cursor_at_mouse_position);
            mouse_on_add_cursor      <- mouse.position.sample(&input.add_cursor_at_mouse_position);
            loc_on_set_cursor_mouse  <- mouse_on_set_cursor.map(f!((p) m.get_in_text_location(*p)));
            loc_on_add_cursor_mouse  <- mouse_on_add_cursor.map(f!((p) m.get_in_text_location(*p)));
            loc_on_set_cursor_at_end <- input.set_cursor_at_end.map(f_!(model.buffer.text().location_of_text_end()));
            loc_on_set_cursor        <- any(input.set_cursor,loc_on_set_cursor_mouse,loc_on_set_cursor_at_end);
            loc_on_add_cursor        <- any(&input.add_cursor,&loc_on_add_cursor_mouse);

            eval loc_on_set_cursor ((loc) m.buffer.frp.set_cursor(loc));
            eval loc_on_add_cursor ((loc) m.buffer.frp.add_cursor(loc));

            _eval <- m.buffer.frp.selection_edit_mode.map2
                (&scene.frp.frame_time,f!([m](selections,time) {
                        // FIXME: added for undo redo. Should not be needed.
                        //        See https://github.com/enso-org/ide/issues/1031
                        m.redraw(true);
                        m.on_modified_selection(selections,*time,true)
                    }
            ));

            _eval <- m.buffer.frp.selection_non_edit_mode.map2
                (&scene.frp.frame_time,f!([m](selections,time) {
                    // FIXME: added for undo redo. Should not be needed.
                    //        See https://github.com/enso-org/ide/issues/1031
                    m.redraw(true);
                    m.on_modified_selection(selections,*time,false)
                }
            ));

            selecting <- bool
                ( &input.stop_newest_selection_end_follow_mouse
                , &input.start_newest_selection_end_follow_mouse
                );

            set_sel_end_1 <- mouse.position.gate(&selecting);
            set_sel_end_2 <- mouse.position.sample(&input.set_newest_selection_end_to_mouse_position);
            set_newest_selection_end <- any(&set_sel_end_1,&set_sel_end_2);

            eval set_newest_selection_end([m](screen_pos) {
                let location = m.get_in_text_location(*screen_pos);
                m.buffer.frp.set_newest_selection_end(location);
            });


            // === Copy / Cut / Paste ===

            copy_sels      <- input.copy.map(f_!(m.buffer.selections_contents()));
            all_empty_sels <- copy_sels.map(|s|s.iter().all(|t|t.is_empty()));
            line_sel_mode  <- copy_sels.gate(&all_empty_sels);

            eval_ line_sel_mode (m.buffer.frp.cursors_select(Some(Transform::Line)));
            non_line_sel_mode_sels <- copy_sels.gate_not(&all_empty_sels);
            line_sel_mode_sels     <- line_sel_mode.map(f_!(m.buffer.selections_contents()));
            sels                   <- any(&line_sel_mode_sels,&non_line_sel_mode_sels);
            eval sels ((s) m.copy(s));

            cut_sels           <- input.cut.map(f_!(m.buffer.selections_contents()));
            all_empty_sels_cut <- cut_sels.map(|s|s.iter().all(|t|t.is_empty()));
            line_sel_mode_cut  <- cut_sels.gate(&all_empty_sels_cut);

            eval_ line_sel_mode_cut (m.buffer.frp.cursors_select(Some(Transform::Line)));
            non_line_sel_mode_cut_sels <- cut_sels.gate_not(&all_empty_sels_cut);
            line_sel_mode_cut_sels     <- line_sel_mode_cut.map(f_!(m.buffer.selections_contents()));
            sels_cut                   <- any(&line_sel_mode_cut_sels,&non_line_sel_mode_cut_sels);
            eval sels_cut ((s) m.cut(s));
            eval_ sels_cut (m.buffer.frp.delete_left());

            eval_ input.paste (m.paste());
            eval input.paste_string((s) m.paste_string(s));


            eval_ m.buffer.frp.text_change (m.redraw(true));

            eval_ input.remove_all_cursors (m.buffer.frp.remove_all_cursors());

            eval_ input.keep_first_selection_only (m.buffer.frp.keep_first_selection_only());
            eval_ input.keep_last_selection_only  (m.buffer.frp.keep_last_selection_only());
            eval_ input.keep_first_cursor_only    (m.buffer.frp.keep_first_cursor_only());
            eval_ input.keep_last_cursor_only     (m.buffer.frp.keep_last_cursor_only());

            eval_ input.keep_newest_selection_only (m.buffer.frp.keep_newest_selection_only());
            eval_ input.keep_oldest_selection_only (m.buffer.frp.keep_oldest_selection_only());
            eval_ input.keep_newest_cursor_only    (m.buffer.frp.keep_newest_cursor_only());
            eval_ input.keep_oldest_cursor_only    (m.buffer.frp.keep_oldest_cursor_only());

            eval_ input.cursor_move_left  (m.buffer.frp.cursors_move(Transform::Left));
            eval_ input.cursor_move_right (m.buffer.frp.cursors_move(Transform::Right));
            eval_ input.cursor_move_up    (m.buffer.frp.cursors_move(Transform::Up));
            eval_ input.cursor_move_down  (m.buffer.frp.cursors_move(Transform::Down));

            eval_ input.cursor_move_left_word  (m.buffer.frp.cursors_move(Transform::LeftWord));
            eval_ input.cursor_move_right_word (m.buffer.frp.cursors_move(Transform::RightWord));

            eval_ input.cursor_move_left_of_line  (m.buffer.frp.cursors_move(Transform::LeftOfLine));
            eval_ input.cursor_move_right_of_line (m.buffer.frp.cursors_move(Transform::RightOfLine));

            eval_ input.cursor_select_left  (m.buffer.frp.cursors_select(Transform::Left));
            eval_ input.cursor_select_right (m.buffer.frp.cursors_select(Transform::Right));
            eval_ input.cursor_select_up    (m.buffer.frp.cursors_select(Transform::Up));
            eval_ input.cursor_select_down  (m.buffer.frp.cursors_select(Transform::Down));

            eval_ input.cursor_select_left_word  (m.buffer.frp.cursors_select(Transform::LeftWord));
            eval_ input.cursor_select_right_word (m.buffer.frp.cursors_select(Transform::RightWord));

            eval_ input.select_all            (m.buffer.frp.cursors_select(Transform::All));
            eval_ input.select_word_at_cursor (m.buffer.frp.cursors_select(Transform::Word));

            eval_ input.delete_left       (m.buffer.frp.delete_left());
            eval_ input.delete_right      (m.buffer.frp.delete_right());
            eval_ input.delete_word_left  (m.buffer.frp.delete_word_left());
            eval_ input.delete_word_right (m.buffer.frp.delete_word_right());

            eval_ input.undo (m.buffer.frp.undo());
            eval_ input.redo (m.buffer.frp.redo());


            // === Insert ===

            key_inserted  <- keyboard.frp.down.gate_not(&keyboard.frp.is_modifier_down);
            key_to_insert <= key_inserted.map(f!((key) m.key_to_string(key)));
            str_to_insert <- any(&input.insert,&key_to_insert);
            eval str_to_insert ((s) m.buffer.frp.insert(s));
            eval input.set_content ([input](s) {
                input.set_cursor(&default());
                input.select_all();
                input.insert(s);
                input.remove_all_cursors();
            });


            // === Font ===

            eval input.set_font ((t) {
                m.set_font(t);
                m.redraw(true);
            });


            // === Colors ===

            eval input.set_default_color     ((t) m.buffer.frp.set_default_color(*t));
            self.frp.source.default_color <+ self.frp.set_default_color;

            eval input.set_default_text_size ((t) {
                m.buffer.frp.set_default_text_size(*t);
                m.redraw(true);
            });
            eval input.set_color_all         ([input](color) {
                let all_bytes = buffer::Range::from(Bytes::from(0)..Bytes(i32::max_value()));
                input.set_color_bytes.emit((all_bytes,*color));
            });
            // FIXME: The color-setting operation is very slow now. For every new color, the whole
            //        text is re-drawn. See https://github.com/enso-org/ide/issues/1031
            eval input.set_color_bytes ((t) {
                m.buffer.frp.set_color_bytes.emit(*t);
                m.redraw(false);
            });
            self.frp.source.selection_color <+ self.frp.set_selection_color;


            // === Changes ===

            // The `content` event should be fired first, as any listener for `changed` may want to
            // read the new content, so it should be up-to-date.
            self.frp.source.content <+ m.buffer.frp.text_change.map(f_!(m.buffer.text()));
            self.frp.source.changed <+ m.buffer.frp.text_change;
        }
        self
    }

    /// Add the text area to a specific scene layer. The mouse event positions will be mapped to
    /// this view regardless the previous views this component could be added to.
    // TODO https://github.com/enso-org/ide/issues/1576
    //     This function needs to be updated. However, it requires a few steps:
    //     1. The new `ShapeView` and `DynamicShape` are implemented and they use display objects to
    //        pass information about scene layers they are assigned to. However, the [`GlyphSystem`]
    //        is a very non-standard implementation, and thus has to handle the new display object
    //        callbacks in a special way as well.
    //     2. The `self.data.camera` has to still be used, otherwise there would be no way to
    // convert        the screen to object space (see the [`to_object_space`] function). This is
    // a very        temporary solution, as any object can be assigned to more than one scene
    // layer, and thus        can be rendered from more than one camera. Screen / object space
    // location of events        should thus become much more primitive information /
    // mechanisms.     Please note, that this function handles the selection management
    // correctly, as it uses     the new shape system definition, and thus, inherits the scene
    // layer settings from this     display object.
    pub fn add_to_scene_layer(&self, layer: &display::scene::Layer) {
        for symbol in self.symbols() {
            layer.add_exclusive(&symbol);
        }
        self.data.camera.set(layer.camera());
        layer.add_exclusive(self);
    }

    /// Remove this component from view.
    // TODO see TODO in add_to_scene_layer method.
    #[allow(non_snake_case)]
    pub fn remove_from_scene_layer(&self, layer: &display::scene::Layer) {
        for symbol in self.symbols() {
            layer.remove_symbol(&symbol);
        }
    }

    #[cfg(not(target_arch = "wasm32"))]
    fn symbols(&self) -> SmallVec<[display::Symbol; 1]> {
        default()
    }

    #[cfg(target_arch = "wasm32")]
    fn symbols(&self) -> SmallVec<[display::Symbol; 1]> {
        let text_symbol = self.data.glyph_system.borrow().sprite_system().symbol.clone_ref();
        let shapes = &self.data.app.display.default_scene.shapes;
        let selection_system = shapes.shape_system(PhantomData::<selection::shape::Shape>);
        let _selection_symbol = selection_system.shape_system.symbol.clone_ref();
        //TODO[ao] we cannot move selection symbol, as it is global for all the text areas.
        SmallVec::from_buf([text_symbol /* selection_symbol */])
    }
}



// =================
// === AreaModel ===
// =================

/// Internal representation of `Area`.
#[derive(Clone, CloneRef, Debug)]
pub struct AreaModel {
    app:    Application,
    // FIXME[ao]: this is a temporary solution to handle properly areas in different views. Should
    //            be replaced with proper object management.
    camera: Rc<CloneRefCell<display::camera::Camera2d>>,

<<<<<<< HEAD
    logger:           Logger,
    frp_endpoints:    FrpEndpoints,
    buffer:           buffer::View,
    display_object:   display::object::Instance,
    glyph_system:     Rc<RefCell<glyph::System>>,
    lines:            Lines,
    single_line:      Rc<Cell<bool>>,
    truncation_width: Rc<RefCell<Option<f32>>>,
    selection_map:    Rc<RefCell<SelectionMap>>,
=======
    logger:         Logger,
    frp_endpoints:  FrpEndpoints,
    buffer:         buffer::View,
    display_object: display::object::Instance,
    #[cfg(target_arch = "wasm32")]
    glyph_system:   glyph::System,
    lines:          Lines,
    single_line:    Rc<Cell<bool>>,
    selection_map:  Rc<RefCell<SelectionMap>>,
>>>>>>> 4e51f31e
}

impl AreaModel {
    /// Constructor.
    pub fn new(app: &Application, frp_endpoints: &FrpEndpoints) -> Self {
        let app = app.clone_ref();
        let scene = &app.display.default_scene;
        let logger = Logger::new("text_area");
        let selection_map = default();
<<<<<<< HEAD
        let truncation_width = default();
        let fonts = scene.extension::<typeface::font::Registry>();
        let font = fonts.load("DejaVuSansMono");
        let glyph_system = typeface::glyph::System::new(&scene, font);
=======
        #[cfg(target_arch = "wasm32")]
        let glyph_system = {
            let fonts = scene.extension::<typeface::font::Registry>();
            let font = fonts.load("DejaVuSansMono");
            typeface::glyph::System::new(&scene, font)
        };
>>>>>>> 4e51f31e
        let display_object = display::object::Instance::new(&logger);
        let buffer = default();
        let lines = default();
        let single_line = default();
        let camera = Rc::new(CloneRefCell::new(scene.camera().clone_ref()));

        #[cfg(target_arch = "wasm32")]
        display_object.add_child(&glyph_system);

        // FIXME[WD]: These settings should be managed wiser. They should be set up during
        // initialization of the shape system, not for every area creation. To be improved during
        // refactoring of the architecture some day.
        let shape_system = scene.shapes.shape_system(PhantomData::<selection::shape::Shape>);
        let symbol = &shape_system.shape_system.sprite_system.symbol;
        shape_system.shape_system.set_pointer_events(false);

        // FIXME[WD]: This is temporary sorting utility, which places the cursor in front of mouse
        // pointer and nodes. Should be refactored when proper sorting mechanisms are in place.
        scene.layers.main.remove_symbol(symbol);
        scene.layers.label.add_exclusive(symbol);

        let frp_endpoints = frp_endpoints.clone_ref();
        let glyph_system = Rc::new(RefCell::new(glyph_system));

        Self {
            app,
            camera,
            logger,
            frp_endpoints,
            buffer,
            display_object,
            #[cfg(target_arch = "wasm32")]
            glyph_system,
            lines,
            single_line,
            selection_map,
            truncation_width,
        }
        .init()
    }

    #[cfg(not(target_arch = "wasm32"))]
    fn on_modified_selection(&self, _: &buffer::selection::Group, _: f32, _: bool) {}

    #[cfg(target_arch = "wasm32")]
    fn on_modified_selection(
        &self,
        selections: &buffer::selection::Group,
        time: f32,
        do_edit: bool,
    ) {
        {
            let mut selection_map = self.selection_map.borrow_mut();
            let mut new_selection_map = SelectionMap::default();
            for sel in selections {
                let sel = self.snap_selection(*sel);
                let id = sel.id;
                let start_line = sel.start.line.as_usize();
                let end_line = sel.end.line.as_usize();
                let pos_x = |line: usize, column: Column| {
                    if line >= self.lines.len() {
                        self.lines
                            .rc
                            .borrow()
                            .last()
                            .and_then(|l| l.divs.last().cloned())
                            .unwrap_or(0.0)
                    } else {
                        self.lines.rc.borrow()[line].div_by_column(column)
                    }
                };
                let min_pos_x = pos_x(start_line, sel.start.column);
                let max_pos_x = pos_x(end_line, sel.end.column);
                let logger = Logger::new_sub(&self.logger, "cursor");
                let min_pos_y = -LINE_HEIGHT / 2.0 - LINE_HEIGHT * start_line as f32;
                let pos = Vector2(min_pos_x, min_pos_y);
                let width = max_pos_x - min_pos_x;
                let selection = match selection_map.id_map.remove(&id) {
                    Some(selection) => {
                        let select_left = selection.width.simulator.target_value() < 0.0;
                        let select_right = selection.width.simulator.target_value() > 0.0;
                        let tgt_pos_x = selection.position.simulator.target_value().x;
                        let tgt_width = selection.width.simulator.target_value();
                        let mid_point = tgt_pos_x + tgt_width / 2.0;
                        let go_left = pos.x < mid_point;
                        let go_right = pos.x > mid_point;
                        let need_flip = (select_left && go_left) || (select_right && go_right);
                        if width == 0.0 && need_flip {
                            selection.flip_sides()
                        }
                        selection.position.set_target_value(pos);
                        selection
                    }
                    None => {
                        let selection = Selection::new(&logger, do_edit);
                        selection.letter_width.set(7.0); // FIXME hardcoded values
                        self.add_child(&selection);
                        selection.position.set_target_value(pos);
                        selection.position.skip();
                        let selection_network = &selection.network;
                        // FIXME[wd]: memory leak. To be fixed with the below note as a part of
                        //            https://github.com/enso-org/ide/issues/670 . Once fixed,
                        //            delete code removing all cursors on Area drop.
                        let model = self.clone_ref();
                        frp::extend! { selection_network
                            // FIXME[WD]: This is ultra-slow. Redrawing all glyphs on each
                            //            animation frame. Multiple times, once per cursor.
                            //            https://github.com/enso-org/ide/issues/1031
                            eval_ selection.position.value (model.redraw(true));
                            selection.frp.set_color <+ self.frp_endpoints.selection_color;
                        }
                        selection.frp.set_color.emit(self.frp_endpoints.selection_color.value());
                        selection
                    }
                };
                selection.width.set_target_value(width);
                selection.edit_mode.set(do_edit);
                selection.start_time.set(time);
                new_selection_map.id_map.insert(id, selection);
                new_selection_map
                    .location_map
                    .entry(start_line)
                    .or_default()
                    .insert(sel.start.column, id);
            }
            *selection_map = new_selection_map;
        }
        self.redraw(true)
    }

    /// Transforms screen position to the object (display object) coordinate system.
    fn to_object_space(&self, screen_pos: Vector2) -> Vector2 {
        let camera = self.camera.get();
        let origin_world_space = Vector4(0.0, 0.0, 0.0, 1.0);
        let origin_clip_space = camera.view_projection_matrix() * origin_world_space;
        let inv_object_matrix = self.transform_matrix().try_inverse().unwrap();

        let shape = self.app.display.default_scene.frp.shape.value();
        let clip_space_z = origin_clip_space.z;
        let clip_space_x = origin_clip_space.w * 2.0 * screen_pos.x / shape.width;
        let clip_space_y = origin_clip_space.w * 2.0 * screen_pos.y / shape.height;
        let clip_space = Vector4(clip_space_x, clip_space_y, clip_space_z, origin_clip_space.w);
        let world_space = camera.inversed_view_projection_matrix() * clip_space;
        (inv_object_matrix * world_space).xy()
    }

    fn get_in_text_location(&self, screen_pos: Vector2) -> Location {
        let object_space = self.to_object_space(screen_pos);
        let line_index = (-object_space.y / LINE_HEIGHT) as usize;
        let line_index = std::cmp::min(line_index, self.lines.len() - 1);
        let div_index = self.lines.rc.borrow()[line_index].div_index_close_to(object_space.x);
        let line = line_index.into();
        let column = div_index.into();
        Location(line, column)
    }

    fn init(self) -> Self {
        self.redraw(true);
        self
    }

    /// Redraw the text.
    #[profile(Debug)]
    fn redraw(&self, size_may_change: bool) {
        let lines = self.buffer.view_lines();
        let line_count = lines.len();
        self.lines.resize_with(line_count, |ix| self.new_line(ix));
        let widths = lines
            .into_iter()
            .enumerate()
            .map(|(view_line_index, content)| self.redraw_line(view_line_index, content))
            .collect_vec();
        let width = widths.into_iter().max_by(|x, y| x.partial_cmp(y).unwrap()).unwrap_or_default();
        if size_may_change {
            let height = self.calculate_height();
            self.frp_endpoints.source.width.emit(width);
            self.frp_endpoints.source.height.emit(height);
        }
    }

    fn calculate_height(&self) -> f32 {
        self.lines.len() as f32 * LINE_HEIGHT
    }

    #[cfg(not(target_arch = "wasm32"))]
    fn redraw_line(&self, _: usize, _: String) -> f32 {
        0.0
    }

    #[cfg(target_arch = "wasm32")]
    fn redraw_line(&self, view_line_index: usize, content: String) -> f32 {
        let cursor_map = self
            .selection_map
            .borrow()
            .location_map
            .get(&view_line_index)
            .cloned()
            .unwrap_or_default();
        let line = &mut self.lines.rc.borrow_mut()[view_line_index];
        let line_object = line.display_object().clone_ref();
        let line_range = self.buffer.byte_range_of_view_line_index_snapped(view_line_index.into());
        let line_style = self.buffer.sub_style(line_range.start..line_range.end);
        let truncation_width = self.truncation_width.borrow();
        let content =
            self.text_truncated_with_ellipsis(content, line_style.iter(), *truncation_width);
        let mut line_style_iter = line_style.iter();
        let mut pen = pen::Pen::new(&self.glyph_system.borrow().font);
        let mut divs = vec![];
        let mut column = 0.column();
        let mut last_cursor = None;
        let mut last_cursor_target = default();
        line.resize_with(content.chars().count(), || self.glyph_system.borrow().new_glyph());
        let mut iter = line.glyphs.iter_mut().zip(content.chars());
        loop {
            let next = iter.next();
            let style = line_style_iter.next().unwrap_or_default();
            let chr_size = style.size.raw;
            let char_info = next.as_ref().map(|t| pen::CharInfo::new(t.1, chr_size));
            let info = pen.advance(char_info);

            cursor_map.get(&column).for_each(|id| {
                self.selection_map.borrow().id_map.get(id).for_each(|cursor| {
                    if cursor.edit_mode.get() {
                        let pos_y = LINE_HEIGHT / 2.0 - LINE_VERTICAL_OFFSET;
                        last_cursor = Some(cursor.clone_ref());
                        last_cursor_target = Vector2(info.offset, pos_y);
                    }
                });
            });

            divs.push(info.offset);
            let opt_glyph = next.map(|t| t.0);
            match opt_glyph.zip(info.char) {
                Some((glyph, chr)) => {
                    let chr_bytes: Bytes = chr.len_utf8().into();
                    line_style_iter.drop(chr_bytes - 1.bytes());
                    let glyph_info = self.glyph_system.borrow().font.glyph_info(chr);
                    let size = glyph_info.scale.scale(chr_size);
                    let glyph_offset = glyph_info.offset.scale(chr_size);
                    let glyph_x = info.offset + glyph_offset.x;
                    let glyph_y = glyph_offset.y;
                    glyph.set_position_xy(Vector2(glyph_x, glyph_y));
                    glyph.set_char(chr);
                    glyph.set_color(style.color);
                    glyph.size.set(size);
                    match &last_cursor {
                        None => line_object.add_child(glyph),
                        Some(cursor) => {
                            cursor.right_side.add_child(glyph);
                            glyph.mod_position_xy(|p| p - last_cursor_target);
                        }
                    }
                }
                None => break,
            }
            column += 1.column();
        }

        let last_offset = divs.last().cloned().unwrap_or_default();
        let cursor_offset = last_cursor.map(|cursor| last_cursor_target.x - cursor.position().x);
        let cursor_offset = cursor_offset.unwrap_or_default();
        line.set_divs(divs);
        last_offset - cursor_offset
    }

    /// Truncate `content` if its length on screen exceeds `max_width_px`. Return the truncated
    /// string with an ellipsis character appended, or `content` if not truncated.
    ///
    /// The truncation point is chosen such that the resulting string with ellipsis will fit in
    /// `max_width_px` if possible.
    fn text_truncated_with_ellipsis(
        &self,
        content: String,
        mut line_style: StyleIterator,
        max_width_px: Option<f32>,
    ) -> String {
        const ELLIPSIS: char = '\u{2026}';
        let truncate_at = max_width_px.and_then(|max_width| {
            let mut pen = pen::Pen::new(&self.glyph_system.borrow().font);
            let mut truncation_point = 0.bytes();
            let truncate = content.char_indices().any(|(i, ch)| {
                let style = line_style.next().unwrap_or_default();
                let font_size = style.size.raw;
                let char_info = pen::CharInfo::new(ch, font_size);
                let pen_info = pen.advance(Some(char_info));
                let next_width = pen_info.offset + char_info.size;
                if next_width > max_width {
                    return true;
                }
                let width_of_ellipsis = pen::CharInfo::new(ELLIPSIS, font_size).size;
                let char_length: Bytes = ch.len_utf8().into();
                line_style.drop(char_length - 1.bytes());
                if next_width + width_of_ellipsis <= max_width {
                    truncation_point = Bytes::from(i) + char_length;
                }
                false
            });
            truncate.then(|| truncation_point)
        });
        match truncate_at {
            Some(i) => content[..i.as_usize()].to_string() + String::from(ELLIPSIS).as_str(),
            None => content,
        }
    }

    fn new_line(&self, index: usize) -> Line {
        let line = Line::new(&self.logger);
        let y_offset = -((index + 1) as f32) * LINE_HEIGHT + LINE_VERTICAL_OFFSET;
        line.set_position_y(y_offset);
        self.add_child(&line);
        line
    }

    fn copy(&self, selections: &[String]) {
        let encoded = match selections {
            [] => "".to_string(),
            [s] => s.clone(),
            lst => lst.join(RECORD_SEPARATOR),
        };
        clipboard::write_text(encoded);
    }

    fn cut(&self, selections: &[String]) {
        self.copy(selections);
    }

    fn paste(&self) {
        let paste_string = self.frp_endpoints.input.paste_string.clone_ref();
        clipboard::read_text(move |t| paste_string.emit(t));
    }

    /// Paste new text in the place of current selections / cursors. In case of pasting multiple
    /// chunks (e.g. after copying multiple selections), the chunks will be pasted into subsequent
    /// selections. In case there are more chunks than selections, end chunks will be dropped. In
    /// case there is more selections than chunks, end selections will be replaced with empty
    /// strings. I `self.single_line` is set to true then each chunk will be truncated to its first
    /// line.
    fn paste_string(&self, s: &str) {
        let mut chunks = self.decode_paste(s);
        if self.single_line.get() {
            for f in &mut chunks {
                Self::drop_all_but_first_line(f);
            }
        }
        self.buffer.frp.paste(chunks);
    }

    fn decode_paste(&self, encoded: &str) -> Vec<String> {
        encoded.split(RECORD_SEPARATOR).map(|s| s.into()).collect()
    }

    fn drop_all_but_first_line(s: &mut String) {
        *s = s.lines().next().unwrap_or("").to_string();
    }

    fn key_to_string(&self, key: &Key) -> Option<String> {
        match key {
            Key::Character(s) => Some(s.clone()),
            Key::Enter => self.single_line.get().not().as_some("\n".into()),
            Key::Space => Some(" ".into()),
            _ => None,
        }
    }

    /// Constrain the selection to values fitting inside of the current text buffer.
    #[cfg_attr(not(target_arch = "wasm32"), allow(dead_code))]
    fn snap_selection(
        &self,
        selection: buffer::selection::Selection,
    ) -> buffer::selection::Selection {
        let start = self.buffer.snap_location(selection.start);
        let end = self.buffer.snap_location(selection.end);
        selection.with_start(start).with_end(end)
    }

    fn set_font(&self, font_name: &str) {
        let app = &self.app;
        let scene = &app.display.default_scene;
        let fonts = scene.extension::<typeface::font::Registry>();
        let font = fonts.load(font_name);
        let glyph_system = typeface::glyph::System::new(&scene, font);
        self.display_object.add_child(&glyph_system);
        let old_glyph_system = self.glyph_system.replace(glyph_system);
        self.display_object.remove_child(&old_glyph_system);
    }

    fn set_truncation_width(&self, width: Option<f32>) {
        self.truncation_width.replace(width);
    }
}

impl display::Object for AreaModel {
    fn display_object(&self) -> &display::object::Instance {
        &self.display_object
    }
}

impl display::Object for Area {
    fn display_object(&self) -> &display::object::Instance {
        self.data.display_object()
    }
}

impl application::command::FrpNetworkProvider for Area {
    fn network(&self) -> &frp::Network {
        &self.frp.network
    }
}

impl application::View for Area {
    fn label() -> &'static str {
        "TextArea"
    }

    fn new(app: &Application) -> Self {
        Area::new(app)
    }

    fn app(&self) -> &Application {
        &self.data.app
    }

    fn default_shortcuts() -> Vec<shortcut::Shortcut> {
        use shortcut::ActionType::*;
        (&[
            (PressAndRepeat, "left", "cursor_move_left"),
            (PressAndRepeat, "right", "cursor_move_right"),
            (PressAndRepeat, "up", "cursor_move_up"),
            (PressAndRepeat, "down", "cursor_move_down"),
            (PressAndRepeat, "cmd left", "cursor_move_left_word"),
            (PressAndRepeat, "cmd right", "cursor_move_right_word"),
            (Press, "alt left", "cursor_move_left_of_line"),
            (Press, "alt right", "cursor_move_right_of_line"),
            (Press, "home", "cursor_move_left_of_line"),
            (Press, "end", "cursor_move_right_of_line"),
            (PressAndRepeat, "shift left", "cursor_select_left"),
            (PressAndRepeat, "shift right", "cursor_select_right"),
            (PressAndRepeat, "cmd shift left", "cursor_select_left_word"),
            (PressAndRepeat, "cmd shift right", "cursor_select_right_word"),
            (PressAndRepeat, "shift up", "cursor_select_up"),
            (PressAndRepeat, "shift down", "cursor_select_down"),
            (PressAndRepeat, "backspace", "delete_left"),
            (PressAndRepeat, "delete", "delete_right"),
            (PressAndRepeat, "cmd backspace", "delete_word_left"),
            (PressAndRepeat, "cmd delete", "delete_word_right"),
            (Press, "shift left-mouse-button", "set_newest_selection_end_to_mouse_position"),
            (DoublePress, "left-mouse-button", "select_word_at_cursor"),
            (Press, "left-mouse-button", "set_cursor_at_mouse_position"),
            (Press, "left-mouse-button", "start_newest_selection_end_follow_mouse"),
            (Release, "left-mouse-button", "stop_newest_selection_end_follow_mouse"),
            (Press, "cmd left-mouse-button", "add_cursor_at_mouse_position"),
            (Press, "cmd left-mouse-button", "start_newest_selection_end_follow_mouse"),
            (Release, "cmd left-mouse-button", "stop_newest_selection_end_follow_mouse"),
            (Press, "cmd a", "select_all"),
            (Press, "cmd c", "copy"),
            (Press, "cmd x", "cut"),
            (Press, "cmd v", "paste"),
            (Press, "escape", "keep_oldest_cursor_only"),
        ])
            .iter()
            .map(|(action, rule, command)| {
                let only_hovered = *action != Release && rule.contains("left-mouse-button");
                let condition = if only_hovered { "focused & hovered" } else { "focused" };
                Self::self_shortcut_when(*action, *rule, *command, condition)
            })
            .collect()
    }
}

impl Drop for Area {
    fn drop(&mut self) {
        // TODO[ao]: This is workaround for memory leak causing text to stay even when component
        //           is deleted. See "FIXME: memory leak." comment above.
        self.remove_all_cursors();
    }
}<|MERGE_RESOLUTION|>--- conflicted
+++ resolved
@@ -589,27 +589,16 @@
     //            be replaced with proper object management.
     camera: Rc<CloneRefCell<display::camera::Camera2d>>,
 
-<<<<<<< HEAD
-    logger:           Logger,
-    frp_endpoints:    FrpEndpoints,
-    buffer:           buffer::View,
-    display_object:   display::object::Instance,
-    glyph_system:     Rc<RefCell<glyph::System>>,
-    lines:            Lines,
-    single_line:      Rc<Cell<bool>>,
-    truncation_width: Rc<RefCell<Option<f32>>>,
-    selection_map:    Rc<RefCell<SelectionMap>>,
-=======
     logger:         Logger,
     frp_endpoints:  FrpEndpoints,
     buffer:         buffer::View,
     display_object: display::object::Instance,
     #[cfg(target_arch = "wasm32")]
-    glyph_system:   glyph::System,
+    glyph_system:     Rc<RefCell<glyph::System>>,
     lines:          Lines,
     single_line:    Rc<Cell<bool>>,
+    truncation_width: Rc<RefCell<Option<f32>>>,
     selection_map:  Rc<RefCell<SelectionMap>>,
->>>>>>> 4e51f31e
 }
 
 impl AreaModel {
@@ -619,19 +608,13 @@
         let scene = &app.display.default_scene;
         let logger = Logger::new("text_area");
         let selection_map = default();
-<<<<<<< HEAD
         let truncation_width = default();
-        let fonts = scene.extension::<typeface::font::Registry>();
-        let font = fonts.load("DejaVuSansMono");
-        let glyph_system = typeface::glyph::System::new(&scene, font);
-=======
         #[cfg(target_arch = "wasm32")]
         let glyph_system = {
             let fonts = scene.extension::<typeface::font::Registry>();
             let font = fonts.load("DejaVuSansMono");
             typeface::glyph::System::new(&scene, font)
         };
->>>>>>> 4e51f31e
         let display_object = display::object::Instance::new(&logger);
         let buffer = default();
         let lines = default();
@@ -654,6 +637,7 @@
         scene.layers.label.add_exclusive(symbol);
 
         let frp_endpoints = frp_endpoints.clone_ref();
+        #[cfg(target_arch = "wasm32")]
         let glyph_system = Rc::new(RefCell::new(glyph_system));
 
         Self {
@@ -902,6 +886,7 @@
     ///
     /// The truncation point is chosen such that the resulting string with ellipsis will fit in
     /// `max_width_px` if possible.
+    #[cfg(target_arch = "wasm32")]
     fn text_truncated_with_ellipsis(
         &self,
         content: String,
@@ -1007,6 +992,11 @@
         selection.with_start(start).with_end(end)
     }
 
+    #[cfg(not(target_arch = "wasm32"))]
+    fn set_font(&self, _: &str) {
+    }
+
+    #[cfg(target_arch = "wasm32")]
     fn set_font(&self, font_name: &str) {
         let app = &self.app;
         let scene = &app.display.default_scene;
