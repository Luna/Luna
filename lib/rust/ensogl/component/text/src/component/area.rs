//! The text area implementation. It serves the purpose of single and multi-line text labels and
//! text editors.

use crate::prelude::*;
use enso_text::unit::*;
use ensogl_core::display::shape::*;

use crate::buffer;
use crate::buffer::style;
use crate::buffer::Text;
use crate::buffer::Transform;
use crate::component::selection;
use crate::component::Selection;
#[cfg_attr(not(target_arch = "wasm32"), allow(unused_imports))]
use crate::typeface;
#[cfg_attr(not(target_arch = "wasm32"), allow(unused_imports))]
use crate::typeface::glyph;
use crate::typeface::glyph::Glyph;
#[cfg_attr(not(target_arch = "wasm32"), allow(unused_imports))]
use crate::typeface::pen;

use enso_frp as frp;
use enso_frp::io::keyboard::Key;
use ensogl_core::application;
use ensogl_core::application::shortcut;
use ensogl_core::application::Application;
use ensogl_core::data::color;
use ensogl_core::display;
use ensogl_core::gui::cursor;
use ensogl_core::system::web::clipboard;
use ensogl_core::DEPRECATED_Animation;
use std::ops::Not;



// =================
// === Constants ===
// =================

/// Record separator ASCII code. Used for separating of copied strings. It is defined as the `\RS`
/// escape code (`x1E`) (https://en.wikipedia.org/wiki/ASCII).
pub const RECORD_SEPARATOR: &str = "\x1E";
const LINE_VERTICAL_OFFSET: f32 = 4.0; // Set manually. May depend on font. To be improved.



// ====================
// === SelectionMap ===
// ====================

/// Mapping between selection id, `Selection`, and text location.
#[derive(Clone, Debug, Default)]
#[cfg_attr(not(target_arch = "wasm32"), allow(dead_code))]
pub struct SelectionMap {
    id_map:       HashMap<usize, Selection>,
    location_map: HashMap<usize, HashMap<Column, usize>>,
}



// ============
// === Line ===
// ============

/// Visual line representation.
///
/// **Design Notes**
/// The `divs` and `centers` are kept as vectors for performance reasons. Especially, when clicking
/// inside of the text area, it allows us to binary search the place of the mouse pointer.
#[derive(Debug)]
#[cfg_attr(not(target_arch = "wasm32"), allow(dead_code))]
pub struct Line {
    display_object: display::object::Instance,
    glyphs:         Vec<Glyph>,
    divs:           Vec<f32>,
    centers:        Vec<f32>,
}

impl Line {
    fn new(logger: impl AnyLogger) -> Self {
        let logger = Logger::new_sub(logger, "line");
        let display_object = display::object::Instance::new(logger);
        let glyphs = default();
        let divs = default();
        let centers = default();
        Self { display_object, glyphs, divs, centers }
    }

    /// Set the division points (offsets between letters). Also updates center points.
    #[cfg_attr(not(target_arch = "wasm32"), allow(dead_code))]
    fn set_divs(&mut self, divs: Vec<f32>) {
        let div_iter = divs.iter();
        let div_iter_skipped = divs.iter().skip(1);
        self.centers = div_iter.zip(div_iter_skipped).map(|(t, s)| (t + s) / 2.0).collect();
        self.divs = divs;
    }

    fn div_index_close_to(&self, offset: f32) -> usize {
        self.centers.binary_search_by(|t| t.partial_cmp(&offset).unwrap()).unwrap_both()
    }

    #[cfg_attr(not(target_arch = "wasm32"), allow(dead_code))]
    fn div_by_column(&self, column: Column) -> f32 {
        let ix = column.as_usize().min(self.divs.len() - 1);
        self.divs[ix]
    }

    #[cfg_attr(not(target_arch = "wasm32"), allow(dead_code))]
    fn resize_with(&mut self, size: usize, cons: impl Fn() -> Glyph) {
        let display_object = self.display_object().clone_ref();
        self.glyphs.resize_with(size, move || {
            let glyph = cons();
            display_object.add_child(&glyph);
            glyph
        });
    }
}

impl display::Object for Line {
    fn display_object(&self) -> &display::object::Instance {
        &self.display_object
    }
}



// =============
// === Lines ===
// =============

/// Set of all visible lines.
#[derive(Clone, CloneRef, Debug, Default)]
struct Lines {
    rc: Rc<RefCell<Vec<Line>>>,
}

impl Lines {
    /// The number of visible lines.
    pub fn len(&self) -> usize {
        self.rc.borrow().len()
    }

    /// Resize the line container and use the provided function to construct missing elements.
    pub fn resize_with(&self, size: usize, cons: impl Fn(usize) -> Line) {
        let vec = &mut self.rc.borrow_mut();
        let mut ix = vec.len();
        vec.resize_with(size, || {
            let line = cons(ix);
            ix += 1;
            line
        })
    }
}



// ===========
// === FRP ===
// ===========

ensogl_core::define_endpoints! {
    Input {
        /// Insert character of the last pressed key at every cursor.
        insert_char_of_last_pressed_key(),
        /// Increase the indentation of all lines containing cursors.
        increase_indentation(),
        /// Decrease the indentation of all lines containing cursors.
        decrease_indentation(),
        /// Removes the character on the left of every cursor.
        delete_left(),
        /// Removes the character on the right of every cursor.
        delete_right(),
        /// Removes the word on the left of every cursor.
        delete_word_left(),
        /// Removes the word on the right of every cursor.
        delete_word_right(),
        /// Set the text cursor at the mouse cursor position.
        set_cursor_at_mouse_position(),
        /// Set the text cursor at the end of text.
        set_cursor_at_end(),
        /// Add a new cursor at the mouse cursor position.
        add_cursor_at_mouse_position(),
        /// Remove all cursors.
        remove_all_cursors(),
        /// Start changing the shape of the newest selection with the mouse position.
        start_newest_selection_end_follow_mouse(),
        /// Stop changing the shape of the newest selection with the mouse position.
        stop_newest_selection_end_follow_mouse(),
        /// Move the cursor to the left by one character.
        cursor_move_left(),
        /// Move the cursor to the right by one character.
        cursor_move_right(),
        /// Move the cursor to the left by one word.
        cursor_move_left_word(),
        /// Move the cursor to the right by one word.
        cursor_move_right_word(),
        /// Move the cursor to the beginning of the line.
        cursor_move_left_of_line(),
        /// Move the cursor to the end of the line.
        cursor_move_right_of_line(),
        /// Move the cursor down one line.
        cursor_move_down(),
        /// Move the cursor up one line.
        cursor_move_up(),
        /// Extend the cursor selection to the left by one character.
        cursor_select_left(),
        /// Extend the cursor selection to the right by one character.
        cursor_select_right(),
        /// Extend the cursor selection down one line.
        cursor_select_down(),
        /// Extend the cursor selection up one line.
        cursor_select_up(),
        /// Extend the cursor selection to the left by one word.
        cursor_select_left_word(),
        /// Extend the cursor selection to the right by one word.
        cursor_select_right_word(),
        /// Select all characters.
        select_all(),
        /// Select the word at cursor position.
        select_word_at_cursor(),
        /// Discard all but the first selection.
        keep_first_selection_only(),
        /// Discard all but the last selection.
        keep_last_selection_only(),
        /// Discard all but the first selection and convert it to cursor.
        keep_first_cursor_only(),
        /// Discard all but the last selection and convert it to cursor.
        keep_last_cursor_only(),
        /// Discard all but the newest selection.
        keep_newest_selection_only(),
        /// Discard all but the oldest selection.
        keep_oldest_selection_only(),
        /// Discard all but the newest selection and convert it to cursor.
        keep_newest_cursor_only(),
        /// Discard all but the oldest selection and convert it to cursor.
        keep_oldest_cursor_only(),
        /// Set the oldest selection end to mouse position.
        set_newest_selection_end_to_mouse_position(),
        /// Set the newest selection end to mouse position.
        set_oldest_selection_end_to_mouse_position(),
        /// Undo the last operation.
        undo(),
        /// Redo the last operation.
        redo(),
        /// Copy the selected text to the clipboard.
        copy(),
        /// Copy the selected text to the clipboard and remove it from the text area.
        cut(),
        /// Paste the selected text from the clipboard.
        paste(),

        hover(),
        unhover(),
        single_line(bool),
        set_hover(bool),

        set_cursor            (Location),
        add_cursor            (Location),
        paste_string          (String),
        insert                (String),
        set_color_bytes       (buffer::Range<Bytes>,color::Rgba),
        set_color_all         (color::Rgba),
        set_sdf_bold          (buffer::Range<Bytes>,style::SdfBold),
        set_default_color     (color::Rgba),
        set_selection_color   (color::Rgb),
        set_default_text_size (style::Size),
<<<<<<< HEAD
=======
        /// Set font in the text area. The name will be looked up in [`typeface::font::Registry`].
        ///
        /// Note, that this is a relatively heavy operation - it requires not only redrawing all
        /// lines, but also re-load internal structures for rendering (like WebGL buffers,
        /// MSDF texture, etc.).
>>>>>>> 7a9ca10b
        set_font              (String),
        set_content           (String),
        set_content_truncated (String, f32),
    }
    Output {
        pointer_style   (cursor::Style),
        width           (f32),
        height          (f32),
        changed         (Vec<enso_text::Change>),
        content         (Text),
        hovered         (bool),
        selection_color (color::Rgb),
        default_color   (color::Rgba),
    }
}



// ============
// === Area ===
// ============

/// Hardcoded line height. To be generalized in the future.
pub const LINE_HEIGHT: f32 = 14.0;

/// The visual text area implementation.
#[derive(Clone, CloneRef, Debug)]
#[allow(missing_docs)]
pub struct Area {
    data:    Rc<AreaModel>,
    pub frp: Rc<Frp>,
}

impl Deref for Area {
    type Target = Frp;
    fn deref(&self) -> &Self::Target {
        &self.frp
    }
}

impl Area {
    /// Constructor.
    pub fn new(app: &Application) -> Self {
        let frp = Rc::new(Frp::new());
        let data = Rc::new(AreaModel::new(app, &frp.output));
        Self { data, frp }.init()
    }

    fn init(self) -> Self {
        let network = &self.frp.network;
        let model = &self.data;
        let scene = &model.app.display.default_scene;
        let mouse = &scene.mouse.frp;
        let input = &self.frp.input;
        let out = &self.frp.output;
        let pos = DEPRECATED_Animation::<Vector2>::new(network);
        let keyboard = &scene.keyboard;
        let m = &model;
        pos.update_spring(|spring| spring * 2.0);

        frp::extend! { network

            // === Multi / Single Line ===

            eval input.single_line((t) m.single_line.set(*t));


            // === Hover ===

            hover_events  <- bool(&input.unhover,&input.hover);
            hovered       <- any(&input.set_hover,&hover_events);
            out.source.hovered <+ hovered;


            // === Pointer Style ===

            pointer_style <- hovered.map(|hovered| {
                if *hovered { cursor::Style::new_text_cursor() } else { cursor::Style::default() }
            });
            out.source.pointer_style <+ pointer_style;


            // === Set / Add cursor ===

            mouse_on_set_cursor      <- mouse.position.sample(&input.set_cursor_at_mouse_position);
            mouse_on_add_cursor      <- mouse.position.sample(&input.add_cursor_at_mouse_position);
            loc_on_set_cursor_mouse  <- mouse_on_set_cursor.map(f!((p) m.get_in_text_location(*p)));
            loc_on_add_cursor_mouse  <- mouse_on_add_cursor.map(f!((p) m.get_in_text_location(*p)));
            loc_on_set_cursor_at_end <- input.set_cursor_at_end.map(f_!(model.buffer.text().location_of_text_end()));
            loc_on_set_cursor        <- any(input.set_cursor,loc_on_set_cursor_mouse,loc_on_set_cursor_at_end);
            loc_on_add_cursor        <- any(&input.add_cursor,&loc_on_add_cursor_mouse);

            eval loc_on_set_cursor ((loc) m.buffer.frp.set_cursor(loc));
            eval loc_on_add_cursor ((loc) m.buffer.frp.add_cursor(loc));

            _eval <- m.buffer.frp.selection_edit_mode.map2
                (&scene.frp.frame_time,f!([m](selections,time) {
                        // FIXME: added for undo redo. Should not be needed.
                        //        See https://github.com/enso-org/ide/issues/1031
                        m.redraw(true);
                        m.on_modified_selection(selections,*time,true)
                    }
            ));

            _eval <- m.buffer.frp.selection_non_edit_mode.map2
                (&scene.frp.frame_time,f!([m](selections,time) {
                    // FIXME: added for undo redo. Should not be needed.
                    //        See https://github.com/enso-org/ide/issues/1031
                    m.redraw(true);
                    m.on_modified_selection(selections,*time,false)
                }
            ));

            selecting <- bool
                ( &input.stop_newest_selection_end_follow_mouse
                , &input.start_newest_selection_end_follow_mouse
                );

            set_sel_end_1 <- mouse.position.gate(&selecting);
            set_sel_end_2 <- mouse.position.sample(&input.set_newest_selection_end_to_mouse_position);
            set_newest_selection_end <- any(&set_sel_end_1,&set_sel_end_2);

            eval set_newest_selection_end([m](screen_pos) {
                let location = m.get_in_text_location(*screen_pos);
                m.buffer.frp.set_newest_selection_end(location);
            });


            // === Copy / Cut / Paste ===

            copy_sels      <- input.copy.map(f_!(m.buffer.selections_contents()));
            all_empty_sels <- copy_sels.map(|s|s.iter().all(|t|t.is_empty()));
            line_sel_mode  <- copy_sels.gate(&all_empty_sels);

            eval_ line_sel_mode (m.buffer.frp.cursors_select(Some(Transform::Line)));
            non_line_sel_mode_sels <- copy_sels.gate_not(&all_empty_sels);
            line_sel_mode_sels     <- line_sel_mode.map(f_!(m.buffer.selections_contents()));
            sels                   <- any(&line_sel_mode_sels,&non_line_sel_mode_sels);
            eval sels ((s) m.copy(s));

            cut_sels           <- input.cut.map(f_!(m.buffer.selections_contents()));
            all_empty_sels_cut <- cut_sels.map(|s|s.iter().all(|t|t.is_empty()));
            line_sel_mode_cut  <- cut_sels.gate(&all_empty_sels_cut);

            eval_ line_sel_mode_cut (m.buffer.frp.cursors_select(Some(Transform::Line)));
            non_line_sel_mode_cut_sels <- cut_sels.gate_not(&all_empty_sels_cut);
            line_sel_mode_cut_sels     <- line_sel_mode_cut.map(f_!(m.buffer.selections_contents()));
            sels_cut                   <- any(&line_sel_mode_cut_sels,&non_line_sel_mode_cut_sels);
            eval sels_cut ((s) m.cut(s));
            eval_ sels_cut (m.buffer.frp.delete_left());

            eval_ input.paste (m.paste());
            eval input.paste_string((s) m.paste_string(s));


            eval_ m.buffer.frp.text_change (m.redraw(true));

            eval_ input.remove_all_cursors (m.buffer.frp.remove_all_cursors());

            eval_ input.keep_first_selection_only (m.buffer.frp.keep_first_selection_only());
            eval_ input.keep_last_selection_only  (m.buffer.frp.keep_last_selection_only());
            eval_ input.keep_first_cursor_only    (m.buffer.frp.keep_first_cursor_only());
            eval_ input.keep_last_cursor_only     (m.buffer.frp.keep_last_cursor_only());

            eval_ input.keep_newest_selection_only (m.buffer.frp.keep_newest_selection_only());
            eval_ input.keep_oldest_selection_only (m.buffer.frp.keep_oldest_selection_only());
            eval_ input.keep_newest_cursor_only    (m.buffer.frp.keep_newest_cursor_only());
            eval_ input.keep_oldest_cursor_only    (m.buffer.frp.keep_oldest_cursor_only());

            eval_ input.cursor_move_left  (m.buffer.frp.cursors_move(Transform::Left));
            eval_ input.cursor_move_right (m.buffer.frp.cursors_move(Transform::Right));
            eval_ input.cursor_move_up    (m.buffer.frp.cursors_move(Transform::Up));
            eval_ input.cursor_move_down  (m.buffer.frp.cursors_move(Transform::Down));

            eval_ input.cursor_move_left_word  (m.buffer.frp.cursors_move(Transform::LeftWord));
            eval_ input.cursor_move_right_word (m.buffer.frp.cursors_move(Transform::RightWord));

            eval_ input.cursor_move_left_of_line  (m.buffer.frp.cursors_move(Transform::LeftOfLine));
            eval_ input.cursor_move_right_of_line (m.buffer.frp.cursors_move(Transform::RightOfLine));

            eval_ input.cursor_select_left  (m.buffer.frp.cursors_select(Transform::Left));
            eval_ input.cursor_select_right (m.buffer.frp.cursors_select(Transform::Right));
            eval_ input.cursor_select_up    (m.buffer.frp.cursors_select(Transform::Up));
            eval_ input.cursor_select_down  (m.buffer.frp.cursors_select(Transform::Down));

            eval_ input.cursor_select_left_word  (m.buffer.frp.cursors_select(Transform::LeftWord));
            eval_ input.cursor_select_right_word (m.buffer.frp.cursors_select(Transform::RightWord));

            eval_ input.select_all            (m.buffer.frp.cursors_select(Transform::All));
            eval_ input.select_word_at_cursor (m.buffer.frp.cursors_select(Transform::Word));

            eval_ input.delete_left       (m.buffer.frp.delete_left());
            eval_ input.delete_right      (m.buffer.frp.delete_right());
            eval_ input.delete_word_left  (m.buffer.frp.delete_word_left());
            eval_ input.delete_word_right (m.buffer.frp.delete_word_right());

            eval_ input.undo (m.buffer.frp.undo());
            eval_ input.redo (m.buffer.frp.redo());


            // === Insert ===

            key_inserted  <- keyboard.frp.down.gate_not(&keyboard.frp.is_modifier_down);
            key_to_insert <= key_inserted.map(f!((key) m.key_to_string(key)));
            str_to_insert <- any(&input.insert,&key_to_insert);
            eval str_to_insert ((s) m.buffer.frp.insert(s));
            eval input.set_content ([input](s) {
                input.set_cursor(&default());
                input.select_all();
                input.insert(s);
                input.remove_all_cursors();
            });
            input.set_content <+ input.set_content_truncated.map(f!(((text, max_width_px)) {
                m.text_truncated_with_ellipsis(text.clone(), m.default_font_size(), *max_width_px)
            }));


            // === Font ===

            eval input.set_font ((t) {
                m.set_font(t);
                m.redraw(true);
            });


            // === Font ===

            eval input.set_font ((t) m.set_font(t));


            // === Colors ===

            eval input.set_default_color     ((t) m.buffer.frp.set_default_color(*t));
            self.frp.source.default_color <+ self.frp.set_default_color;

            eval input.set_default_text_size ((t) {
                m.buffer.frp.set_default_text_size(*t);
                m.redraw(true);
            });
            eval input.set_color_all         ([input](color) {
                let all_bytes = buffer::Range::from(Bytes::from(0)..Bytes(i32::max_value()));
                input.set_color_bytes.emit((all_bytes,*color));
            });
            // FIXME: The color-setting operation is very slow now. For every new color, the whole
            //        text is re-drawn. See https://github.com/enso-org/ide/issues/1031
            eval input.set_color_bytes ((t) {
                m.buffer.frp.set_color_bytes.emit(*t);
                m.redraw(false);
            });
            self.frp.source.selection_color <+ self.frp.set_selection_color;


<<<<<<< HEAD
=======
            // === Style ===

            m.buffer.frp.set_sdf_bold <+ input.set_sdf_bold;
            eval_ input.set_sdf_bold (m.redraw(false));


>>>>>>> 7a9ca10b
            // === Changes ===

            // The `content` event should be fired first, as any listener for `changed` may want to
            // read the new content, so it should be up-to-date.
            self.frp.source.content <+ m.buffer.frp.text_change.map(f_!(m.buffer.text()));
            self.frp.source.changed <+ m.buffer.frp.text_change;
        }
        self
    }

    /// Add the text area to a specific scene layer. The mouse event positions will be mapped to
    /// this view regardless the previous views this component could be added to.
    // TODO https://github.com/enso-org/ide/issues/1576
    //     This function needs to be updated. However, it requires a few steps:
    //     1. The new `ShapeView` and `DynamicShape` are implemented and they use display objects to
    //        pass information about scene layers they are assigned to. However, the [`GlyphSystem`]
    //        is a very non-standard implementation, and thus has to handle the new display object
    //        callbacks in a special way as well.
    //     2. The `self.data.camera` has to still be used, otherwise there would be no way to
    // convert        the screen to object space (see the [`to_object_space`] function). This is
    // a very        temporary solution, as any object can be assigned to more than one scene
    // layer, and thus        can be rendered from more than one camera. Screen / object space
    // location of events        should thus become much more primitive information /
    // mechanisms.     Please note, that this function handles the selection management
    // correctly, as it uses     the new shape system definition, and thus, inherits the scene
    // layer settings from this     display object.
    pub fn add_to_scene_layer(&self, layer: &display::scene::Layer) {
        for symbol in self.symbols() {
            layer.add_exclusive(&symbol);
        }
        self.data.camera.set(layer.camera());
        layer.add_exclusive(self);
    }

    /// Remove this component from view.
    // TODO see TODO in add_to_scene_layer method.
    #[allow(non_snake_case)]
    pub fn remove_from_scene_layer(&self, layer: &display::scene::Layer) {
        for symbol in self.symbols() {
            layer.remove_symbol(&symbol);
        }
    }

    #[cfg(not(target_arch = "wasm32"))]
    fn symbols(&self) -> SmallVec<[display::Symbol; 1]> {
        default()
    }

    #[cfg(target_arch = "wasm32")]
    fn symbols(&self) -> SmallVec<[display::Symbol; 1]> {
        let text_symbol = self.data.glyph_system.borrow().sprite_system().symbol.clone_ref();
        let shapes = &self.data.app.display.default_scene.shapes;
        let selection_system = shapes.shape_system(PhantomData::<selection::shape::Shape>);
        let _selection_symbol = selection_system.shape_system.symbol.clone_ref();
        //TODO[ao] we cannot move selection symbol, as it is global for all the text areas.
        SmallVec::from_buf([text_symbol /* selection_symbol */])
    }
}



// =================
// === AreaModel ===
// =================

/// Internal representation of `Area`.
#[derive(Clone, CloneRef, Debug)]
pub struct AreaModel {
    app:    Application,
    // FIXME[ao]: this is a temporary solution to handle properly areas in different views. Should
    //            be replaced with proper object management.
    camera: Rc<CloneRefCell<display::camera::Camera2d>>,

    logger:         Logger,
    frp_endpoints:  FrpEndpoints,
    buffer:         buffer::View,
    display_object: display::object::Instance,
    #[cfg(target_arch = "wasm32")]
    glyph_system:   Rc<RefCell<glyph::System>>,
    lines:          Lines,
    single_line:    Rc<Cell<bool>>,
    selection_map:  Rc<RefCell<SelectionMap>>,
}

impl AreaModel {
    /// Constructor.
    pub fn new(app: &Application, frp_endpoints: &FrpEndpoints) -> Self {
        let app = app.clone_ref();
        let scene = &app.display.default_scene;
        let logger = Logger::new("text_area");
        let selection_map = default();
        let display_object = display::object::Instance::new(&logger);
        #[cfg(target_arch = "wasm32")]
        let glyph_system = {
            let fonts = scene.extension::<typeface::font::Registry>();
            let font = fonts.load("DejaVuSansMono");
            let glyph_system = typeface::glyph::System::new(&scene, font);
            display_object.add_child(&glyph_system);
            Rc::new(RefCell::new(glyph_system))
        };
        let buffer = default();
        let lines = default();
        let single_line = default();
        let camera = Rc::new(CloneRefCell::new(scene.camera().clone_ref()));

        // FIXME[WD]: These settings should be managed wiser. They should be set up during
        // initialization of the shape system, not for every area creation. To be improved during
        // refactoring of the architecture some day.
        let shape_system = scene.shapes.shape_system(PhantomData::<selection::shape::Shape>);
        let symbol = &shape_system.shape_system.sprite_system.symbol;
        shape_system.shape_system.set_pointer_events(false);

        // FIXME[WD]: This is temporary sorting utility, which places the cursor in front of mouse
        // pointer and nodes. Should be refactored when proper sorting mechanisms are in place.
        scene.layers.main.remove_symbol(symbol);
        scene.layers.label.add_exclusive(symbol);

        let frp_endpoints = frp_endpoints.clone_ref();
        #[cfg(target_arch = "wasm32")]
        let glyph_system = Rc::new(RefCell::new(glyph_system));

        Self {
            app,
            camera,
            logger,
            frp_endpoints,
            buffer,
            display_object,
            #[cfg(target_arch = "wasm32")]
            glyph_system,
            lines,
            single_line,
            selection_map,
        }
        .init()
    }

    #[cfg(not(target_arch = "wasm32"))]
    fn on_modified_selection(&self, _: &buffer::selection::Group, _: f32, _: bool) {}

    #[cfg(target_arch = "wasm32")]
    fn on_modified_selection(
        &self,
        selections: &buffer::selection::Group,
        time: f32,
        do_edit: bool,
    ) {
        {
            let mut selection_map = self.selection_map.borrow_mut();
            let mut new_selection_map = SelectionMap::default();
            for sel in selections {
                let sel = self.snap_selection(*sel);
                let id = sel.id;
                let start_line = sel.start.line.as_usize();
                let end_line = sel.end.line.as_usize();
                let pos_x = |line: usize, column: Column| {
                    if line >= self.lines.len() {
                        self.lines
                            .rc
                            .borrow()
                            .last()
                            .and_then(|l| l.divs.last().cloned())
                            .unwrap_or(0.0)
                    } else {
                        self.lines.rc.borrow()[line].div_by_column(column)
                    }
                };
                let min_pos_x = pos_x(start_line, sel.start.column);
                let max_pos_x = pos_x(end_line, sel.end.column);
                let logger = Logger::new_sub(&self.logger, "cursor");
                let min_pos_y = -LINE_HEIGHT / 2.0 - LINE_HEIGHT * start_line as f32;
                let pos = Vector2(min_pos_x, min_pos_y);
                let width = max_pos_x - min_pos_x;
                let selection = match selection_map.id_map.remove(&id) {
                    Some(selection) => {
                        let select_left = selection.width.simulator.target_value() < 0.0;
                        let select_right = selection.width.simulator.target_value() > 0.0;
                        let tgt_pos_x = selection.position.simulator.target_value().x;
                        let tgt_width = selection.width.simulator.target_value();
                        let mid_point = tgt_pos_x + tgt_width / 2.0;
                        let go_left = pos.x < mid_point;
                        let go_right = pos.x > mid_point;
                        let need_flip = (select_left && go_left) || (select_right && go_right);
                        if width == 0.0 && need_flip {
                            selection.flip_sides()
                        }
                        selection.position.set_target_value(pos);
                        selection
                    }
                    None => {
                        let selection = Selection::new(&logger, do_edit);
                        selection.letter_width.set(7.0); // FIXME hardcoded values
                        self.add_child(&selection);
                        selection.position.set_target_value(pos);
                        selection.position.skip();
                        let selection_network = &selection.network;
                        // FIXME[wd]: memory leak. To be fixed with the below note as a part of
                        //            https://github.com/enso-org/ide/issues/670 . Once fixed,
                        //            delete code removing all cursors on Area drop.
                        let model = self.clone_ref();
                        frp::extend! { selection_network
                            // FIXME[WD]: This is ultra-slow. Redrawing all glyphs on each
                            //            animation frame. Multiple times, once per cursor.
                            //            https://github.com/enso-org/ide/issues/1031
                            eval_ selection.position.value (model.redraw(true));
                            selection.frp.set_color <+ self.frp_endpoints.selection_color;
                        }
                        selection.frp.set_color.emit(self.frp_endpoints.selection_color.value());
                        selection
                    }
                };
                selection.width.set_target_value(width);
                selection.edit_mode.set(do_edit);
                selection.start_time.set(time);
                new_selection_map.id_map.insert(id, selection);
                new_selection_map
                    .location_map
                    .entry(start_line)
                    .or_default()
                    .insert(sel.start.column, id);
            }
            *selection_map = new_selection_map;
        }
        self.redraw(true)
    }

    /// Transforms screen position to the object (display object) coordinate system.
    fn to_object_space(&self, screen_pos: Vector2) -> Vector2 {
        let camera = self.camera.get();
        let origin_world_space = Vector4(0.0, 0.0, 0.0, 1.0);
        let origin_clip_space = camera.view_projection_matrix() * origin_world_space;
        let inv_object_matrix = self.transform_matrix().try_inverse().unwrap();

        let shape = self.app.display.default_scene.frp.shape.value();
        let clip_space_z = origin_clip_space.z;
        let clip_space_x = origin_clip_space.w * 2.0 * screen_pos.x / shape.width;
        let clip_space_y = origin_clip_space.w * 2.0 * screen_pos.y / shape.height;
        let clip_space = Vector4(clip_space_x, clip_space_y, clip_space_z, origin_clip_space.w);
        let world_space = camera.inversed_view_projection_matrix() * clip_space;
        (inv_object_matrix * world_space).xy()
    }

    fn get_in_text_location(&self, screen_pos: Vector2) -> Location {
        let object_space = self.to_object_space(screen_pos);
        let line_index = (-object_space.y / LINE_HEIGHT) as usize;
        let line_index = std::cmp::min(line_index, self.lines.len() - 1);
        let div_index = self.lines.rc.borrow()[line_index].div_index_close_to(object_space.x);
        let line = line_index.into();
        let column = div_index.into();
        Location(line, column)
    }

    fn init(self) -> Self {
        self.redraw(true);
        self
    }

    /// Redraw the text.
    #[profile(Debug)]
    fn redraw(&self, size_may_change: bool) {
        let lines = self.buffer.view_lines();
        let line_count = lines.len();
        self.lines.resize_with(line_count, |ix| self.new_line(ix));
        let widths = lines
            .into_iter()
            .enumerate()
            .map(|(view_line_index, content)| self.redraw_line(view_line_index, content))
            .collect_vec();
        let width = widths.into_iter().max_by(|x, y| x.partial_cmp(y).unwrap()).unwrap_or_default();
        if size_may_change {
            let height = self.calculate_height();
            self.frp_endpoints.source.width.emit(width);
            self.frp_endpoints.source.height.emit(height);
        }
    }

    fn calculate_height(&self) -> f32 {
        self.lines.len() as f32 * LINE_HEIGHT
    }

    #[cfg(not(target_arch = "wasm32"))]
    fn redraw_line(&self, _: usize, _: String) -> f32 {
        0.0
    }

    #[cfg(target_arch = "wasm32")]
    fn redraw_line(&self, view_line_index: usize, content: String) -> f32 {
        let cursor_map = self
            .selection_map
            .borrow()
            .location_map
            .get(&view_line_index)
            .cloned()
            .unwrap_or_default();
        let line = &mut self.lines.rc.borrow_mut()[view_line_index];
        let line_object = line.display_object().clone_ref();
        let line_range = self.buffer.byte_range_of_view_line_index_snapped(view_line_index.into());
        let mut line_style = self.buffer.sub_style(line_range.start..line_range.end).iter();
<<<<<<< HEAD
        let mut pen = pen::Pen::new(&self.glyph_system.borrow().font);
=======
        let glyph_system = self.glyph_system.borrow();
        let mut pen = pen::Pen::new(&glyph_system.font);
>>>>>>> 7a9ca10b
        let mut divs = vec![];
        let mut column = 0.column();
        let mut last_cursor = None;
        let mut last_cursor_target = default();
<<<<<<< HEAD
        line.resize_with(content.chars().count(), || self.glyph_system.borrow().new_glyph());
=======
        line.resize_with(content.chars().count(), || glyph_system.new_glyph());
>>>>>>> 7a9ca10b
        let mut iter = line.glyphs.iter_mut().zip(content.chars());
        loop {
            let next = iter.next();
            let style = line_style.next().unwrap_or_default();
            let chr_size = style.size.raw;
            let char_info = next.as_ref().map(|t| pen::CharInfo::new(t.1, chr_size));
            let info = pen.advance(char_info);

            cursor_map.get(&column).for_each(|id| {
                self.selection_map.borrow().id_map.get(id).for_each(|cursor| {
                    if cursor.edit_mode.get() {
                        let pos_y = LINE_HEIGHT / 2.0 - LINE_VERTICAL_OFFSET;
                        last_cursor = Some(cursor.clone_ref());
                        last_cursor_target = Vector2(info.offset, pos_y);
                    }
                });
            });

            divs.push(info.offset);
            let opt_glyph = next.map(|t| t.0);
            match opt_glyph.zip(info.char) {
                Some((glyph, chr)) => {
                    let chr_bytes: Bytes = chr.len_utf8().into();
                    line_style.drop(chr_bytes - 1.bytes());
<<<<<<< HEAD
                    let glyph_info = self.glyph_system.borrow().font.glyph_info(chr);
                    let size = glyph_info.scale.scale(chr_size);
=======
                    let glyph_info = glyph_system.font.glyph_info(chr);
>>>>>>> 7a9ca10b
                    let glyph_offset = glyph_info.offset.scale(chr_size);
                    let glyph_x = info.offset + glyph_offset.x;
                    let glyph_y = glyph_offset.y;
                    glyph.set_position_xy(Vector2(glyph_x, glyph_y));
                    glyph.set_char(chr);
                    glyph.set_color(style.color);
                    glyph.set_bold(style.bold.raw);
                    glyph.set_sdf_bold(style.sdf_bold.raw);
                    glyph.set_font_size(chr_size);
                    match &last_cursor {
                        None => line_object.add_child(glyph),
                        Some(cursor) => {
                            cursor.right_side.add_child(glyph);
                            glyph.mod_position_xy(|p| p - last_cursor_target);
                        }
                    }
                }
                None => break,
            }
            column += 1.column();
        }

        let last_offset = divs.last().cloned().unwrap_or_default();
        let cursor_offset = last_cursor.map(|cursor| last_cursor_target.x - cursor.position().x);
        let cursor_offset = cursor_offset.unwrap_or_default();
        line.set_divs(divs);
        last_offset - cursor_offset
    }

    #[cfg(not(target_arch = "wasm32"))]
    fn line_truncated_with_ellipsis(&self, line: &str, _: style::Size, _: f32) -> String {
        line.to_string()
    }

    /// Truncate a `line` of text if its length on screen exceeds `max_width_px` when rendered
    /// using the current font at `font_size`. Return the truncated string with an ellipsis ("…")
    /// character appended, or `content` if not truncated.
    ///
    /// The truncation point is chosen such that the resulting string with ellipsis will fit in
    /// `max_width_px` if possible. The `line` must not contain newline characters.
    #[cfg(target_arch = "wasm32")]
    fn line_truncated_with_ellipsis(
        &self,
        line: &str,
        font_size: style::Size,
        max_width_px: f32,
    ) -> String {
        const ELLIPSIS: char = '\u{2026}';
        let mut pen = pen::Pen::new(&self.glyph_system.borrow().font);
        let mut truncation_point = 0.bytes();
        let truncate = line.char_indices().any(|(i, ch)| {
            let char_info = pen::CharInfo::new(ch, font_size.raw);
            let pen_info = pen.advance(Some(char_info));
            let next_width = pen_info.offset + char_info.size;
            if next_width > max_width_px {
                return true;
            }
            let width_of_ellipsis = pen::CharInfo::new(ELLIPSIS, font_size.raw).size;
            let char_length: Bytes = ch.len_utf8().into();
            if next_width + width_of_ellipsis <= max_width_px {
                truncation_point = Bytes::from(i) + char_length;
            }
            false
        });
        if truncate {
            let truncated_content = line[..truncation_point.as_usize()].to_string();
            truncated_content + String::from(ELLIPSIS).as_str()
        } else {
            line.to_string()
        }
    }

    /// Truncate every line of `text` that exceeds `max_width_px` when rendered using the current
    /// font at `font_size`. Return `text` with every truncated substring replaced with an ellipsis
    /// character ("…").
    ///
    /// The truncation point of every line is chosen such that the truncated string with ellipsis
    /// will fit in `max_width_px` if possible. Unix (`\n`) and MS-DOS (`\r\n`) style line endings
    /// are recognized and preserved in the returned string.
    fn text_truncated_with_ellipsis(
        &self,
        text: String,
        font_size: style::Size,
        max_width_px: f32,
    ) -> String {
        let lines = text.split_inclusive("\n");
        /// Return the length of a trailing Unix (`\n`) or MS-DOS (`\r\n`) style line ending in
        /// `s`, or 0 if not found.
        fn length_of_trailing_line_ending(s: &str) -> usize {
            if s.ends_with("\r\n") {
                2
            } else if s.ends_with("\n") {
                1
            } else {
                0
            }
        }
        let tuples_of_lines_and_endings =
            lines.map(|line| line.split_at(line.len() - length_of_trailing_line_ending(line)));
        let lines_truncated_with_ellipsis = tuples_of_lines_and_endings.map(|(line, ending)| {
            self.line_truncated_with_ellipsis(line, font_size, max_width_px) + ending
        });
        lines_truncated_with_ellipsis.collect()
    }

    fn default_font_size(&self) -> style::Size {
        *self.buffer.style.get().size.default()
    }

    fn new_line(&self, index: usize) -> Line {
        let line = Line::new(&self.logger);
        let y_offset = -((index + 1) as f32) * LINE_HEIGHT + LINE_VERTICAL_OFFSET;
        line.set_position_y(y_offset);
        self.add_child(&line);
        line
    }

    fn copy(&self, selections: &[String]) {
        let encoded = match selections {
            [] => "".to_string(),
            [s] => s.clone(),
            lst => lst.join(RECORD_SEPARATOR),
        };
        clipboard::write_text(encoded);
    }

    fn cut(&self, selections: &[String]) {
        self.copy(selections);
    }

    fn paste(&self) {
        let paste_string = self.frp_endpoints.input.paste_string.clone_ref();
        clipboard::read_text(move |t| paste_string.emit(t));
    }

    /// Paste new text in the place of current selections / cursors. In case of pasting multiple
    /// chunks (e.g. after copying multiple selections), the chunks will be pasted into subsequent
    /// selections. In case there are more chunks than selections, end chunks will be dropped. In
    /// case there is more selections than chunks, end selections will be replaced with empty
    /// strings. I `self.single_line` is set to true then each chunk will be truncated to its first
    /// line.
    fn paste_string(&self, s: &str) {
        let mut chunks = self.decode_paste(s);
        if self.single_line.get() {
            for f in &mut chunks {
                Self::drop_all_but_first_line(f);
            }
        }
        self.buffer.frp.paste(chunks);
    }

    fn decode_paste(&self, encoded: &str) -> Vec<String> {
        encoded.split(RECORD_SEPARATOR).map(|s| s.into()).collect()
    }

    fn drop_all_but_first_line(s: &mut String) {
        *s = s.lines().next().unwrap_or("").to_string();
    }

    fn key_to_string(&self, key: &Key) -> Option<String> {
        match key {
            Key::Character(s) => Some(s.clone()),
            Key::Enter => self.single_line.get().not().as_some("\n".into()),
            Key::Space => Some(" ".into()),
            _ => None,
        }
    }

    /// Constrain the selection to values fitting inside of the current text buffer.
    #[cfg_attr(not(target_arch = "wasm32"), allow(dead_code))]
    fn snap_selection(
        &self,
        selection: buffer::selection::Selection,
    ) -> buffer::selection::Selection {
        let start = self.buffer.snap_location(selection.start);
        let end = self.buffer.snap_location(selection.end);
        selection.with_start(start).with_end(end)
    }

<<<<<<< HEAD
    #[cfg(not(target_arch = "wasm32"))]
    fn set_font(&self, _: &str) {}

=======
>>>>>>> 7a9ca10b
    #[cfg(target_arch = "wasm32")]
    fn set_font(&self, font_name: &str) {
        let app = &self.app;
        let scene = &app.display.default_scene;
        let fonts = scene.extension::<typeface::font::Registry>();
        let font = fonts.load(font_name);
        let glyph_system = typeface::glyph::System::new(&scene, font);
        self.display_object.add_child(&glyph_system);
        let old_glyph_system = self.glyph_system.replace(glyph_system);
        self.display_object.remove_child(&old_glyph_system);
<<<<<<< HEAD
    }
=======
        // Remove old Glyph structures, as they still refer to the old Glyph System.
        self.lines.rc.take();
        self.redraw(true);
    }

    #[cfg(not(target_arch = "wasm32"))]
    fn set_font(&self, _font_name: &str) {}
>>>>>>> 7a9ca10b
}

impl display::Object for AreaModel {
    fn display_object(&self) -> &display::object::Instance {
        &self.display_object
    }
}

impl display::Object for Area {
    fn display_object(&self) -> &display::object::Instance {
        self.data.display_object()
    }
}

impl application::command::FrpNetworkProvider for Area {
    fn network(&self) -> &frp::Network {
        &self.frp.network
    }
}

impl application::View for Area {
    fn label() -> &'static str {
        "TextArea"
    }

    fn new(app: &Application) -> Self {
        Area::new(app)
    }

    fn app(&self) -> &Application {
        &self.data.app
    }

    fn default_shortcuts() -> Vec<shortcut::Shortcut> {
        use shortcut::ActionType::*;
        (&[
            (PressAndRepeat, "left", "cursor_move_left"),
            (PressAndRepeat, "right", "cursor_move_right"),
            (PressAndRepeat, "up", "cursor_move_up"),
            (PressAndRepeat, "down", "cursor_move_down"),
            (PressAndRepeat, "cmd left", "cursor_move_left_word"),
            (PressAndRepeat, "cmd right", "cursor_move_right_word"),
            (Press, "alt left", "cursor_move_left_of_line"),
            (Press, "alt right", "cursor_move_right_of_line"),
            (Press, "home", "cursor_move_left_of_line"),
            (Press, "end", "cursor_move_right_of_line"),
            (PressAndRepeat, "shift left", "cursor_select_left"),
            (PressAndRepeat, "shift right", "cursor_select_right"),
            (PressAndRepeat, "cmd shift left", "cursor_select_left_word"),
            (PressAndRepeat, "cmd shift right", "cursor_select_right_word"),
            (PressAndRepeat, "shift up", "cursor_select_up"),
            (PressAndRepeat, "shift down", "cursor_select_down"),
            (PressAndRepeat, "backspace", "delete_left"),
            (PressAndRepeat, "delete", "delete_right"),
            (PressAndRepeat, "cmd backspace", "delete_word_left"),
            (PressAndRepeat, "cmd delete", "delete_word_right"),
            (Press, "shift left-mouse-button", "set_newest_selection_end_to_mouse_position"),
            (DoublePress, "left-mouse-button", "select_word_at_cursor"),
            (Press, "left-mouse-button", "set_cursor_at_mouse_position"),
            (Press, "left-mouse-button", "start_newest_selection_end_follow_mouse"),
            (Release, "left-mouse-button", "stop_newest_selection_end_follow_mouse"),
            (Press, "cmd left-mouse-button", "add_cursor_at_mouse_position"),
            (Press, "cmd left-mouse-button", "start_newest_selection_end_follow_mouse"),
            (Release, "cmd left-mouse-button", "stop_newest_selection_end_follow_mouse"),
            (Press, "cmd a", "select_all"),
            (Press, "cmd c", "copy"),
            (Press, "cmd x", "cut"),
            (Press, "cmd v", "paste"),
            (Press, "escape", "keep_oldest_cursor_only"),
        ])
            .iter()
            .map(|(action, rule, command)| {
                let only_hovered = *action != Release && rule.contains("left-mouse-button");
                let condition = if only_hovered { "focused & hovered" } else { "focused" };
                Self::self_shortcut_when(*action, *rule, *command, condition)
            })
            .collect()
    }
}

impl Drop for Area {
    fn drop(&mut self) {
        // TODO[ao]: This is workaround for memory leak causing text to stay even when component
        //           is deleted. See "FIXME: memory leak." comment above.
        self.remove_all_cursors();
    }
}<|MERGE_RESOLUTION|>--- conflicted
+++ resolved
@@ -264,14 +264,11 @@
         set_default_color     (color::Rgba),
         set_selection_color   (color::Rgb),
         set_default_text_size (style::Size),
-<<<<<<< HEAD
-=======
         /// Set font in the text area. The name will be looked up in [`typeface::font::Registry`].
         ///
         /// Note, that this is a relatively heavy operation - it requires not only redrawing all
         /// lines, but also re-load internal structures for rendering (like WebGL buffers,
         /// MSDF texture, etc.).
->>>>>>> 7a9ca10b
         set_font              (String),
         set_content           (String),
         set_content_truncated (String, f32),
@@ -524,15 +521,12 @@
             self.frp.source.selection_color <+ self.frp.set_selection_color;
 
 
-<<<<<<< HEAD
-=======
             // === Style ===
 
             m.buffer.frp.set_sdf_bold <+ input.set_sdf_bold;
             eval_ input.set_sdf_bold (m.redraw(false));
 
 
->>>>>>> 7a9ca10b
             // === Changes ===
 
             // The `content` event should be fired first, as any listener for `changed` may want to
@@ -651,8 +645,6 @@
         scene.layers.label.add_exclusive(symbol);
 
         let frp_endpoints = frp_endpoints.clone_ref();
-        #[cfg(target_arch = "wasm32")]
-        let glyph_system = Rc::new(RefCell::new(glyph_system));
 
         Self {
             app,
@@ -831,21 +823,13 @@
         let line_object = line.display_object().clone_ref();
         let line_range = self.buffer.byte_range_of_view_line_index_snapped(view_line_index.into());
         let mut line_style = self.buffer.sub_style(line_range.start..line_range.end).iter();
-<<<<<<< HEAD
-        let mut pen = pen::Pen::new(&self.glyph_system.borrow().font);
-=======
         let glyph_system = self.glyph_system.borrow();
         let mut pen = pen::Pen::new(&glyph_system.font);
->>>>>>> 7a9ca10b
         let mut divs = vec![];
         let mut column = 0.column();
         let mut last_cursor = None;
         let mut last_cursor_target = default();
-<<<<<<< HEAD
-        line.resize_with(content.chars().count(), || self.glyph_system.borrow().new_glyph());
-=======
         line.resize_with(content.chars().count(), || glyph_system.new_glyph());
->>>>>>> 7a9ca10b
         let mut iter = line.glyphs.iter_mut().zip(content.chars());
         loop {
             let next = iter.next();
@@ -870,12 +854,7 @@
                 Some((glyph, chr)) => {
                     let chr_bytes: Bytes = chr.len_utf8().into();
                     line_style.drop(chr_bytes - 1.bytes());
-<<<<<<< HEAD
-                    let glyph_info = self.glyph_system.borrow().font.glyph_info(chr);
-                    let size = glyph_info.scale.scale(chr_size);
-=======
                     let glyph_info = glyph_system.font.glyph_info(chr);
->>>>>>> 7a9ca10b
                     let glyph_offset = glyph_info.offset.scale(chr_size);
                     let glyph_x = info.offset + glyph_offset.x;
                     let glyph_y = glyph_offset.y;
@@ -1055,12 +1034,6 @@
         selection.with_start(start).with_end(end)
     }
 
-<<<<<<< HEAD
-    #[cfg(not(target_arch = "wasm32"))]
-    fn set_font(&self, _: &str) {}
-
-=======
->>>>>>> 7a9ca10b
     #[cfg(target_arch = "wasm32")]
     fn set_font(&self, font_name: &str) {
         let app = &self.app;
@@ -1071,9 +1044,6 @@
         self.display_object.add_child(&glyph_system);
         let old_glyph_system = self.glyph_system.replace(glyph_system);
         self.display_object.remove_child(&old_glyph_system);
-<<<<<<< HEAD
-    }
-=======
         // Remove old Glyph structures, as they still refer to the old Glyph System.
         self.lines.rc.take();
         self.redraw(true);
@@ -1081,7 +1051,6 @@
 
     #[cfg(not(target_arch = "wasm32"))]
     fn set_font(&self, _font_name: &str) {}
->>>>>>> 7a9ca10b
 }
 
 impl display::Object for AreaModel {
