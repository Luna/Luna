--- conflicted
+++ resolved
@@ -243,14 +243,9 @@
     /// Set the component size.
     pub fn set_size(&self, size: Vector2<f32>) {
         let margin = Vector2(COMPONENT_MARGIN * 2.0, COMPONENT_MARGIN * 2.0);
-<<<<<<< HEAD
         self.background.set_size(size + margin);
         self.track.set_size(size + margin);
-=======
-        self.background.size.set(size + margin);
-        self.track.size.set(size + margin);
-        self.thumb.size.set(size + margin);
->>>>>>> 061379e6
+        self.thumb.set_size(size + margin);
     }
 
     /// Set the color of the slider track or thumb.
@@ -304,8 +299,8 @@
     pub fn set_overflow_marker_shape(&self, (size, orientation): &(f32, SliderOrientation)) {
         let margin = Vector2(COMPONENT_MARGIN * 2.0, COMPONENT_MARGIN * 2.0);
         let size = Vector2(*size, *size) * OVERFLOW_MARKER_SIZE + margin;
-        self.overflow_lower.size.set(size);
-        self.overflow_upper.size.set(size);
+        self.overflow_lower.set_size(size);
+        self.overflow_upper.set_size(size);
         match orientation {
             SliderOrientation::Horizontal => {
                 self.overflow_lower.set_rotation_z(std::f32::consts::FRAC_PI_2);
