//! Defines a scrollbar component. See definition of [`Scrollbar`] for details.

#![recursion_limit = "512"]
// === Features ===
#![feature(option_result_contains)]
#![feature(trait_alias)]
// === Standard Linter Configuration ===
#![deny(non_ascii_idents)]
#![warn(unsafe_code)]
#![allow(clippy::bool_to_int_with_if)]
#![allow(clippy::let_and_return)]
// === Non-Standard Linter Configuration ===
#![warn(missing_copy_implementations)]
#![warn(missing_debug_implementations)]
#![warn(missing_docs)]
#![warn(trivial_casts)]
#![warn(trivial_numeric_casts)]
#![warn(unused_import_braces)]
#![warn(unused_qualifications)]

use ensogl_core::prelude::*;

use enso_frp as frp;
use ensogl_core::animation::delayed::DelayedAnimation;
use ensogl_core::animation::overshoot::OvershootAnimation;
use ensogl_core::application;
use ensogl_core::application::Application;
use ensogl_core::control::io::mouse;
use ensogl_core::data::color;
use ensogl_core::display;
use ensogl_core::display::shape::Rectangle;
use ensogl_core::display::shape::StyleWatchFrp;
use ensogl_hardcoded_theme as theme;
use ensogl_selector::Bounds;



// =============
// === Style ===
// =============

#[derive(Debug, Clone, Copy, Default, FromTheme)]
struct Style {
    #[theme_path = "theme::component::slider::overshoot_limit"]
    overshoot_limit:  f32,
    #[theme_path = "theme::component::slider::track::color"]
    default_color:    color::Lcha,
    #[theme_path = "theme::component::slider::track::hover_color"]
    hover_color:      color::Lcha,
    #[theme_path = "theme::component::slider::background::color"]
    bg_default_color: color::Lcha,
    #[theme_path = "theme::component::slider::background::hover_color"]
    bg_hover_color:   color::Lcha,
}


// =================
// === Constants ===
// =================

// TODO: Some of those values could be defined by the theme instead. But currently, this does not
//       seem to be worth it because the FRP initialization introduces a lot of complexity, as
//       described at https://github.com/enso-org/ide/issues/1654.

/// Amount the scrollbar moves on a single click, relative to the viewport size.
const CLICK_JUMP_PERCENTAGE: f32 = 0.80;
/// Width of the scrollbar in px.
pub const WIDTH: f32 = 13.0;
/// The amount of padding on each side inside the scrollbar.
pub const PADDING: f32 = 3.0;
/// The thumb will be displayed with at least this size to make it more visible and dragging easier.
const MIN_THUMB_SIZE: f32 = 12.0;
/// After an animation, the thumb will be visible for this time, before it hides again.
const HIDE_DELAY: f32 = 1000.0;
/// Time delay before holding down a mouse button triggers first scroll, in milliseconds.
const CLICK_AND_HOLD_DELAY_MS: i32 = 500;
/// Time interval between scrolls while holding down a mouse button, in milliseconds.
const CLICK_AND_HOLD_INTERVAL_MS: i32 = 200;
/// Minimum scroll movement in pixels per frame required to show the scrollbar.
const ERROR_MARGIN_FOR_ACTIVITY_DETECTION: f32 = 0.1;



// ===========
// === Frp ===
// ===========

ensogl_core::define_endpoints! {
    Input {
        /// Sets the length of the scrollbar as display object in px.
        set_length            (f32),
        /// Sets the number of scroll units on the scroll bar. Should usually be the size of the
        /// scrolled area in px.
        set_max               (f32),
        /// Sets the thumb size in scroll units.
        set_thumb_size        (f32),
        /// Determines if scrolling is allowed to overshoot the scrollbar bounds. Overshoot is
        /// enabled by default.
        set_overshoot_enabled (bool),
        /// Scroll smoothly by the given amount in scroll units. Allows scroll to overshoot and
        /// bounce back if `set_overshoot_enabled` is `true`.
        scroll_by             (f32),
        /// Scroll smoothly to the given position in scroll units. Always bounded by the scroll
        /// area, independently of `set_overshoot_enabled` flag.
        scroll_to             (f32),
        /// Jumps to the given position in scroll units without animation and without revealing the
        /// scrollbar.
        jump_to               (f32),
    }
    Output {
        /// Scroll position in scroll units.
        thumb_position (f32),
        /// The target of the scroll position animation in scroll units.
        thumb_position_target (f32),
    }
}

impl Frp {
    /// Initialize the FRP network.
    fn init(&self, app: &Application, model: &Rc<Model>, style: &StyleWatchFrp) {
        let frp = &self;
        let network = &frp.network;
        let scene = &app.display.default_scene;
        let thumb_position = OvershootAnimation::new(network);
        let activity_cool_off = DelayedAnimation::new(network);
        activity_cool_off.frp.set_delay(HIDE_DELAY);
        activity_cool_off.frp.set_duration(0.0);

        let style = Style::from_theme(network, style);

        let click_and_hold_timer = frp::io::timer::DelayedInterval::new(network);
        let click_and_hold_config = frp::io::timer::DelayedIntervalConfig::new(
            CLICK_AND_HOLD_DELAY_MS,
            CLICK_AND_HOLD_INTERVAL_MS,
        );

        frp::extend! { network

            // == Mouse events ==

            let track_over = model.track.on_event::<mouse::Over>();
            let track_out = model.track.on_event::<mouse::Out>();
            let track_down = model.track.on_event::<mouse::Down>();
            let background_down = model.background.on_event::<mouse::Down>();
            let scene_up = scene.on_event::<mouse::Up>();
            let mouse_move = scene.on_event::<mouse::Move>();

            track_hover <- bool(&track_out, &track_over).on_change();
            is_dragging_track <- bool(&scene_up, &track_down).on_change();
            is_dragging_background <- bool(&scene_up, &background_down).on_change();


            // == Thumb position ==

            // Overshoot control
            bar_not_filled <- all_with(&frp.set_thumb_size, &frp.set_max, |&size, &max| size < max);
            overshoot_enabled <- frp.set_overshoot_enabled && bar_not_filled;

            // Scrolling and Jumping
            thumb_position.set_overshoot_limit <+ style.map(|s| s.overshoot_limit);
            thumb_position.soft_change_by <+ frp.scroll_by.gate(&overshoot_enabled);
            thumb_position.hard_change_by <+ frp.scroll_by.gate_not(&overshoot_enabled);
            thumb_position.hard_change_to <+ any(&frp.scroll_to,&frp.jump_to);
            thumb_position.set_max_bound <+ all_with(&frp.set_thumb_size, &frp.set_max,
                |thumb_size, max| (max - thumb_size).max(0.0));
            thumb_position.skip <+_ frp.jump_to;

            frp.source.thumb_position_target <+ thumb_position.target;
            frp.source.thumb_position <+ thumb_position.value;

            // === Mouse position in local coordinates ===

            mouse_position <- mouse_move.map(f!([scene, model] (event)
                scene.screen_to_object_space(&model.display_object, event.client_centered())
            ));

            // We will initialize the mouse position with `Vector2(f32::NAN,f32::NAN)`, because the
            // default `Vector2(0.0,0.0)` would reveal the scrollbar before we get the actual mouse
            // coordinates.
            init_mouse_position <- source::<Vector2>();
            mouse_position      <- any(&mouse_position,&init_mouse_position);


            // === Hiding ===

            // We start a delayed animation whenever the bar is scrolled to a new place (it is
            // active). This will instantly reveal the scrollbar and hide it after the delay has
            // passed.
            thumb_position_previous <- thumb_position.value.previous();
            thumb_position_changed  <- thumb_position.value.map2(&thumb_position_previous,
                |t1, t2| (t1 - t2).abs() > ERROR_MARGIN_FOR_ACTIVITY_DETECTION);
            thumb_position_changed <- thumb_position_changed.on_true().constant(());
            activity_cool_off.frp.reset <+ thumb_position_changed;
            activity_cool_off.frp.start <+ thumb_position_changed;

            recently_active <- bool(&activity_cool_off.frp.on_end,&activity_cool_off.frp.on_reset);

            // The signed distance between the cursor and the edge of the scrollbar. If the cursor
            // is further left or right than the ends of the scrollbar then we count the distance as
            // infinite. We use this distance to reveal the scrollbar when approached by the cursor.
            // Returning infinity has the effect that we do not reveal it when the cursor approaches
            // from the sides. This could be handled differently, but the solution was chosen for
            // the simplicity of the implementation and the feeling of the interaction.
            vert_mouse_distance <- all_with(&mouse_position,&frp.set_length,|&pos,&length| {
                let scrollbar_x_range = 0.0..=length;
                if scrollbar_x_range.contains(&pos.x) {
                    (pos.y - WIDTH / 2.0).abs() - WIDTH / 2.0
                } else {
                    f32::INFINITY
                }
            });


            // === Color ===

            engaged <- track_hover || is_dragging_track;
            alpha <- all_with5(&recently_active,&is_dragging_track,
                &vert_mouse_distance,&frp.set_thumb_size,&frp.set_max,Self::compute_target_alpha);
            target_colors <- all_with3(&style, &engaged, &alpha, |s, &engaged, &alpha| {
                let thumb = if engaged { s.hover_color } else { s.default_color };
                let bg = if engaged { s.bg_hover_color } else { s.bg_default_color };
                (thumb.multiply_alpha(alpha), bg.multiply_alpha(alpha))
            });
            let thumb_color = color::Animation::new(network);
            let background_color = color::Animation::new(network);
            thumb_color.target <+ target_colors._0();
            background_color.target <+ target_colors._1();
            eval thumb_color.value((c) model.set_track_color(c.into()));
            eval background_color.value((c) model.set_background_color(c.into()));
        }
        frp::extend! { network

            // === Position on Screen ===

            // Space that the thumb can actually move in
            inner_length        <- frp.set_length.map(|length| *length - 2.0 * PADDING);
            // Thumb position as a number between 0 and 1
            normalized_position <- all_with3(&frp.thumb_position,&frp.set_thumb_size,&frp.set_max,
                |&pos,&size,&max| pos / (max - size));
            normalized_size     <- all_with(&frp.set_thumb_size,&frp.set_max,|&size,&max|
                size / max);
            // Minimum thumb size in normalized units
            min_visual_size     <- inner_length.map(|&length| MIN_THUMB_SIZE / length.max(MIN_THUMB_SIZE));
            // The size at which we render the thumb on screen, in normalized units. Can differ from
            // the actual thumb size if the thumb is smaller than the min.
            visual_size         <- all_with(&normalized_size,&min_visual_size,|&size,&min|
                size.min(1.0).max(min));
            // The position at which we render the thumb on screen, in normalized units.
            visual_start        <- all_with(&normalized_position,&visual_size,|&pos,&size|
                pos * (1.0 - size));
            visual_bounds       <- all_with(&visual_start,&visual_size,|&start,&size|
                Bounds::new(start,start+size));
            visual_center       <- visual_bounds.map(|bounds| bounds.center());
            thumb_center_px     <- all_with(&visual_center,&inner_length,
                |normalized,length| normalized * length);

            // Because of overshoot, we want to further clamp true visual bounds, so the thumb does
            // not go outside the bar. We want to only limit the bounds we use for drawing the thumb
            // itself, without influencing other logic that depends on true thumb size or position.
            clamped_visual_bounds <- visual_bounds.map(|bounds|
                Bounds::new(bounds.start.max(0.0), bounds.end.min(1.0)));
            size <- frp.set_length.map(|&length| Vector2::new(length,WIDTH));
            update_slider <- all(&clamped_visual_bounds,&size);
            eval update_slider(((value,size)) model.update_layout(*value,*size));


            // === Clicking ===

            background_click <- mouse_position.sample(&background_down);
            frp.scroll_by <+ background_click.map3(&thumb_center_px,&frp.set_thumb_size,
                |click_position,thumb_center,thumb_size| {
                    let direction = if click_position.x > *thumb_center { 1.0 } else { -1.0 };
                    direction * thumb_size * CLICK_JUMP_PERCENTAGE
                });


            // === Click and hold repeated scrolling ===

            background_drag_start <- is_dragging_background.on_true();
            click_and_hold_timer.restart <+ background_drag_start.constant(click_and_hold_config);
            click_and_hold_timer.stop <+ is_dragging_background.on_false();

            mouse_pos_at_timer_trigger <- mouse_position.sample(&click_and_hold_timer.on_trigger);
            offset_from_thumb_px <- mouse_pos_at_timer_trigger.map2(&thumb_center_px,
                |mouse_pos, thumb_center| thumb_center - mouse_pos.x);
            offset_from_thumb <- offset_from_thumb_px.map3(&inner_length, &frp.set_max,
                |offset_px, length_px, max| offset_px / length_px * max);

            frp.scroll_by <+ offset_from_thumb.map2(&frp.set_thumb_size,
                |mouse_offset, thumb_size| {
                    let half_thumb_size = thumb_size / 2.0;
                    let mouse_outside_thumb = mouse_offset.abs() > half_thumb_size;
                    let direction = if mouse_outside_thumb { -mouse_offset.signum() } else { 0.0 };
                    direction * thumb_size * CLICK_JUMP_PERCENTAGE
                });


            // === Dragging ===

            drag_started <- is_dragging_track.on_change().on_true().constant(());
            x            <- all4(&mouse_position,&inner_length,&frp.set_max,&frp.thumb_position);
            x            <- x.sample(&drag_started);
            drag_offset  <- x.map(|(mouse_px,length_px,max,thumb_pos)| {
                    let thumb_position_px = thumb_pos / max * length_px;
                    mouse_px.x - thumb_position_px
                });
            x           <- all4(&mouse_position,&drag_offset,&inner_length,&frp.set_max);
            x           <- x.gate(&is_dragging_track);
            frp.jump_to <+ x.map(|(mouse_px,offset_px,length_px,max)| {
                    let target_px = mouse_px.x - offset_px;
                    target_px / length_px * max
                });
        }


        // === Init Network ===

        frp.set_overshoot_enabled(true);
        frp.set_length(200.0);
        frp.set_thumb_size(0.2);
        frp.set_max(1.0);
        init_mouse_position.emit(Vector2(f32::NAN, f32::NAN));
    }

    fn compute_target_alpha(
        &recently_active: &bool,
        &dragging: &bool,
        &cursor_distance: &f32,
        &thumb_size: &f32,
        &max: &f32,
    ) -> f32 {
        let thumb_fills_bar = thumb_size >= max;
        if thumb_fills_bar {
            0.0
        } else if recently_active || dragging {
            1.0
        } else {
            #[allow(clippy::collapsible_else_if)]
            if cursor_distance <= 0.0 {
                1.0
            } else {
                // The opacity approaches 0.7 when the cursor is right next to the bar and fades
                // linearly to 0.0 at 20 px distance.
                (0.7 - cursor_distance / 20.0).max(0.0)
            }
        }
    }
}



// ===========================
// === Scrollbar Component ===
// ===========================

/// Scrollbar component that can be used to implement scrollable components.
///
/// We say "thumb" to mean the object inside the bar that indicates the scroll position and can be
/// dragged to change that position. Clicking on the scrollbar on either side of the thumb will move
/// the thumb a step in that direction. The scrollbar is hidden by default and will show when it is
/// animated, dragged or approached by the cursor.
///
/// The scrollbar has a horizontal orientation with the beginning on the left and the end on the
/// right. But it can be rotated arbitrarily. The origin is in the center.
///
/// All operations related to the scroll position take as argument a number of pixels describing a
/// position or distance on the scrolled area. We call them scroll units.
<<<<<<< HEAD
#[derive(Clone, CloneRef, Debug)]
=======
#[derive(Clone, CloneRef, Debug, display::Object)]
>>>>>>> e4357f88
pub struct Scrollbar {
    /// Public FRP api of the Component.
    pub frp: Rc<Frp>,
    #[display_object]
    model:   Rc<Model>,
}

impl Scrollbar {
    /// Constructor.
    pub fn new(app: &Application) -> Self {
        let model = Rc::new(Model::new());
        let frp = Frp::default();
        let style = StyleWatchFrp::new(&app.display.default_scene.style_sheet);
        frp.init(app, &model, &style);
        let frp = Rc::new(frp);
        Self { frp, model }
    }
}

<<<<<<< HEAD
impl display::Object for Scrollbar {
    fn display_object(&self) -> &display::object::Instance {
        &self.model.display_object
    }
}

=======
>>>>>>> e4357f88
impl Deref for Scrollbar {
    type Target = Frp;
    fn deref(&self) -> &Self::Target {
        &self.frp
    }
}

impl FrpNetworkProvider for Scrollbar {
    fn network(&self) -> &frp::Network {
        self.frp.network()
    }
}

impl application::View for Scrollbar {
    fn label() -> &'static str {
        "Scrollbar"
    }

    fn new(app: &Application) -> Self {
        Scrollbar::new(app)
    }
}

#[derive(Debug)]
struct Model {
    display_object: display::object::Instance,
    background:     Rectangle,
    track:          Rectangle,
}

impl Model {
    fn new() -> Self {
        let display_object = display::object::Instance::new_named("Scrollbar");
        let track = Rectangle();
        let background = Rectangle();
        background.allow_grow().set_alignment_center();
        track.set_inset(PADDING).set_corner_radius_max();
        display_object.add_child(&background);
        display_object.add_child(&track);
        Self { display_object, background, track }
    }

    fn set_track_color(&self, color: color::Rgba) {
        self.track.set_color(color);
    }

    fn set_background_color(&self, color: color::Rgba) {
        self.background.set_color(color);
    }

    fn update_layout(&self, value: Bounds, size: Vector2) {
        let start_px = value.start * size.x;
        let end_px = value.end * size.x;
        let length_px = end_px - start_px;
        self.display_object.set_size(size);
        self.track.set_size(Vector2(length_px, size.y));
        self.track.set_xy((start_px, 0.0));
    }
}<|MERGE_RESOLUTION|>--- conflicted
+++ resolved
@@ -365,11 +365,7 @@
 ///
 /// All operations related to the scroll position take as argument a number of pixels describing a
 /// position or distance on the scrolled area. We call them scroll units.
-<<<<<<< HEAD
-#[derive(Clone, CloneRef, Debug)]
-=======
 #[derive(Clone, CloneRef, Debug, display::Object)]
->>>>>>> e4357f88
 pub struct Scrollbar {
     /// Public FRP api of the Component.
     pub frp: Rc<Frp>,
@@ -389,15 +385,6 @@
     }
 }
 
-<<<<<<< HEAD
-impl display::Object for Scrollbar {
-    fn display_object(&self) -> &display::object::Instance {
-        &self.model.display_object
-    }
-}
-
-=======
->>>>>>> e4357f88
 impl Deref for Scrollbar {
     type Target = Frp;
     fn deref(&self) -> &Self::Target {
@@ -421,7 +408,7 @@
     }
 }
 
-#[derive(Debug)]
+#[derive(Debug, display::Object)]
 struct Model {
     display_object: display::object::Instance,
     background:     Rectangle,
