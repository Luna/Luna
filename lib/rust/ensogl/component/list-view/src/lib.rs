//! ListView EnsoGL Component.
//!
//! ListView a displayed list of entries with possibility of selecting one and "choosing" by
//! clicking or pressing enter - similar to the HTML `<select>`.

#![recursion_limit = "1024"]
// === Features ===
#![feature(option_result_contains)]
#![feature(trait_alias)]
// === Standard Linter Configuration ===
#![deny(non_ascii_idents)]
#![warn(unsafe_code)]
#![allow(clippy::bool_to_int_with_if)]
#![allow(clippy::let_and_return)]
// === Non-Standard Linter Configuration ===
#![warn(missing_copy_implementations)]
#![warn(missing_debug_implementations)]
#![warn(missing_docs)]
#![warn(trivial_casts)]
#![warn(trivial_numeric_casts)]
#![warn(unused_import_braces)]
#![warn(unused_qualifications)]


// ==============
// === Export ===
// ==============

pub mod entry;



/// Commonly used types and functions.
pub mod prelude {
    pub use ensogl_core::prelude::*;
}

use crate::prelude::*;

use enso_frp as frp;
use ensogl_core::application;
use ensogl_core::application::shortcut;
use ensogl_core::application::Application;
use ensogl_core::data::color;
use ensogl_core::display;
use ensogl_core::display::scene::layer::Layer;
use ensogl_core::display::shape::*;
use ensogl_core::display::style;
use ensogl_core::Animation;
use ensogl_hardcoded_theme as theme;

pub use entry::Entry;



// =================
// === Constants ===
// =================

const DEFAULT_STYLE_PATH: &str = theme::widget::list_view::HERE.str;

/// The additional padding inside list view background and selection, added for better antialiasing
pub const SHAPE_MARGIN: f32 = 5.0;

/// The corner radius in pixels of the background and the selection.
pub const CORNER_RADIUS_PX: f32 = 12.0;



// ==============
// === Shapes ===
// ==============

#[derive(Clone, Debug, Default, CloneRef)]
struct Selection {
    shape: Rectangle,
}

impl Selection {
    /// Set the size, and the y-position of the center of the object. These are set together because
    /// the object's implementation uses corner-origin coordinates, but the parent object uses
    /// center-origin coordinates, so the size is an input to the calculation of the y-position.
    fn set_size_and_center_y(&self, size: Vector2<f32>, center_y: f32) {
        self.shape.set_size(size);
        self.shape.set_xy(Vector2(0.0, center_y) - size / 2.0);
    }
}

impl display::Object for Selection {
    fn display_object(&self) -> &display::object::Instance {
        self.shape.display_object()
    }
}



// =============
// === Model ===
// =============

/// Information about displayed fragment of entries list.
#[derive(Copy, Clone, Debug, Default)]
pub struct View {
    position_y: f32,
    size:       Vector2<f32>,
}

/// An internal structure describing where selection would go after jump (i.e. after navigating with
/// arrows or PgUp/PgDown), assuming it can leave the list (hence `AboveAll` and `BelowAll`
/// variants).
#[derive(Copy, Clone, Debug, Eq, PartialEq)]
enum JumpTarget {
    Entry(entry::Id),
    AboveAll,
    BelowAll,
}

impl Default for JumpTarget {
    fn default() -> Self {
        Self::Entry(default())
    }
}

/// The Model of Select Component.
#[derive(Clone, CloneRef, Debug)]
struct Model<E: Entry> {
    entries:        entry::List<E>,
    selection:      Selection,
    background:     Rectangle,
    scrolled_area:  display::object::Instance,
    display_object: display::object::Instance,
}

impl<E: Entry> Model<E> {
    fn new(app: &Application) -> Self {
        let display_object = display::object::Instance::new();
        let scrolled_area = display::object::Instance::new();
        let entries = entry::List::new(&app);
        let background = Rectangle();
        background.set_border_color(color::Rgba::transparent());
        let selection = Selection::default();
        selection.shape.set_pointer_events(false);
        display_object.add_child(&background);
        display_object.add_child(&scrolled_area);
        scrolled_area.add_child(&entries);
        scrolled_area.add_child(&selection);
<<<<<<< HEAD
        Model { entries, selection, background, overlay, scrolled_area, display_object }
    }

    fn show_background_shadow(&self, value: bool) {
        let alpha = if value { 1.0 } else { 0.0 };
        self.background.shadow_alpha.set(alpha);
=======
        Model { app, entries, selection, background, scrolled_area, display_object }
>>>>>>> 372bc8f0
    }

    /// Update the displayed entries list when _view_ has changed - the list was scrolled or
    /// resized.
    fn update_after_view_change(
        &self,
        view: &View,
        padding: f32,
        entry_padding: f32,
        style_prefix: &display::style::Path,
    ) {
        let visible_entries = Self::visible_entries(view, self.entries.entry_count());
        let padding = Vector2(2.0 * padding, 2.0 * padding);
        let entry_width = view.size.x - 2.0 * entry_padding;
        self.entries.set_x(-view.size.x / 2.0 + entry_padding);
        let background_size = view.size + padding;
        self.background.set_size(background_size);
        self.background.set_xy(-background_size / 2.0);
        self.scrolled_area.set_y(view.size.y / 2.0 - view.position_y + SHAPE_MARGIN / 2.0);
        self.entries.update_entries(visible_entries, entry_width, style_prefix);
    }

    fn set_entries(
        &self,
        provider: entry::AnyModelProvider<E>,
        view: &View,
        style_prefix: display::style::Path,
    ) {
        let visible_entries = Self::visible_entries(view, provider.entry_count());
        let entry_width = view.size.x;
        let entries = &self.entries;
        entries.update_entries_new_provider(provider, visible_entries, entry_width, style_prefix);
    }

    fn visible_entries(View { position_y, size }: &View, entry_count: usize) -> Range<entry::Id> {
        if entry_count == 0 {
            0..0
        } else {
            let entry_at_y_saturating =
                |y: f32| match entry::List::<E>::entry_at_y_position(y, entry_count) {
                    entry::list::IdAtYPosition::AboveFirst => 0,
                    entry::list::IdAtYPosition::UnderLast => entry_count - 1,
                    entry::list::IdAtYPosition::Entry(id) => id,
                };
            let first = entry_at_y_saturating(*position_y);
            let last = entry_at_y_saturating(position_y - size.y) + 1;
            first..last
        }
    }

    fn jump_target(&self, current_entry: Option<entry::Id>, jump: isize) -> JumpTarget {
        if jump < 0 {
            match current_entry.and_then(|entry| entry.checked_sub(-jump as usize)) {
                Some(new_entry) => JumpTarget::Entry(new_entry),
                None => JumpTarget::AboveAll,
            }
        } else {
            let new_entry = current_entry.map_or(0, |entry| entry + jump as usize);
            if new_entry >= self.entries.entry_count() {
                JumpTarget::BelowAll
            } else {
                JumpTarget::Entry(new_entry)
            }
        }
    }

    fn selected_entry_after_jump(
        &self,
        current_entry: Option<entry::Id>,
        jump_target: JumpTarget,
    ) -> Option<entry::Id> {
        match jump_target {
            JumpTarget::Entry(entry) => Some(entry),
            JumpTarget::AboveAll if current_entry == Some(0) => None,
            JumpTarget::AboveAll if current_entry.is_some() => Some(0),
            JumpTarget::AboveAll => None,
            JumpTarget::BelowAll => self.entries.entry_count().checked_sub(1),
        }
    }
}



// ===========
// === FRP ===
// ===========

ensogl_core::define_endpoints! {
    <E:(Debug+'static)>
    Input {
        /// Move selection one position up.
        move_selection_up(),
        /// Move selection page up (jump over all visible entries).
        move_selection_page_up(),
        /// Move selection to the first argument.
        move_selection_to_first(),
        /// Move selection one position down.
        move_selection_down(),
        /// Move selection page down (jump over all visible entries).
        move_selection_page_down(),
        /// Move selection to the last argument.
        move_selection_to_last(),
        /// Chose the currently selected entry.
        chose_selected_entry(),
        /// Deselect all entries.
        deselect_entries(),
        /// Hide selection widget. The entries still could be selected, and the navigation with
        /// mouse and keyboard will work. Used in cases where the ListView user want to manage the
        /// selection widget (e.g. when the selection is shared between many lists).
        hide_selection(),
        /// Disable selecting entries when hovering the list view with the mouse. Choosing
        /// entries when clicking on them is still possible.
        disable_selecting_entries_with_mouse(),

        resize(Vector2<f32>),
        scroll_jump(f32),
        set_entries(entry::AnyModelProvider<E>),
        select_entry(Option<entry::Id>),
        chose_entry(entry::Id),
        set_style_prefix(String),
        set_background_corners_radius(f32),
        set_background_color(color::Rgba),
    }

    Output {
        is_mouse_over(bool),
        selected_entry(Option<entry::Id>),
        chosen_entry(Option<entry::Id>),
        size(Vector2<f32>),
        scroll_position(f32),
        /// The position where the selection widget  is animated to. May be used in cases where the
        /// ListView user want to manage the selection widget (e.g. when the selection is shared
        /// between many lists).
        selection_position_target(Vector2<f32>),
        /// The size of the selection widget to. May be used in cases where the ListView
        /// user want to manage the selection widget (e.g. when the selection is shared between many
        /// lists).
        selection_size(Vector2<f32>),
        tried_to_move_out_above(),
        tried_to_move_out_below(),
        style_prefix(String),
    }
}

/// A structure containing FRP nodes connected to appropriate style values.
///
/// [`ListView`] is a general-use component, and it different places it could be styled differently.
/// Therefore the [`ListView`] users (developers) may set the style prefix from where the
/// style values will be read. This structure keeps a network connecting a style values from a
/// particular prefix with its fields. It allows also reconnecting to another prefix without losing
/// the fields (so the connections from them will remain intact).
#[derive(Clone, CloneRef, Debug)]
struct StyleFrp {
    style_connection_network: Rc<CloneRefCell<Option<frp::Network>>>,
    background_color:         frp::Any<color::Rgba>,
    selection_color:          frp::Any<color::Rgba>,
    selection_corner_radius:  frp::Any<f32>,
    selection_height:         frp::Any<f32>,
    padding:                  frp::Any<f32>,
    entry_padding:            frp::Any<f32>,
}

impl StyleFrp {
    fn new(network: &frp::Network) -> Self {
        let style_connection_network = default();
        frp::extend! { network
            background_color <- any(...);
            selection_color <- any(...);
            selection_corner_radius <- any(...);
            selection_height <- any(...);
            padding <- any(...);
            entry_padding <- any(...);
        }
        Self {
            style_connection_network,
            background_color,
            selection_color,
            selection_corner_radius,
            selection_height,
            padding,
            entry_padding,
        }
    }

    /// Connect the structure's fields with new style prefix. The bindings with the previous
    /// prefix will be removed.
    fn connect_with_prefix(&self, style: &StyleWatchFrp, prefix: &style::Path) {
        let style_connection_network = frp::Network::new("list_view::StyleFrp");
        let background_color = style.get_color(prefix.sub("background"));
        let selection_color = style.get_color(prefix.sub("highlight"));
        let selection_corner_radius =
            style.get_number(prefix.sub("highlight").sub("corner_radius"));
        let selection_height = style.get_number(prefix.sub("highlight").sub("height"));
        let padding = style.get_number(prefix.sub("padding"));
        let entry_padding = style.get_number(prefix.sub("entry").sub("padding"));
        frp::extend! { style_connection_network
            init <- source_();
            self.background_color <+ all(&background_color, &init)._0();
            self.selection_color <+ all(&selection_color, &init)._0();
            self.selection_corner_radius <+ all(&selection_corner_radius, &init)._0();
            self.selection_height <+ all(&selection_height, &init)._0();
            self.padding <+ all(&padding, &init)._0();
            self.entry_padding <+ all(&entry_padding, &init)._0();
        }
        // At this point the old network is dropped, and old connections are removed.
        self.style_connection_network.set(Some(style_connection_network));
        init.emit(());
    }
}


// ==========================
// === ListView Component ===
// ==========================

/// ListView Component.
///
/// This is a displayed list of entries (of any type `E`) with possibility of selecting one and
/// "choosing" by clicking or pressing enter. The basic entry types are defined in [`entry`] module.
#[allow(missing_docs)]
#[derive(Clone, CloneRef, Debug)]
pub struct ListView<E: Entry> {
    model:     Model<E>,
    pub frp:   Frp<E>,
    style_frp: StyleFrp,
}

impl<E: Entry> Deref for ListView<E> {
    type Target = Frp<E>;
    fn deref(&self) -> &Self::Target {
        &self.frp
    }
}

impl<E: Entry> ListView<E>
where E::Model: Default
{
    /// Constructor.
    pub fn new(app: &Application) -> Self {
        let frp = Frp::new();
        let model = Model::new(app);
        let style_frp = StyleFrp::new(&frp.network);
        ListView { model, frp, style_frp }.init(app)
    }

    fn init(self, app: &Application) -> Self {
        const MOUSE_MOVE_THRESHOLD: f32 = std::f32::EPSILON;

        let frp = &self.frp;
        let network = &frp.network;
        let model = &self.model;
        let scene = &app.display.default_scene;
        let mouse = &scene.mouse.frp_deprecated;
        let view_y = Animation::<f32>::new(network);
        let selection_y = Animation::<f32>::new(network);
        let selection_height = Animation::<f32>::new(network);
        let style_watch = StyleWatchFrp::new(&scene.style_sheet);
        let style = &self.style_frp;

        frp::extend! { network

            // === Background ===

            init <- source_();
            default_background_corners_radius <- init.constant(CORNER_RADIUS_PX);
            background_corners_radius <- any(
                &default_background_corners_radius,&frp.set_background_corners_radius);
            eval background_corners_radius ((px) model.background.set_corner_radius(*px););
            background_color <- any(&style.background_color, &frp.set_background_color);
            eval background_color ((color) model.background.color.set(color.into()));


            // === Mouse Position ===

            let mouse_events = &model.background.events_deprecated;
            mouse_in <- bool(&mouse_events.mouse_out, &mouse_events.mouse_over);
            frp.source.is_mouse_over <+ mouse_in;
            mouse_moved <- mouse.distance.map(|dist| *dist > MOUSE_MOVE_THRESHOLD ).on_true();
            mouse_moved_in <- mouse_in.on_true();
            can_select <- any(&mouse_moved, &mouse_moved_in).gate(&mouse_in);
            mouse_y_in_scroll <- mouse.position.map(f!([model,scene](pos) {
                scene.screen_to_object_space(&model.scrolled_area,*pos).y
            }));
            mouse_pointed_entry <- mouse_y_in_scroll.map(f!([model](y)
                entry::List::<E>::entry_at_y_position(*y,model.entries.entry_count()).entry()
            ));
            mouse_selected_entry <- mouse_pointed_entry.sample(&can_select).filter(|e| e.is_some());


            // === Selected Entry ===

            frp.deselect_entries <+ frp.focused.on_false();

            frp.source.selected_entry <+ frp.select_entry;
            frp.source.selected_entry <+ frp.output.chosen_entry;

            selection_jump_on_one_up <- frp.move_selection_up.constant(-1);
            selection_jump_on_page_up <- frp.move_selection_page_up.map(f_!([model]
                -(model.entries.visible_entry_count() as isize)
            ));
            selection_jump_on_one_down <- frp.move_selection_down.constant(1);
            selection_jump_on_page_down <- frp.move_selection_page_down.map(f_!(
                model.entries.visible_entry_count() as isize
            ));
            selection_jump_up <- any(selection_jump_on_one_up,selection_jump_on_page_up);
            selection_jump_down <- any(selection_jump_on_one_down,selection_jump_on_page_down);
            jump_up_target <- selection_jump_up.map2(&frp.selected_entry,
                f!((jump,id) model.jump_target(*id,*jump))
            );
            selected_entry_after_jump_up <- jump_up_target.map2(&frp.selected_entry,
                f!((jump,id) model.selected_entry_after_jump(*id,*jump))
            );
            selected_entry_after_moving_first <- frp.move_selection_to_first.map(f!([model](())
                (model.entries.entry_count() > 0).and_option(Some(0))
            ));
            selected_entry_after_moving_last  <- frp.move_selection_to_last.map(f!([model] (())
                model.entries.entry_count().checked_sub(1)
            ));
            jump_down_target <- selection_jump_down.map2(&frp.selected_entry,
                f!((jump,id) model.jump_target(*id,*jump))
            );
            selected_entry_after_jump_down <- jump_down_target.map2(&frp.selected_entry,
                f!((jump,id) model.selected_entry_after_jump(*id,*jump))
            );
            selected_entry_after_move_up <-
                any(selected_entry_after_jump_up,selected_entry_after_moving_first);
            selected_entry_after_move_down <-
                any(selected_entry_after_jump_down,selected_entry_after_moving_last);
            selected_entry_after_move <-
                any(&selected_entry_after_move_up,&selected_entry_after_move_down);

            mouse_hover_selects_entries <- any(...);
            mouse_hover_selects_entries <+ init.constant(true);
            mouse_hover_selects_entries <+ frp.disable_selecting_entries_with_mouse.constant(false);
            frp.source.selected_entry <+ selected_entry_after_move;
            frp.source.selected_entry <+ mouse_selected_entry.gate(&mouse_hover_selects_entries);
            frp.source.selected_entry <+ frp.deselect_entries.constant(None);
            frp.source.selected_entry <+ frp.set_entries.constant(None);
            jump_target <- any(jump_up_target, jump_down_target);
            jumped_above <- jump_target.on_change().filter(|t| matches!(t, JumpTarget::AboveAll));
            jumped_below <- jump_target.on_change().filter(|t| matches!(t, JumpTarget::BelowAll));
            frp.source.tried_to_move_out_above <+ jumped_above.constant(());
            frp.source.tried_to_move_out_below <+ jumped_below.constant(());


            // === Chosen Entry ===

            any_entry_selected        <- frp.selected_entry.map(|e| e.is_some());
            any_entry_pointed         <- mouse_pointed_entry.map(|e| e.is_some());
            opt_selected_entry_chosen <- frp.selected_entry.sample(&frp.chose_selected_entry);
            opt_pointed_entry_chosen  <- mouse_pointed_entry.sample(&mouse.down_0).gate(&mouse_in);
            frp.source.chosen_entry   <+ opt_pointed_entry_chosen.gate(&any_entry_pointed);
            frp.source.chosen_entry   <+ frp.chose_entry.map(|id| Some(*id));
            frp.source.chosen_entry   <+ opt_selected_entry_chosen.gate(&any_entry_selected);


            // === Selection Size and Position ===

            selection_y.target <+ frp.selected_entry.filter_map(|id|
                id.map(entry::List::<E>::position_y_of_entry)
            );
            selection_height.target <+ all_with(&frp.selected_entry, &style.selection_height, |id, h|
                if id.is_some() {*h} else {-SHAPE_MARGIN}
            );
            selection_y.skip <+ frp.set_entries.constant(());
            selection_height.skip <+ frp.set_entries.constant(());
            selection_sprite_y <- all_with3(&selection_y.value, &selection_height.value, &style.selection_height,
                |y, h, max_h| y + (max_h - h) / 2.0
            );
            frp.source.selection_size <+ all_with3(&frp.size, &style.padding, &selection_height.value, f!([](size, padding, height) {
                let width = size.x - 2.0 * padding;
                Vector2(width,*height)
            }));
            selection_size_and_y <- all_with(&frp.selection_size, &selection_sprite_y, |size, y| (*size, *y));
            eval selection_size_and_y ([model]((size, y)) {
                model.selection.set_size_and_center_y(*size, *y);
            });
            eval_ frp.hide_selection (model.selection.unset_parent());


            // === Scrolling ===

            max_scroll <- style.selection_height.map(|h| *h / 2.0).sampler();
            selection_top_after_move_up <- selected_entry_after_move_up.map2(&style.selection_height, |id, h|
                id.map(|id| entry::List::<E>::position_y_of_entry(id) + *h / 2.0)
            );
            min_scroll_after_move_up <- selection_top_after_move_up.map2(&max_scroll, |top, max_scroll|
                top.unwrap_or(*max_scroll)
            );
            scroll_after_move_up <- min_scroll_after_move_up.map2(&frp.scroll_position,|min,current|
                current.max(*min)
            );
            selection_bottom_after_move_down <- selected_entry_after_move_down.map2(&style.selection_height, |id, h|
                id.map(|id| entry::List::<E>::position_y_of_entry(id) - *h / 2.0)
            );
            max_scroll_after_move_down <- selection_bottom_after_move_down.map4(
                &frp.size,
                &style.padding,
                &max_scroll,
                |y, size, padding, max_scroll| y.map_or(*max_scroll, |y| y + size.y - 2.0 * padding)
            );
            scroll_after_move_down <- max_scroll_after_move_down.map2(&frp.scroll_position,
                |max_scroll,current| current.min(*max_scroll)
            );
            frp.source.scroll_position <+ scroll_after_move_up;
            frp.source.scroll_position <+ scroll_after_move_down;
            frp.source.scroll_position <+ frp.scroll_jump;
            frp.source.scroll_position <+ max_scroll.sample(&frp.set_entries);
            view_y.target <+ frp.scroll_position;
            view_y.target <+ max_scroll.sample(&frp.set_entries);
            view_y.skip <+ frp.set_entries.constant(());
            view_y.target <+ max_scroll.sample(&init);
            view_y.skip <+ init;


            // === Resize ===
            frp.source.size <+ frp.resize;


            // === Update Entries ===

            view_info <- all_with3(&view_y.value, &frp.size, &style.padding, |&y, &size, &padding| {
                let padding = Vector2(2.0 * padding, 2.0 * padding);
                View { position_y: y, size: size - padding }
            });
            default_style_prefix <- init.constant(DEFAULT_STYLE_PATH.to_string());
            style_prefix <- any(&default_style_prefix,&frp.set_style_prefix);
            eval style_prefix ([model, style, style_watch](path) {
                style.connect_with_prefix(&style_watch, &path.into());
                model.entries.recreate_entries_with_style_prefix(path.into());
            });
            view_and_style <- all(view_info, style.padding, style.entry_padding, style_prefix);
            // This should go before handling mouse events to have proper checking of
            eval view_and_style (((view, padding, entry_padding, style))
                model.update_after_view_change(view, *padding, *entry_padding, &style.into()));
            _new_entries <- frp.set_entries.map2(&view_and_style, f!((entries, (view, _, _, style))
                model.set_entries(entries.clone_ref(), view, style.into())
            ));

            frp.source.selection_position_target <+ all_with4(
                &selection_y.target,
                &view_y.target,
                &frp.size,
                &style.padding,
                |sel_y, view_y, size, padding| Vector2(0.0, (size.y / 2.0 - padding) - view_y + sel_y)
            );
            eval style.selection_color ((color) model.selection.shape.color.set(color.into()));
            eval style.selection_corner_radius ((radius) model.selection.shape.corner_radius.set(*radius));
        }

        init.emit(());
        frp.scroll_jump(max_scroll.value());

        self
    }

    /// Sets the scene layer where the labels will be placed.
    pub fn set_label_layer(&self, layer: &Layer) {
        self.model.entries.set_label_layer(layer);
    }

    /// Set params used in the displayed entries and recreate all displayed entries.
    pub fn set_entry_params_and_recreate_entries(&self, params: E::Params) {
        let style_prefix = self.frp.style_prefix.value();
        self.model.entries.set_entry_params_and_recreate_entries(params, style_prefix.into());
    }

    /// Get previously set entry params.
    pub fn entry_params(&self) -> E::Params {
        self.model.entries.entry_params()
    }
}

impl<E: Entry> display::Object for ListView<E> {
    fn display_object(&self) -> &display::object::Instance {
        &self.model.display_object
    }
}

impl<E: Entry> FrpNetworkProvider for ListView<E> {
    fn network(&self) -> &frp::Network {
        &self.frp.network
    }
}

impl<E: Entry> application::View for ListView<E> {
    fn label() -> &'static str {
        "ListView"
    }

    fn new(app: &Application) -> Self {
        ListView::new(app)
    }

    fn default_shortcuts() -> Vec<shortcut::Shortcut> {
        use shortcut::ActionType::*;
        [
            (PressAndRepeat, "up", "move_selection_up"),
            (PressAndRepeat, "down", "move_selection_down"),
            (Press, "page-up", "move_selection_page_up"),
            (Press, "page-down", "move_selection_page_down"),
            (Press, "home", "move_selection_to_first"),
            (Press, "end", "move_selection_to_last"),
            (Press, "enter", "chose_selected_entry"),
        ]
        .iter()
        .map(|(a, b, c)| Self::self_shortcut_when(*a, *b, *c, "focused"))
        .collect()
    }
}



// =============
// === Tests ===
// =============

#[cfg(test)]
mod tests {
    use super::*;

    use crate::entry::AnyModelProvider;

    use approx::assert_relative_eq;
    use enso_frp::future::EventOutputExt;

    #[test]
    fn navigating_list_view_with_keyboard() {
        let app = Application::new("root");
        let list_view = ListView::<entry::Label>::new(&app);
        let provider = AnyModelProvider::<entry::Label>::new(vec!["Entry 1", "Entry 2", "Entry 3"]);
        list_view.set_entries(provider);

        // Going down:
        assert_eq!(list_view.selected_entry.value(), None);
        list_view.move_selection_down();
        assert_eq!(list_view.selected_entry.value(), Some(0));
        list_view.move_selection_down();
        assert_eq!(list_view.selected_entry.value(), Some(1));
        list_view.move_selection_down();
        assert_eq!(list_view.selected_entry.value(), Some(2));
        let tried_to_move_out_below = list_view.tried_to_move_out_below.next_event();
        list_view.move_selection_down();
        assert_eq!(list_view.selected_entry.value(), Some(2));
        tried_to_move_out_below.expect();
        let tried_to_move_out_below = list_view.tried_to_move_out_below.next_event();
        list_view.move_selection_down();
        assert_eq!(list_view.selected_entry.value(), Some(2));
        tried_to_move_out_below.expect_not();

        // Going up:
        list_view.move_selection_up();
        assert_eq!(list_view.selected_entry.value(), Some(1));
        list_view.move_selection_up();
        assert_eq!(list_view.selected_entry.value(), Some(0));
        let tried_to_move_out_above = list_view.tried_to_move_out_above.next_event();
        list_view.move_selection_up();
        assert_eq!(list_view.selected_entry.value(), None);
        tried_to_move_out_above.expect();
        let tried_to_move_out_above = list_view.tried_to_move_out_above.next_event();
        list_view.move_selection_up();
        assert_eq!(list_view.selected_entry.value(), None);
        tried_to_move_out_above.expect_not();

        // Special case
        list_view.move_selection_down();
        assert_eq!(list_view.selected_entry.value(), Some(0));
        let tried_to_move_out_above = list_view.tried_to_move_out_above.next_event();
        list_view.move_selection_up();
        assert_eq!(list_view.selected_entry.value(), None);
        tried_to_move_out_above.expect();
    }

    #[test]
    fn selection_position() {
        use ensogl_hardcoded_theme::widget::list_view as theme;
        let app = Application::new("root");
        let style_sheet = &app.display.default_scene.style_sheet;
        style_sheet.set(theme::highlight::height, entry::HEIGHT);
        let list_view = ListView::<entry::Label>::new(&app);
        let provider =
            AnyModelProvider::<entry::Label>::new(vec!["Entry 1", "Entry 2", "Entry 3", "Entry 4"]);
        list_view.resize(Vector2(100.0, entry::HEIGHT * 3.0));
        list_view.set_entries(provider);
        list_view.select_entry(Some(0));
        assert_relative_eq!(list_view.selection_position_target.value().x, 0.0);
        assert_relative_eq!(list_view.selection_position_target.value().y, entry::HEIGHT);
        list_view.move_selection_down(); // Selected entry 1.
        assert_relative_eq!(list_view.selection_position_target.value().x, 0.0);
        assert_relative_eq!(list_view.selection_position_target.value().y, 0.0);
        list_view.move_selection_down(); // Selected entry 2.
        assert_relative_eq!(list_view.selection_position_target.value().x, 0.0);
        assert_relative_eq!(list_view.selection_position_target.value().y, -entry::HEIGHT);
        list_view.move_selection_down(); // Selected entry 3 (should scroll).
        assert_relative_eq!(list_view.selection_position_target.value().x, 0.0);
        assert_relative_eq!(list_view.selection_position_target.value().y, -entry::HEIGHT);
    }
}<|MERGE_RESOLUTION|>--- conflicted
+++ resolved
@@ -144,16 +144,7 @@
         display_object.add_child(&scrolled_area);
         scrolled_area.add_child(&entries);
         scrolled_area.add_child(&selection);
-<<<<<<< HEAD
-        Model { entries, selection, background, overlay, scrolled_area, display_object }
-    }
-
-    fn show_background_shadow(&self, value: bool) {
-        let alpha = if value { 1.0 } else { 0.0 };
-        self.background.shadow_alpha.set(alpha);
-=======
-        Model { app, entries, selection, background, scrolled_area, display_object }
->>>>>>> 372bc8f0
+        Model { entries, selection, background, scrolled_area, display_object }
     }
 
     /// Update the displayed entries list when _view_ has changed - the list was scrolled or
