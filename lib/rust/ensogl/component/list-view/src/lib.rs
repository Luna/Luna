--- conflicted
+++ resolved
@@ -163,10 +163,6 @@
 struct View {
     position_y: f32,
     size:       Vector2<f32>,
-<<<<<<< HEAD
-    dis:        f32,
-=======
->>>>>>> ede1841a
 }
 
 /// An internal structure describing where selection would go after jump (i.e. after navigating with
@@ -253,14 +249,7 @@
         entries.update_entries_new_provider(provider, visible_entries, entry_width, style_prefix);
     }
 
-<<<<<<< HEAD
-    fn visible_entries(
-        View { position_y, size, dis }: &View,
-        entry_count: usize,
-    ) -> Range<entry::Id> {
-=======
     fn visible_entries(View { position_y, size }: &View, entry_count: usize) -> Range<entry::Id> {
->>>>>>> ede1841a
         if entry_count == 0 {
             0..0
         } else {
@@ -652,11 +641,7 @@
 
             view_info <- all_with3(&view_y.value, &frp.size, &style.padding, |&y, &size, &padding| {
                 let padding = Vector2(2.0 * padding, 2.0 * padding);
-<<<<<<< HEAD
-                View { position_y: y, size: size - padding, dis }
-=======
                 View { position_y: y, size: size - padding }
->>>>>>> ede1841a
             });
             default_style_prefix <- init.constant(DEFAULT_STYLE_PATH.to_string());
             style_prefix <- any(&default_style_prefix,&frp.set_style_prefix);
