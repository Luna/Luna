--- conflicted
+++ resolved
@@ -43,12 +43,8 @@
 use ensogl_core::display;
 use ensogl_core::display::scene::layer::LayerId;
 use ensogl_core::display::shape::*;
-<<<<<<< HEAD
 use ensogl_core::display::style;
-use ensogl_core::DEPRECATED_Animation;
-=======
 use ensogl_core::Animation;
->>>>>>> 8041fe0e
 use ensogl_hardcoded_theme as theme;
 use ensogl_shadow as shadow;
 
@@ -559,18 +555,11 @@
                 model.entries.recreate_entries_with_style_prefix(path.into()));
             view_and_style <- all(&view_info,&style_prefix);
             // This should go before handling mouse events to have proper checking of
-<<<<<<< HEAD
             eval view_and_style (((view,style_prefix))
                 model.update_after_view_change(view,style_prefix.into()));
             _new_entries <- frp.set_entries.map2(&view_and_style, f!((entries,(view,style_prefix))
                 model.set_entries(entries.clone_ref(),view,style_prefix.into()))
             );
-=======
-            eval view_info ((view) model.update_after_view_change(view));
-            _new_entries <- frp.set_entries.map2(&view_info, f!((entries,view)
-                model.set_entries(entries.clone_ref(),view)
-            ));
-
 
             frp.source.selection_position_target <+ all_with3(
                 &selection_y.target,
@@ -582,7 +571,6 @@
             selection_corner_radius <- all(&selection_corner_radius, &init)._0();
             eval selection_color ((color) model.selection.color.set(color.into()));
             eval selection_corner_radius ((radius) model.selection.corner_radius.set(*radius));
->>>>>>> 8041fe0e
         }
 
         init.emit(());
