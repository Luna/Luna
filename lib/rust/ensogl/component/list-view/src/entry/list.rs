--- conflicted
+++ resolved
@@ -86,11 +86,7 @@
         let entry_params = default();
         let display_object = display::object::Instance::new(&logger);
         let provider = default();
-<<<<<<< HEAD
         let label_layer = Rc::new(RefCell::new(app.display.default_scene.layers.label.downgrade()));
-        List { logger, app, display_object, entries, entries_range, provider, label_layer }
-=======
-        let label_layer = Rc::new(Cell::new(app.display.default_scene.layers.label.id()));
         Self {
             logger,
             app,
@@ -101,7 +97,6 @@
             provider,
             label_layer,
         }
->>>>>>> d74fffd5
     }
 }
 
@@ -154,20 +149,11 @@
 
 impl<E: Entry, P> ListData<E, P> {
     /// Sets the scene layer where the labels will be placed.
-    pub fn set_label_layer(&self, label_layer: LayerId) {
-        let layers = &self.app.display.default_scene.layers;
-        if let Some(layer) = layers.get_sublayer(self.label_layer.get()) {
-            for entry in &*self.entries.borrow() {
-                entry.entry.set_label_layer(&layer);
-            }
-        } else {
-            error!(
-                self.logger,
-                "Cannot set layer {label_layer:?} for labels: the layer does not \
-                exist in the scene"
-            );
-        }
-        self.label_layer.set(label_layer);
+    pub fn set_label_layer(&self, label_layer: &Layer) {
+        for entry in &*self.entries.borrow() {
+            entry.entry.set_label_layer(label_layer);
+        }
+        self.label_layer.replace(label_layer.downgrade());
     }
 }
 
@@ -272,17 +258,6 @@
         self.provider.set(provider);
     }
 
-<<<<<<< HEAD
-    /// Sets the scene layer where the labels will be placed.
-    pub fn set_label_layer(&self, label_layer: &Layer) {
-        for entry in &*self.entries.borrow() {
-            entry.entry.set_label_layer(label_layer);
-        }
-        self.label_layer.replace(label_layer.downgrade());
-    }
-
-=======
->>>>>>> d74fffd5
     fn create_new_entry(&self, style_prefix: &style::Path) -> DisplayedEntry<E> {
         let layers = &self.app.display.default_scene.layers;
         let layer = self.label_layer.borrow().upgrade().unwrap_or_else(|| {
