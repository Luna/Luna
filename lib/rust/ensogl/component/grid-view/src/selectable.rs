--- conflicted
+++ resolved
@@ -162,12 +162,8 @@
         highlight::HasConstructor<InnerGridView = InnerGridView>,
 {
     fn new_wrapping(app: &Application, grid: InnerGridView) -> Self {
-<<<<<<< HEAD
+        use frp::io::keyboard::ArrowDirection as Direction;
         let highlights = highlight::shape::View::new();
-=======
-        use frp::io::keyboard::ArrowDirection as Direction;
-        let highlights = highlight::shape::View::new(Logger::new("highlights"));
->>>>>>> 146b8a56
         let header_highlights = Immutable(None);
         let selection_handler = highlight::SelectionHandler::new_connected(app, &grid);
         let hover_handler = highlight::HoverHandler::new_connected(app, &grid);
