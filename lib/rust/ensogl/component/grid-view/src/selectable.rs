//! A module containing the selectable [`GridView`] component.

use crate::prelude::*;

use crate::header;
use crate::Entry;

use ensogl_core::application::Application;
use ensogl_core::display;


// ==============
// === Export ===
// ==============

pub mod highlight;



// ================
// === GridView ===
// ================

/// A template for [`GridView`] structure, where entry parameters and model are separate generic
/// arguments, similar to [`crate::GridViewTemplate`] - see its docs for details.
#[derive(CloneRef, Debug, Deref, Derivative)]
#[derivative(Clone(bound = "InnerGridView: Clone"))]
#[clone_ref(bound = "InnerGridView: CloneRef")]
pub struct GridViewTemplate<InnerGridView, Entry, EntryParams: frp::node::Data> {
    #[deref]
    grid:              InnerGridView,
    highlights:        highlight::shape::View,
    header_highlights: Immutable<Option<highlight::shape::View>>,
    selection_handler: highlight::SelectionHandler<InnerGridView, Entry, EntryParams>,
    hover_handler:     highlight::HoverHandler<InnerGridView, Entry, EntryParams>,
}

/// The Selectable Grid View.
///
/// An extension of [the base `GridView`](crate::GridView), where hovered and selected entries
/// will be highlighted. It shares the base [FRP API][`crate::Frp`], also providing additional
/// FRP APIs for handling [selection](selection_highlight_frp) and [hover](hover_highlight_frp)
/// highlights.
///
/// # Highlight modes
///
/// **Basic**: By default, the highlight is displayed as `highlight::shape::View` instance. The
/// shapes used by entries should specify if they need to be above or below highlight (for example
/// by adding `above = [ensogl_grid_view::selectable::highlight::shape]` clause to
/// [`define_shape_system!`] macro.
///
/// **Masked Layer**: The basic highlight, however does not work correctly with case where we want
/// selected entries having different style (e.g. different text color) when highlighted. Because
/// of the highlight's smooth transition between entries, there are frames where only part of
/// the entry is highlighted.
///
/// Therefore, you may specify a special layer, which is displayed over base grid view. The Grid
/// View will then create needed sub-layers (main and for text) and their mask: the sub-layers will
/// have another [`GridView`] instance with identical content but different entry parameters. They
/// are masked with the highlight shape, so only the highlighted fragment of the another grid view
/// is actually displayed.
///
/// The "Masked layer" mode may be set for highlight and selection independently, by calling
/// [`highlight::FRP::setup_masked_layer`] on the proper highlight API.
pub type GridView<E> = GridViewTemplate<crate::GridView<E>, E, <E as Entry>::Params>;

/// The Selectable Grid View with Headers.
///
/// An extension of [the `GridView` with headers](header::GridView), where hovered and selected
/// entries or pushed-down headers will be highlighted.
///
/// # Highlight Shape
///
/// The selection shape in this case is implemented in a pretty tricky way. We want to render the
/// highlight between specific `Entry` elements (e.g. between the text and the background). However,
/// the headers are rendered in different layer, and we want the selection to be above the header
/// background and below the text entries at the same time, which is not possible.
///
/// Therefore, this version has two highlight shapes instantiated, one for normal entries and one
/// for headers, the latter being clipped at the header bottom (using the [highlight shape clipping
/// ability](highlight::shape::AttrSetter::top_clip)).
///
/// # Highlight Mask in *Masked Layer* Mode.
///
/// The grid view displayed in the masked layer also is a grid view with headers. As In a scrolled
/// grid view, the user can select a partially visible entry behind the group's header, we manually
/// clip the highlight shape in the mask in such case, so the highlight will not be over the header.
pub type GridViewWithHeaders<E, HeaderEntry> =
    GridViewTemplate<header::GridView<E, HeaderEntry>, E, <E as Entry>::Params>;

impl<InnerGridView, E: Entry> GridViewTemplate<InnerGridView, E, E::Params>
where
    InnerGridView: AsRef<crate::GridView<E>> + display::Object,
    highlight::SelectionHandler<InnerGridView, E, E::Params>:
        highlight::HasConstructor<InnerGridView = InnerGridView>,
    highlight::HoverHandler<InnerGridView, E, E::Params>:
        highlight::HasConstructor<InnerGridView = InnerGridView>,
{
    fn new_wrapping(app: &Application, grid: InnerGridView) -> Self {
        let highlights = highlight::shape::View::new(Logger::new("highlights"));
        let header_highlights = Immutable(None);
        let selection_handler = highlight::SelectionHandler::new_connected(app, &grid);
        let hover_handler = highlight::HoverHandler::new_connected(app, &grid);
        grid.add_child(&highlights);
        selection_handler.connect_with_shape(&highlights);
        hover_handler.connect_with_shape(&highlights);

        let grid_frp = grid.as_ref().frp();
        let network = grid_frp.network();
        frp::extend! { network
            eval grid_frp.viewport ([highlights](&vp) {
                highlight::shape::set_viewport(&highlights, vp);
            });
        }

        Self { grid, highlights, header_highlights, selection_handler, hover_handler }
    }
}

impl<E: Entry> GridView<E> {
    /// Create new Selectable Grid View instance.
    pub fn new(app: &Application) -> Self {
        Self::new_wrapping(app, crate::GridView::<E>::new(app))
    }
}

impl<E: Entry, HeaderEntry: Entry<Params = E::Params>> GridViewWithHeaders<E, HeaderEntry> {
    /// Create new Selectable Grid View With Headers instance.
    pub fn new(app: &Application) -> Self {
        let mut this = Self::new_wrapping(app, header::GridView::<E, HeaderEntry>::new(app));
        let header_highlights = highlight::shape::View::new(Logger::new("header_highlights"));
        this.grid.add_child(&header_highlights);
        this.selection_handler.connect_with_header_shape(&header_highlights);
        this.hover_handler.connect_with_header_shape(&header_highlights);

        let network = this.grid.frp().network();
        let header_frp = this.grid.header_frp();
        frp::extend! { network
            eval this.grid.viewport ([header_highlights](&vp) {
                highlight::shape::set_viewport(&header_highlights, vp);
            });
            eval header_frp.set_layers([header_highlights](layers) if let Some(layer) = layers.upgrade_header() {
                layer.add_exclusive(&header_highlights);
            });
        }
        this.header_highlights = Immutable(Some(header_highlights));
        this
    }
}


impl<InnerGridView, Entry, EntryParams> GridViewTemplate<InnerGridView, Entry, EntryParams>
where EntryParams: frp::node::Data
{
    /// Access to the Selection Highlight FRP.
    pub fn selection_highlight_frp(&self) -> &highlight::Frp<EntryParams> {
        &self.selection_handler.frp
    }

    /// Access to the Hover Highlight FRP.
    pub fn hover_highlight_frp(&self) -> &highlight::Frp<EntryParams> {
        &self.hover_handler.frp
    }
}

impl<InnerGridView, E: Entry, T> AsRef<T> for GridViewTemplate<InnerGridView, E, E::Params>
where InnerGridView: AsRef<T>
{
    fn as_ref(&self) -> &T {
        self.grid.as_ref()
    }
}

impl<InnerGridView, Entry, EntryParams> display::Object
    for GridViewTemplate<InnerGridView, Entry, EntryParams>
where
    InnerGridView: display::Object,
    EntryParams: frp::node::Data,
{
    fn display_object(&self) -> &display::object::Instance {
        self.grid.display_object()
    }
}



// ============
// === Test ===
// ============

#[cfg(test)]
mod tests {
    use super::*;
    use crate::entry;
    use crate::header::WeakLayers;
    use crate::Col;
    use crate::EntryFrp;
    use crate::Row;
    use ensogl_core::application::frp::API;
    use ensogl_core::data::color;
    use ensogl_core::display::scene::Layer;
    use ensogl_core::display::Scene;
    use ensogl_scroll_area::Viewport;
    use itertools::iproduct;

    const CONTOUR_VARIANTS: [entry::Contour; 3] = [
        entry::Contour { size: Vector2(10.0, 10.0), corners_radius: 0.0 },
        entry::Contour { size: Vector2(20.0, 20.0), corners_radius: 2.0 },
        entry::Contour { size: Vector2(15.0, 15.0), corners_radius: 3.0 },
    ];

    const COLOR_VARIANTS: [color::Rgba; 2] =
        [color::Rgba(1.0, 0.0, 0.0, 1.0), color::Rgba(0.0, 1.0, 0.0, 1.0)];

    #[derive(Clone, Debug, Default)]
    struct TestEntryModel {
        selected: Cell<bool>,
        hovered:  Cell<bool>,
        contour:  entry::Contour,
        color:    color::Rgba,
    }

    impl TestEntryModel {
        fn new(contour_variant: usize, color_variant: usize) -> Self {
            TestEntryModel {
                selected: default(),
                hovered:  default(),
                contour:  CONTOUR_VARIANTS[contour_variant],
                color:    COLOR_VARIANTS[color_variant],
            }
        }
    }

    #[derive(Clone, CloneRef, Debug)]
    struct TestEntry {
        display_object: display::object::Instance,
        frp:            EntryFrp<Self>,
    }

    impl Entry for TestEntry {
        type Model = Rc<TestEntryModel>;
        type Params = ();

        fn new(_: &Application, _: Option<&Layer>) -> Self {
            let frp = EntryFrp::<Self>::new();
            let display_object = display::object::Instance::new(Logger::new("TestEntry"));
            let network = frp.network();
            let input = &frp.private().input;
            let out = &frp.private().output;
            frp::extend! {network
                model_with_flags <- all(input.set_model, input.set_selected, input.set_hovered);
                eval model_with_flags ([]((model, selected, hovered)) {
                    model.selected.set(*selected);
                    model.hovered.set(*hovered);
                });
                out.highlight_contour <+ input.set_model.map(|m| m.contour);
                out.contour <+ input.set_model.map(|m| m.contour);
                out.selection_highlight_color <+ input.set_model.map(|m| m.color);
                out.hover_highlight_color <+ input.set_model.map(|m| m.color);
            }
            Self { frp, display_object }
        }

        fn frp(&self) -> &EntryFrp<Self> {
            &self.frp
        }
    }

    impl display::Object for TestEntry {
        fn display_object(&self) -> &display::object::Instance<Scene> {
            &self.display_object
        }
    }

    #[test]
    fn selecting_entries() {
        let app = Application::new("root");
        let network = frp::Network::new("selecting_entries");
        let grid_view = GridView::<TestEntry>::new(&app);
        let highlight_frp = grid_view.selection_highlight_frp();
        let entries: HashMap<(Row, Col), Rc<TestEntryModel>> = iproduct!(0..2, 0..2)
            .map(|(i, j)| ((i, j), Rc::new(TestEntryModel::new(i, j))))
            .collect();
        let models = entries.clone();
        frp::extend! { network
            grid_view.model_for_entry <+ grid_view.model_for_entry_needed.map(move |&(row, col)| (row, col, models[&(row, col)].clone_ref()));
        }
        grid_view.set_entries_size(Vector2(20.0, 20.0));
        grid_view.set_viewport(Viewport { left: 0.0, top: 0.0, right: 40.0, bottom: -40.0 });
        grid_view.reset_entries(2, 2);

        assert_eq!(highlight_frp.contour.value(), entry::Contour::default());

        for (row, col) in iproduct!(0..2, 0..2) {
            grid_view.select_entry(Some((row, col)));
<<<<<<< HEAD
            let expected_pos = entry::visible::position(row, col, Vector2(20.0, 20.0));
=======
            let column_widths = &grid_view.model().column_widths;
            let expected_pos = entry_position(row, col, Vector2(20.0, 20.0), column_widths);
>>>>>>> 8c504bd4
            assert_eq!(highlight_frp.position.value(), expected_pos);
            assert_eq!(highlight_frp.contour.value(), CONTOUR_VARIANTS[row]);
            assert_eq!(highlight_frp.color.value(), COLOR_VARIANTS[col]);
            for (&loc, model) in &entries {
                assert_eq!(model.selected.get(), loc == (row, col))
            }
        }
        grid_view.select_entry(None);
        assert_eq!(highlight_frp.contour.value(), entry::Contour::default());
    }

    #[test]
    fn covering_and_uncovering_selected_entry() {
        let app = Application::new("root");
        let network = frp::Network::new("selecting_entries");
        let grid_view = GridView::<TestEntry>::new(&app);
        let entries = (0..3).map(|i| Rc::new(TestEntryModel::new(i, 0))).collect_vec();
        let models = entries.clone();
        frp::extend! { network
            grid_view.model_for_entry <+
                grid_view.model_for_entry_needed.map(move |&(r, c)| (r, c, models[c].clone_ref()));
        }
        grid_view.set_entries_size(Vector2(20.0, 20.0));
        let viewport_showing_first_two =
            Viewport { left: 1.0, top: 0.0, right: 21.0, bottom: -20.0 };
        let viewport_showing_last_two =
            Viewport { left: 39.0, top: 0.0, right: 59.0, bottom: -20.0 };
        grid_view.set_viewport(viewport_showing_last_two);
        grid_view.reset_entries(1, 3);
        grid_view.select_entry(Some((0, 2)));
        assert!(!entries[1].selected.get());
        assert!(entries[2].selected.get());

        grid_view.set_viewport(viewport_showing_first_two);
        // Make sure the set_selected flag was not kept in re-used entry.
        assert!(!entries[0].selected.get());
        assert!(!entries[1].selected.get());
        // We clear the selected flag; this way we'll check if it will be set to true once the third
        // (selected) entry will be uncovered.
        entries[2].selected.set(false);
        grid_view.set_viewport(viewport_showing_last_two);
        assert!(!entries[1].selected.get());
        assert!(entries[2].selected.get());
    }

    #[test]
    fn selecting_header() {
        init_tracing(TRACE);
        let app = Application::new("root");
        let network = frp::Network::new("selecting_header");
        let grid_view = GridViewWithHeaders::<TestEntry, TestEntry>::new(&app);
        let headers_layer = app.display.default_scene.layers.main.create_sublayer();
        grid_view.header_frp().set_layers(WeakLayers::new(&headers_layer, None));
        let entries = (0..3).map(|i| Rc::new(TestEntryModel::new(i, 0))).collect_vec();
        let models = entries.clone();
        let header_model = Rc::new(TestEntryModel::new(1, 0));
        let selection_state = || entries.iter().map(|e| e.selected.get()).collect_vec();
        let headers = grid_view.header_frp();
        frp::extend! { network
            grid_view.model_for_entry <+
                grid_view.model_for_entry_needed.map(move |&(r, c)| (r, c, models[r].clone_ref()));
            headers.section_info <+
                headers.section_info_needed.filter_map(move |&(r, _)| (r > 0).as_some(((1..3), 0, header_model.clone_ref())));
        }
        grid_view.set_entries_size(Vector2(20.0, 20.0));
        let viewport_having_header_pushed_down =
            Viewport { left: 1.0, top: -21.0, right: 19.0, bottom: -51.0 };
        let viewport_having_header_pushed_down_further =
            Viewport { left: 1.0, top: -30.0, right: 19.0, bottom: -60.0 };
        let viewport_with_no_pushed_header =
            Viewport { left: 1.0, top: -15.0, right: 19.0, bottom: -45.0 };

        grid_view.set_viewport(viewport_having_header_pushed_down);
        grid_view.reset_entries(3, 1);
        grid_view.select_entry(Some((1, 0)));
        assert_eq!(selection_state(), vec![false, true, false]);
        assert_eq!(grid_view.selection_highlight_frp().position.value(), Vector2(10.0, -31.0));

        grid_view.set_viewport(viewport_having_header_pushed_down_further);
        assert_eq!(selection_state(), vec![false, true, false]);
        assert_eq!(grid_view.selection_highlight_frp().position.value(), Vector2(10.0, -40.0));

        tracing::debug!("About to go up");
        grid_view.set_viewport(viewport_with_no_pushed_header);
        assert_eq!(selection_state(), vec![false, true, false]);
        assert_eq!(grid_view.selection_highlight_frp().position.value(), Vector2(10.0, -30.0));

        grid_view.set_viewport(viewport_having_header_pushed_down);
        assert_eq!(selection_state(), vec![false, true, false]);
        assert_eq!(grid_view.selection_highlight_frp().position.value(), Vector2(10.0, -31.0));
    }
}<|MERGE_RESOLUTION|>--- conflicted
+++ resolved
@@ -293,12 +293,9 @@
 
         for (row, col) in iproduct!(0..2, 0..2) {
             grid_view.select_entry(Some((row, col)));
-<<<<<<< HEAD
-            let expected_pos = entry::visible::position(row, col, Vector2(20.0, 20.0));
-=======
             let column_widths = &grid_view.model().column_widths;
-            let expected_pos = entry_position(row, col, Vector2(20.0, 20.0), column_widths);
->>>>>>> 8c504bd4
+            let expected_pos =
+                entry::visible::position(row, col, Vector2(20.0, 20.0), column_widths);
             assert_eq!(highlight_frp.position.value(), expected_pos);
             assert_eq!(highlight_frp.contour.value(), CONTOUR_VARIANTS[row]);
             assert_eq!(highlight_frp.color.value(), COLOR_VARIANTS[col]);
