--- conflicted
+++ resolved
@@ -172,13 +172,9 @@
     entry_size: Vector2,
     column_widths: &ColumnWidths,
 ) {
-<<<<<<< HEAD
-    entry.set_xy(position(row, col, entry_size, column_widths));
-=======
     let pos = position(row, col, entry_size, column_widths);
-    entry.set_position_xy(pos);
+    entry.set_xy(pos);
     entry.frp().position_set(pos);
->>>>>>> 4e30b303
 }
 
 /// Get size of entry at given row and column.
