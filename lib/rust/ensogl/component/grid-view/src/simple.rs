--- conflicted
+++ resolved
@@ -173,11 +173,7 @@
 
             out.override_column_width <+ input.set_model.filter_map(|m| *m.override_width);
             out.contour <+ contour;
-<<<<<<< HEAD
-            out.highlight_contour <+ contour.map(|c| entry::Contour {size: c.size + Vector2(4.0, 4.0), corners_radius: 2.0});
-=======
             out.highlight_contour <+ contour;
->>>>>>> eafba079
             out.disabled <+ disabled;
             out.hover_highlight_color <+ hover_color;
             out.selection_highlight_color <+ selection_color;
