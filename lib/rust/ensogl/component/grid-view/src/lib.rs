--- conflicted
+++ resolved
@@ -19,10 +19,7 @@
 #![feature(trait_alias)]
 #![feature(hash_drain_filter)]
 #![feature(type_alias_impl_trait)]
-<<<<<<< HEAD
-=======
 #![feature(bool_to_option)]
->>>>>>> eafba079
 // === Standard Linter Configuration ===
 #![deny(non_ascii_idents)]
 #![warn(unsafe_code)]
@@ -95,7 +92,6 @@
 pub type Col = usize;
 
 
-<<<<<<< HEAD
 // === Direction ===
 
 #[derive(Copy, Clone, Debug)]
@@ -107,8 +103,6 @@
 }
 
 
-=======
->>>>>>> eafba079
 // === Properties ===
 
 /// A set of GridView properties used in many operations.
@@ -123,17 +117,12 @@
 
 impl Properties {
     /// Return iterator over all visible locations (row-column pairs).
-<<<<<<< HEAD
-    pub fn all_visible_locations(&self) -> impl Iterator<Item = (Row, Col)> {
-        all_visible_locations(self.viewport, self.entries_size, self.row_count, self.col_count)
-=======
     pub fn all_visible_locations(
         &self,
         column_widths: &ColumnWidths,
     ) -> impl Iterator<Item = (Row, Col)> {
         let Self { row_count, col_count, viewport, entries_size } = *self;
         all_visible_locations(viewport, entries_size, row_count, col_count, column_widths)
->>>>>>> eafba079
     }
 }
 
@@ -196,11 +185,8 @@
         entry_hovered(Option<(Row, Col)>),
         entry_selected(Option<(Row, Col)>),
         entry_accepted(Row, Col),
-<<<<<<< HEAD
+        column_resized(Col, f32),
         selection_movement_confined_to_grid(Option<Direction>),
-=======
-        column_resized(Col, f32),
->>>>>>> eafba079
     }
 }
 
@@ -220,10 +206,7 @@
     visible_entries:        RefCell<HashMap<(Row, Col), entry::visible::VisibleEntry<Entry>>>,
     free_entries:           RefCell<Vec<entry::visible::VisibleEntry<Entry>>>,
     pub entry_creation_ctx: entry::visible::CreationCtx<EntryParams>,
-<<<<<<< HEAD
-=======
     column_widths:          ColumnWidths,
->>>>>>> eafba079
 }
 
 impl<Entry, EntryParams> Model<Entry, EntryParams> {
@@ -243,13 +226,8 @@
         let widths = &self.column_widths;
         let mut visible_entries = self.visible_entries.borrow_mut();
         let mut free_entries = self.free_entries.borrow_mut();
-<<<<<<< HEAD
-        let visible_rows = visible_rows(viewport, entries_size, row_count);
-        let visible_cols = visible_columns(viewport, entries_size, col_count);
-=======
         let visible_rows = visible_rows(viewport, entries_size, rows);
         let visible_cols = visible_columns(viewport, entries_size, cols, widths);
->>>>>>> eafba079
         let no_longer_visible = visible_entries.drain_filter(|(row, col), _| {
             !visible_rows.contains(row) || !visible_cols.contains(col)
         });
@@ -258,11 +236,7 @@
             entry
         });
         free_entries.extend(detached);
-<<<<<<< HEAD
-        let uncovered = all_visible_locations(viewport, entries_size, row_count, col_count)
-=======
         let uncovered = all_visible_locations(viewport, entries_size, rows, cols, widths)
->>>>>>> eafba079
             .filter(|loc| !visible_entries.contains_key(loc));
         uncovered.collect_vec()
     }
@@ -270,13 +244,9 @@
     fn update_after_entries_size_change(&self, properties: Properties) -> Vec<(Row, Col)> {
         let to_model_request = self.update_entries_visibility(properties);
         for ((row, col), visible_entry) in &*self.visible_entries.borrow() {
-<<<<<<< HEAD
-            entry::visible::set_position(visible_entry, *row, *col, properties.entries_size);
-=======
             let size = properties.entries_size;
             let widths = &self.column_widths;
             entry::visible::set_position(visible_entry, *row, *col, size, widths);
->>>>>>> eafba079
         }
         to_model_request
     }
@@ -327,15 +297,6 @@
             let text_layer = text_layer.as_ref().and_then(|l| l.upgrade());
             self.entry_creation_ctx.create_entry(text_layer.as_ref())
         };
-<<<<<<< HEAD
-        let entry = match visible_entries.entry((row, col)) {
-            Occupied(entry) => entry.get().entry.clone_ref(),
-            Vacant(lack_of_entry) => {
-                let new_entry = free_entries.pop().unwrap_or_else(create_new_entry);
-                entry::visible::set_position(&new_entry, row, col, entry_size);
-                self.display_object.add_child(&new_entry);
-                lack_of_entry.insert(new_entry).entry.clone_ref()
-=======
         // We must not emit FRP events when some state is borrowed to avoid double borrows.
         // So the following code block isolates operations with borrowed fields from emitting
         // FRP events.
@@ -385,7 +346,6 @@
             let should_update_pos = borrowed.iter().filter(|((_, col), _)| *col >= resized_column);
             for ((row, col), entry) in should_update_pos {
                 entry::visible::set_position(entry, *row, *col, entries_size, &self.column_widths);
->>>>>>> eafba079
             }
             let should_update_size = borrowed.iter().filter(|((_, col), _)| *col == resized_column);
             let entries_and_sizes = should_update_size.map(|((_, col), entry)| {
@@ -394,17 +354,10 @@
             });
             entries_and_sizes.collect_vec()
         };
-<<<<<<< HEAD
-        drop(visible_entries);
-        drop(free_entries);
-        entry.frp().set_location((row, col));
-        entry.frp().set_model(model);
-=======
         for (visible_entry, size) in entries_and_sizes {
             visible_entry.entry.frp().set_size(size);
         }
         to_model_request
->>>>>>> eafba079
     }
 }
 
@@ -508,16 +461,6 @@
             override_column_width <- any(...);
         }
         let entry_creation_ctx = entry::visible::CreationCtx {
-<<<<<<< HEAD
-            app:              app.clone_ref(),
-            network:          network.downgrade(),
-            set_entry_size:   set_entry_size.into(),
-            set_entry_params: set_entry_params.into(),
-            entry_contour:    out.entry_contour.clone_ref(),
-            entry_hovered:    out.entry_hovered.clone_ref(),
-            entry_selected:   out.entry_selected.clone_ref(),
-            entry_accepted:   out.entry_accepted.clone_ref(),
-=======
             app:                   app.clone_ref(),
             network:               network.downgrade(),
             set_entry_size:        set_entry_size.into(),
@@ -527,30 +470,17 @@
             entry_selected:        out.entry_selected.clone_ref(),
             entry_accepted:        out.entry_accepted.clone_ref(),
             override_column_width: override_column_width.clone_ref(),
->>>>>>> eafba079
         };
         let model = Rc::new(Model::new(entry_creation_ctx));
         frp::extend! { network
             grid_size <- any(input.resize_grid, input.reset_entries);
             // We want to update `properties` output first, as some could listen for specific
-<<<<<<< HEAD
-            // event (e.g. the `viewport` and expect the `properties` output is up to date.
-=======
             // event (e.g. the `viewport` and expect the `properties` output is up-to-date.
->>>>>>> eafba079
             out.properties <+ all_with3(
                 &grid_size, &input.set_viewport, &input.set_entries_size,
                 |&(row_count, col_count), &viewport, &entries_size| {
                     Properties { row_count, col_count, viewport, entries_size }
                 }
-<<<<<<< HEAD
-            );
-            out.grid_size <+ grid_size;
-            out.grid_size <+ input.reset_entries;
-            out.viewport <+ input.set_viewport;
-            out.entries_size <+ input.set_entries_size;
-            out.entries_params <+ input.set_entries_params;
-=======
             );
             out.grid_size <+ grid_size;
             out.grid_size <+ input.reset_entries;
@@ -567,7 +497,6 @@
                 })
             );
             out.column_resized <+ set_column_width;
->>>>>>> eafba079
 
             column_resized <- resized_column.constant(());
             content_size_params <- all(out.grid_size, input.set_entries_size, column_resized);
@@ -583,20 +512,13 @@
             );
             request_models_after_reset <=
                 input.reset_entries.map2(&out.properties, f!((_, p) model.reset_entries(*p)));
-<<<<<<< HEAD
-=======
             request_models_after_column_resize <=
                 resized_column.map2(&out.properties, f!((col, p) model.update_after_column_resize(*col, *p)));
->>>>>>> eafba079
             request_models_after_text_layer_change <=
                 input.set_text_layer.map2(&out.properties, f!((_, p) model.drop_all_entries(*p)));
             request_models_for_request <= input.request_model_for_visible_entries.map2(
                 &out.properties,
-<<<<<<< HEAD
-                |_, p| p.all_visible_locations().collect_vec()
-=======
                 f!([model](_, p) p.all_visible_locations(&model.column_widths).collect_vec()),
->>>>>>> eafba079
             );
             out.model_for_entry_needed <+ request_models_after_vis_area_change;
             out.model_for_entry_needed <+ request_model_after_grid_size_change;
@@ -643,12 +565,8 @@
 
     /// Return the position of the Entry instance for given row and column.
     pub fn entry_position(&self, row: Row, column: Col) -> Vector2 {
-<<<<<<< HEAD
-        entry::visible::position(row, column, self.entries_size.value())
-=======
         let column_widths = &self.widget.model().column_widths;
         entry::visible::position(row, column, self.entries_size.value(), column_widths)
->>>>>>> eafba079
     }
 }
 
