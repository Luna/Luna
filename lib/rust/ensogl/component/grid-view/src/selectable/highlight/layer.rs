//! A module containing the single _Masked layer_ [`Handler`] used in
//! [`crate::selectable::highlight::Handler`].

use crate::prelude::*;

use crate::header;
use crate::selectable::highlight::shape;
use crate::Entry;

use ensogl_core::application::Application;
use ensogl_core::display;
use ensogl_core::display::scene::Layer;



// ===============
// === Handler ===
// ===============

/// The highlight _Masked layer_ handler.
///
/// The handler can be created for some specific layer and _base_ grid view. It will add two
/// sub-layers:
/// * one with the new _inner_ [Grid View component variant](crate);
/// * second being set up as a text layer of aforementioned grid view.
/// The _inner_ Grid View will be fully synchronized with the _base_ one except the entries'
/// parameters. The layers will be masked with highlight [`shape`], so only the highlighted fragment
/// of the _inner_ grid view is actually displayed.
///
/// See [`selection::GridView`] docs for usage example.
#[derive(Clone, CloneRef, Debug)]
#[clone_ref(bound = "InnerGridView: CloneRef")]
pub struct Handler<InnerGridView> {
<<<<<<< HEAD
    entries:   Layer,
    text:      Layer,
    mask:      Layer,
    /// The _inner_ grid view.
    pub grid:  InnerGridView,
=======
    entries:     Layer,
    text:        Layer,
    mask:        Layer,
    header:      Immutable<Option<Layer>>,
    header_text: Immutable<Option<Layer>>,
    /// The _inner_ grid view.
    pub grid:    InnerGridView,
>>>>>>> eafba079
    /// The shape being a mask for the sub-layers.
    pub shape:   shape::View,
}

impl<InnerGridView> Handler<InnerGridView> {
    fn new_wrapping<E: Entry>(
        parent_layer: &Layer,
        grid: InnerGridView,
        base_grid: &InnerGridView,
    ) -> Self
    where
        InnerGridView: AsRef<crate::GridView<E>> + display::Object,
    {
        let shape = shape::View::new(Logger::new("HighlightMask"));
        let entries = parent_layer.create_sublayer();
        let text = parent_layer.create_sublayer();
        let header = default();
        let header_text = default();
        let mask = Layer::new_with_cam(
            Logger::new("grid_view::HighlightLayers::mask"),
            &parent_layer.camera(),
        );
        entries.set_mask(&mask);
        text.set_mask(&mask);
        entries.add_exclusive(&grid);
        let grid_frp = grid.as_ref().frp();
        let base_grid_frp = base_grid.as_ref().frp();
        grid_frp.set_text_layer(Some(text.downgrade()));
        mask.add_exclusive(&shape);
        base_grid.add_child(&grid);
        grid.add_child(&shape);

        // The order of instructions below is very important! We need to initialize the viewport
        // and entries size first, because its required to receive `model_for_entry` events after
        // resizing grid properly.
        let network = grid_frp.network();
        frp::extend! { network
            init <- source_();
            viewport <- all(init, base_grid_frp.viewport)._1();
            eval viewport ([shape](&vp) shape::set_viewport(&shape, vp));
            grid_frp.set_viewport <+ viewport;
            grid_frp.set_entries_size <+ all(init, base_grid_frp.entries_size)._1();
            grid_frp.resize_grid <+ all(init, base_grid_frp.grid_size)._1();
            grid_frp.model_for_entry <+ base_grid_frp.model_for_entry;

            different_entry_hovered <- grid_frp.entry_hovered.map2(&base_grid_frp.entry_hovered, |e1, e2| e1 != e2);
            base_grid_frp.hover_entry <+ grid_frp.entry_hovered.gate(&different_entry_hovered);
            base_grid_frp.select_entry <+ grid_frp.entry_selected;
            base_grid_frp.accept_entry <+ grid_frp.entry_accepted;
        }
        init.emit(());
        base_grid_frp.request_model_for_visible_entries();
<<<<<<< HEAD
=======

        Self { entries, text, header, header_text, mask, grid, shape }
    }
}

/// A trait implemented by every [`Handler`] able to be constructed.
pub trait HasConstructor {
    /// The exact type of the _inner_ Grid View.
    type InnerGrid;

    /// Create new handler for given layer and _base_ Grid View.
    fn new(app: &Application, parent_layer: &Layer, base_grid: &Self::InnerGrid) -> Self;
}

impl<E: Entry> HasConstructor for Handler<crate::GridView<E>> {
    type InnerGrid = crate::GridView<E>;
>>>>>>> eafba079

    fn new(app: &Application, parent_layer: &Layer, base_grid: &Self::InnerGrid) -> Self {
        let grid = crate::GridView::new(app);
        Self::new_wrapping(parent_layer, grid, base_grid)
    }
}

impl<E: Entry, HeaderEntry: Entry<Params = E::Params>> HasConstructor
    for Handler<header::GridView<E, HeaderEntry>>
{
    type InnerGrid = header::GridView<E, HeaderEntry>;

    fn new(app: &Application, parent_layer: &Layer, base_grid: &Self::InnerGrid) -> Self {
        let grid = header::GridView::new(app);
        let mut this = Self::new_wrapping(parent_layer, grid, base_grid);

        let header_frp = this.grid.header_frp();
        let base_header_frp = base_grid.header_frp();
        frp::extend! { network
            header_frp.section_info <+ base_header_frp.section_info;
        }
        let header = parent_layer.create_sublayer();
        let header_text = parent_layer.create_sublayer();
        header_frp.set_layers(header::WeakLayers::new(&header, Some(&header_text)));
        header.set_mask(&this.mask);
        header_text.set_mask(&this.mask);
        this.header = Immutable(Some(header));
        this.header_text = Immutable(Some(header_text));
        this
    }
}

/// A trait implemented by every [`Handler`] able to be constructed.
pub trait HasConstructor {
    /// The exact type of the _inner_ Grid View.
    type InnerGrid;

    /// Create new handler for given layer and _base_ Grid View.
    fn new(app: &Application, parent_layer: &Layer, base_grid: &Self::InnerGrid) -> Self;
}

impl<E: Entry> HasConstructor for Handler<crate::GridView<E>> {
    type InnerGrid = crate::GridView<E>;

    fn new(app: &Application, parent_layer: &Layer, base_grid: &Self::InnerGrid) -> Self {
        let grid = crate::GridView::new(app);
        Self::new_wrapping(parent_layer, grid, base_grid)
    }
}

impl<E: Entry, HeaderEntry: Entry<Params = E::Params>> HasConstructor
    for Handler<header::GridView<E, HeaderEntry>>
{
    type InnerGrid = header::GridView<E, HeaderEntry>;

    fn new(app: &Application, parent_layer: &Layer, base_grid: &Self::InnerGrid) -> Self {
        let grid = header::GridView::new(app);
        let header_frp = grid.header_frp();
        let base_header_frp = base_grid.header_frp();
        frp::extend! { network
            header_frp.section_info <+ base_header_frp.section_info;
        }

        let headers = parent_layer.create_sublayer();
        let headers_text = parent_layer.create_sublayer();
        header_frp.set_layers(header::WeakLayers::new(&headers, Some(&headers_text)));
        let this = Self::new_wrapping(parent_layer, grid, base_grid);
        headers.set_mask(&this.mask);
        headers_text.set_mask(&this.mask);
        this
    }
}<|MERGE_RESOLUTION|>--- conflicted
+++ resolved
@@ -31,13 +31,6 @@
 #[derive(Clone, CloneRef, Debug)]
 #[clone_ref(bound = "InnerGridView: CloneRef")]
 pub struct Handler<InnerGridView> {
-<<<<<<< HEAD
-    entries:   Layer,
-    text:      Layer,
-    mask:      Layer,
-    /// The _inner_ grid view.
-    pub grid:  InnerGridView,
-=======
     entries:     Layer,
     text:        Layer,
     mask:        Layer,
@@ -45,7 +38,6 @@
     header_text: Immutable<Option<Layer>>,
     /// The _inner_ grid view.
     pub grid:    InnerGridView,
->>>>>>> eafba079
     /// The shape being a mask for the sub-layers.
     pub shape:   shape::View,
 }
@@ -98,8 +90,6 @@
         }
         init.emit(());
         base_grid_frp.request_model_for_visible_entries();
-<<<<<<< HEAD
-=======
 
         Self { entries, text, header, header_text, mask, grid, shape }
     }
@@ -116,7 +106,6 @@
 
 impl<E: Entry> HasConstructor for Handler<crate::GridView<E>> {
     type InnerGrid = crate::GridView<E>;
->>>>>>> eafba079
 
     fn new(app: &Application, parent_layer: &Layer, base_grid: &Self::InnerGrid) -> Self {
         let grid = crate::GridView::new(app);
@@ -147,45 +136,4 @@
         this.header_text = Immutable(Some(header_text));
         this
     }
-}
-
-/// A trait implemented by every [`Handler`] able to be constructed.
-pub trait HasConstructor {
-    /// The exact type of the _inner_ Grid View.
-    type InnerGrid;
-
-    /// Create new handler for given layer and _base_ Grid View.
-    fn new(app: &Application, parent_layer: &Layer, base_grid: &Self::InnerGrid) -> Self;
-}
-
-impl<E: Entry> HasConstructor for Handler<crate::GridView<E>> {
-    type InnerGrid = crate::GridView<E>;
-
-    fn new(app: &Application, parent_layer: &Layer, base_grid: &Self::InnerGrid) -> Self {
-        let grid = crate::GridView::new(app);
-        Self::new_wrapping(parent_layer, grid, base_grid)
-    }
-}
-
-impl<E: Entry, HeaderEntry: Entry<Params = E::Params>> HasConstructor
-    for Handler<header::GridView<E, HeaderEntry>>
-{
-    type InnerGrid = header::GridView<E, HeaderEntry>;
-
-    fn new(app: &Application, parent_layer: &Layer, base_grid: &Self::InnerGrid) -> Self {
-        let grid = header::GridView::new(app);
-        let header_frp = grid.header_frp();
-        let base_header_frp = base_grid.header_frp();
-        frp::extend! { network
-            header_frp.section_info <+ base_header_frp.section_info;
-        }
-
-        let headers = parent_layer.create_sublayer();
-        let headers_text = parent_layer.create_sublayer();
-        header_frp.set_layers(header::WeakLayers::new(&headers, Some(&headers_text)));
-        let this = Self::new_wrapping(parent_layer, grid, base_grid);
-        headers.set_mask(&this.mask);
-        headers_text.set_mask(&this.mask);
-        this
-    }
 }