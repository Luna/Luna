--- conflicted
+++ resolved
@@ -404,8 +404,7 @@
         let insert_pointer_style = self.init_insertion_points(&on_up, &pos_on_move, &is_dragging);
 
         frp::extend! { network
-<<<<<<< HEAD
-            cursor.frp.set_style <+ all [insert_pointer_style, trash_pointer_style].fold();
+            cursor.frp.set_style_override <+ all [insert_pointer_style, trash_pointer_style].fold();
             on_down_drag <- on_down.gate_not(&no_drag);
             // Do not pass events to children, as we don't know whether we are about to drag
             // them yet.
@@ -413,9 +412,6 @@
             _eval <- no_drag.on_true().map3(&on_down, &target, |_, event, target| {
                 target.emit_event(event.payload.clone());
             });
-=======
-            cursor.frp.set_style_override <+ all [insert_pointer_style, trash_pointer_style].fold();
->>>>>>> a00efb28
         }
         self
     }
