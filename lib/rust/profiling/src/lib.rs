//!The performance-logger library allows to create performance reports via the
//! [Web Performance API](https://developer.mozilla.org/en-US/docs/Web/API/Performance).
//!
//! The API provided allows the marking of intervals between a start and end, which the gets
//! measured and marked in the Chrome DevTools Performance Monitor. Intervals can be assigned a
//! log level, for example, `TASK`, SECTION` or `DEBUG` to allow filtering based on the current
//! needs.
//!
//! Example usage
//! --------------
//! ```ignore
//! let some_task = || "DoWork";
//!
//! // Manually start and end the measurement.
//! let gui_init = profiling::start_task!("GUI initialization");
//! some_task();
//! gui_init.end();
//! // Or use the `measure` method.
//! profiling::task_measure!("GUI initialization", || { some_task() });
//! ```
//!
//! Note that this API and encoding formats for messages are synced with the JS equivalent in
//! `app/ide-desktop/lib/profiling/src/profiling.ts`.
#![warn(missing_debug_implementations)]
#![warn(missing_docs)]
#![warn(trivial_casts)]
#![warn(trivial_numeric_casts)]
#![warn(unsafe_code)]
#![warn(unused_import_braces)]


use enso_prelude::*;
use wasm_bindgen::prelude::*;

pub mod macros;
pub mod frame_stats;
pub mod stats;

use crate::js::*;
use ::macros::*;

use enso_prelude::fmt::Formatter;
use enso_web::performance;
use inflector::Inflector;
use ordered_float::OrderedFloat;
use serde::Deserialize;
use serde::Serialize;
use serde_plain::from_str;
use wasm_bindgen::JsValue;
use web_sys::PerformanceEntry;



// ================
// === Metadata ===
// ================

/// Source code location given as file path and line number.
#[derive(Serialize, Deserialize, Clone, Debug)]
#[allow(missing_docs)]
pub struct SourceLocation {
    pub file: String,
    pub line: u32,
}

/// Measurement metadata. This struct holds information about a measurement and provides
/// functionality for conversion form/to JS for use in the performance API.
#[derive(Serialize, Deserialize, Clone, Debug)]
pub struct Metadata {
    /// Source code location of the profiling interval.
    pub source:          SourceLocation,
    /// Profiling level of the measurement.
    pub profiling_level: ProfilingLevel,
    /// Label of the measurement..
    pub label:           String,
    /// Aggregate statistics for various frame metrics, collected over the time of the measurement.
    pub rendering: Option<stats::StatsSummary>,
}

impl From<Metadata> for JsValue {
    fn from(metadata: Metadata) -> JsValue {
        JsValue::from_serde(&metadata).expect("Failed to serialise Metadata struct to JSON.")
    }
}

impl TryFrom<JsValue> for Metadata {
    type Error = serde_json::Error;

    fn try_from(value: JsValue) -> Result<Self, Self::Error> {
        value.into_serde()
    }
}



// =================================
// === Custom JS Performance API ===
// =================================

mod js {
    use super::*;
    use js_sys::JsString;
    use wasm_bindgen::JsValue;

    #[wasm_bindgen(inline_js = "
export function mark_with_metadata(markName, markOptions) {
   performance.mark(markName, markOptions)
}

export function measure_with_start_mark_and_end_mark_and_metadata(
    measureName,
    startMark,
    endMark,
    measureOptions
) {
    const options = {}
    options.start = startMark
    options.end = endMark
    options.detail = measureOptions
    performance.measure(measureName, options)
}

")]
    extern "C" {
        #[allow(unsafe_code)]
        pub fn mark_with_metadata(mark_name: JsString, mark_options: JsValue);
        #[allow(unsafe_code)]
        pub fn measure_with_start_mark_and_end_mark_and_metadata(
            measure_name: JsString,
            start_mark: JsString,
            end_mark: JsString,
            measure_options: JsValue,
        );
    }
}



// =================
// === Profilers ===
// =================

#[allow(missing_docs)]
type ProfilingLevel = String;

define_profiler! {
    $, "section", Section, section, start_section, end_section, measure_section;
    $, "task", Task, task, start_task, end_task, measure_task;
    $, "detail", Detail, detail, start_detail, end_detail, measure_detail;
    $, "debug", Debug, debug, start_debug, end_debug, measure_debug;
}

define_hierarchy!(section, task, detail, debug);



// ====================
// === Measurements ===
// ====================

/// A single interval measurement.
#[derive(Debug, Clone)]
#[allow(missing_docs)]
pub struct Measurement {
    pub name:       String,
    pub start_time: f64,
    pub duration:   f64,
    pub log_level:  ProfilingLevel,
}

impl Measurement {
    /// Return the timestamp of the interval's end.
    pub fn end_time(&self) -> f64 {
        self.start_time + self.duration
    }
}

impl Display for Measurement {
    fn fmt(&self, f: &mut Formatter<'_>) -> fmt::Result {
        f.write_str(&format!(
            "[{:.2}, {:.2}] ({:.2}) {}",
            self.start_time,
            self.end_time(),
            self.duration,
            self.name
        ))
    }
}

/// Error that can occur when converting between a `PerformanceEntry` and a `Measurement`.
#[derive(Debug, Clone)]
pub enum MeasurementConversionError {
    /// The name of the `PerformanceEntry` was not in a format that could be decoded to a
    /// `Measurement`.
    InvalidFormatting,
    /// The log level encoded in the `PerformanceEntry`s name is not a valid log level.
    InvalidLogLevel,
}

impl TryFrom<PerformanceEntry> for Measurement {
    type Error = MeasurementConversionError;

    fn try_from(measure: PerformanceEntry) -> Result<Self, Self::Error> {
        use MeasurementConversionError::*;

        let start_time = measure.start_time();
        let duration = measure.duration();
        let name = measure.name();
        let metadata: Metadata = js_sys::Reflect::get(&measure, &"detail".to_string().into())
            .expect("Could not get details field of PerformanceEntry")
            .try_into()
            .or(Err(InvalidFormatting))?;

        let log_level_name = metadata.profiling_level;
        let log_level_name = log_level_name.to_class_case();

        let log_level: ProfilingLevel = from_str(&log_level_name).or(Err(InvalidLogLevel))?;
        Ok(Measurement { start_time, duration, name, log_level })
    }
}

/// Error that can occur when taking a measurement.
#[derive(Clone, Debug)]
pub enum MeasurementError {
    /// Parsing the measurement information from the performance API failed, for example, due to an
    /// invalid log level.
    InvalidMeasurementConversion,
    /// No measurement was created in the performance API backend.
    NoMeasurementFound,
    /// A function call to the Performance API failed to execute.
    PerformanceAPIExecutionFailure {
        /// Underlying error returned by the JS API.
        error: JsValue,
    },
    /// Profiling for the given profiling level was disabled.
    ProfilingDisabled,
}



// ==================================
// === Internal Profiling Methods ===
// ==================================

/// Emit a warning if the given result is an error.
pub fn warn_on_error(result: Result<Measurement, MeasurementError>) {
    if let Err(e) = result {
        WARNING!(format!("Failed to do profiling for an interval due to error: {:?}", e));
    }
}

/// Return a string that encodes the given log level and name for a mark that indicates the start of
/// an interval.
/// Example output: "DoThing! (FilePath:22) [START]".
fn start_interval_label(metadata: &Metadata) -> String {
    format!("{} [START]", metadata.label)
}

/// Return a string that encodes the given log level and name for a mark that indicates the end of
/// an interval.
/// Example output: "DoThing! (FilePath:22) [END]".
fn end_interval_label(metadata: &Metadata) -> String {
    format!("{} [END]", metadata.label)
}

/// Return a string that encodes the given log level and name for a measurement.  This is done by
/// separating the information by the `MESSAGE_DELIMITER`.
/// Example output: "DoThing! (FilePath:22)".
fn measure_interval_label(metadata: &Metadata) -> String {
    format!("{} ({}:{})", metadata.label, metadata.source.file, metadata.source.line)
}

/// Mark the start of an interval in the JS API. Returns a `IntervalHandle` that an be used to end
/// the created interval. The interval can also be ended by calling `end_interval` with the same
/// metadata.
pub fn mark_start_interval(metadata: Metadata) -> IntervalHandle {
    let interval_name = start_interval_label(&metadata);
    let mut stats_guard = None;
    if profiling_level_is_active(metadata.profiling_level.clone()) {
        stats_guard = Some(frame_stats::start_interval());
        mark_with_metadata(interval_name.into(), metadata.clone().into());
    }
    IntervalHandle::new(metadata, stats_guard)
}

fn get_latest_performance_entry() -> Option<PerformanceEntry> {
    let entries: js_sys::Array = performance().get_entries_by_type("measure");

    if entries.length() < 1 {
        return None;
    }
    let measure = entries.get(entries.length() - 1);
    let measure: PerformanceEntry = measure.into();
    Some(measure)
}

/// Mark the end of an measuring an interval in the JS API. Return the measurement taken between
/// start and end of the interval, if possible.
pub fn mark_end_interval(metadata: Metadata, stats_guard: Option<frame_stats::IntervalGuard>) -> Result<Measurement, MeasurementError> {
    let profiling_level = metadata.profiling_level.clone();
    let start_label = start_interval_label(&metadata);
    let end_label = end_interval_label(&metadata);
    let measurement_label = measure_interval_label(&metadata);
    if !profiling_level_is_active(profiling_level) {
        Err(MeasurementError::ProfilingDisabled)
    } else {
        let metadata_with_stats = Metadata {
            rendering: stats_guard.and_then(|guard| guard.end()),
            ..metadata
        };
        mark_with_metadata(end_label.clone().into(), metadata_with_stats.clone().into());
        measure_with_start_mark_and_end_mark_and_metadata(
            measurement_label.into(),
            start_label.into(),
            end_label.into(),
            metadata_with_stats.into(),
        );

        let measure = get_latest_performance_entry().ok_or(MeasurementError::NoMeasurementFound)?;

        let measurement: Measurement =
            measure.try_into().or(Err(MeasurementError::InvalidMeasurementConversion))?;
        Ok(measurement)
    }
}



// ======================
// === IntervalHandle ===
// ======================

/// Handle that allows ending the interval.
#[derive(Debug)]
pub struct IntervalHandle {
    metadata: Metadata,
    stats_guard: Option<frame_stats::IntervalGuard>,
    released: bool,
}

impl IntervalHandle {
    fn new(metadata: Metadata, stats_guard: Option<frame_stats::IntervalGuard>) -> Self {
        IntervalHandle { metadata, stats_guard, released: false }
    }

    /// Measure the interval.
    pub fn end(mut self) {
        self.released = true;
        warn_on_error(mark_end_interval(self.metadata.clone(), self.stats_guard.take()));
    }

    /// Release the handle to prevent a warning to be emitted when it is garbage collected without
    /// a call to `end`. This can be useful if one wants to call `end_interval` manually, or the
    /// equivalent call to `end_interval` is in Rust code.
    pub fn release(mut self) {
        self.released = true;
        drop(self)
    }
}

impl Drop for IntervalHandle {
    fn drop(&mut self) {
        if !self.released {
<<<<<<< HEAD
            warn_on_error(mark_end_interval(self.metadata.clone(), self.stats_guard.take()));
            WARNING!(format!("{} was dropped without explicitly being ended.", self.metadata.label));
=======
            warn_on_error(mark_end_interval(self.metadata.clone()));
            WARNING!(format!(
                "{} was dropped without explicitly being ended.",
                self.metadata.label
            ));
>>>>>>> 52fc615b
        }
    }
}



// ===============
// === Reports ===
// ===============

/// Report of all measurements taken during the current session.
#[derive(Clone, Debug)]
pub struct Report {
    measures: Vec<Measurement>,
}

impl Report {
    /// Create a new report from the measurements registered in the Performance API.
    pub fn generate() -> Self {
        let js_measures = performance().get_entries_by_type("measure");

        let mut measures = Vec::default();

        js_measures.for_each(&mut |entry, _, _| {
            let entry: PerformanceEntry = entry.into();
            let measurement: Result<Measurement, _> = entry.try_into();
            if let Ok(measurement) = measurement {
                measures.push(measurement)
            }
        });
        Report { measures }
    }
}

impl Display for Report {
    fn fmt(&self, f: &mut Formatter<'_>) -> fmt::Result {
        let sorted_measurements =
            self.measures.iter().sorted_by_key(|measure| OrderedFloat(measure.start_time));
        for to_print in sorted_measurements {
            f.write_str(&format!("{}\n", &to_print))?;
        }
        Ok(())
    }
}

/// Return a report on all recorded measurement entries.
pub fn entries() -> Report {
    Report::generate()
}



// =============
// === Tests ===
// =============

#[cfg(wasm_bindgen_test)]
mod tests {
    use super::*;

    // Checks that macros work correctly and create valid code.
    #[wasm_bindgen_test]
    fn macro_expansion() {
        let task_handle = start_task!("sample_task");
        task_handle.release();
        end_task!("sample_task");

        let _value: Option<_> = measure_task!("sample_measurement", {
            let a = "DummyExpression".to_string().pop();
            if false {
                println!("foobar")
            }
            a
        });
    }

    fn early_return_case() -> Option<()> {
        measure_task!("sample_measurement", {
            None?;
            Some(())
        })
    }
}<|MERGE_RESOLUTION|>--- conflicted
+++ resolved
@@ -361,16 +361,8 @@
 impl Drop for IntervalHandle {
     fn drop(&mut self) {
         if !self.released {
-<<<<<<< HEAD
             warn_on_error(mark_end_interval(self.metadata.clone(), self.stats_guard.take()));
             WARNING!(format!("{} was dropped without explicitly being ended.", self.metadata.label));
-=======
-            warn_on_error(mark_end_interval(self.metadata.clone()));
-            WARNING!(format!(
-                "{} was dropped without explicitly being ended.",
-                self.metadata.label
-            ));
->>>>>>> 52fc615b
         }
     }
 }
