--- conflicted
+++ resolved
@@ -31,11 +31,8 @@
 pub mod im_list;
 pub mod index;
 pub mod opt_vec;
-<<<<<<< HEAD
+pub mod size_capped_vec_deque;
 pub mod unrolled_linked_list;
 pub mod unrolled_slot_map;
-=======
-pub mod size_capped_vec_deque;
->>>>>>> 760fb717
 
 pub use enso_prelude as prelude;