--- conflicted
+++ resolved
@@ -11,45 +11,7 @@
 // == State ==
 // ===========
 
-<<<<<<< HEAD
-/// Flag for invalid state.
-/// When finite automata gets into invalid state the input sequence of symbols is rejected.
-pub const INVALID:Id = Id {id:usize::max_value()};
-
-// TODO [AA] Extract this. Turn it into using `char
-/// Newtype wrapper for finite automata input symbol.
-#[derive(Clone,Copy,Debug,PartialEq,Eq,PartialOrd,Ord,Hash)]
-pub struct Symbol {
-    #[allow(missing_docs)]
-    pub val: u32
-}
-
-impl Symbol {
-    /// Maximum value of symbol.
-    pub const MAX:u32 = std::u32::MAX;
-}
-
-// TODO [AA] Define some constants on char
-
-/// Newtype wrapper for finite automata state ID.
-#[derive(Clone,Copy,Debug,PartialEq,Eq,PartialOrd,Ord,Hash)]
-pub struct Id {
-    #[allow(missing_docs)]
-    pub id: usize
-}
-
-impl Default for Id {
-    /// Returns state::INVALID. This is because every finite automata has an invalid state
-    /// and because all transitions in automata transition matrix lead to invalid state by default.
-    fn default() -> Self {
-        state::INVALID
-    }
-}
-
-/// Named NFA state with a set of transitions (links).
-=======
 /// A named state for a [`super::nfa::NFA`].
->>>>>>> 728fe2e6
 #[derive(Clone,Debug,Default,PartialEq,Eq)]
 pub struct State {
     /// A set of transitions that can trigger without consuming a symbol (ε-transitions).
