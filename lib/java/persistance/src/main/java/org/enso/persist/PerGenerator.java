package org.enso.persist;

import java.io.ByteArrayOutputStream;
import java.io.DataOutputStream;
import java.io.IOException;
import java.io.OutputStream;
import java.util.ArrayList;
import java.util.HashMap;
import java.util.IdentityHashMap;
import java.util.Map;
import java.util.function.Function;
import org.slf4j.Logger;

final class PerGenerator {
  static final byte[] HEADER = new byte[] {0x0a, 0x0d, 0x13, 0x0f};
  private final OutputStream main;
  private final Map<Object, Integer> knownObjects = new IdentityHashMap<>();
<<<<<<< HEAD
  private final Map<Object, Integer> enteredObjects = new IdentityHashMap<>();
=======
  private int countReferences = 1;
  private final Map<Object, Integer> pendingReferences = new IdentityHashMap<>();
>>>>>>> b27b5eaa
  private final Histogram histogram;
  private final PerMap map;
  private final Function<Object, Object> writeReplace;
  private int position;

  private PerGenerator(
      OutputStream out, Histogram histogram, int position, Function<Object, Object> writeReplace) {
    this.map = PerMap.create();
    this.main = out;
    this.writeReplace = writeReplace == null ? Function.identity() : writeReplace;
    this.position = position;
    this.histogram = histogram;
  }

  static byte[] writeObject(Object obj, Function<Object, Object> writeReplace) throws IOException {
    var histogram = PerUtils.LOG.isDebugEnabled() ? new Histogram() : null;

    var out = new ByteArrayOutputStream();
    var data = new DataOutputStream(out);
    var g = new PerGenerator(out, histogram, 12, writeReplace);
    data.write(PerGenerator.HEADER);
    data.writeInt(g.versionStamp());
    data.write(new byte[4]); // space
    data.flush();

    var at = g.writeObjectAndReferences(obj);

    var arr = out.toByteArray();
    putIntToArray(arr, 8, at);

    if (histogram != null) {
      histogram.dump(PerUtils.LOG, arr.length);
    }
    return arr;
  }

  private static void putIntToArray(byte[] arr, int position, int value) {
    arr[position] = (byte) ((value >> 24) & 0xff);
    arr[position + 1] = (byte) ((value >> 16) & 0xff);
    arr[position + 2] = (byte) ((value >> 8) & 0xff);
    arr[position + 3] = (byte) (value & 0xff);
  }

  final <T> int writeObject(T t) throws IOException {
    if (t == null) {
      return -1;
    }
    java.lang.Object obj = writeReplace.apply(t);
    java.lang.Integer found = knownObjects.get(obj);
    if (found == null) {
      if (enteredObjects.put(obj, 0) != null) {
        throw new IllegalStateException(
            "Cyclic reference to " + obj.getClass().getCanonicalName() + " detected.");
      }
      org.enso.persist.Persistance<?> p = map.forType(obj.getClass());
      java.io.ByteArrayOutputStream os = new ByteArrayOutputStream();
      p.writeInline(obj, new ReferenceOutput(this, os));
      found = this.position;
      byte[] arr = os.toByteArray();
      main.write(arr);
      this.position += arr.length;
      knownObjects.put(obj, found);
    }
    return found;
  }

  final void writeIndirect(Object obj, Persistance.Output out) throws IOException {
    obj = writeReplace.apply(obj);
    if (obj == null) {
      out.writeInt(-1);
      return;
    }
    org.enso.persist.Persistance<?> p = map.forType(obj.getClass());
    if (obj instanceof String s) {
      obj = s.intern();
    }
    java.lang.Integer found = knownObjects.get(obj);
    if (found == null) {
      if (enteredObjects.put(obj, 0) != null) {
        throw new IllegalStateException(
            "Cyclic reference to " + obj.getClass().getCanonicalName() + " detected.");
      }

      var os = new ByteArrayOutputStream();
      var osData = new ReferenceOutput(this, os);
      p.writeInline(obj, osData);
      found = position;
      if (os.size() == 0) {
        os.write(0);
      }
      byte[] arr = os.toByteArray();
      main.write(arr);
      position += arr.length;
      knownObjects.put(obj, found);
      if (histogram != null) {
        histogram.register(obj.getClass(), arr.length);
      }
    }
    out.writeInt(found);
    out.writeInt(p.id);
  }

  final int versionStamp() {
    return map.versionStamp;
  }

  private int registerReference(Persistance.Reference<?> ref) {
    var obj = ref.get(Object.class);
    var existingId = pendingReferences.get(obj);
    if (existingId == null) {
      var currentSize = countReferences++;
      pendingReferences.put(obj, currentSize);
      return currentSize;
    } else {
      return existingId;
    }
  }

  /**
   * Writes an object into the buffer. Writes also all {@link Persistance.Reference} that were left
   * pending during the serialization.
   *
   * @param obj the object to write down
   * @return location of the table {@code int size and then int[size]}
   */
  private int writeObjectAndReferences(Object obj) throws IOException {
    pendingReferences.put(obj, 0);
    var objAt = writeObject(obj);

    var refsOut = new ByteArrayOutputStream();
    var refsData = new DataOutputStream(refsOut);
    refsData.writeInt(-1); // space for size of references
    refsData.writeInt(objAt); // the main object
    var count = 1;
    for (; ; ) {
      var all = new ArrayList<>(pendingReferences.entrySet());
      all.sort(
          (e1, e2) -> {
            return e1.getValue() - e2.getValue();
          });
      var round = all.subList(count, all.size());
      if (round.isEmpty()) {
        break;
      }
      for (var entry : round) {
        count++;
        var at = writeObject(entry.getKey());
        assert count == entry.getValue() : "Expecting " + count + " got " + entry.getValue();
        refsData.writeInt(at);
      }
    }
    refsData.flush();
    var arr = refsOut.toByteArray();

    putIntToArray(arr, 0, count);

    var tableAt = this.position;
    this.main.write(arr);
    this.position += arr.length;

    return tableAt;
  }

  private static final class ReferenceOutput extends DataOutputStream
      implements Persistance.Output {
    private final PerGenerator generator;

    ReferenceOutput(PerGenerator g, ByteArrayOutputStream out) {
      super(out);
      this.generator = g;
    }

    @Override
    public <T> void writeInline(Class<T> clazz, T t) throws IOException {
      if (Persistance.Reference.class == clazz) {
        Persistance.Reference<?> ref = (Persistance.Reference<?>) t;
        var id = this.generator.registerReference(ref);
        writeInt(id);
        return;
      }
      var obj = generator.writeReplace.apply(t);
      var p = generator.map.forType(clazz);
      p.writeInline(obj, this);
    }

    @Override
    public void writeObject(Object obj) throws IOException {
      this.generator.writeIndirect(obj, this);
    }
  }

  private static final class Histogram {
    private final Map<Class, int[]> knownTypes = new HashMap<>();

    private void dump(Logger log, int length) {
      var counts = knownTypes;
      var list = new ArrayList<>(counts.entrySet());
      list.sort(
          (a, b) -> {
            return a.getValue()[0] - b.getValue()[0];
          });

      log.debug("==== Top Bytes & Counts of Classes =====");
      for (var i = 0; i < list.size(); i++) {
        if (i == 30) {
          break;
        }
        var elem = list.get(list.size() - 1 - i);
        log.debug(
            "  " + elem.getValue()[0] + " " + elem.getValue()[1] + " " + elem.getKey().getName());
      }
    }

    private void register(Class<?> type, int length) {
      var c = knownTypes.get(type);
      if (c == null) {
        c = new int[2];
        knownTypes.put(type, c);
      }
      c[0] += length;
      c[1]++;
    }
  }
}<|MERGE_RESOLUTION|>--- conflicted
+++ resolved
@@ -15,12 +15,8 @@
   static final byte[] HEADER = new byte[] {0x0a, 0x0d, 0x13, 0x0f};
   private final OutputStream main;
   private final Map<Object, Integer> knownObjects = new IdentityHashMap<>();
-<<<<<<< HEAD
-  private final Map<Object, Integer> enteredObjects = new IdentityHashMap<>();
-=======
   private int countReferences = 1;
   private final Map<Object, Integer> pendingReferences = new IdentityHashMap<>();
->>>>>>> b27b5eaa
   private final Histogram histogram;
   private final PerMap map;
   private final Function<Object, Object> writeReplace;
@@ -71,10 +67,6 @@
     java.lang.Object obj = writeReplace.apply(t);
     java.lang.Integer found = knownObjects.get(obj);
     if (found == null) {
-      if (enteredObjects.put(obj, 0) != null) {
-        throw new IllegalStateException(
-            "Cyclic reference to " + obj.getClass().getCanonicalName() + " detected.");
-      }
       org.enso.persist.Persistance<?> p = map.forType(obj.getClass());
       java.io.ByteArrayOutputStream os = new ByteArrayOutputStream();
       p.writeInline(obj, new ReferenceOutput(this, os));
@@ -99,11 +91,6 @@
     }
     java.lang.Integer found = knownObjects.get(obj);
     if (found == null) {
-      if (enteredObjects.put(obj, 0) != null) {
-        throw new IllegalStateException(
-            "Cyclic reference to " + obj.getClass().getCanonicalName() + " detected.");
-      }
-
       var os = new ByteArrayOutputStream();
       var osData = new ReferenceOutput(this, os);
       p.writeInline(obj, osData);
