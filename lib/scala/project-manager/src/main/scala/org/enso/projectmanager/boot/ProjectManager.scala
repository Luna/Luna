--- conflicted
+++ resolved
@@ -5,6 +5,8 @@
 
 import akka.http.scaladsl.Http
 import com.typesafe.scalalogging.LazyLogging
+import org.apache.commons.cli.CommandLine
+import org.enso.loggingservice.{ColorMode, LogLevel}
 import org.enso.projectmanager.boot.Globals.{
   ConfigFilename,
   ConfigNamespace,
@@ -12,31 +14,24 @@
   SuccessExitCode
 }
 import org.enso.projectmanager.boot.configuration.ProjectManagerConfig
-<<<<<<< HEAD
-=======
 import org.enso.version.VersionDescription
->>>>>>> af1aab35
 import pureconfig.ConfigSource
+import pureconfig.generic.auto._
 import zio.ZIO.effectTotal
 import zio._
 import zio.console._
 import zio.interop.catz.core._
-import org.enso.projectmanager.infrastructure.config.ConfigurationReaders.fileReader
-import org.enso.version.VersionDescription
-import pureconfig.generic.auto._
 
 import scala.concurrent.duration._
 import scala.concurrent.{Await, ExecutionContext, ExecutionContextExecutor}
 
-/**
-  * Project manager runner containing the main method.
+/** Project manager runner containing the main method.
   */
 object ProjectManager extends App with LazyLogging {
 
-  /**
-    * A configuration of the project manager.
+  /** A configuration of the project manager.
     */
-  val config: ProjectManagerConfig =
+  lazy val config: ProjectManagerConfig =
     ConfigSource
       .resources(ConfigFilename)
       .withFallback(ConfigSource.systemProperties)
@@ -53,14 +48,12 @@
       th => logger.error("An expected error occurred", th)
     )
 
-  /**
-    * ZIO runtime.
+  /** ZIO runtime.
     */
   implicit val runtime =
     Runtime(Globals.zioEnvironment, new ZioPlatform(computeExecutionContext))
 
-  /**
-    * Main process starting up the server.
+  /** Main process starting up the server.
     */
   lazy val mainProcess: ZIO[ZEnv, IOException, Unit] = {
     val mainModule =
@@ -102,30 +95,67 @@
         success = ZIO.succeed(_)
       )
 
-  /**
-    * The main function of the application, which will be passed the command-line
+  override def run(args: List[String]): ZIO[ZEnv, Nothing, ExitCode] = {
+    Cli.parse(args.toArray) match {
+      case Right(opts) =>
+        runOpts(opts)
+      case Left(error) =>
+        putStrLn(error) *>
+        effectTotal(Cli.printHelp()) *>
+        ZIO.succeed(FailureExitCode)
+    }
+  }
+
+  /** The main function of the application, which will be passed the command-line
     * arguments to the program and has to return an `IO` with the errors fully handled.
     */
-  override def run(args: List[String]): ZIO[ZEnv, Nothing, Int] = {
-    if (args.contains("--version")) {
-      displayVersion(args.contains("--json"))
+  def runOpts(options: CommandLine): ZIO[ZEnv, Nothing, ExitCode] = {
+    if (options.hasOption(Cli.HELP_OPTION)) {
+      ZIO.effectTotal(Cli.printHelp()) *>
+      ZIO.succeed(SuccessExitCode)
+    } else if (options.hasOption(Cli.VERSION_OPTION)) {
+      displayVersion(options.hasOption(Cli.JSON_OPTION))
     } else {
+      val verbosity = options.getOptions.count(_ == Cli.option.verbose)
       logger.info("Starting Project Manager...")
-<<<<<<< HEAD
-=======
       setupLogging(verbosity) *>
->>>>>>> af1aab35
       mainProcess.fold(
-        th => { th.printStackTrace(); FailureExitCode },
+        th => {
+          logger.error("Main process execution failed.", th)
+          FailureExitCode
+        },
         _ => SuccessExitCode
       )
     }
   }
 
-  private def displayVersion(useJson: Boolean): ZIO[Console, Nothing, Int] = {
+  private def setupLogging(verbosityLevel: Int): ZIO[Console, Nothing, Unit] = {
+    val level = verbosityLevel match {
+      case 0 => LogLevel.Info
+      case 1 => LogLevel.Debug
+      case _ => LogLevel.Trace
+    }
+
+    // TODO [RW] at some point we may want to allow customization of color
+    //  output in CLI flags
+    val colorMode = ColorMode.Auto
+
+    ZIO
+      .effect {
+        Logging.setup(Some(level), None, colorMode)
+      }
+      .catchAll { exception =>
+        putStrLnErr(s"Failed to setup the logger: $exception")
+      }
+  }
+
+  private def displayVersion(
+    useJson: Boolean
+  ): ZIO[Console, Nothing, ExitCode] = {
     val versionDescription = VersionDescription.make(
       "Enso Project Manager",
-      includeRuntimeJVMInfo = true
+      includeRuntimeJVMInfo         = false,
+      enableNativeImageOSWorkaround = true
     )
     putStrLn(versionDescription.asString(useJson)) *>
     ZIO.succeed(SuccessExitCode)
@@ -134,7 +164,8 @@
   private def logServerStartup(): UIO[Unit] =
     effectTotal {
       logger.info(
-        s"Started server at ${config.server.host}:${config.server.port}, press enter to kill server"
+        s"Started server at ${config.server.host}:${config.server.port}, " +
+        s"press enter to kill server"
       )
     }
 
