package org.enso.projectmanager.infrastructure.languageserver

import java.util.UUID

import nl.gn0s1s.bump.SemVer
import org.enso.projectmanager.boot.configuration.NetworkConfig
import org.enso.projectmanager.versionmanagement.DistributionConfiguration
import org.enso.runtimeversionmanager.runner.JVMSettings

<<<<<<< HEAD
/**
  * A descriptor used to start up a Language Server.
=======
/** A descriptor specifying options related to starting a Language Server.
>>>>>>> 75e31362
  *
  * @param name a name of the LS
  * @param rootId a content root id
  * @param rootPath a path to the content root
  * @param networkConfig a network config
  * @param distributionConfiguration configuration of current distribution, used
  *                                  to find installed (or install new) engine
  *                                  versions
  * @param engineVersion version of the langauge server's engine to use
  * @param jvmSettings settings to use for the JVM that will host the engine
  * @param discardOutput specifies if the process output should be discarded or
  *                      printed to parent's streams
  */
case class LanguageServerDescriptor(
  name: String,
  rootId: UUID,
  rootPath: String,
  networkConfig: NetworkConfig,
  distributionConfiguration: DistributionConfiguration,
  engineVersion: SemVer,
  jvmSettings: JVMSettings,
  discardOutput: Boolean
)<|MERGE_RESOLUTION|>--- conflicted
+++ resolved
@@ -7,12 +7,7 @@
 import org.enso.projectmanager.versionmanagement.DistributionConfiguration
 import org.enso.runtimeversionmanager.runner.JVMSettings
 
-<<<<<<< HEAD
-/**
-  * A descriptor used to start up a Language Server.
-=======
 /** A descriptor specifying options related to starting a Language Server.
->>>>>>> 75e31362
   *
   * @param name a name of the LS
   * @param rootId a content root id
