package org.enso.projectmanager.protocol

import java.util.UUID

import akka.actor.{ActorRef, ActorSystem}
import org.enso.jsonrpc.ClientControllerFactory
import org.enso.projectmanager.boot.configuration.TimeoutConfig
<<<<<<< HEAD
import org.enso.projectmanager.control.effect.Exec
import org.enso.projectmanager.service.ProjectServiceApi
=======
import org.enso.projectmanager.control.core.CovariantFlatMap
import org.enso.projectmanager.control.effect.{ErrorChannel, Exec}
import org.enso.projectmanager.service.config.GlobalConfigServiceApi
import org.enso.projectmanager.service.versionmanagement.RuntimeVersionManagementServiceApi
import org.enso.projectmanager.service.{
  LoggingServiceDescriptor,
  ProjectServiceApi
}
>>>>>>> 322a967c

/**
  * Project manager client controller factory.
  *
  * @param system the actor system
<<<<<<< HEAD
=======
  * @param projectService a project service
  * @param globalConfigService global configuration service
  * @param runtimeVersionManagementService version management service
  * @param loggingServiceDescriptor a logging service configuration descriptor
  * @param timeoutConfig a request timeout config
>>>>>>> 322a967c
  */
class ManagerClientControllerFactory[F[+_, +_]: Exec](
  system: ActorSystem,
  projectService: ProjectServiceApi[F],
<<<<<<< HEAD
=======
  globalConfigService: GlobalConfigServiceApi[F],
  runtimeVersionManagementService: RuntimeVersionManagementServiceApi[F],
  loggingServiceDescriptor: LoggingServiceDescriptor,
>>>>>>> 322a967c
  timeoutConfig: TimeoutConfig
) extends ClientControllerFactory {

  /**
    * Creates a client controller actor.
    *
    * @param clientId the internal client id.
    * @return an actor ref to the client controller
    */
  override def createClientController(clientId: UUID): ActorRef =
    system.actorOf(
<<<<<<< HEAD
      ClientController.props[F](clientId, projectService, timeoutConfig),
=======
      ClientController
        .props[F](
          clientId,
          projectService,
          globalConfigService,
          runtimeVersionManagementService,
          loggingServiceDescriptor,
          timeoutConfig
        ),
>>>>>>> 322a967c
      s"jsonrpc-connection-controller-$clientId"
    )

}<|MERGE_RESOLUTION|>--- conflicted
+++ resolved
@@ -5,10 +5,6 @@
 import akka.actor.{ActorRef, ActorSystem}
 import org.enso.jsonrpc.ClientControllerFactory
 import org.enso.projectmanager.boot.configuration.TimeoutConfig
-<<<<<<< HEAD
-import org.enso.projectmanager.control.effect.Exec
-import org.enso.projectmanager.service.ProjectServiceApi
-=======
 import org.enso.projectmanager.control.core.CovariantFlatMap
 import org.enso.projectmanager.control.effect.{ErrorChannel, Exec}
 import org.enso.projectmanager.service.config.GlobalConfigServiceApi
@@ -17,44 +13,34 @@
   LoggingServiceDescriptor,
   ProjectServiceApi
 }
->>>>>>> 322a967c
 
-/**
-  * Project manager client controller factory.
+/** Project manager client controller factory.
   *
   * @param system the actor system
-<<<<<<< HEAD
-=======
   * @param projectService a project service
   * @param globalConfigService global configuration service
   * @param runtimeVersionManagementService version management service
   * @param loggingServiceDescriptor a logging service configuration descriptor
   * @param timeoutConfig a request timeout config
->>>>>>> 322a967c
   */
-class ManagerClientControllerFactory[F[+_, +_]: Exec](
+class ManagerClientControllerFactory[
+  F[+_, +_]: Exec: CovariantFlatMap: ErrorChannel
+](
   system: ActorSystem,
   projectService: ProjectServiceApi[F],
-<<<<<<< HEAD
-=======
   globalConfigService: GlobalConfigServiceApi[F],
   runtimeVersionManagementService: RuntimeVersionManagementServiceApi[F],
   loggingServiceDescriptor: LoggingServiceDescriptor,
->>>>>>> 322a967c
   timeoutConfig: TimeoutConfig
 ) extends ClientControllerFactory {
 
-  /**
-    * Creates a client controller actor.
+  /** Creates a client controller actor.
     *
     * @param clientId the internal client id.
     * @return an actor ref to the client controller
     */
   override def createClientController(clientId: UUID): ActorRef =
     system.actorOf(
-<<<<<<< HEAD
-      ClientController.props[F](clientId, projectService, timeoutConfig),
-=======
       ClientController
         .props[F](
           clientId,
@@ -64,7 +50,6 @@
           loggingServiceDescriptor,
           timeoutConfig
         ),
->>>>>>> 322a967c
       s"jsonrpc-connection-controller-$clientId"
     )
 
