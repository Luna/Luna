--- conflicted
+++ resolved
@@ -25,8 +25,7 @@
 
 import scala.concurrent.duration.FiniteDuration
 
-/**
-  * Implements one ping-pong session.
+/** Implements one ping-pong session.
   *
   * @param socket a server socket
   * @param timeout a session timeout
@@ -176,23 +175,16 @@
 
 object HeartbeatSession {
 
-  /**
-    * Signals heartbeat timeout.
+  /** Signals heartbeat timeout.
     */
   case object HeartbeatTimeout
 
-  /**
-    * Signals socket closure timeout.
+  /** Signals socket closure timeout.
     */
   case object SocketClosureTimeout
 
-<<<<<<< HEAD
-  /**
-    * Creates a configuration object used to create a [[LanguageServerSupervisor]].
-=======
   /** Creates a configuration object used to create an ordinary
     * [[HeartbeatSession]] for monitoring server's status.
->>>>>>> 75e31362
     *
     * @param socket a server socket
     * @param timeout a session timeout
