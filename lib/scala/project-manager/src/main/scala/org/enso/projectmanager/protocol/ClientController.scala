package org.enso.projectmanager.protocol

import java.util.UUID

import akka.actor.{Actor, ActorLogging, ActorRef, Props, Stash}
import org.enso.jsonrpc.{JsonRpcServer, MessageHandler, Method, Request}
import org.enso.projectmanager.boot.configuration.TimeoutConfig
<<<<<<< HEAD
import org.enso.projectmanager.control.effect.Exec
import org.enso.projectmanager.event.ClientEvent.{ClientConnected, ClientDisconnected}
=======
import org.enso.projectmanager.control.core.CovariantFlatMap
import org.enso.projectmanager.control.effect.{ErrorChannel, Exec}
import org.enso.projectmanager.event.ClientEvent.{
  ClientConnected,
  ClientDisconnected
}
>>>>>>> 75e31362
import org.enso.projectmanager.protocol.ProjectManagementApi._
import org.enso.projectmanager.requesthandler._
import org.enso.projectmanager.service.ProjectServiceApi
import org.enso.projectmanager.util.UnhandledLogging

import scala.annotation.unused
import scala.concurrent.duration._

/**
  * An actor handling communications between a single client and the project
  * manager.
  *
  * @param clientId the internal client id.
  * @param projectService a project service
  * @param config a request timeout config
  */
<<<<<<< HEAD
class ClientController[F[+_, +_]: Exec](
=======
class ClientController[F[+_, +_]: Exec: CovariantFlatMap: ErrorChannel](
>>>>>>> 75e31362
  clientId: UUID,
  projectService: ProjectServiceApi[F],
  config: TimeoutConfig
) extends Actor
    with ActorLogging
    with Stash
    with UnhandledLogging {

  private val requestHandlers: Map[Method, Props] =
    Map(
      ProjectCreate -> ProjectCreateHandler
<<<<<<< HEAD
        .props[F](projectService, config.requestTimeout),
=======
        .props[F](
          globalConfigService,
          projectService,
          timeoutConfig.requestTimeout
        ),
>>>>>>> 75e31362
      ProjectDelete -> ProjectDeleteHandler
        .props[F](projectService, config.requestTimeout),
      ProjectOpen -> ProjectOpenHandler
<<<<<<< HEAD
        .props[F](clientId, projectService, config.bootTimeout),
=======
        .props[F](
          clientId,
          projectService,
          timeoutConfig.bootTimeout
        ),
>>>>>>> 75e31362
      ProjectClose -> ProjectCloseHandler
        .props[F](
          clientId,
          projectService,
          config.shutdownTimeout.plus(1.second)
        ),
      ProjectList -> ProjectListHandler
        .props[F](clientId, projectService, config.requestTimeout),
      ProjectRename -> ProjectRenameHandler
        .props[F](projectService, config.requestTimeout)
    )

  override def receive: Receive = {
    case JsonRpcServer.WebConnect(webActor) =>
      log.info(s"Client connected to Project Manager [$clientId]")
      unstashAll()
      context.become(connected(webActor))
      context.system.eventStream.publish(ClientConnected(clientId))

    case _ => stash()
  }

  def connected(@unused webActor: ActorRef): Receive = {
    case MessageHandler.Disconnected =>
      log.info(s"Client disconnected from the Project Manager [$clientId]")
      context.system.eventStream.publish(ClientDisconnected(clientId))
      context.stop(self)

    case r @ Request(method, _, _) if (requestHandlers.contains(method)) =>
      val handler = context.actorOf(
        requestHandlers(method),
        s"request-handler-$method-${UUID.randomUUID()}"
      )
      handler.forward(r)
  }
}

object ClientController {

  /**
    * Creates a configuration object used to create a [[ClientController]].
    *
    * @param clientId the internal client id.
    * @return a configuration object
    */
<<<<<<< HEAD
  def props[F[+_, +_]: Exec](
=======
  def props[F[+_, +_]: Exec: CovariantFlatMap: ErrorChannel](
>>>>>>> 75e31362
    clientId: UUID,
    projectService: ProjectServiceApi[F],
    config: TimeoutConfig
  ): Props =
    Props(new ClientController(clientId, projectService, config: TimeoutConfig))

}<|MERGE_RESOLUTION|>--- conflicted
+++ resolved
@@ -5,41 +5,37 @@
 import akka.actor.{Actor, ActorLogging, ActorRef, Props, Stash}
 import org.enso.jsonrpc.{JsonRpcServer, MessageHandler, Method, Request}
 import org.enso.projectmanager.boot.configuration.TimeoutConfig
-<<<<<<< HEAD
-import org.enso.projectmanager.control.effect.Exec
-import org.enso.projectmanager.event.ClientEvent.{ClientConnected, ClientDisconnected}
-=======
 import org.enso.projectmanager.control.core.CovariantFlatMap
 import org.enso.projectmanager.control.effect.{ErrorChannel, Exec}
 import org.enso.projectmanager.event.ClientEvent.{
   ClientConnected,
   ClientDisconnected
 }
->>>>>>> 75e31362
 import org.enso.projectmanager.protocol.ProjectManagementApi._
 import org.enso.projectmanager.requesthandler._
 import org.enso.projectmanager.service.ProjectServiceApi
+import org.enso.projectmanager.service.config.GlobalConfigServiceApi
+import org.enso.projectmanager.service.versionmanagement.RuntimeVersionManagementServiceApi
 import org.enso.projectmanager.util.UnhandledLogging
 
 import scala.annotation.unused
 import scala.concurrent.duration._
 
-/**
-  * An actor handling communications between a single client and the project
+/** An actor handling communications between a single client and the project
   * manager.
   *
   * @param clientId the internal client id.
   * @param projectService a project service
-  * @param config a request timeout config
+  * @param globalConfigService global configuration service
+  * @param runtimeVersionManagementService version management service
+  * @param timeoutConfig a request timeout config
   */
-<<<<<<< HEAD
-class ClientController[F[+_, +_]: Exec](
-=======
 class ClientController[F[+_, +_]: Exec: CovariantFlatMap: ErrorChannel](
->>>>>>> 75e31362
   clientId: UUID,
   projectService: ProjectServiceApi[F],
-  config: TimeoutConfig
+  globalConfigService: GlobalConfigServiceApi[F],
+  runtimeVersionManagementService: RuntimeVersionManagementServiceApi[F],
+  timeoutConfig: TimeoutConfig
 ) extends Actor
     with ActorLogging
     with Stash
@@ -48,37 +44,50 @@
   private val requestHandlers: Map[Method, Props] =
     Map(
       ProjectCreate -> ProjectCreateHandler
-<<<<<<< HEAD
-        .props[F](projectService, config.requestTimeout),
-=======
         .props[F](
           globalConfigService,
           projectService,
           timeoutConfig.requestTimeout
         ),
->>>>>>> 75e31362
       ProjectDelete -> ProjectDeleteHandler
-        .props[F](projectService, config.requestTimeout),
+        .props[F](projectService, timeoutConfig.requestTimeout),
       ProjectOpen -> ProjectOpenHandler
-<<<<<<< HEAD
-        .props[F](clientId, projectService, config.bootTimeout),
-=======
         .props[F](
           clientId,
           projectService,
           timeoutConfig.bootTimeout
         ),
->>>>>>> 75e31362
       ProjectClose -> ProjectCloseHandler
         .props[F](
           clientId,
           projectService,
-          config.shutdownTimeout.plus(1.second)
+          timeoutConfig.shutdownTimeout.plus(1.second)
         ),
       ProjectList -> ProjectListHandler
-        .props[F](clientId, projectService, config.requestTimeout),
+        .props[F](clientId, projectService, timeoutConfig.requestTimeout),
       ProjectRename -> ProjectRenameHandler
-        .props[F](projectService, config.requestTimeout)
+        .props[F](projectService, timeoutConfig.requestTimeout),
+      EngineListInstalled -> EngineListInstalledHandler.props(
+        runtimeVersionManagementService,
+        timeoutConfig.requestTimeout
+      ),
+      EngineListAvailable -> EngineListAvailableHandler.props(
+        runtimeVersionManagementService,
+        timeoutConfig.requestTimeout
+      ),
+      EngineInstall -> EngineInstallHandler.props(
+        runtimeVersionManagementService
+      ),
+      EngineUninstall -> EngineUninstallHandler.props(
+        runtimeVersionManagementService
+      ),
+      ConfigGet -> ConfigGetHandler
+        .props(globalConfigService, timeoutConfig.requestTimeout),
+      ConfigSet -> ConfigSetHandler
+        .props(globalConfigService, timeoutConfig.requestTimeout),
+      ConfigDelete -> ConfigDeleteHandler
+        .props(globalConfigService, timeoutConfig.requestTimeout),
+      LoggingServiceGetEndpoint -> NotImplementedHandler.props
     )
 
   override def receive: Receive = {
@@ -97,7 +106,7 @@
       context.system.eventStream.publish(ClientDisconnected(clientId))
       context.stop(self)
 
-    case r @ Request(method, _, _) if (requestHandlers.contains(method)) =>
+    case r @ Request(method, _, _) if requestHandlers.contains(method) =>
       val handler = context.actorOf(
         requestHandlers(method),
         s"request-handler-$method-${UUID.randomUUID()}"
@@ -108,21 +117,30 @@
 
 object ClientController {
 
-  /**
-    * Creates a configuration object used to create a [[ClientController]].
+  /** Creates a configuration object used to create a [[ClientController]].
     *
     * @param clientId the internal client id.
+    * @param projectService a project service
+    * @param globalConfigService global configuration service
+    * @param runtimeVersionManagementService version management service
+    * @param timeoutConfig a request timeout config
     * @return a configuration object
     */
-<<<<<<< HEAD
-  def props[F[+_, +_]: Exec](
-=======
   def props[F[+_, +_]: Exec: CovariantFlatMap: ErrorChannel](
->>>>>>> 75e31362
     clientId: UUID,
     projectService: ProjectServiceApi[F],
-    config: TimeoutConfig
+    globalConfigService: GlobalConfigServiceApi[F],
+    runtimeVersionManagementService: RuntimeVersionManagementServiceApi[F],
+    timeoutConfig: TimeoutConfig
   ): Props =
-    Props(new ClientController(clientId, projectService, config: TimeoutConfig))
+    Props(
+      new ClientController(
+        clientId                        = clientId,
+        projectService                  = projectService,
+        globalConfigService             = globalConfigService,
+        runtimeVersionManagementService = runtimeVersionManagementService,
+        timeoutConfig                   = timeoutConfig
+      )
+    )
 
 }