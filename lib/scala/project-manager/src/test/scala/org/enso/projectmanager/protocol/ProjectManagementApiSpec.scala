--- conflicted
+++ resolved
@@ -5,6 +5,7 @@
 import java.util.UUID
 
 import io.circe.literal._
+import org.apache.commons.io.FileUtils
 import org.enso.projectmanager.test.Net.tryConnect
 import org.enso.projectmanager.{BaseServerSpec, ProjectManagementOps}
 import org.enso.testkit.FlakySpec
@@ -15,6 +16,11 @@
     extends BaseServerSpec
     with FlakySpec
     with ProjectManagementOps {
+
+  override def beforeEach(): Unit = {
+    super.beforeEach()
+    gen.reset()
+  }
 
   "project/create" must {
 
@@ -110,9 +116,37 @@
       val projectDir  = new File(userProjectDir, projectName)
       val packageFile = new File(projectDir, "package.yaml")
       val mainEnso    = Paths.get(projectDir.toString, "src", "Main.enso").toFile
+      val meta        = Paths.get(projectDir.toString, ".enso", "project.json").toFile
 
       packageFile shouldBe Symbol("file")
       mainEnso shouldBe Symbol("file")
+      meta shouldBe Symbol("file")
+    }
+
+    "create project with specific version" in {
+      // TODO [RW] this is just a stub test for parsing, it should be replaced
+      //  with actual tests once this functionality is implemented
+      implicit val client = new WsTestClient(address)
+      client.send(json"""
+            { "jsonrpc": "2.0",
+              "method": "project/create",
+              "id": 0,
+              "params": {
+                "name": "foo",
+                "version": "1.2.3"
+              }
+            }
+          """)
+      client.expectJson(json"""
+          {
+            "jsonrpc":"2.0",
+            "id":0,
+            "error":{
+              "code":10,
+              "message":"The requested method is not implemented"
+            }
+          }
+          """)
     }
 
     "create a project dir with a suffix if a directory is taken" in {
@@ -313,6 +347,58 @@
       deleteProject(projectId)(client1)
     }
 
+    "start the Language Server after moving the directory" taggedAs Flaky in {
+      //given
+      val projectName     = "foo"
+      implicit val client = new WsTestClient(address)
+      val projectId       = createProject(projectName)
+
+      val newName       = "bar"
+      val newProjectDir = new File(userProjectDir, newName)
+      FileUtils.moveDirectory(
+        new File(userProjectDir, projectName),
+        newProjectDir
+      )
+      val packageFile = new File(newProjectDir, "package.yaml")
+      val mainEnso =
+        Paths.get(newProjectDir.toString, "src", "Main.enso").toFile
+      val meta =
+        Paths.get(newProjectDir.toString, ".enso", "project.json").toFile
+
+      packageFile shouldBe Symbol("file")
+      mainEnso shouldBe Symbol("file")
+      meta shouldBe Symbol("file")
+
+      //when
+      val socket = openProject(projectId)
+      val languageServerClient =
+        new WsTestClient(s"ws://${socket.host}:${socket.port}")
+      languageServerClient.send(json"""
+          {
+            "jsonrpc": "2.0",
+            "method": "file/read",
+            "id": 1,
+            "params": {
+              "path": {
+                "rootId": ${UUID.randomUUID()},
+                "segments": ["src", "Main.enso"]
+              }
+            }
+          }
+            """)
+      //then
+      // 'not initialized' response indicates that language server is running
+      languageServerClient.expectJson(json"""
+          {
+            "jsonrpc":"2.0",
+             "id":1,
+             "error":{"code":6001,"message":"Session not initialised"}}
+            """)
+      //teardown
+      closeProject(projectId)
+      deleteProject(projectId)
+    }
+
   }
 
   "project/close" must {
@@ -396,9 +482,9 @@
             "id":0,
             "result": {
               "projects": [
-                {"name": "baz", "id": $bazId, "lastOpened": null},
-                {"name": "bar", "id": $barId, "lastOpened": null},
-                {"name": "foo", "id": $fooId, "lastOpened": null}
+                {"name": "Baz", "id": $bazId, "lastOpened": null},
+                {"name": "Bar", "id": $barId, "lastOpened": null},
+                {"name": "Foo", "id": $fooId, "lastOpened": null}
               ]
             }
           }
@@ -438,9 +524,9 @@
             "id":0,
             "result": {
               "projects": [
-                {"name": "bar", "id": $barId, "lastOpened": $barOpenTime},
-                {"name": "foo", "id": $fooId, "lastOpened": $fooOpenTime},
-                {"name": "baz", "id": $bazId, "lastOpened": null}
+                {"name": "Bar", "id": $barId, "lastOpened": $barOpenTime},
+                {"name": "Foo", "id": $fooId, "lastOpened": $fooOpenTime},
+                {"name": "Baz", "id": $bazId, "lastOpened": null}
               ]
             }
           }
@@ -682,8 +768,4 @@
     }
 
   }
-<<<<<<< HEAD
-
-=======
->>>>>>> ab2c5ed0
 }