package org.enso.runtimeversionmanager.test

import org.enso.cli.OS
import org.enso.testkit.process.{RunResult, WrappedProcess}

import java.lang.{ProcessBuilder => JProcessBuilder}
import scala.jdk.CollectionConverters._

/** A mix-in providing helper functions for running native commands in tests.
  *
  * It provides multiple ways to start a command, inspect its exit code and
  * interact with its streams.
  */
trait NativeTestHelper {

  /** Starts the provided `command`.
    *
    * `extraEnv` may be provided to extend the environment. Care must be taken
    * on Windows where environment variables are (mostly) case-insensitive.
    *
    * If `waitForDescendants` is set, tries to wait for descendants of the
    * launched process to finish too. Especially important on Windows where
    * child processes may run after the launcher parent has been terminated.
    */
  def start(
    command: Seq[String],
    extraEnv: Seq[(String, String)]
  ): WrappedProcess = {
    val builder = new JProcessBuilder(command: _*)
    val newKeys = extraEnv.map(_._1.toLowerCase)
    if (newKeys.distinct.size < newKeys.size) {
      throw new IllegalArgumentException(
        "The extra environment keys have to be unique"
      )
    }

    lazy val existingKeys =
      builder.environment().keySet().asScala
    for ((key, value) <- extraEnv) {
      val keyName =
        if (OS.isWindows)
<<<<<<< HEAD
=======
          // On Windows, environment variables are case insensitive.
>>>>>>> 567ddd70
          existingKeys.find(_.equalsIgnoreCase(key)).getOrElse(key)
        else key
      builder.environment().put(keyName, value)
    }

    try {
      val process = builder.start()
      new WrappedProcess(command, process)
    } catch {
      case e: Exception =>
        throw new RuntimeException("Cannot run the Native Image binary", e)
    }
  }

  /** Runs the provided `command`.
    *
    * `extraEnv` may be provided to extend the environment. Care must be taken
    * on Windows where environment variables are (mostly) case-insensitive.
    */
  def runCommand(
    command: Seq[String],
    extraEnv: Seq[(String, String)],
    waitForDescendants: Boolean = true
  ): RunResult = start(command, extraEnv).join(waitForDescendants)

}<|MERGE_RESOLUTION|>--- conflicted
+++ resolved
@@ -39,10 +39,7 @@
     for ((key, value) <- extraEnv) {
       val keyName =
         if (OS.isWindows)
-<<<<<<< HEAD
-=======
           // On Windows, environment variables are case insensitive.
->>>>>>> 567ddd70
           existingKeys.find(_.equalsIgnoreCase(key)).getOrElse(key)
         else key
       builder.environment().put(keyName, value)
