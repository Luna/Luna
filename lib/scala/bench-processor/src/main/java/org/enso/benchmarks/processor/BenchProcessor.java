package org.enso.benchmarks.processor;

import java.io.ByteArrayOutputStream;
import java.io.File;
import java.io.IOException;
import java.io.PrintWriter;
import java.net.URISyntaxException;
import java.nio.file.Files;
import java.util.List;
import java.util.Set;
import java.util.logging.Level;
import java.util.stream.Collectors;
import javax.annotation.processing.AbstractProcessor;
import javax.annotation.processing.FilerException;
import javax.annotation.processing.Processor;
import javax.annotation.processing.RoundEnvironment;
import javax.annotation.processing.SupportedAnnotationTypes;
import javax.lang.model.SourceVersion;
import javax.lang.model.element.TypeElement;
import javax.tools.Diagnostic.Kind;
import org.enso.benchmarks.BenchGroup;
import org.enso.benchmarks.BenchSpec;
import org.enso.benchmarks.ModuleBenchSuite;
import org.enso.benchmarks.Utils;
import org.enso.polyglot.LanguageInfo;
import org.enso.polyglot.MethodNames.TopScope;
import org.enso.polyglot.RuntimeOptions;
import org.graalvm.polyglot.Context;
import org.graalvm.polyglot.PolyglotException;
import org.graalvm.polyglot.Value;
import org.graalvm.polyglot.io.IOAccess;
import org.openide.util.lookup.ServiceProvider;

@SupportedAnnotationTypes("org.enso.benchmarks.processor.GenerateBenchSources")
@ServiceProvider(service = Processor.class)
public class BenchProcessor extends AbstractProcessor {

  private final File ensoHomeOverride;
  private final File ensoDir;
  private File projectRootDir;
  private static final String generatedSourcesPackagePrefix = "org.enso.benchmarks.generated";
  private static final List<String> imports =
      List.of(
          "import java.nio.file.Paths;",
          "import java.io.ByteArrayOutputStream;",
          "import java.io.File;",
          "import java.util.List;",
          "import java.util.Objects;",
          "import java.util.concurrent.TimeUnit;",
          "import java.util.logging.Level;",
          "import org.openjdk.jmh.annotations.Benchmark;",
          "import org.openjdk.jmh.annotations.BenchmarkMode;",
          "import org.openjdk.jmh.annotations.Mode;",
          "import org.openjdk.jmh.annotations.Fork;",
          "import org.openjdk.jmh.annotations.Measurement;",
          "import org.openjdk.jmh.annotations.OutputTimeUnit;",
          "import org.openjdk.jmh.annotations.Setup;",
          "import org.openjdk.jmh.annotations.State;",
          "import org.openjdk.jmh.annotations.Scope;",
          "import org.openjdk.jmh.annotations.Warmup;",
          "import org.openjdk.jmh.infra.BenchmarkParams;",
          "import org.openjdk.jmh.infra.Blackhole;",
          "import org.graalvm.polyglot.Context;",
          "import org.graalvm.polyglot.Value;",
          "import org.graalvm.polyglot.io.IOAccess;",
          "import org.enso.polyglot.LanguageInfo;",
          "import org.enso.polyglot.MethodNames;",
          "import org.enso.polyglot.RuntimeOptions;",
          "import org.enso.benchmarks.processor.SpecCollector;",
          "import org.enso.benchmarks.ModuleBenchSuite;",
          "import org.enso.benchmarks.BenchSpec;",
          "import org.enso.benchmarks.BenchGroup;",
          "import org.enso.benchmarks.Utils;");

  public BenchProcessor() {
<<<<<<< HEAD
    ensoDir = locateRootDirectory();

    // Note that ensoHomeOverride does not have to exist, only its parent directory
    ensoHomeOverride = ensoDir.toPath().resolve("distribution").resolve("component").toFile();
  }

  /**
   * Locates the root of the Enso repository. Heuristic: we just keep going up the directory tree
   * until we are in a directory containing ".git" subdirectory. Note that we cannot use the "enso"
   * name, as users are free to name their cloned directories however they like.
   */
  private File locateRootDirectory() {
    File rootDir = null;
    try {
      rootDir =
          new File(
              BenchProcessor.class.getProtectionDomain().getCodeSource().getLocation().toURI());
    } catch (URISyntaxException e) {
      throw new AssertionError("repository root directory not found: " + e.getMessage());
    }
    for (; rootDir != null; rootDir = rootDir.getParentFile()) {
      // Check if rootDir contains ".git" subdirectory
      if (Files.exists(rootDir.toPath().resolve(".git"))) {
        break;
      }
    }
    return rootDir;
=======
    ensoDir = Utils.findRepoRootDir();

    // Note that ensoHomeOverride does not have to exist, only its parent directory
    ensoHomeOverride = ensoDir.toPath().resolve("distribution").resolve("component").toFile();
>>>>>>> dd28517d
  }


  @Override
  public SourceVersion getSupportedSourceVersion() {
    return SourceVersion.latest();
  }

  @Override
  public boolean process(Set<? extends TypeElement> annotations, RoundEnvironment roundEnv) {
    var elements = roundEnv.getElementsAnnotatedWith(GenerateBenchSources.class);
    for (var element : elements) {
      GenerateBenchSources annotation = element.getAnnotation(GenerateBenchSources.class);
      projectRootDir = new File(annotation.projectRootPath());
      if (!projectRootDir.exists() || !projectRootDir.isDirectory() || !projectRootDir.canRead()) {
        failWithMessage(
            "Project root dir '"
                + projectRootDir.getAbsolutePath()
                + "' specified in the annotation does not exist or is not readable");
      }
      try (var ctx =
          Context.newBuilder(LanguageInfo.ID)
              .allowExperimentalOptions(true)
              .allowIO(IOAccess.ALL)
              .allowAllAccess(true)
              .option(
                      RuntimeOptions.LOG_LEVEL,
                      Level.WARNING.getName()
              )
              .logHandler(System.err)
              .option(RuntimeOptions.PROJECT_ROOT, projectRootDir.getAbsolutePath())
              .option(RuntimeOptions.LANGUAGE_HOME_OVERRIDE, ensoHomeOverride.getAbsolutePath())
              .build()) {
        Value module = getModule(ctx, annotation.moduleName());
        assert module != null;
        List<ModuleBenchSuite> benchSuites =
            SpecCollector.collectBenchSpecsFromModule(module, annotation.variableName());
        for (ModuleBenchSuite benchSuite : benchSuites) {
          for (BenchGroup group : benchSuite.getGroups()) {
            if (!validateGroup(group)) {
              return false;
            } else {
              generateClassForGroup(
                  group, benchSuite.getModuleQualifiedName(), annotation.variableName());
            }
          }
        }
        return true;
      } catch (Exception e) {
        failWithMessage("Uncaught exception in " + getClass().getName() + ": " + e.getMessage());
        return false;
      }
    }
    return true;
  }

  private Value getModule(Context ctx, String moduleName) {
    try {
      return ctx.getBindings(LanguageInfo.ID).invokeMember(TopScope.GET_MODULE, moduleName);
    } catch (PolyglotException e) {
      failWithMessage("Cannot get module '" + moduleName + "': " + e.getMessage());
      return null;
    }
  }

  private void generateClassForGroup(BenchGroup group, String moduleQualifiedName, String varName) {
    String fullClassName = createGroupClassName(group);
    try (PrintWriter srcFileWriter =
        new PrintWriter(processingEnv.getFiler().createSourceFile(fullClassName).openWriter())) {
      generateClassForGroup(srcFileWriter, moduleQualifiedName, varName, group);
    } catch (IOException e) {
      if (!isResourceAlreadyExistsException(e)) {
        failWithMessage(
            "Failed to generate source file for group '" + group.name() + "': " + e.getMessage());
      }
    }
  }

  private boolean validateGroup(BenchGroup group) {
    List<String> specNames = group.specs().stream().map(BenchSpec::name).collect(Collectors.toList());
    long distinctNamesCount = specNames.stream().distinct().count();
    List<String> sortedSpecNames = specNames.stream().sorted().collect(Collectors.toList());
    if (specNames.size() != distinctNamesCount) {
      failWithMessage("All benchmark suite names in group '" + group.name() + "' must be unique."
          + " Found names of the bench suites: " + sortedSpecNames);
      return false;
    } else {
      return true;
    }
  }

  /**
   * Returns true iff the given exception is thrown because a file already exists exception. There
   * is no better way to check this.
   *
   * @param e Exception to check.
   * @return true iff the given exception is thrown because a file already exists exception.
   */
  private static boolean isResourceAlreadyExistsException(IOException e) {
    List<String> messages =
        List.of(
            "Source file already created",
            "Resource already created",
            "Attempt to recreate a file");
    return e instanceof FilerException
        && messages.stream().anyMatch(msg -> e.getMessage().contains(msg));
  }

  private void generateClassForGroup(
      PrintWriter out, String moduleQualifiedName, String varName, BenchGroup group)
      throws IOException {
    String groupFullClassName = createGroupClassName(group);
    String className = groupFullClassName.substring(groupFullClassName.lastIndexOf('.') + 1);
    List<BenchSpec> specs = group.specs();
    List<String> specJavaNames =
        specs.stream().map(spec -> normalize(spec.name())).collect(Collectors.toUnmodifiableList());
    out.println("package " + generatedSourcesPackagePrefix + ";");
    out.println();
    out.println(String.join("\n", imports));
    out.println();
    out.println("/**");
    out.println(" * Generated from:");
    out.println(" * - Module: " + moduleQualifiedName);
    out.println(" * - Group: \"" + group.name() + "\"");
    out.println(" * Generated by {@link " + getClass().getName() + "}.");
    out.println(" */");
    out.println("@BenchmarkMode(Mode.AverageTime)");
    out.println("@OutputTimeUnit(TimeUnit.MILLISECONDS)");
    out.println("@Fork(1)");
    out.println(getWarmupAnnotationForGroup(group));
    out.println(getMeasureAnnotationForGroup(group));
    out.println("@State(Scope.Benchmark)");
    out.println("public class " + className + " {");

    // Field definitions
    out.println("  private Value groupInputArg;");
    for (var specJavaName : specJavaNames) {
      out.println("  private Value benchFunc_" + specJavaName + ";");
    }
    out.println("  ");
    out.println("  @Setup");
    out.println("  public void setup(BenchmarkParams params) throws Exception {");
    // Workaround for compilation failures on Windows.
    String projectRootDirPath = projectRootDir.getPath().contains("\\") ? projectRootDir.getPath().replace("\\", "\\\\") : projectRootDir.getPath();
    out
        .append("    File projectRootDir = Utils.findRepoRootDir().toPath().resolve(\"")
        .append(projectRootDirPath)
        .append("\").toFile();\n");
    out.println(
        "    if (projectRootDir == null || !projectRootDir.exists() || !projectRootDir.canRead()) {");
    out.println(
        "      throw new IllegalStateException(\"Project root directory does not exist or cannot be read: \" + Objects.toString(projectRootDir));");
    out.println("    }");
    out.println("    File languageHomeOverride = Utils.findLanguageHomeOverride();");
    out.println("    var ctx = Context.newBuilder(LanguageInfo.ID)");
    out.println("      .allowExperimentalOptions(true)");
    out.println("      .allowIO(IOAccess.ALL)");
    out.println("      .allowAllAccess(true)");
    out.println("      .option(RuntimeOptions.LOG_LEVEL, Level.WARNING.getName())");
    out.println("      .logHandler(System.err)");
    out.println("      .option(");
    out.println("        RuntimeOptions.LANGUAGE_HOME_OVERRIDE,");
    out.println("        languageHomeOverride.getAbsolutePath()");
    out.println("      )");
    out.println("      .option(");
    out.println("        RuntimeOptions.PROJECT_ROOT,");
    out.println("        projectRootDir.getAbsolutePath()");
    out.println("      )");
    out.println("      .build();");
    out.println("    ");
    out.println("    Value bindings = ctx.getBindings(LanguageInfo.ID);");
    out.println(
        "    Value module = bindings.invokeMember(MethodNames.TopScope.GET_MODULE, \""
            + moduleQualifiedName
            + "\");");
    out.println(
        "    BenchGroup group = SpecCollector.collectBenchGroupFromModule(module, \""
            + group.name()
            + "\", \""
            + varName
            + "\");");
    out.println("    ");
    for (int i = 0; i < specs.size(); i++) {
      var specJavaName = specJavaNames.get(i);
      var specName = specs.get(i).name();
      out.println(
          "    BenchSpec benchSpec_"
              + specJavaName
              + " = Utils.findSpecByName(group, \""
              + specName
              + "\");");
      out.println(
          "    this.benchFunc_" + specJavaName + " = benchSpec_" + specJavaName + ".code();");
    }
    out.println("    ");
    out.println("    this.groupInputArg = Value.asValue(null);");
    out.println("  } "); // end of setup method
    out.println("  ");

    // Benchmark methods
    for (var specJavaName : specJavaNames) {
      out.println();
      out.println("  @Benchmark");
      out.println("  public void " + specJavaName + "(Blackhole blackhole) {");
      out.println(
          "    Value result = this.benchFunc_" + specJavaName + ".execute(this.groupInputArg);");
      out.println("    blackhole.consume(result);");
      out.println("  }"); // end of benchmark method
    }

    out.println("}"); // end of class className
  }

  private String getWarmupAnnotationForGroup(BenchGroup group) {
    var warmupConf = group.configuration().warmup();
    return """
    @Warmup(
      iterations = $1,
      time = $2,
      timeUnit = TimeUnit.SECONDS
    )
    """
      .strip()
      .replace("$1", Long.toString(warmupConf.iterations()))
      .replace("$2", Long.toString(warmupConf.seconds()));
  }

  private String getMeasureAnnotationForGroup(BenchGroup group) {
    var measureConf = group.configuration().measure();
    return """
    @Measurement(
      iterations = $1,
      time = $2,
      timeUnit = TimeUnit.SECONDS
    )
    """
      .strip()
      .replace("$1", Long.toString(measureConf.iterations()))
      .replace("$2", Long.toString(measureConf.seconds()));
  }

  /**
   * Returns Java FQN for a benchmark spec.
   *
   * @param group Group name will be converted to Java package name.
   * @return
   */
  private static String createGroupClassName(BenchGroup group) {
    var groupPkgName = normalize(group.name());
    return generatedSourcesPackagePrefix + "." + groupPkgName;
  }

  private static boolean isValidChar(char c) {
    return Character.isAlphabetic(c) || Character.isDigit(c) || c == '_';
  }

  /**
   * Converts Text to valid Java identifier.
   *
   * @param name Text to convert.
   * @return Valid Java identifier, non null.
   */
  private static String normalize(String name) {
    var normalizedNameSb = new StringBuilder();
    for (char c : name.toCharArray()) {
      if (isValidChar(c)) {
        normalizedNameSb.append(c);
      } else if (c == '-') {
        normalizedNameSb.append("minus");
      } else if (Character.isWhitespace(c) && (peekLastChar(normalizedNameSb) != '_')) {
        normalizedNameSb.append('_');
      }
    }
    return normalizedNameSb.toString();
  }

  private static char peekLastChar(StringBuilder sb) {
    if (!sb.isEmpty()) {
      return sb.charAt(sb.length() - 1);
    } else {
      return 0;
    }
  }

  private void failWithMessage(String msg) {
    processingEnv.getMessager().printMessage(Kind.ERROR, msg);
  }
}<|MERGE_RESOLUTION|>--- conflicted
+++ resolved
@@ -1,11 +1,8 @@
 package org.enso.benchmarks.processor;
 
-import java.io.ByteArrayOutputStream;
 import java.io.File;
 import java.io.IOException;
 import java.io.PrintWriter;
-import java.net.URISyntaxException;
-import java.nio.file.Files;
 import java.util.List;
 import java.util.Set;
 import java.util.logging.Level;
@@ -73,42 +70,11 @@
           "import org.enso.benchmarks.Utils;");
 
   public BenchProcessor() {
-<<<<<<< HEAD
-    ensoDir = locateRootDirectory();
-
-    // Note that ensoHomeOverride does not have to exist, only its parent directory
-    ensoHomeOverride = ensoDir.toPath().resolve("distribution").resolve("component").toFile();
-  }
-
-  /**
-   * Locates the root of the Enso repository. Heuristic: we just keep going up the directory tree
-   * until we are in a directory containing ".git" subdirectory. Note that we cannot use the "enso"
-   * name, as users are free to name their cloned directories however they like.
-   */
-  private File locateRootDirectory() {
-    File rootDir = null;
-    try {
-      rootDir =
-          new File(
-              BenchProcessor.class.getProtectionDomain().getCodeSource().getLocation().toURI());
-    } catch (URISyntaxException e) {
-      throw new AssertionError("repository root directory not found: " + e.getMessage());
-    }
-    for (; rootDir != null; rootDir = rootDir.getParentFile()) {
-      // Check if rootDir contains ".git" subdirectory
-      if (Files.exists(rootDir.toPath().resolve(".git"))) {
-        break;
-      }
-    }
-    return rootDir;
-=======
-    ensoDir = Utils.findRepoRootDir();
-
-    // Note that ensoHomeOverride does not have to exist, only its parent directory
-    ensoHomeOverride = ensoDir.toPath().resolve("distribution").resolve("component").toFile();
->>>>>>> dd28517d
-  }
-
+      ensoDir = Utils.findRepoRootDir();
+
+      // Note that ensoHomeOverride does not have to exist, only its parent directory
+      ensoHomeOverride = ensoDir.toPath().resolve("distribution").resolve("component").toFile();
+  }
 
   @Override
   public SourceVersion getSupportedSourceVersion() {
