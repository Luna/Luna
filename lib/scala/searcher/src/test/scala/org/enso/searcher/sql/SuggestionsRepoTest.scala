--- conflicted
+++ resolved
@@ -433,6 +433,7 @@
           None,
           None,
           None,
+          None,
           None
         )
         s <- repo.select(id1.get)
@@ -462,6 +463,7 @@
             None,
             None,
             None,
+            None,
             None
           )
           s <- repo.select(id1.get)
@@ -491,6 +493,7 @@
           Some(newReturnType),
           None,
           None,
+          None,
           None
         )
         s <- repo.select(id1.get)
@@ -520,6 +523,7 @@
           None,
           Some(Some(newDoc)),
           None,
+          None,
           None
         )
         s <- repo.select(id1.get)
@@ -528,6 +532,39 @@
       v1 should not equal v2
       id1 shouldEqual id2
       s shouldEqual Some(suggestion.atom.copy(documentation = Some(newDoc)))
+    }
+
+    "update suggestion atom HTML documentation" taggedAs Retry in withRepo {
+      repo =>
+        val newDoc = "My Doc"
+        val action = for {
+          (v1, Seq(_, id1, _, _, _)) <- repo.insertAll(
+            Seq(
+              suggestion.module,
+              suggestion.atom,
+              suggestion.method,
+              suggestion.function,
+              suggestion.local
+            )
+          )
+          (v2, id2) <- repo.update(
+            suggestion.atom,
+            None,
+            None,
+            None,
+            None,
+            Some(Some(newDoc)),
+            None,
+            None
+          )
+          s <- repo.select(id1.get)
+        } yield (v1, id1, v2, id2, s)
+        val (v1, id1, v2, id2, s) = Await.result(action, Timeout)
+        v1 should not equal v2
+        id1 shouldEqual id2
+        s shouldEqual Some(
+          suggestion.atom.copy(documentationHtml = Some(newDoc))
+        )
     }
 
     "update suggestion module documentation" taggedAs Retry in withRepo {
@@ -550,6 +587,7 @@
             None,
             Some(Some(newDoc)),
             None,
+            None,
             None
           )
           s <- repo.select(id1.get)
@@ -558,6 +596,39 @@
         v1 should not equal v2
         id1 shouldEqual id2
         s shouldEqual Some(suggestion.module.copy(documentation = Some(newDoc)))
+    }
+
+    "update suggestion module HTML documentation" taggedAs Retry in withRepo {
+      repo =>
+        val newDoc = "My Doc"
+        val action = for {
+          (v1, Seq(id1, _, _, _, _)) <- repo.insertAll(
+            Seq(
+              suggestion.module,
+              suggestion.atom,
+              suggestion.method,
+              suggestion.function,
+              suggestion.local
+            )
+          )
+          (v2, id2) <- repo.update(
+            suggestion.module,
+            None,
+            None,
+            None,
+            None,
+            Some(Some(newDoc)),
+            None,
+            None
+          )
+          s <- repo.select(id1.get)
+        } yield (v1, id1, v2, id2, s)
+        val (v1, id1, v2, id2, s) = Await.result(action, Timeout)
+        v1 should not equal v2
+        id1 shouldEqual id2
+        s shouldEqual Some(
+          suggestion.module.copy(documentationHtml = Some(newDoc))
+        )
     }
 
     "update suggestion removing documentation" taggedAs Retry in withRepo {
@@ -579,6 +650,7 @@
             None,
             Some(None),
             None,
+            None,
             None
           )
           s <- repo.select(id1.get)
@@ -589,6 +661,36 @@
         s shouldEqual Some(suggestion.atom.copy(documentation = None))
     }
 
+    "update suggestion removing HTML documentation" taggedAs Retry in withRepo {
+      repo =>
+        val action = for {
+          (v1, Seq(_, id1, _, _, _)) <- repo.insertAll(
+            Seq(
+              suggestion.module,
+              suggestion.atom,
+              suggestion.method,
+              suggestion.function,
+              suggestion.local
+            )
+          )
+          (v2, id2) <- repo.update(
+            suggestion.atom,
+            None,
+            None,
+            None,
+            None,
+            Some(None),
+            None,
+            None
+          )
+          s <- repo.select(id1.get)
+        } yield (v1, id1, v2, id2, s)
+        val (v1, id1, v2, id2, s) = Await.result(action, Timeout)
+        v1 should not equal v2
+        id1 shouldEqual id2
+        s shouldEqual Some(suggestion.atom.copy(documentationHtml = None))
+    }
+
     "update suggestion scope" taggedAs Retry in withRepo { repo =>
       val newScope = Suggestion.Scope(
         Suggestion.Position(14, 15),
@@ -610,13 +712,9 @@
           None,
           None,
           None,
-<<<<<<< HEAD
+          None,
           Some(newScope),
           None
-=======
-          None,
-          Some(newScope)
->>>>>>> 042a0f81
         )
         s <- repo.select(id1.get)
       } yield (v1, id1, v2, id2, s)
@@ -626,64 +724,6 @@
       s shouldEqual Some(suggestion.local.copy(scope = newScope))
     }
 
-    "update suggestion module reexport" taggedAs Retry in withRepo { repo =>
-      val reexport = "Test.Bar"
-      val action = for {
-        (v1, Seq(id1, _, _, _, _)) <- repo.insertAll(
-          Seq(
-            suggestion.module,
-            suggestion.atom,
-            suggestion.method,
-            suggestion.function,
-            suggestion.local
-          )
-        )
-        (v2, id2) <- repo.update(
-          suggestion.module,
-          None,
-          None,
-          None,
-          None,
-          None,
-          Some(Some(reexport))
-        )
-        s <- repo.select(id1.get)
-      } yield (v1, id1, v2, id2, s)
-      val (v1, id1, v2, id2, s) = Await.result(action, Timeout)
-      v1 should not equal v2
-      id1 shouldEqual id2
-      s shouldEqual Some(suggestion.module.copy(reexport = Some(reexport)))
-    }
-
-    "update suggestion removing reexport" taggedAs Retry in withRepo { repo =>
-      val atom = suggestion.atom.copy(reexport = Some("Test.Bar"))
-      val action = for {
-        (v1, Seq(_, id1, _, _, _)) <- repo.insertAll(
-          Seq(
-            suggestion.module,
-            atom,
-            suggestion.method,
-            suggestion.function,
-            suggestion.local
-          )
-        )
-        (v2, id2) <- repo.update(
-          atom,
-          None,
-          None,
-          None,
-          None,
-          None,
-          Some(None)
-        )
-        s <- repo.select(id1.get)
-      } yield (v1, id1, v2, id2, s)
-      val (v1, id1, v2, id2, s) = Await.result(action, Timeout)
-      v1 should not equal v2
-      id1 shouldEqual id2
-      s shouldEqual Some(atom.copy(reexport = None))
-    }
-
     "remove suggestion arguments" taggedAs Retry in withRepo { repo =>
       val newArgs = Seq(
         Api.SuggestionArgumentAction.Remove(1)
@@ -702,6 +742,7 @@
           suggestion.atom,
           None,
           Some(newArgs),
+          None,
           None,
           None,
           None,
@@ -736,6 +777,7 @@
           suggestion.atom,
           None,
           Some(newArgs),
+          None,
           None,
           None,
           None,
@@ -781,6 +823,7 @@
           None,
           None,
           None,
+          None,
           None
         )
         s <- repo.select(id1.get)
@@ -809,6 +852,7 @@
         )
         (v2, id2) <- repo.update(
           suggestion.method,
+          None,
           None,
           None,
           None,
@@ -1541,9 +1585,10 @@
 
     val module: Suggestion.Module =
       Suggestion.Module(
-        module        = "Test.Main",
-        documentation = Some("This is a main module."),
-        reexport      = None
+        module            = "Test.Main",
+        documentation     = Some("This is a main module."),
+        documentationHtml = Some("<p>This is a main module.</p>"),
+        reexport          = None
       )
 
     val atom: Suggestion.Atom =
@@ -1555,29 +1600,14 @@
           Suggestion.Argument("a", "Any", false, false, None),
           Suggestion.Argument("b", "Any", false, false, None)
         ),
-<<<<<<< HEAD
-        returnType    = "Pair",
-        documentation = Some("Awesome"),
-        reexport      = None
-=======
         returnType        = "Pair",
         documentation     = Some("Awesome"),
-        documentationHtml = Some("")
->>>>>>> 042a0f81
+        documentationHtml = Some("<p>Awesome</p>"),
+        reexport          = None
       )
 
     val method: Suggestion.Method =
       Suggestion.Method(
-<<<<<<< HEAD
-        externalId    = Some(UUID.randomUUID()),
-        module        = "Test.Main",
-        name          = "main",
-        arguments     = Seq(),
-        selfType      = "Test.Main",
-        returnType    = "IO",
-        documentation = None,
-        reexport      = None
-=======
         externalId        = Some(UUID.randomUUID()),
         module            = "Test.Main",
         name              = "main",
@@ -1585,8 +1615,8 @@
         selfType          = "Test.Main",
         returnType        = "IO",
         documentation     = None,
-        documentationHtml = None
->>>>>>> 042a0f81
+        documentationHtml = None,
+        reexport          = None
       )
 
     val function: Suggestion.Function =
