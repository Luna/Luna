package org.enso.syntax.text.ast

import org.enso.data.List1
import org.enso.flexer.ADT
import org.enso.syntax.text.ast.Repr.R
import scalatags.Text.all._
import scalatags.Text.TypedTag
import scalatags.Text.{all => HTML}
import scalatags.generic
import scalatags.text.Builder

import scala.util.Random

////////////////////////////////////////////////////////////////////////////////
//// Doc ///////////////////////////////////////////////////////////////////////
////////////////////////////////////////////////////////////////////////////////

/** Doc - The highest level container, the output of Doc Parser
  *
  * Doc can be made of up to 3 elements:
  *
  * @param tags     - If exists, holds [[Doc#Tags]] to documented text
  * @param synopsis - If exists, holds [[Doc#Synopsis]] of documented text
  * @param body     - If exists, holds [[Doc#Body]] of documented text
  */
final case class Doc(
  tags: Option[Doc.Tags],
  synopsis: Option[Doc.Synopsis],
  body: Option[Doc.Body]
) extends Doc.Symbol {
  val repr: Repr.Builder = R + tags + synopsis + body
  val htmlWoTags: Doc.HTML = Seq(
    HTML.div(htmlCls())(synopsis.html)(body.html)
  )
  val html: Doc.HTML = Seq(
    HTML.div(htmlCls())(tags.html)(synopsis.html)(body.html)
  )
}

object Doc {
  def apply(): Doc           = Doc(None, None, None)
  def apply(tags: Tags): Doc = Doc(Some(tags), None, None)
  def apply(synopsis: Synopsis): Doc =
    Doc(None, Some(synopsis), None)
  def apply(synopsis: Synopsis, body: Body): Doc =
    Doc(None, Some(synopsis), Some(body))
  def apply(tags: Tags, synopsis: Synopsis): Doc =
    Doc(Some(tags), Some(synopsis), None)
  def apply(tags: Tags, synopsis: Synopsis, body: Body): Doc =
    Doc(Some(tags), Some(synopsis), Some(body))

  type HTML    = Seq[Modifier]
  type HTMLTag = TypedTag[String]

  //////////////////////////////////////////////////////////////////////////////
  //// Symbol //////////////////////////////////////////////////////////////////
  //////////////////////////////////////////////////////////////////////////////

  /** Symbol - the most low-level element, on top of which every other element
    * is built
    *
    * It extends Repr.Provider, so it also contain repr method, as well as
    * span and show values. In addition to that it specifies html method for
    * extending tokens and getting HTML file out of Doc Parser
    */
  sealed trait Symbol extends Repr.Provider {
    def show(): String = repr.build()
    def html: HTML

    def htmlCls(): generic.AttrPair[Builder, String] =
      HTML.`class` := getClass.toString.split('$').last.split('.').last
  }

  implicit final class ExtForSymbol[T <: Symbol](val self: Option[T]) {
    val dummyText  = Elem.Text("")
    val html: HTML = self.getOrElse(dummyText).html
  }

  //////////////////////////////////////////////////////////////////////////////
  //// Elem ////////////////////////////////////////////////////////////////////
  //////////////////////////////////////////////////////////////////////////////

  /** Elem - the trait for proper element of Doc, which elements can be used in
    * higher level elements
    * Invalid - trait for invalid element of Doc, which elements can be used in
    * higher level elements
    */
  sealed trait Elem extends Symbol
  object Elem {
    sealed trait Invalid extends Elem

    ////////////////////////////////////////////////////////////////////////////
    //// Normal text & Newline /////////////////////////////////////////////////
    ////////////////////////////////////////////////////////////////////////////

    /** Text - used to hold normal string as Elem
      * Newline - used to hold newline ('\n') as elem
      */
    final case class Text(text: String) extends Elem {
      val repr: Repr.Builder = text
      val html: HTML         = Seq(text)
    }

    implicit def stringToText(str: String): Elem.Text = Elem.Text(str)

    case object Newline extends Elem {
      val repr: Repr.Builder = R + "\n"
      val html: HTML         = Seq(" ")
    }

    ////////////////////////////////////////////////////////////////////////////
    //// Text Formatter - Bold, Italic, Strikeout //////////////////////////////
    ////////////////////////////////////////////////////////////////////////////

    /** Formatter - element used to hold formatted text
      *
      * @param typ - specifies type of formatter (Bold, Italic, Strikeout)
      * @param elems - elems which make up formatter
      */
    final case class Formatter(typ: Formatter.Type, elems: scala.List[Elem])
        extends Elem {
      val repr: Repr.Builder = R + typ.marker + elems + typ.marker
      val html: HTML         = Seq(typ.htmlMarker(elems.html))
    }

    object Formatter {
      def apply(typ: Type): Formatter = Formatter(typ, Nil)
      def apply(typ: Type, elem: Elem): Formatter =
        Formatter(typ, elem :: Nil)
      def apply(typ: Type, elems: Elem*): Formatter =
        Formatter(typ, elems.toList)

      abstract class Type(val marker: Char, val htmlMarker: HTMLTag)
      case object Bold      extends Type('*', HTML.b)
      case object Italic    extends Type('_', HTML.i)
      case object Strikeout extends Type('~', HTML.s)

      /** Unclosed - Invalid formatter made by parser if user has invoked
        * formatter but hasn't ended it
        *
        * @param typ - specifies type of formatter (Bold, Italic, Strikeout)
        * @param elems - elems which make up unclosed formatter
        */
      final case class Unclosed(typ: Type, elems: scala.List[Elem])
          extends Elem.Invalid {
        val repr: Repr.Builder = R + typ.marker + elems
        val html: HTML         = Seq(HTML.div(htmlCls())(typ.htmlMarker(elems.html)))
      }

      object Unclosed {
        def apply(typ: Type): Unclosed             = Unclosed(typ, Nil)
        def apply(typ: Type, elem: Elem): Unclosed = Unclosed(typ, elem :: Nil)
        def apply(typ: Type, elems: Elem*): Unclosed =
          Unclosed(typ, elems.toList)
      }
    }

    implicit final class ExtForListOfElem(val self: scala.List[Elem])
        extends Symbol {
      val repr: Repr.Builder = R + self.map(_.repr)
      val html: HTML         = Seq(self.map(_.html))
    }

    ////////////////////////////////////////////////////////////////////////////
    //// Code //////////////////////////////////////////////////////////////////
    ////////////////////////////////////////////////////////////////////////////

    /** Code - block used to hold lines of code in Documentation
      *
      * @param elems - lines of code
      */
    final case class CodeBlock(elems: List1[CodeBlock.Line], isInGui: Boolean)
        extends Elem {
      val newLn: Elem        = Elem.Newline
      val repr: Repr.Builder = R + elems.head + elems.tail.map(R + newLn + _)
      val html: HTML = {
        val uniqueIDCode = Random.alphanumeric.take(8).mkString("")
        val uniqueIDBtn  = Random.alphanumeric.take(8).mkString("")
        val htmlIdCode   = HTML.`id` := uniqueIDCode
        val htmlIdBtn    = HTML.`id` := uniqueIDBtn
        val firstIndent  = elems.head.indent
        val elemsHTML    = elems.toList.map(elem => elem.htmlOffset(firstIndent))
        val btnAction = onclick :=
<<<<<<< HEAD
            s"""var code = document.getElementById("$uniqueIDCode");
               |var btn  = document.getElementById("$uniqueIDBtn").firstChild;
               |btn.data = btn.data == "Show" ? "Hide" : "Show";
               |code.style.display = code.style.display == 
               |"inline-block" ? "none" : "inline-block";""".stripMargin
              .replaceAll("\n", "")
        val copyAction = onclick :=
            s"""var code  = document.getElementById("$uniqueIDCode");
               |var range = document.createRange();
               |range.selectNode(code);
               |window.getSelection().removeAllRanges();
               |window.getSelection().addRange(range);
               |document.execCommand("copy");
               |window.getSelection().removeAllRanges();""".stripMargin
        val btnStyle = HTML.`style` := "display: flex"
        val btn      = HTML.button(btnAction)(htmlIdBtn)("Show")
        val copyBtn  = HTML.button(copyAction)(btnStyle)("Copy")
=======
          s"""var code = document.getElementById("$uniqueIDCode");
             |var btn = document.getElementById("$uniqueIDBtn").firstChild;
             |btn.data = btn.data == "Show" ? "Hide" : "Show";
             |code.style.display = code.style.display ==
             |"inline-block" ? "none" : "inline-block";""".stripMargin
            .replaceAll("\n", "")
        val btn = HTML.button(btnAction)(htmlIdBtn)("Show")
>>>>>>> a0f87b36
        if (isInGui) {
          val htmlStyle = HTML.`style` := "display: block"
          Seq(
            HTML.div(
              HTML.div(htmlCls())(htmlStyle)(htmlIdCode)(elemsHTML),
              copyBtn
            )
          )
        } else {
          val htmlStyle = HTML.`style` := "display: none"
          Seq(
            HTML.div(
              btn,
              HTML.div(htmlCls())(htmlStyle)(htmlIdCode)(elemsHTML),
              copyBtn
            )
          )
        }
      }
    }
    object CodeBlock {
      def apply(elem: CodeBlock.Line): CodeBlock =
        CodeBlock(List1(elem), isInGui = true)
      def apply(elems: CodeBlock.Line*): CodeBlock =
        CodeBlock(List1(elems.head, elems.tail.toList), isInGui = true)

      /** Inline - line of code which is in line with other elements.
        * Line - elem which is a part of Code Block.
        */
      final case class Inline(str: String) extends Elem {
        val marker             = '`'
        val repr: Repr.Builder = R + marker + str + marker
        val html: HTML         = Seq(HTML.code(str))
      }
      final case class Line(indent: Int, elem: String) extends Elem {
        val repr: Repr.Builder = R + indent + elem
        val html: HTML         = Seq(HTML.code(" " * indent + elem), HTML.br)
        def htmlOffset(off: Int): HTML =
          Seq(HTML.code(" " * (indent - off) + elem), HTML.br)
      }
    }

    ////////////////////////////////////////////////////////////////////////////
    //// Link - URL & Image ////////////////////////////////////////////////////
    ////////////////////////////////////////////////////////////////////////////

    /** Link - element used to hold links
      *
      * @param name - specifies where does the link take us
      * @param url - specifies address
      *
      * there are two kinds of links - normal URL and Image embedded in text
      *
      * Link.Invalid - something that couldn't be pattern matched to create link
      */
    abstract class Link(name: String, url: String, val marker: Option[String])
        extends Elem {
      val repr: Repr.Builder = R + marker + "[" + name + "](" + url + ")"
      val html: HTML = this match {
        case _: Link.URL   => Seq(HTML.a(HTML.href := url)(name))
        case _: Link.Image => Seq(HTML.img(HTML.src := url), name)
      }
    }

    object Link {
      final case class URL(name: String, url: String)
          extends Link(name, url, None)
      object URL {
        def apply(): URL = URL("", "")
      }

      final case class Image(name: String, url: String)
          extends Link(name, url, Some("!"))
      object Image {
        def apply(): Image = Image("", "")
      }

      final case class Invalid(elem: String) extends Elem {
        val repr: Repr.Builder = R + elem
        val html: HTML = {
          val htmlClass = HTML.`class` := this.productPrefix + getObjectName
          Seq(HTML.div(htmlClass)(elem.html))
        }
      }

      def getObjectName: String = {
        getClass.toString.split('$').last
      }
    }

    ////////////////////////////////////////////////////////////////////////////
    //// List - Ordered & Unordered, Invalid Indent ////////////////////////////
    ////////////////////////////////////////////////////////////////////////////

    /** List - block used to hold ordered and unordered lists
      *
      * @param indent - specifies indentation of list
      * @param typ - type of list
      * @param elems - elements which make up list
      *
      * Indent.Invalid - holds list element with invalid indent
      */
    final case class List(indent: Int, typ: List.Type, elems: List1[Elem])
        extends Elem {
      val repr: Repr.Builder = R + indent + typ.marker + elems.head + elems.tail
        .map {
          case elem @ (_: Elem.Invalid) => R + Newline + elem
          case elem @ (_: List)         => R + Newline + elem
          case elem =>
            R + Newline + indent + typ.marker + elem
        }

      val html: HTML = {
        val elemsHTML = elems.toList.map {
          case elem @ (_: List) => elem.html
          case elem             => Seq(HTML.li(elem.html))
        }
        Seq(typ.HTMLMarker(elemsHTML))
      }
    }

    object List {
      def apply(indent: Int, listType: Type, elem: Elem): List =
        List(indent, listType, List1(elem))
      def apply(indent: Int, listType: Type, elems: Elem*): List =
        List(indent, listType, List1(elems.head, elems.tail.toList))

      abstract class Type(val marker: Char, val HTMLMarker: HTMLTag)
      final case object Unordered extends Type('-', HTML.ul)
      final case object Ordered   extends Type('*', HTML.ol)

      object Indent {
        final case class Invalid(indent: Int, typ: Type, elem: Elem)
            extends Elem.Invalid {
          val repr: Repr.Builder = R + indent + typ.marker + elem
          val html: HTML = {
            val className = this.productPrefix
            val htmlCls   = HTML.`class` := className + getObjectName
            Seq(HTML.div(htmlCls)(elem.html))
          }
        }
      }

      def getObjectName: String =
        getClass.toString.split('$').last
    }
  }

  //////////////////////////////////////////////////////////////////////////////
  //// Sections - Raw & Marked /////////////////////////////////////////////////
  //////////////////////////////////////////////////////////////////////////////

  /** Section - block used to hold one section of text
    *
    * indent - specifies indentation of section
    * elems - elements which make up section
    *
    * Marked - Section which is marked as Important, Info or Example
    * Raw - normal, unmarked block of text
    */
  sealed trait Section extends Symbol {
    def indent: Int
    def elems:  List[Elem]

    def reprOfNormalText(elem: Elem, prevElem: Elem): Repr.Builder = {
      prevElem match {
        case Elem.Newline => R + indent + elem
        case _            => R + elem
      }
    }

    val html: HTML = Seq(HTML.div(htmlCls())(elems.map(_.html)))
  }

  object Section {

    /** Header - element used to hold header for section
      *
      * @param elems - elements which make up header
      */
    final case class Header(elems: List[Elem]) extends Elem {
      val repr: Repr.Builder = R + elems.map(_.repr)
      val html: HTML         = Seq(HTML.div(htmlCls())(elems.map(_.html)))
    }
    object Header {
      def apply(elem: Elem): Header   = Header(elem :: Nil)
      def apply(elems: Elem*): Header = Header(elems.toList)
    }

    final case class Marked(
      indentBeforeMarker: Int,
      indentAfterMarker: Int,
      typ: Marked.Type,
      elems: List[Elem]
    ) extends Section {
      val marker: String = typ.marker.toString
      val firstIndentRepr: Repr.Builder =
        R + indentBeforeMarker + marker + indentAfterMarker

      val dummyElem = Elem.Text("")
      val elemsRepr: List[Repr.Builder] = elems.zip(dummyElem :: elems).map {
        case (elem @ (_: Elem.List), _)      => R + elem
        case (elem @ (_: Elem.CodeBlock), _) => R + elem
        case (elem, prevElem)                => reprOfNormalText(elem, prevElem)
      }

      val repr: Repr.Builder = R + firstIndentRepr + elemsRepr
      override def htmlCls(): generic.AttrPair[Builder, String] = {
        HTML.`class` := typ.toString
      }

      override def indent: Int =
        indentBeforeMarker + marker.length + indentAfterMarker
    }

    object Marked {
      def apply(
        indentBeforeMarker: Int,
        indentAfterMarker: Int,
        typ: Type
      ): Marked = Marked(indentBeforeMarker, indentAfterMarker, typ, Nil)
      def apply(
        indentBeforeMarker: Int,
        indentAfterMarker: Int,
        typ: Type,
        elem: Elem
      ): Marked =
        Marked(indentBeforeMarker, indentAfterMarker, typ, elem :: Nil)
      def apply(
        indentBeforeMarker: Int,
        indentAfterMarker: Int,
        typ: Type,
        elems: Elem*
      ): Marked =
        Marked(indentBeforeMarker, indentAfterMarker, typ, elems.toList)
      val defaultIndent = 0
      def apply(typ: Type): Marked =
        Marked(defaultIndent, defaultIndent, typ, Nil)
      def apply(typ: Type, elem: Elem): Marked =
        Marked(defaultIndent, defaultIndent, typ, elem :: Nil)
      def apply(typ: Type, elems: Elem*): Marked =
        Marked(defaultIndent, defaultIndent, typ, elems.toList)

      abstract class Type(val marker: Char)
      case object Important extends Type('!')
      case object Info      extends Type('?')
      case object Example   extends Type('>')
    }

    final case class Raw(indent: Int, elems: List[Elem]) extends Section {
      val dummyElem   = Elem.Text("")
      val newLn: Elem = Elem.Newline
      val elemsRepr: List[Repr.Builder] = elems.zip(dummyElem :: elems).map {
        case (elem @ (_: Section.Header), _) => R + newLn + indent + elem
        case (elem @ (_: Elem.List), _)      => R + elem
        case (elem @ (_: Elem.CodeBlock), _) => R + elem
        case (elem, prevElem)                => reprOfNormalText(elem, prevElem)
      }

      val repr: Repr.Builder = R + indent + elemsRepr
    }

    object Raw {
      def apply(indent: Int): Raw               = Raw(indent, Nil)
      def apply(indent: Int, elem: Elem): Raw   = Raw(indent, elem :: Nil)
      def apply(indent: Int, elems: Elem*): Raw = Raw(indent, elems.toList)
      val defaultIndent                         = 0
      def apply(): Raw                          = Raw(defaultIndent, Nil)
      def apply(elem: Elem): Raw                = Raw(defaultIndent, elem :: Nil)
      def apply(elems: Elem*): Raw              = Raw(defaultIndent, elems.toList)
    }
  }

  //////////////////////////////////////////////////////////////////////////////
  //// Synopsis ////////////////////////////////////////////////////////////////
  //////////////////////////////////////////////////////////////////////////////

  /** Synopsis - block used to hold section as a synopsis of documentation
    *
    * @param elems - sections which make up synopsis
    */
  final case class Synopsis(elems: List1[Section]) extends Symbol {
    val newLn: Elem        = Elem.Newline
    val repr: Repr.Builder = R + elems.head + elems.tail.map(R + newLn + _)
    val html: HTML = {
      Seq(HTML.div(htmlCls())(elems.toList.map(_.html)))
    }
  }
  object Synopsis {
    def apply(elem: Section): Synopsis = Synopsis(List1(elem))
    def apply(elems: Section*): Synopsis =
      Synopsis(List1(elems.head, elems.tail.toList))
  }

  //////////////////////////////////////////////////////////////////////////////
  //// Body ////////////////////////////////////////////////////////////////////
  //////////////////////////////////////////////////////////////////////////////

  /** Body - block used to hold proper body of documentation
    *
    * @param elems - sections which make up body
    */
  final case class Body(elems: List1[Section]) extends Symbol {
    val newLn: Elem = Elem.Newline
    val repr: Repr.Builder = R + newLn + elems.head + elems.tail.map(
      R + newLn + _
    )
    val html: HTML = Seq(
      HTML.div(htmlCls())(elems.toList.map(_.html))
    )
  }

  object Body {
    def apply(elem: Section): Body = Body(List1(elem))
    def apply(elems: Section*): Body =
      Body(List1(elems.head, elems.tail.toList))
  }

  //////////////////////////////////////////////////////////////////////////////
  //// Tags ////////////////////////////////////////////////////////////////////
  //////////////////////////////////////////////////////////////////////////////

  /** Tags - block used to hold tags for documentation
    *
    * @param elems - list of Tag of which Tags is made of
    */
  final case class Tags(elems: List1[Tags.Tag]) extends Symbol {
    val newLn: Elem = Elem.Newline
    val repr: Repr.Builder =
      R + elems.head + elems.tail.map(R + newLn + _) + newLn
    val html: HTML = Seq(HTML.div(htmlCls())(elems.toList.map(_.html)))
  }
  object Tags {
    def apply(elem: Tag): Tags   = Tags(List1(elem))
    def apply(elems: Tag*): Tags = Tags(List1(elems.head, elems.tail.toList))

    /** Tag - one single tag for Tags
      *
      * @param indent - indent of tag
      * @param typ - type of tag, which can be
      * Deprecated, Added, Removed, Modified, Upcoming or Unrecognized
      * @param details - optional information for tag
      */
    final case class Tag(indent: Int, typ: Tag.Type, details: Option[String])
        extends Elem {
      val name: String = typ.toString.toUpperCase
      val repr: Repr.Builder = typ match {
        case Tag.Unrecognized => R + indent + details
        case _                => R + indent + name + details
      }
      val html: HTML = typ match {
        case Tag.Unrecognized =>
          Seq(HTML.div(HTML.`class` := name)(details.html))
        case _ => Seq(HTML.div(HTML.`class` := name)(name)(details.html))
      }
    }
    object Tag {
      val defaultIndent         = 0
      def apply(typ: Type): Tag = Tag(defaultIndent, typ, None)
      def apply(typ: Type, details: String): Tag =
        Tag(defaultIndent, typ, Some(details))
      def apply(indent: Int, typ: Type): Tag = Tag(indent, typ, None)
      def apply(indent: Int, typ: Type, details: String): Tag =
        Tag(indent, typ, Some(details))

      sealed trait Type
      object Type {
        case object Deprecated extends Type
        case object Added      extends Type
        case object Removed    extends Type
        case object Modified   extends Type
        case object Upcoming   extends Type
        val codes = ADT.constructors[Type]
      }
      case object Unrecognized extends Type

    }

    implicit final class ExtForTagDetails(val self: Option[String]) {
      val html: HTML = {
        val htmlCls = HTML.`class` := this.getClass.toString.split('$').last
        Seq(self.map(HTML.div(htmlCls)(_)))
      }
    }
  }
}<|MERGE_RESOLUTION|>--- conflicted
+++ resolved
@@ -178,28 +178,9 @@
         val uniqueIDBtn  = Random.alphanumeric.take(8).mkString("")
         val htmlIdCode   = HTML.`id` := uniqueIDCode
         val htmlIdBtn    = HTML.`id` := uniqueIDBtn
-        val firstIndent  = elems.head.indent
-        val elemsHTML    = elems.toList.map(elem => elem.htmlOffset(firstIndent))
+        val htmlStyle    = HTML.`style` := "inline-block"
+        val elemsHTML    = elems.toList.map(elem => elem.html)
         val btnAction = onclick :=
-<<<<<<< HEAD
-            s"""var code = document.getElementById("$uniqueIDCode");
-               |var btn  = document.getElementById("$uniqueIDBtn").firstChild;
-               |btn.data = btn.data == "Show" ? "Hide" : "Show";
-               |code.style.display = code.style.display == 
-               |"inline-block" ? "none" : "inline-block";""".stripMargin
-              .replaceAll("\n", "")
-        val copyAction = onclick :=
-            s"""var code  = document.getElementById("$uniqueIDCode");
-               |var range = document.createRange();
-               |range.selectNode(code);
-               |window.getSelection().removeAllRanges();
-               |window.getSelection().addRange(range);
-               |document.execCommand("copy");
-               |window.getSelection().removeAllRanges();""".stripMargin
-        val btnStyle = HTML.`style` := "display: flex"
-        val btn      = HTML.button(btnAction)(htmlIdBtn)("Show")
-        val copyBtn  = HTML.button(copyAction)(btnStyle)("Copy")
-=======
           s"""var code = document.getElementById("$uniqueIDCode");
              |var btn = document.getElementById("$uniqueIDBtn").firstChild;
              |btn.data = btn.data == "Show" ? "Hide" : "Show";
@@ -207,24 +188,10 @@
              |"inline-block" ? "none" : "inline-block";""".stripMargin
             .replaceAll("\n", "")
         val btn = HTML.button(btnAction)(htmlIdBtn)("Show")
->>>>>>> a0f87b36
         if (isInGui) {
-          val htmlStyle = HTML.`style` := "display: block"
-          Seq(
-            HTML.div(
-              HTML.div(htmlCls())(htmlStyle)(htmlIdCode)(elemsHTML),
-              copyBtn
-            )
-          )
+          Seq(HTML.div(htmlCls())(htmlStyle)(elemsHTML))
         } else {
-          val htmlStyle = HTML.`style` := "display: none"
-          Seq(
-            HTML.div(
-              btn,
-              HTML.div(htmlCls())(htmlStyle)(htmlIdCode)(elemsHTML),
-              copyBtn
-            )
-          )
+          Seq(HTML.div(btn, HTML.div(htmlCls())(htmlIdCode)(elemsHTML)))
         }
       }
     }
@@ -234,8 +201,8 @@
       def apply(elems: CodeBlock.Line*): CodeBlock =
         CodeBlock(List1(elems.head, elems.tail.toList), isInGui = true)
 
-      /** Inline - line of code which is in line with other elements.
-        * Line - elem which is a part of Code Block.
+      /** Inline - line of code which is in line with other elements
+        * Line - elem which is a part of Code Block
         */
       final case class Inline(str: String) extends Elem {
         val marker             = '`'
@@ -244,9 +211,7 @@
       }
       final case class Line(indent: Int, elem: String) extends Elem {
         val repr: Repr.Builder = R + indent + elem
-        val html: HTML         = Seq(HTML.code(" " * indent + elem), HTML.br)
-        def htmlOffset(off: Int): HTML =
-          Seq(HTML.code(" " * (indent - off) + elem), HTML.br)
+        val html: HTML         = Seq(HTML.code(elem), HTML.br)
       }
     }
 
