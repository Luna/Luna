--- conflicted
+++ resolved
@@ -8,7 +8,6 @@
 
 import scala.util.Try
 
-<<<<<<< HEAD
 /** An extra project dependency.
   *
   * @param name    name of the package
@@ -16,8 +15,6 @@
   */
 case class Dependency(name: String, version: String)
 
-=======
->>>>>>> 57f1913f
 /** Contact information to a user.
   *
   * Used for defining authors and maintainers.
@@ -80,22 +77,10 @@
 
 /** Represents a package configuration stored in the `package.yaml` file.
   *
-<<<<<<< HEAD
-  * @param name         package name
+  * @param name package name
   * @param namespace    package namespace. This field is a temporary workaround
   *                     and will be removed with further improvements to the
   *                     libraries system. The default value is `local`.
-  * @param version      package version
-  * @param ensoVersion  version of the Enso engine associated with the package,
-  *                     can be set to `default` which defaults to the locally
-  *                     installed version
-  * @param license      package license
-  * @param authors      name and contact information of the package author(s)
-  * @param maintainers  name and contact information of current package
-  *                     maintainer(s)
-  * @param dependencies a list of package dependencies
-=======
-  * @param name package name
   * @param version package version
   * @param license package license
   * @param authors name and contact information of the package author(s)
@@ -106,7 +91,6 @@
   * @param preferLocalLibraries specifies if library resolution should prefer
   *                             local libraries over what is defined in the
   *                             edition
->>>>>>> 57f1913f
   * @param originalJson a Json object holding the original values that this
   *                     Config was created from, used to preserve configuration
   *                     keys that are not known
@@ -144,30 +128,8 @@
 
   implicit val decoder: Decoder[Config] = { json =>
     for {
-<<<<<<< HEAD
-      name      <- json.get[String](JsonFields.name)
-      namespace <- json.getOrElse[String](JsonFields.namespace)("local")
-      version   <- json.getOrElse[String](JsonFields.version)("dev")
-      ensoVersion <-
-        json.getOrElse[EnsoVersion](JsonFields.ensoVersion)(DefaultEnsoVersion)
-      license    <- json.getOrElse(JsonFields.license)("")
-      author     <- json.getOrElse[List[Contact]](JsonFields.author)(List())
-      maintainer <- json.getOrElse[List[Contact]](JsonFields.maintainer)(List())
-      dependencies <- json.getOrElse[List[Dependency]](JsonFields.dependencies)(
-        List()
-      )
-    } yield Config(
-      name,
-      namespace,
-      version,
-      ensoVersion,
-      license,
-      author,
-      maintainer,
-      dependencies,
-      json.value
-=======
       name        <- json.get[String](JsonFields.name)
+      namespace   <- json.getOrElse[String](JsonFields.namespace)("local")
       version     <- json.getOrElse[String](JsonFields.version)("dev")
       ensoVersion <- json.get[Option[EnsoVersion]](JsonFields.ensoVersion)
       edition     <- json.get[Option[Editions.RawEdition]](JsonFields.edition)
@@ -183,6 +145,7 @@
       originals <- json.as[JsonObject]
     } yield Config(
       name                 = name,
+      namespace            = namespace,
       version              = version,
       license              = license,
       authors              = author,
@@ -190,30 +153,20 @@
       edition              = finalEdition,
       preferLocalLibraries = preferLocal,
       originalJson         = originals
->>>>>>> 57f1913f
     )
   }
 
   implicit val encoder: Encoder[Config] = { config =>
     val originals = config.originalJson
-<<<<<<< HEAD
-    val overrides = Json.obj(
-      JsonFields.name        -> config.name.asJson,
-      JsonFields.namespace   -> config.namespace.asJson,
-      JsonFields.version     -> config.version.asJson,
-      JsonFields.ensoVersion -> config.ensoVersion.asJson,
-      JsonFields.license     -> config.license.asJson,
-      JsonFields.author      -> config.authors.asJson,
-      JsonFields.maintainer  -> config.maintainers.asJson
-=======
+
     val overrides = Seq(
       JsonFields.name       -> config.name.asJson,
+      JsonFields.namespace  -> config.namespace.asJson,
       JsonFields.version    -> config.version.asJson,
       JsonFields.edition    -> config.edition.asJson,
       JsonFields.license    -> config.license.asJson,
       JsonFields.author     -> config.authors.asJson,
       JsonFields.maintainer -> config.maintainers.asJson
->>>>>>> 57f1913f
     )
     val preferLocalOverride =
       if (config.preferLocalLibraries)
