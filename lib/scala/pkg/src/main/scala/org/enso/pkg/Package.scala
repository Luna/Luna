--- conflicted
+++ resolved
@@ -1,12 +1,14 @@
 package org.enso.pkg
 
 import java.io.File
+
+import cats.Show
 
 import scala.jdk.CollectionConverters._
 import org.enso.filesystem.FileSystem
 
 import scala.io.Source
-import scala.util.Try
+import scala.util.{Failure, Try, Using}
 
 object CouldNotCreateDirectory extends Exception
 
@@ -38,7 +40,7 @@
   /** Sets the package name.
     *
     * @param newName the new package name
-    * @return a packge with the updated name
+    * @return a package with the updated name
     */
   def setPackageName(newName: String): Package[F] =
     this.copy(config = config.copy(name = newName))
@@ -63,12 +65,9 @@
   /** Changes the package name.
     *
     * @param newName the new package name
-    * @return The package object with changed name. The old package is not valid anymore.
-    */
-<<<<<<< HEAD
-  def rename(newName: String): Package[F] = {
-    val newPkg = copy(config = config.copy(name = newName))
-=======
+    * @return The package object with changed name. The old package is not
+    *         valid anymore.
+    */
   def rename(newName: String): Package[F] = updateConfig(_.copy(name = newName))
 
   /** Updates the package config.
@@ -81,7 +80,6 @@
     */
   def updateConfig(update: Config => Config): Package[F] = {
     val newPkg = copy(config = update(config))
->>>>>>> a0f87b36
     newPkg.save()
     newPkg
   }
@@ -198,14 +196,18 @@
   def create(
     root: F,
     name: String,
-    version: String = "0.0.1"
+    version: String            = "0.0.1",
+    ensoVersion: EnsoVersion   = DefaultEnsoVersion,
+    authors: List[Contact]     = List(),
+    maintainers: List[Contact] = List()
   ): Package[F] = {
     val config = Config(
       name         = normalizeName(name),
       version      = version,
+      ensoVersion  = ensoVersion,
       license      = "",
-      author       = List(),
-      maintainer   = List(),
+      authors      = authors,
+      maintainers  = maintainers,
       dependencies = List()
     )
     create(root, config)
@@ -214,20 +216,9 @@
   /** Tries to parse package structure from a given root location.
     *
     * @param root the root location to get package info from.
-    * @return `Some(pkg)` if the location represents a package, `None` otherwise.
-    */
-<<<<<<< HEAD
-  def fromDirectory(root: F): Option[Package[F]] = {
-    if (!root.exists) return None
-    val configFile = root.getChild(Package.configFileName)
-    val reader     = Try(configFile.newBufferedReader)
-    val resultStr = reader
-      .flatMap(rd => Try(rd.lines().iterator().asScala.mkString("\n")))
-      .toOption
-    val result = resultStr.flatMap(Config.fromYaml)
-    reader.map(_.close())
-    result.map(Package(root, _, fileSystem))
-=======
+    * @return `Some(pkg)` if the location represents a package, `None`
+    *        otherwise.
+    */
   def fromDirectory(root: F): Option[Package[F]] =
     loadPackage(root).toOption
 
@@ -278,7 +269,6 @@
           )
         )
     }
->>>>>>> a0f87b36
   }
 
   /** Tries to parse package structure from a given root location or creates a new package if it fails.
@@ -291,10 +281,6 @@
     existing.getOrElse(create(root, generateName(root)))
   }
 
-<<<<<<< HEAD
-  /**
-    * Transforms the given string into a valid package name (i.e. a CamelCased identifier).
-=======
   /** Checks if a character is allowed in a project name.
     *
     * @param char the char to validate
@@ -334,17 +320,16 @@
   }
 
   /** Transforms the given string into a valid package name (i.e. a CamelCased identifier).
->>>>>>> a0f87b36
     *
     * @param name the original name.
     * @return the transformed name conforming to the specification.
     */
   def normalizeName(name: String): String = {
     val startingWithLetter =
-      if (name.length == 0 || !name(0).isLetter) "Project" ++ name else name
+      if (name.length == 0 || !name(0).isLetter) "Project_" ++ name else name
     val startingWithUppercase = startingWithLetter.capitalize
-    val onlyAlphanumeric      = startingWithUppercase.filter(_.isLetterOrDigit)
-    onlyAlphanumeric
+    val onlyAlphanumeric      = startingWithUppercase.filter(isAllowedNameCharacter)
+    toUpperSnakeCase(onlyAlphanumeric)
   }
 
   /** Generates a name for the package, by normalizing the last segment of its root path.
@@ -360,8 +345,6 @@
 
 object PackageManager {
   val Default = new PackageManager[File]()(FileSystem.Default)
-<<<<<<< HEAD
-=======
 
   /** A general exception indicating that a package cannot be loaded.
     */
@@ -382,7 +365,6 @@
     */
   case class PackageLoadingFailure(message: String, cause: Throwable)
       extends PackageLoadingException(message, cause)
->>>>>>> a0f87b36
 }
 
 /** A companion object for static methods on the [[Package]] class.
