--- conflicted
+++ resolved
@@ -63,17 +63,11 @@
               + ensoTypeName
               + "\", name = \""
               + ensoMethodName
-<<<<<<< HEAD
-              + "\", description = \""
-              + description.replace("\n", "\\n")
-              + "\")");
-=======
               + "\", description = \"\"\"\n"
               + description
               + "\"\"\""
               + moduleOwnerInfo
               + ")");
->>>>>>> 580ed747
       if (isAbstract()) {
         out.println("public abstract class " + builtinNode.jvmFriendlyName() + " extends Node {");
         out.println();
@@ -132,15 +126,9 @@
             + ensoTypeName
             + "\", name = \""
             + ensoMethodName
-<<<<<<< HEAD
-            + "\", description = \""
-            + description.replace("\n", "\\n")
-            + "\")");
-=======
             + "\", description = \"\"\"\n"
             + description
             + "\"\"\")");
->>>>>>> 580ed747
   }
 
   private static final List<String> methodNecessaryImports =
