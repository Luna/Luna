--- conflicted
+++ resolved
@@ -1,9 +1,5 @@
 /** @file Configuration options for the application. */
 
-<<<<<<< HEAD
-=======
-import * as jsonCfg from './config.json' with { type: 'json' }
->>>>>>> adcb6576
 import { logger } from './log'
 
 export const DEFAULT_ENTRY_POINT = 'ide'
@@ -392,12 +388,9 @@
       }
     }
     entries.sort()
-    return (
-      entries
-        // eslint-disable-next-line @typescript-eslint/no-unused-vars
-        .map(([name, _, value]) => ' '.repeat(2 * indent) + name + ': ' + value)
-        .join('\n')
-    )
+    return entries
+      .map(([name, _, value]) => ' '.repeat(2 * indent) + name + ': ' + value)
+      .join('\n')
   }
 
   /**
