package org.enso.interpreter.runtime

import java.util.logging.Level
import com.oracle.truffle.api.source.{Source, SourceSection}
import com.oracle.truffle.api.interop.InteropLibrary
import org.enso.compiler.common_logic.{
  BuildScopeFromModuleAlgorithm,
  NameResolutionAlgorithm
}
import org.enso.compiler.pass.analyse.FramePointer
import org.enso.compiler.pass.analyse.FrameVariableNames
import org.enso.compiler.context.{CompilerContext, LocalScope}
import org.enso.compiler.core.CompilerError
import org.enso.compiler.core.ConstantsNames
import org.enso.compiler.core.Implicits.AsMetadata
import org.enso.compiler.core.IR
import org.enso.compiler.core.ir.{
  CallArgument,
  DefinitionArgument,
  Empty,
  Expression,
  Function,
  IdentifiedLocation,
  Literal,
  Module,
  Name,
  Pattern,
  `type`,
  Type => Tpe
}
import org.enso.compiler.core.ir.module.scope.Definition
<<<<<<< HEAD
import org.enso.compiler.core.ir.Name.Special
=======
import org.enso.compiler.core.ir.module.scope.definition
import org.enso.compiler.core.ir.module.scope.Import
import org.enso.compiler.core.ir.module.scope.imports
>>>>>>> 0c41e8d8
import org.enso.compiler.core.ir.expression.{
  errors,
  Application,
  Case,
  Comment,
  Error,
  Foreign,
  Operator,
  Section
}
import org.enso.compiler.core.ir.module.scope.definition.Method
import org.enso.compiler.data.BindingsMap.{ResolvedConstructor, ResolvedModule}
import org.enso.compiler.data.{BindingsMap, CompilerConfig}
import org.enso.compiler.exception.BadPatternMatch
import org.enso.compiler.pass.analyse.alias.graph.Graph.{Scope => AliasScope}
import org.enso.compiler.pass.analyse.{
  AliasAnalysis,
  BindingAnalysis,
  DataflowAnalysis,
  FramePointerAnalysis,
  TailCall
}
import org.enso.compiler.pass.analyse.alias.AliasMetadata
import org.enso.compiler.pass.analyse.alias.graph.{Graph => AliasGraph}
import org.enso.compiler.pass.resolve.{
  ExpressionAnnotations,
  GenericAnnotations,
  GlobalNames,
  MethodDefinitions,
  Patterns,
  TypeNames,
  TypeSignatures
}
import org.enso.interpreter.node.callable.argument.ReadArgumentNode
import org.enso.interpreter.node.typecheck.TypeCheckValueNode
import org.enso.interpreter.node.callable.function.{
  BlockNode,
  CreateFunctionNode
}
import org.enso.interpreter.node.callable.thunk.{CreateThunkNode, ForceNode}
import org.enso.interpreter.node.callable.{
  ApplicationNode,
  InvokeCallableNode,
  SequenceLiteralNode
}
import org.enso.interpreter.node.controlflow.caseexpr._
import org.enso.interpreter.node.expression.foreign.HostValueToEnsoNode
import org.enso.interpreter.node.expression.builtin.BuiltinRootNode
import org.enso.interpreter.node.expression.constant._
import org.enso.interpreter.node.expression.foreign.ForeignMethodCallNode
import org.enso.interpreter.node.expression.literal.LiteralNode
import org.enso.interpreter.node.scope.{AssignmentNode, ReadLocalVariableNode}
import org.enso.interpreter.node.{
  BaseNode,
  ClosureRootNode,
  ConstantNode,
  MethodRootNode,
  ExpressionNode => RuntimeExpression
}
import org.enso.interpreter.runtime.callable.argument.ArgumentDefinition
import org.enso.interpreter.runtime.data.atom.{Atom, AtomConstructor}
import org.enso.interpreter.runtime.callable.function.{
  FunctionSchema,
  Function => RuntimeFunction
}
import org.enso.interpreter.runtime.callable.{
  UnresolvedConversion,
  UnresolvedSymbol,
  Annotation => RuntimeAnnotation
}
import org.enso.interpreter.runtime.data.Type
import org.enso.interpreter.runtime.scope.{ImportExportScope, ModuleScope}
import org.enso.interpreter.{Constants, EnsoLanguage}

import java.math.BigInteger
import scala.annotation.tailrec
import scala.collection.mutable
import scala.collection.mutable.ArrayBuffer
import scala.jdk.CollectionConverters._
import scala.jdk.OptionConverters._

/** This is an implementation of a codegeneration pass that lowers the Enso
  * [[IR]] into the truffle structures that are actually executed.
  *
  * It should be noted that, as is, there is no support for cross-module links,
  * with each lowering pass operating solely on a single module.
  *
  * @param context        the language context instance for which this is executing
  * @param source         the source code that corresponds to the text for which code
  *                       is being generated
  * @param scopeBuilder   the scope's builder of the module for which code is being generated
  * @param compilerConfig the configuration for the compiler
  */
class IrToTruffle(
  val context: EnsoContext,
  val source: Source,
  val scopeBuilder: ModuleScope.Builder,
  val compilerConfig: CompilerConfig
) {

  val language: EnsoLanguage = context.getLanguage

  // ==========================================================================
  // === Top-Level Runners ====================================================
  // ==========================================================================

  /** Executes the codegen pass on the input [[IR]].
    *
    * Please note that the IR passed to this function should not contain _any_
    * errors (members of [[Error]]). These must be dealt with and reported
    * before codegen runs, as they will cause a compiler error.
    *
    * In future, this restriction will be relaxed to admit errors that are
    * members of [[org.enso.compiler.core.ir.Diagnostic.Kind.Interactive]], such that we can display
    * these to users during interactive execution.
    *
    * @param ir the IR to generate code for
    */
  def run(ir: Module): Unit = processModule(ir)

  /** Executes the codegen pass on an inline input.
    *
    * @param ir         the IR to generate code for
    * @param localScope the scope in which the inline input exists
    * @param scopeName  the name of `localScope`
    * @return an truffle expression representing `ir`
    */
  def runInline(
    ir: Expression,
    localScope: LocalScope,
    scopeName: String
  ): RuntimeExpression = {
    new ExpressionProcessor(
      localScope,
      scopeName,
      scopeBuilder.getModule().getName().toString()
    ).runInline(ir)
  }

  // ==========================================================================
  // === IR Processing Functions ==============================================
  // ==========================================================================

  /** Generates truffle nodes from the top-level definitions of an Enso module
    * and registers these definitions in scope in the compiler.
    *
    * It does not directly return any constructs, but instead registers these
    * constructs for later access in the compiler and language context.
    *
    * @param module the module for which code should be generated
    */
  private def processModule(module: Module): Unit = {
    val bindingsMap = module.unsafeGetMetadata(
      BindingAnalysis,
      "No binding analysis at the point of codegen."
    )

    // TODO [RW] perhaps later this should be moved to the BuildModuleScopeFromModule
    generateReExportBindings(module)

    val builderAlgorithm = new BuildModuleScopeFromModule
    builderAlgorithm.processModule(module, bindingsMap)
    scopeBuilder.build()
  }

  final private class BuildModuleScopeFromModule
      extends BuildScopeFromModuleAlgorithm[
        RuntimeFunction,
        Type,
        ImportExportScope,
        ModuleScope,
        ModuleScope.Builder
      ](scopeBuilder) {
    override protected def processPolyglotJavaImport(
      visibleName: String,
      javaClassName: String
    ): Unit =
      scopeBuilder.registerPolyglotSymbol(
        visibleName,
        () => context.lookupJavaClass(javaClassName)
      )

    override protected def processConversion(
      conversion: Method.Conversion
    ): Unit = {
      lazy val where =
        s"conversion `${conversion.typeName.map(_.name + ".").getOrElse("")}${conversion.methodName.name}`."
      val scopeInfo = rootScopeInfo(where, conversion)

      def dataflowInfo() = conversion.unsafeGetMetadata(
        DataflowAnalysis,
        "Method definition missing dataflow information."
      )
      def frameInfo() = conversion.unsafeGetMetadata(
        FramePointerAnalysis,
        "Method definition missing frame information."
      )

      val toOpt =
        conversion.methodReference.typePointer match {
          case Some(tpePointer) =>
            getTypeResolution(tpePointer)
          case None =>
            Some(scopeAssociatedType)
        }
      val fromOpt = getTypeResolution(conversion.sourceTypeName)
      toOpt.zip(fromOpt).foreach { case (toType, fromType) =>
        val expressionProcessor = new ExpressionProcessor(
          toType.getName ++ Constants.SCOPE_SEPARATOR ++ conversion.methodName.name,
          () => scopeInfo().graph,
          () => scopeInfo().graph.rootScope,
          dataflowInfo,
          conversion.methodName.name,
          frameInfo
        )

        val function = conversion.body match {
          case fn: Function =>
            val bodyBuilder =
              new expressionProcessor.BuildFunctionBody(
                conversion.methodName.name,
                fn.arguments,
                fn.body,
                ReadArgumentCheckNode.build(context, "conversion", toType),
                None,
                true
              )
            val rootNode = MethodRootNode.build(
              language,
              expressionProcessor.scope,
              scopeBuilder.asModuleScope(),
              () => bodyBuilder.bodyNode(),
              makeSection(scopeBuilder.getModule, conversion.location),
              toType,
              conversion.methodName.name
            )
            val callTarget = rootNode.getCallTarget
            val arguments  = bodyBuilder.args()
            val funcSchema = FunctionSchema
              .newBuilder()
              .argumentDefinitions(arguments: _*)
              .build()
            new RuntimeFunction(
              callTarget,
              null,
              funcSchema
            )
          case _ =>
            throw new CompilerError(
              "Conversion bodies must be functions at the point of codegen."
            )
        }
        scopeBuilder.registerConversionMethod(toType, fromType, function)
      }
    }

    override protected def processMethodDefinition(
      method: Method.Explicit
    ): Unit = {
      lazy val where =
        s"`method ${method.typeName.map(_.name + ".").getOrElse("")}${method.methodName.name}`."
      val scopeInfo = rootScopeInfo(where, method)
      def dataflowInfo() = method.unsafeGetMetadata(
        DataflowAnalysis,
        "Method definition missing dataflow information."
      )
      def frameInfo() = method.unsafeGetMetadata(
        FramePointerAnalysis,
        "Method definition missing frame information."
      )

      @tailrec
      def getContext(tp: Expression): Option[String] = tp match {
        case fn: Tpe.Function => getContext(fn.result)
        case ctx: Tpe.Context =>
          ctx.context match {
            case lit: Name.Literal => Some(lit.name)
            case _                 => None
          }
        case _ => None
      }

      val effectContext = method
        .getMetadata(TypeSignatures)
        .flatMap(sig => getContext(sig.signature))

      val cons = getTypeAssociatedWithMethod(method)
      if (cons != null) {
        val fullMethodDefName =
          cons.getName ++ Constants.SCOPE_SEPARATOR ++ method.methodName.name
        val expressionProcessor = new ExpressionProcessor(
          fullMethodDefName,
          () => scopeInfo().graph,
          () => scopeInfo().graph.rootScope,
          dataflowInfo,
          fullMethodDefName,
          frameInfo
        )

        scopeBuilder.registerMethod(
          cons,
          method.methodName.name,
          () => {
            buildFunction(
              method,
              effectContext,
              cons,
              fullMethodDefName,
              expressionProcessor
            )
          }
        )
      }
    }

    override protected def processTypeDefinition(typ: Definition.Type): Unit = {
      val atomDefs = typ.members
      val asType   = scopeBuilder.asModuleScope().getType(typ.name.name, true)
      val atomConstructors =
        atomDefs.map(cons => asType.getConstructors.get(cons.name.name))
      atomConstructors
        .zip(atomDefs)
        .foreach { case (atomCons, atomDefn) =>
          registerAtomConstructor(typ, atomCons, atomDefn)
        }
      asType.generateGetters(language)
    }

    override protected def associatedTypeFromResolvedModule(
      module: ResolvedModule
    ): Type =
      asAssociatedType(module.module.unsafeAsModule())

    override protected def associatedTypeFromResolvedType(
      `type`: BindingsMap.ResolvedType,
      isStatic: Boolean
    ): Type = {
      val associatedType = asType(`type`)
      if (isStatic) {
        associatedType.getEigentype
      } else {
        associatedType
      }
    }

    override protected def buildExportScope(
      exportedModule: BindingsMap.ExportedModule
    ): ImportExportScope = {
      val exportedRuntimeMod = exportedModule.module.module.unsafeAsModule()
      new ImportExportScope(exportedRuntimeMod)
    }

    override protected def buildImportScope(
      resolvedImport: BindingsMap.ResolvedImport,
      resolvedModule: ResolvedModule
    ): ImportExportScope = {
      val mod = resolvedModule.module.unsafeAsModule()
      resolvedImport.importDef.onlyNames
        .map(only => new ImportExportScope(mod, only.map(_.name).asJava))
        .getOrElse(new ImportExportScope(mod))
    }
  }

  private def registerAtomConstructor(
    tpDef: Definition.Type,
    atomCons: AtomConstructor,
    atomDefn: Definition.Data
  ): Unit = {
    val scopeInfo = rootScopeInfo("atom definition", atomDefn)

    def dataflowInfo() = atomDefn.unsafeGetMetadata(
      DataflowAnalysis,
      "No dataflow information associated with an atom."
    )
    def frameInfo() = atomDefn.unsafeGetMetadata(
      FramePointerAnalysis,
      "Method definition missing frame information."
    )
    val localScope = new LocalScope(
      None,
      () => scopeInfo().graph,
      () => scopeInfo().graph.rootScope,
      dataflowInfo,
      frameInfo
    )

    val argFactory =
      new DefinitionArgumentProcessor(
        scope       = localScope,
        initialName = "Type " + tpDef.name.name
      )
    val argDefs =
      new Array[ArgumentDefinition](atomDefn.arguments.size)
    val argumentExpressions =
      new ArrayBuffer[(RuntimeExpression, RuntimeExpression)]

    for (idx <- atomDefn.arguments.indices) {
      val unprocessedArg = atomDefn.arguments(idx)
      val checkNode      = checkAsTypes(unprocessedArg)
      val arg            = argFactory.run(unprocessedArg, idx, checkNode)
      val fp = unprocessedArg
        .unsafeGetMetadata(
          FramePointerAnalysis,
          "No frame pointer on an argument definition."
        )
        .asInstanceOf[FramePointer]
      val slotIdx = fp.frameSlotIdx()
      argDefs(idx) = arg
      val readArgNoCheck =
        ReadArgumentNode.build(
          idx,
          arg.getDefaultValue.orElse(null)
        )
      val readArg       = TypeCheckValueNode.wrap(readArgNoCheck, checkNode)
      val assignmentArg = AssignmentNode.build(readArg, slotIdx)
      val argRead =
        ReadLocalVariableNode.build(new FramePointer(0, slotIdx))
      argumentExpressions.append((assignmentArg, argRead))
    }

    val (assignments, reads) = argumentExpressions.unzip
    // build annotations
    val annotations = atomDefn.annotations.map { annotation =>
      val scopeElements = Seq(
        tpDef.name.name,
        atomDefn.name.name,
        annotation.name
      )
      val scopeName =
        scopeElements.mkString(Constants.SCOPE_SEPARATOR)
      val expressionProcessor = new ExpressionProcessor(
        scopeName,
        () => scopeInfo().graph,
        () => scopeInfo().graph.rootScope,
        dataflowInfo,
        atomDefn.name.name,
        frameInfo
      )
      val expressionNode =
        expressionProcessor.run(annotation.expression, true)
      val closureName = s"<default::$scopeName>"
      val closureRootNode = ClosureRootNode.build(
        language,
        expressionProcessor.scope,
        scopeBuilder.asModuleScope(),
        expressionNode,
        makeSection(scopeBuilder.getModule, annotation.location),
        closureName,
        true,
        false
      )
      new RuntimeAnnotation(annotation.name, closureRootNode)
    }
    if (!atomCons.isInitialized) {
      atomCons.initializeFields(
        language,
        makeSection(scopeBuilder.getModule, atomDefn.location),
        localScope,
        scopeBuilder,
        assignments.toArray,
        reads.toArray,
        annotations.toArray,
        argDefs: _*
      )
    }
  }

  private def buildFunction(
    methodDef: Method.Explicit,
    effectContext: Option[String],
    cons: Type,
    fullMethodDefName: String,
    expressionProcessor: ExpressionProcessor
  ): RuntimeFunction = {
    val function = methodDef.body match {
      case fn: Function if isBuiltinMethod(fn.body) =>
        buildBuiltinFunction(
          fn,
          expressionProcessor,
          methodDef,
          effectContext,
          cons,
          fullMethodDefName
        )
      case fn: Function =>
        Right(
          Some(
            buildRegularFunction(
              methodDef,
              effectContext,
              cons,
              fullMethodDefName,
              expressionProcessor,
              fn
            )
          )
        )
      case _ =>
        Left(
          new CompilerError(
            "Method bodies must be functions at the point of codegen."
          )
        )
    }
    function match {
      case Left(failure) =>
        throw failure
      case Right(Some(fun)) =>
        fun
      case x =>
        throw new IllegalStateException("Wrong state: " + x)
    }
  }

  private def buildRegularFunction(
    methodDef: Method.Explicit,
    effectContext: Option[String],
    cons: Type,
    fullMethodDefName: String,
    expressionProcessor: ExpressionProcessor,
    fn: Function
  ): RuntimeFunction = {
    val bodyBuilder =
      new expressionProcessor.BuildFunctionBody(
        fullMethodDefName,
        fn.arguments,
        fn.body,
        null,
        effectContext,
        true
      )

    val operators = ".!$%&*+-/<>?^~\\="

    def isOperator(n: Name): Boolean = {
      n.name
        .chars()
        .allMatch(operators.indexOf(_) >= 0)
    }

    val arguments = bodyBuilder.args()
    val rootNode =
      if (arguments.size == 2 && isOperator(methodDef.methodName)) {
        MethodRootNode.buildOperator(
          language,
          expressionProcessor.scope,
          scopeBuilder.asModuleScope(),
          () => bodyBuilder.argsExpr._1(0),
          () => bodyBuilder.argsExpr._1(1),
          () => bodyBuilder.argsExpr._2,
          makeSection(scopeBuilder.getModule, methodDef.location),
          cons,
          methodDef.methodName.name
        )
      } else {
        MethodRootNode.build(
          language,
          expressionProcessor.scope,
          scopeBuilder.asModuleScope(),
          () => bodyBuilder.bodyNode(),
          makeSection(scopeBuilder.getModule, methodDef.location),
          cons,
          methodDef.methodName.name
        )
      }
    val callTarget = rootNode.getCallTarget
    // build annotations
    val annotations =
      methodDef.getMetadata(GenericAnnotations).toVector.flatMap { meta =>
        meta.annotations
          .collect { case annotation: Name.GenericAnnotation =>
            val scopeElements = Seq(
              cons.getName,
              methodDef.methodName.name,
              annotation.name
            )
            val scopeName =
              scopeElements.mkString(Constants.SCOPE_SEPARATOR)

            lazy val where =
              s"annotation ${annotation.name} of method ${scopeElements.init
                .mkString(Constants.SCOPE_SEPARATOR)}"
            val scopeInfo = rootScopeInfo(where, annotation)

            def dataflowInfo() = annotation.unsafeGetMetadata(
              DataflowAnalysis,
              "Missing dataflow information for annotation " +
              s"${annotation.name} of method " +
              scopeElements.init
                .mkString(Constants.SCOPE_SEPARATOR)
            )
            def frameInfo() = annotation.unsafeGetMetadata(
              FramePointerAnalysis,
              "Method definition missing frame information."
            )
            val expressionProcessor = new ExpressionProcessor(
              scopeName,
              () => scopeInfo().graph,
              () => scopeInfo().graph.rootScope,
              dataflowInfo,
              methodDef.methodName.name,
              frameInfo
            )
            val expressionNode =
              expressionProcessor.run(annotation.expression, true)
            val closureName =
              s"<default::${expressionProcessor.scopeName}>"
            val closureRootNode = ClosureRootNode.build(
              language,
              expressionProcessor.scope,
              scopeBuilder.asModuleScope(),
              expressionNode,
              makeSection(
                scopeBuilder.getModule,
                annotation.location
              ),
              closureName,
              true,
              false
            )
            new RuntimeAnnotation(
              annotation.name,
              closureRootNode
            )
          }
      }
    val funcSchemaBldr = FunctionSchema
      .newBuilder()
      .annotations(annotations: _*)
      .argumentDefinitions(arguments: _*)
    if (methodDef.isPrivate) {
      funcSchemaBldr.projectPrivate()
    }
    val funcSchema = funcSchemaBldr.build()
    new RuntimeFunction(
      callTarget,
      null,
      funcSchema
    )
  }

  private def buildBuiltinFunction(
    fn: Function,
    expressionProcessor: ExpressionProcessor,
    methodDef: Method.Explicit,
    effectContext: Option[String],
    cons: Type,
    fullMethodDefName: String
  ): Either[CompilerError, Option[RuntimeFunction]] = {
    // For builtin types that own the builtin method we only check that
    // the method has been registered during the initialization of builtins
    // and not attempt to register it in the scope (can't redefined methods).
    // For non-builtin types (or modules) that own the builtin method
    // we have to look up the function and register it in the scope.
    // Static wrappers for instance methods have to be registered always.
    val fullMethodName = methodDef.body
      .asInstanceOf[Function.Lambda]
      .body
      .asInstanceOf[Literal.Text]

    val builtinNameElements = fullMethodName.text.split('.')
    if (builtinNameElements.length != 2) {
      throw new CompilerError(
        s"Unknown builtin method ${fullMethodName.text}, probably should be '$fullMethodDefName?'"
      )
    }
    val methodName      = builtinNameElements(1)
    val methodOwnerName = builtinNameElements(0)

    val staticWrapper = methodDef.isStaticWrapperForInstanceMethod

    val builtinFunction = context.getBuiltins
      .getBuiltinFunction(
        methodOwnerName,
        methodName,
        language,
        staticWrapper
      )
    builtinFunction.toScala
      .map(Some(_))
      .toRight(
        new CompilerError(
          s"Unable to find Truffle Node for method ${cons.getName}.${methodDef.methodName.name}"
        )
      )
      .left
      .flatMap { l =>
        // Builtin Types Number and Integer have methods only for documentation purposes
        val number = context.getBuiltins.number()
        val ok =
          staticWrapper && (cons == number.getNumber.getEigentype || cons == number.getInteger.getEigentype) ||
          !staticWrapper && (cons == number.getNumber             || cons == number.getInteger)
        if (ok) Right(None)
        else Left(l)
      }
      .map(fOpt =>
        fOpt.map { m =>
          if (m.isAutoRegister) {
            val irFunctionArgumentsCount = fn.arguments.length
            val builtinArgumentsCount =
              m.getFunction.getSchema.getArgumentsCount
            if (irFunctionArgumentsCount != builtinArgumentsCount) {
              val irFunctionArguments =
                fn.arguments.map(_.name.name).mkString(",")
              val builtinArguments =
                m.getFunction.getSchema.getArgumentInfos
                  .map(_.getName)
                  .mkString(",")
              throw new CompilerError(
                s"Wrong number of arguments provided in the definition of builtin function ${cons.getName}.${methodDef.methodName.name}. " +
                s"[$irFunctionArguments] vs [$builtinArguments]"
              )
            }
            val bodyBuilder =
              new expressionProcessor.BuildFunctionBody(
                m.getFunction.getName,
                fn.arguments,
                fn.body,
                null,
                effectContext,
                true
              )
            val builtinRootNode =
              m.getFunction.getCallTarget.getRootNode
                .asInstanceOf[BuiltinRootNode]
            builtinRootNode
              .setModuleName(scopeBuilder.getModule.getName)
            builtinRootNode.setTypeName(cons.getQualifiedName)
            val funcSchemaBldr = FunctionSchema
              .newBuilder()
              .argumentDefinitions(bodyBuilder.args(): _*)
            if (methodDef.isPrivate) {
              funcSchemaBldr.projectPrivate()
            }
            val funcSchema = funcSchemaBldr.build()
            new RuntimeFunction(
              m.getFunction.getCallTarget,
              null,
              funcSchema
            )
          } else {
            m.getFunction
          }
        }
      )
  }

<<<<<<< HEAD
=======
  private def getTypeAssociatedWithMethodDefinition(
    methodDef: Method.Explicit
  ): Option[Type] = {
    methodDef.methodReference.typePointer match {
      case None =>
        Some(scopeAssociatedType)
      case Some(tpePointer) =>
        tpePointer
          .getMetadata(
            MethodDefinitions.INSTANCE,
            classOf[BindingsMap.Resolution]
          )
          .map { res =>
            res.target match {
              case binding @ BindingsMap.ResolvedType(_, _) =>
                asType(binding)
              case BindingsMap.ResolvedModule(module) =>
                asAssociatedType(module.unsafeAsModule())
              case BindingsMap.ResolvedConstructor(_, _) =>
                throw new CompilerError(
                  "Impossible, should be caught by MethodDefinitions pass"
                )
              case BindingsMap.ResolvedPolyglotSymbol(_, _) =>
                throw new CompilerError(
                  "Impossible polyglot symbol, should be caught by MethodDefinitions pass."
                )
              case BindingsMap.ResolvedPolyglotField(_, _) =>
                throw new CompilerError(
                  "Impossible polyglot field, should be caught by MethodDefinitions pass."
                )
              case _: BindingsMap.ResolvedModuleMethod =>
                throw new CompilerError(
                  "Impossible module method here, should be caught by MethodDefinitions pass."
                )
              case _: BindingsMap.ResolvedExtensionMethod =>
                throw new CompilerError(
                  "Impossible static method here, should be caught by MethodDefinitions pass."
                )
              case _: BindingsMap.ResolvedConversionMethod =>
                throw new CompilerError(
                  "Impossible conversion method here, should be caught by MethodDefinitions pass."
                )
            }
          }
    }
  }

  private def registerConversions(module: Module): Unit = {
    val conversionDefs = module.bindings.collect {
      case conversion: definition.Method.Conversion =>
        conversion
    }

    // Register the conversion definitions in scope
    conversionDefs.foreach(methodDef => {
      lazy val where =
        s"conversion `${methodDef.typeName.map(_.name + ".").getOrElse("")}${methodDef.methodName.name}`."
      val scopeInfo = rootScopeInfo(where, methodDef)

      def dataflowInfo() = methodDef.unsafeGetMetadata(
        DataflowAnalysis,
        "Method definition missing dataflow information."
      )
      def frameInfo() = methodDef.unsafeGetMetadata(
        FramePointerAnalysis,
        "Method definition missing frame information."
      )

      val toOpt =
        methodDef.methodReference.typePointer match {
          case Some(tpePointer) =>
            getTypeResolution(tpePointer)
          case None =>
            Some(scopeAssociatedType)
        }
      val fromOpt = getTypeResolution(methodDef.sourceTypeName)
      toOpt.zip(fromOpt).foreach { case (toType, fromType) =>
        val expressionProcessor = new ExpressionProcessor(
          toType.getName ++ Constants.SCOPE_SEPARATOR ++ methodDef.methodName.name,
          () => scopeInfo().graph,
          () => scopeInfo().graph.rootScope,
          dataflowInfo,
          methodDef.methodName.name,
          frameInfo
        )

        val function = methodDef.body match {
          case fn: Function =>
            val bodyBuilder =
              new expressionProcessor.BuildFunctionBody(
                methodDef.methodName.name,
                fn.arguments,
                fn.body,
                TypeCheckValueNode.single("conversion", toType),
                None,
                true
              )
            val rootNode = MethodRootNode.build(
              language,
              expressionProcessor.scope,
              scopeBuilder.asModuleScope(),
              () => bodyBuilder.bodyNode(),
              makeSection(scopeBuilder.getModule, methodDef.location),
              toType,
              methodDef.methodName.name
            )
            val callTarget = rootNode.getCallTarget
            val arguments  = bodyBuilder.args()
            val funcSchema = FunctionSchema
              .newBuilder()
              .argumentDefinitions(arguments: _*)
              .build()
            new RuntimeFunction(
              callTarget,
              null,
              funcSchema
            )
          case _ =>
            throw new CompilerError(
              "Conversion bodies must be functions at the point of codegen."
            )
        }
        scopeBuilder.registerConversionMethod(toType, fromType, function)
      }
    })
  }

>>>>>>> 0c41e8d8
  // ==========================================================================
  // === Utility Functions ====================================================
  // ==========================================================================

  private def extractAscribedType(
    comment: String,
    t: Expression
  ): TypeCheckValueNode = t match {
    case u: `type`.Set.Union =>
      val oneOf = u.operands.map(extractAscribedType(comment, _))
      if (oneOf.contains(null)) {
        null
      } else {
        val arr: Array[TypeCheckValueNode] = oneOf.toArray
        TypeCheckValueNode.oneOf(comment, arr: _*)
      }
    case i: `type`.Set.Intersection =>
      TypeCheckValueNode.allOf(
        comment,
        extractAscribedType(comment, i.left),
        extractAscribedType(comment, i.right)
      )
    case p: Application.Prefix => extractAscribedType(comment, p.function)
    case _: Tpe.Function =>
      TypeCheckValueNode.single(
        comment,
        context.getTopScope().getBuiltins().function()
      )
    case typeWithError: Tpe.Error =>
      // When checking a `a ! b` type, we ignore the error part as it is only used for documentation purposes and is not checked.
      extractAscribedType(comment, typeWithError.typed)
    case typeInContext: Tpe.Context =>
      // Type contexts aren't currently really used. But we should still check the base type.
      extractAscribedType(comment, typeInContext.typed)
    case t => {
      val res = t.getMetadata(TypeNames)
      res match {
        case Some(
              BindingsMap
                .Resolution(binding @ BindingsMap.ResolvedType(_, _))
            ) =>
          val typeOrAny = asType(binding)
          if (context.getBuiltins().any() == typeOrAny) {
            null
          } else {
            TypeCheckValueNode.single(comment, typeOrAny)
          }
        case Some(
              BindingsMap
                .Resolution(BindingsMap.ResolvedPolyglotSymbol(mod, symbol))
            ) =>
          TypeCheckValueNode.meta(
            comment,
            asScope(
              mod.unsafeAsModule().asInstanceOf[TruffleCompilerContext.Module]
            ).getPolyglotSymbolSupplier(symbol.name)
          )
        case _ => null
      }
    }
  }

  private def checkAsTypes(
    arg: DefinitionArgument
  ): TypeCheckValueNode = {
    val comment = "`" + arg.name.name + "`"
    arg.ascribedType
      .map { t =>
        TypeCheckValueNode.allTypes(false, extractAscribedType(comment, t))
      }
      .getOrElse(null)
  }

  /** Checks if the expression has a @Builtin_Method annotation
    *
    * @param expression the expression to check
    * @return 'true' if 'expression' has @Builtin_Method annotation, otherwise 'false'
    */
  private def isBuiltinMethod(expression: Expression): Boolean = {
    expression
      .getMetadata(ExpressionAnnotations)
      .exists(
        _.annotations.exists(_.name == ExpressionAnnotations.builtinMethodName)
      )
  }

  /** Creates a source section from a given location in the module's code.
    *
    * @param module the module that owns/provides the source code
    * @param location the location to turn into a section
    * @return the source section corresponding to `location`
    */
  private def makeSection(
    module: org.enso.interpreter.runtime.Module,
    location: Option[IdentifiedLocation]
  ): SourceSection = {
    location
      .map(loc => {
        val m = module
        if (m.isModuleSource(source)) {
          module.createSection(loc.start, loc.length)
        } else {
          source.createSection(loc.start, loc.length)
        }
      })
      .getOrElse(source.createUnavailableSection())
  }

  private def getTypeResolution(expr: IR): Option[Type] =
    expr
      .getMetadata(MethodDefinitions.INSTANCE, classOf[BindingsMap.Resolution])
      .map { res =>
        res.target match {
          case binding @ BindingsMap.ResolvedType(_, _) =>
            asType(binding)
          case BindingsMap.ResolvedModule(module) =>
            asAssociatedType(module.unsafeAsModule())
          case BindingsMap.ResolvedConstructor(_, _) =>
            throw new CompilerError(
              "Impossible here, should be caught by MethodDefinitions pass."
            )
          case BindingsMap.ResolvedPolyglotSymbol(_, _) =>
            throw new CompilerError(
              "Impossible polyglot symbol, should be caught by MethodDefinitions pass."
            )
          case BindingsMap.ResolvedPolyglotField(_, _) =>
            throw new CompilerError(
              "Impossible polyglot field, should be caught by MethodDefinitions pass."
            )
          case _: BindingsMap.ResolvedModuleMethod =>
            throw new CompilerError(
              "Impossible module method here, should be caught by MethodDefinitions pass."
            )
          case _: BindingsMap.ResolvedExtensionMethod =>
            throw new CompilerError(
              "Impossible static method here, should be caught by MethodDefinitions pass."
            )
          case _: BindingsMap.ResolvedConversionMethod =>
            throw new CompilerError(
              "Impossible conversion method here, should be caught by MethodDefinitions pass."
            )
        }
      }

  private def getTailStatus(
    expression: Expression
  ): BaseNode.TailStatus = {
    val isTailPosition =
      expression.getMetadata(TailCall.INSTANCE).isDefined
    val isTailAnnotated = TailCall.isTailAnnotated(expression)
    if (isTailPosition) {
      if (isTailAnnotated) {
        BaseNode.TailStatus.TAIL_LOOP
      } else {
        BaseNode.TailStatus.TAIL_DIRECT
      }
    } else {
      BaseNode.TailStatus.NOT_TAIL
    }
  }

  /** Sets the source section for a given expression node to the provided
    * location.
    *
    * @param expr     the expression to set the location for
    * @param location the location to assign to `expr`
    * @tparam T the type of `expr`
    * @return `expr` with its location set to `location`
    */
  private def setLocation[T <: RuntimeExpression](
    expr: T,
    location: Option[IdentifiedLocation]
  ): T = {
    location.foreach { loc =>
      expr.setSourceLocation(loc.start, loc.length)
      loc.id.foreach { id => expr.setId(id) }
    }
    expr
  }

  /** Sets the source section for a given expression node to the provided
    * location.
    *
    * @param expr the expression to set the location for
    * @param location the location to assign to `expr`
    * @tparam T the type of `expr`
    * @return `expr` with its location set to `location`
    */
  private def setLocation[T <: RuntimeExpression](
    expr: T,
    location: IdentifiedLocation
  ): T = {
    if (location ne null) {
      expr.setSourceLocation(location.start, location.length)
      location.id.foreach { id => expr.setId(id) }
    }
    expr
  }

  private def generateReExportBindings(module: Module): Unit = {
    def mkConsGetter(constructor: AtomConstructor): RuntimeFunction =
      constructor.getAccessorFunction()

    def mkTypeGetter(tp: Type): RuntimeFunction = {
      val funcSchema = FunctionSchema
        .newBuilder()
        .argumentDefinitions(
          new ArgumentDefinition(
            0,
            ConstantsNames.SELF_ARGUMENT,
            null,
            null,
            ArgumentDefinition.ExecutionMode.EXECUTE
          )
        )
        .build()
      new RuntimeFunction(
        new ConstantNode(language, tp).getCallTarget,
        null,
        funcSchema
      )
    }

    val bindingsMap = module.unsafeGetMetadata(
      BindingAnalysis,
      "No binding analysis at the point of codegen."
    )
    bindingsMap.exportedSymbols.foreach {
      case (name, resolution :: _) =>
        if (
          resolution.isInstanceOf[ResolvedConstructor] || !resolution.module
            .unsafeAsModule()
            .equals(scopeBuilder.getModule.asCompilerModule)
        ) {
          resolution match {
            case binding @ BindingsMap.ResolvedType(_, _) =>
              val runtimeTp =
                asType(binding)
              val fun = mkTypeGetter(runtimeTp)
              scopeBuilder.registerMethod(
                scopeAssociatedType,
                name,
                fun
              )
            case BindingsMap.ResolvedConstructor(definitionType, cons) =>
              val tpe = asType(definitionType)
              val runtimeCons =
                tpe.getConstructors
                  .get(cons.name)
              val fun = mkConsGetter(runtimeCons)
              scopeBuilder.registerMethod(
                scopeAssociatedType,
                name,
                fun
              )
            case BindingsMap.ResolvedModule(module) =>
              val runtimeCons =
                asAssociatedType(module.unsafeAsModule())
              val fun = mkTypeGetter(runtimeCons)
              scopeBuilder.registerMethod(
                scopeAssociatedType,
                name,
                fun
              )
            case BindingsMap.ResolvedModuleMethod(module, method) =>
              val actualModule = module.unsafeAsModule()
              val fun = asScope(actualModule)
                .getMethodForType(
                  asAssociatedType(actualModule),
                  method.name
                )
              org.enso.common.Asserts.assertInJvm(
                fun != null,
                s"exported symbol `${method.name}` needs to be registered first in the module "
              )
              scopeBuilder.registerMethod(
                scopeAssociatedType,
                name,
                fun
              )
            case BindingsMap.ResolvedExtensionMethod(module, staticMethod) =>
              val actualModule = module.unsafeAsModule()
              val currentScope = asScope(actualModule)
              actualModule.getBindingsMap.resolveName(
                staticMethod.tpName
              ) match {
                case Right(List(BindingsMap.ResolvedType(modWithTp, _))) =>
                  val tpScope = asScope(modWithTp.unsafeAsModule())
                  val tp      = tpScope.getType(staticMethod.tpName, true)
                  org.enso.common.Asserts.assertInJvm(
                    tp != null,
                    s"Type should be defined in module ${modWithTp.getName}"
                  )
                  // We have to search for the method on eigen type, because it is a static method.
                  // Static methods are always defined on eigen types
                  val eigenTp = tp.getEigentype
                  val fun =
                    currentScope.getMethodForType(
                      eigenTp,
                      staticMethod.methodName
                    )
                  org.enso.common.Asserts.assertInJvm(
                    fun != null,
                    s"exported symbol (static method) `${staticMethod.name}` on type '${eigenTp.getName}' " +
                    s"needs to be registered first in the module '${actualModule.getName.toString}'."
                  )
                  scopeBuilder.registerMethod(
                    scopeAssociatedType,
                    name,
                    fun
                  )
                case _ =>
                  throw new CompilerError(
                    s"Type ${staticMethod.tpName} should be resolvable in module ${module.getName}"
                  )
              }
            case BindingsMap.ResolvedConversionMethod(
                  module,
                  conversionMethod
                ) =>
              val actualModule = module.unsafeAsModule()
              val actualScope  = asScope(actualModule)
              actualModule.getBindingsMap.resolveName(
                conversionMethod.targetTpName
              ) match {
                case Right(
                      List(BindingsMap.ResolvedType(modWithTargetTp, _))
                    ) =>
                  val targetTpScope = asScope(modWithTargetTp.unsafeAsModule())
                  val targetTp =
                    targetTpScope.getType(conversionMethod.targetTpName, true)
                  org.enso.common.Asserts.assertInJvm(
                    targetTp != null,
                    s"Target type should be defined in module ${module.getName}"
                  )
                  actualModule.getBindingsMap.resolveName(
                    conversionMethod.sourceTpName
                  ) match {
                    case Right(
                          List(BindingsMap.ResolvedType(modWithSourceTp, _))
                        ) =>
                      val sourceTpScope =
                        asScope(modWithSourceTp.unsafeAsModule())
                      val sourceTp = sourceTpScope.getType(
                        conversionMethod.sourceTpName,
                        true
                      )
                      org.enso.common.Asserts.assertInJvm(
                        sourceTp != null,
                        s"Source type should be defined in module ${module.getName}"
                      )
                      val conversionFun =
                        actualScope.lookupConversionDefinition(
                          sourceTp,
                          targetTp
                        )
                      org.enso.common.Asserts.assertInJvm(
                        conversionFun != null,
                        s"Conversion method `$conversionMethod` should be defined in module ${module.getName}"
                      )
                      scopeBuilder.registerConversionMethod(
                        targetTp,
                        sourceTp,
                        conversionFun
                      )
                    case _ =>
                      throw new CompilerError(
                        s"Source type ${conversionMethod.sourceTpName} should be resolvable in module ${module.getName}"
                      )
                  }
                case _ =>
                  throw new CompilerError(
                    s"Target type ${conversionMethod.targetTpName} should be resolvable in module ${module.getName}"
                  )
              }
            case BindingsMap.ResolvedPolyglotSymbol(_, _) =>
            case BindingsMap.ResolvedPolyglotField(_, _)  =>
          }
        }
      case _ => throw new CompilerError("Unreachable")
    }
  }

  // ==========================================================================
  // === Expression Processor =================================================
  // ==========================================================================

  /** This class is responsible for performing codegen of [[IR]] constructs that
    * are Enso program expressions.
    *
    * @param scope     the scope in which the code generation is occurring
    * @param scopeName the name of `scope`
    * @param initialName suggested name for a first closure
    */
  sealed private class ExpressionProcessor(
    val scope: LocalScope,
    val scopeName: String,
    private val initialName: String
  ) {

    private var currentVarName = initialName

    // === Construction =======================================================

    /** Constructs an [[ExpressionProcessor]] instance with a defaulted local
      * scope.
      *
      * @param scopeName the name to attribute to the default local scope.
      * @param initialName suggested name for a first closure
      */
    def this(
      scopeName: String,
      graph: () => AliasGraph,
      scope: () => AliasScope,
      dataflowInfo: () => DataflowAnalysis.Metadata,
      initialName: String,
      frameInfo: () => FramePointerAnalysis.Metadata = null
    ) = {
      this(
        new LocalScope(None, graph, scope, dataflowInfo, frameInfo),
        scopeName,
        initialName
      )
    }

    /** Creates an instance of [[ExpressionProcessor]] that operates in a child
      * scope of `this`.
      *
      * @param name the name of the child scope
      * @param initialName suggested name for a first closure
      * @return an expression processor operating on a child scope
      */
    def createChild(
      name: String,
      scope: () => AliasScope,
      initialName: String,
      symbolsProvider: () => FrameVariableNames = null
    ): ExpressionProcessor = {
      val childScope =
        this.scope.createChild(scope, symbolsProvider = symbolsProvider)
      new ExpressionProcessor(childScope, name, initialName)
    }

    // === Runner =============================================================

    /** Runs the code generation process on the provided piece of [[IR]].
      *
      * @param ir the IR to generate code for
      * @param subjectToInstrumentation value of subject to instrumentation
      * @return a truffle expression that represents the same program as `ir`
      */
    def run(
      ir: Expression,
      subjectToInstrumentation: Boolean
    ): RuntimeExpression = run(ir, false, subjectToInstrumentation)

    private def run(
      ir: Expression,
      binding: Boolean,
      subjectToInstrumentation: Boolean
    ): RuntimeExpression = {
      var runtimeExpression = ir match {
        case block: Expression.Block => processBlock(block)
        case literal: Literal        => processLiteral(literal)
        case app: Application =>
          processApplication(app, subjectToInstrumentation)
        case name: Name                  => processName(name)
        case function: Function          => processFunction(function, binding)
        case binding: Expression.Binding => processBinding(binding)
        case caseExpr: Case =>
          processCase(caseExpr, subjectToInstrumentation)
        case asc: Tpe.Ascription =>
          val checkNode =
            extractAscribedType(asc.comment.orNull, asc.signature)
          if (checkNode != null) {
            val body = run(asc.typed, binding, subjectToInstrumentation)
            TypeCheckValueNode.wrap(body, checkNode)
          } else {
            processType(asc)
          }
        case typ: Tpe => processType(typ)
        case _: Empty =>
          processEmpty()
        case _: Comment =>
          throw new CompilerError(
            "Comments should not be present during codegen."
          )
        case err: Error => processError(err)
        case Foreign.Definition(_, _, _, _) =>
          throw new CompilerError(
            s"Foreign expressions not yet implemented: $ir."
          )
      }
      runtimeExpression.setTailStatus(getTailStatus(ir))

      ir match {
        case _: Expression.Binding =>
        case _ =>
          val types: Option[TypeSignatures.Signature] =
            ir.getMetadata(TypeSignatures)
          types.foreach { tpe =>
            val checkNode =
              extractAscribedType(tpe.comment.orNull, tpe.signature)
            if (checkNode != null) {
              runtimeExpression =
                TypeCheckValueNode.wrap(runtimeExpression, checkNode)
            }
          }
      }
      runtimeExpression
    }

    /** Executes the expression processor on a piece of code that has been
      * written inline.
      *
      * @param ir the IR to generate code for
      * @return a truffle expression that represents the same program as `ir`
      */
    def runInline(ir: Expression): RuntimeExpression = {
      val expression = run(ir, false)
      expression
    }

    // === Processing =========================================================

    /** Performs code generation for an Enso block expression.
      *
      * @param block the block to generate code for
      * @return the truffle nodes corresponding to `block`
      */
    private def processBlock(block: Expression.Block): RuntimeExpression = {
      if (block.suspended) {
        val scopeInfo = childScopeInfo("block", block)
        def frameInfo() = block
          .unsafeGetMetadata(
            FramePointerAnalysis,
            "Method definition missing frame information."
          )
          .asInstanceOf[FrameVariableNames]

        val childFactory = this.createChild(
          "suspended-block",
          () => scopeInfo().scope,
          "suspended " + currentVarName,
          frameInfo
        )
        val childScope = childFactory.scope

        val blockNode = childFactory.processBlock(block.copy(suspended = false))

        val defaultRootNode = ClosureRootNode.build(
          language,
          childScope,
          scopeBuilder.asModuleScope(),
          blockNode,
          makeSection(scopeBuilder.getModule, block.location),
          currentVarName,
          false,
          false
        )

        val callTarget = defaultRootNode.getCallTarget
        setLocation(CreateThunkNode.build(callTarget), block.location)
      } else {
        val statementExprs = block.expressions.map(this.run(_, true)).toArray
        val retExpr        = this.run(block.returnValue, true)

        val blockNode = BlockNode.buildSilent(statementExprs, retExpr)
        setLocation(blockNode, block.location)
      }
    }

    /** Performs code generation for an Enso type operator.
      *
      * @param value the type operation to generate code for
      * @return the truffle nodes corresponding to `value`
      */
    def processType(value: Tpe): RuntimeExpression = {
      setLocation(
        ErrorNode.build(
          context.getBuiltins
            .error()
            .makeSyntaxError(
              "Type operators are not currently supported at runtime"
            )
        ),
        value.location
      )
    }

    /** Performs code generation for an Enso case expression.
      *
      * @param caseExpr the case expression to generate code for
      * @return the truffle nodes corresponding to `caseExpr`
      */
    def processCase(
      caseExpr: Case,
      subjectToInstrumentation: Boolean
    ): RuntimeExpression =
      caseExpr match {
        case caseExpr @ Case.Expr(scrutinee, branches, isNested, location, _) =>
          val scrutineeNode = this.run(scrutinee, subjectToInstrumentation)

          val maybeCases    = branches.map(processCaseBranch)
          val allCasesValid = maybeCases.forall(_.isRight)

          if (allCasesValid) {
            val cases = maybeCases
              .collect { case Right(x) =>
                x
              }
              .toArray[BranchNode]

            // Note [Pattern Match Fallbacks]
            val matchExpr = CaseNode.build(
              scrutineeNode,
              cases,
              isNested
            )
            setLocation(matchExpr, location)
          } else {
            val invalidBranches = maybeCases.collect { case Left(x) =>
              x
            }

            val message = invalidBranches.map(_.message).mkString(", ")

            val error = context.getBuiltins
              .error()
              .makeCompileError(message)

            setLocation(ErrorNode.build(error), caseExpr.location)
          }
        case _: Case.Branch =>
          throw new CompilerError("A CaseBranch should never occur here.")
      }

    /** Performs code generation for an Enso case branch.
      *
      * @param branch the case branch to generate code for
      * @return the truffle nodes correspondingg to `caseBranch` or an error if
      *         the match is invalid
      */
    def processCaseBranch(
      branch: Case.Branch
    ): Either[BadPatternMatch, BranchNode] = {
      val scopeInfo = childScopeInfo("case branch", branch)
      def frameInfo() = branch
        .unsafeGetMetadata(
          FramePointerAnalysis,
          "Method definition missing frame information."
        )
        .asInstanceOf[FrameVariableNames]
      val childProcessor =
        this.createChild(
          "case_branch",
          () => scopeInfo().scope,
          "case " + currentVarName,
          frameInfo
        )

      branch.pattern match {
        case named: Pattern.Name =>
          val arg = List(genArgFromMatchField(named))

          val branchCodeNode = childProcessor.processFunctionBody(
            arg,
            branch.expression,
            branch.location
          )

          val branchNode =
            CatchAllBranchNode.build(branchCodeNode.getCallTarget, true)

          Right(branchNode)
        case cons @ Pattern.Constructor(constructor, _, _, _) =>
          if (!cons.isDesugared) {
            throw new CompilerError(
              "Nested patterns desugaring must have taken place by the " +
              "point of code generation."
            )
          }

          val fieldNames   = cons.unsafeFieldsAsNamed
          val fieldsAsArgs = fieldNames.map(genArgFromMatchField)

          val branchCodeNode = childProcessor.processFunctionBody(
            fieldsAsArgs,
            branch.expression,
            branch.location
          )

          constructor match {
            case err: errors.Resolution =>
              Left(BadPatternMatch.NonVisibleConstructor(err.name))
            case _ =>
              constructor.getMetadata(Patterns) match {
                case None =>
                  Left(BadPatternMatch.NonVisibleConstructor(constructor.name))
                case Some(
                      BindingsMap.Resolution(BindingsMap.ResolvedModule(mod))
                    ) =>
                  Right(
                    ObjectEqualityBranchNode.build(
                      branchCodeNode.getCallTarget,
                      LiteralNode.build(asAssociatedType(mod.unsafeAsModule())),
                      branch.terminalBranch
                    )
                  )
                case Some(
                      BindingsMap.Resolution(
                        BindingsMap.ResolvedConstructor(tp, cons)
                      )
                    ) =>
                  val atomCons =
                    asType(tp).getConstructors.get(cons.name)
                  val r = if (atomCons == context.getBuiltins.bool().getTrue) {
                    BooleanBranchNode.build(
                      true,
                      branchCodeNode.getCallTarget,
                      branch.terminalBranch
                    )
                  } else if (atomCons == context.getBuiltins.bool().getFalse) {
                    BooleanBranchNode.build(
                      false,
                      branchCodeNode.getCallTarget,
                      branch.terminalBranch
                    )
                  } else {
                    ConstructorBranchNode.build(
                      atomCons,
                      branchCodeNode.getCallTarget,
                      branch.terminalBranch
                    )
                  }
                  Right(r)
                case Some(
                      BindingsMap.Resolution(
                        binding @ BindingsMap.ResolvedType(_, _)
                      )
                    ) =>
                  val tpe =
                    asType(binding)
                  val polyglot = context.getBuiltins.polyglot
                  val branchNode = if (tpe == polyglot) {
                    PolyglotBranchNode.build(
                      tpe,
                      branchCodeNode.getCallTarget,
                      branch.terminalBranch
                    )
                  } else {
                    ObjectEqualityBranchNode.build(
                      branchCodeNode.getCallTarget,
                      LiteralNode.build(tpe),
                      branch.terminalBranch
                    )
                  }
                  Right(branchNode)
                case Some(
                      BindingsMap.Resolution(
                        BindingsMap.ResolvedPolyglotSymbol(mod, symbol)
                      )
                    ) =>
                  val polyglotSymbol =
                    asScope(mod.unsafeAsModule())
                      .getPolyglotSymbolSupplier(symbol.name)
                  Either.cond(
                    polyglotSymbol != null,
                    ObjectEqualityBranchNode
                      .build(
                        branchCodeNode.getCallTarget,
                        LazyObjectNode.build(symbol.name, polyglotSymbol),
                        branch.terminalBranch
                      ),
                    BadPatternMatch.NonVisiblePolyglotSymbol(symbol.name)
                  )
                case Some(
                      BindingsMap.Resolution(
                        BindingsMap.ResolvedPolyglotField(typ, symbol)
                      )
                    ) =>
                  val mod = typ.module
                  val polyClass = asScope(mod.unsafeAsModule())
                    .getPolyglotSymbolSupplier(typ.symbol.name)
                    .get()

                  val polyValueOrError =
                    if (polyClass == null)
                      Left(
                        BadPatternMatch.NonVisiblePolyglotSymbol(
                          typ.symbol.name
                        )
                      )
                    else
                      try {
                        val iop = InteropLibrary.getUncached()
                        if (!iop.isMemberReadable(polyClass, symbol)) {
                          Left(BadPatternMatch.NonVisiblePolyglotSymbol(symbol))
                        } else {
                          if (iop.isMemberModifiable(polyClass, symbol)) {
                            Left(
                              BadPatternMatch.NonConstantPolyglotSymbol(symbol)
                            )
                          } else {
                            val value = iop.readMember(polyClass, symbol)
                            val ensoValue =
                              HostValueToEnsoNode.getUncached().execute(value)
                            Right(ensoValue)
                          }
                        }
                      } catch {
                        case _: Throwable =>
                          Left(BadPatternMatch.NonVisiblePolyglotSymbol(symbol))
                      }
                  polyValueOrError.map(polyValue => {
                    ObjectEqualityBranchNode
                      .build(
                        branchCodeNode.getCallTarget,
                        ConstantObjectNode.build(polyValue),
                        branch.terminalBranch
                      )
                  })
                case Some(
                      BindingsMap.Resolution(
                        BindingsMap.ResolvedModuleMethod(_, _)
                      )
                    ) =>
                  throw new CompilerError(
                    "Impossible module method here, should be caught by Patterns resolution pass."
                  )
                case Some(
                      BindingsMap.Resolution(
                        BindingsMap.ResolvedExtensionMethod(_, _)
                      )
                    ) =>
                  throw new CompilerError(
                    "Impossible static method here, should be caught by Patterns resolution pass."
                  )
                case Some(
                      BindingsMap.Resolution(
                        BindingsMap.ResolvedConversionMethod(_, _)
                      )
                    ) =>
                  throw new CompilerError(
                    "Impossible conversion method here, should be caught by Patterns resolution pass."
                  )
              }
          }
        case literalPattern: Pattern.Literal =>
          val branchCodeNode = childProcessor.processFunctionBody(
            Nil,
            branch.expression,
            branch.location
          )

          literalPattern.literal match {
            case num: Literal.Number =>
              num.numericValue match {
                case doubleVal: Double =>
                  Right(
                    NumericLiteralBranchNode.build(
                      doubleVal,
                      branchCodeNode.getCallTarget,
                      branch.terminalBranch
                    )
                  )
                case longVal: Long =>
                  Right(
                    NumericLiteralBranchNode.build(
                      longVal,
                      branchCodeNode.getCallTarget,
                      branch.terminalBranch
                    )
                  )
                case bigIntVal: BigInteger =>
                  Right(
                    NumericLiteralBranchNode.build(
                      bigIntVal,
                      branchCodeNode.getCallTarget,
                      branch.terminalBranch
                    )
                  )
                case _ =>
                  throw new CompilerError(
                    "Invalid literal numeric value"
                  )
              }
            case text: Literal.Text =>
              Right(
                StringLiteralBranchNode.build(
                  text.text,
                  branchCodeNode.getCallTarget,
                  branch.terminalBranch
                )
              )
          }
        case typePattern: Pattern.Type =>
          typePattern.tpe.getMetadata(Patterns) match {
            case None =>
              Left(BadPatternMatch.NonVisibleType(typePattern.tpe.name))
            case Some(
                  BindingsMap.Resolution(
                    binding @ BindingsMap.ResolvedType(_, _)
                  )
                ) =>
              // Using .getTypes because .getType may return an associated type
              Option(asType(binding)) match {
                case Some(tpe) =>
                  val argOfType = List(
                    new DefinitionArgument.Specified(
                      typePattern.name,
                      None,
                      None,
                      suspended = false,
                      typePattern.identifiedLocation,
                      passData    = typePattern.name.passData,
                      diagnostics = typePattern.name.diagnostics
                    )
                  )

                  val branchCodeNode = childProcessor.processFunctionBody(
                    argOfType,
                    branch.expression,
                    branch.location
                  )
                  Right(
                    CatchTypeBranchNode.build(
                      tpe,
                      branchCodeNode.getCallTarget,
                      branch.terminalBranch
                    )
                  )
                case None =>
                  Left(BadPatternMatch.NonVisibleType(typePattern.tpe.name))
              }
            case Some(
                  BindingsMap.Resolution(
                    BindingsMap.ResolvedPolyglotSymbol(mod, symbol)
                  )
                ) =>
              val polySymbol =
                asScope(mod.unsafeAsModule())
                  .getPolyglotSymbolSupplier(symbol.name)
                  .get()
              if (polySymbol != null) {
                val argOfType = List(
                  new DefinitionArgument.Specified(
                    typePattern.name,
                    None,
                    None,
                    suspended = false,
                    typePattern.identifiedLocation,
                    passData    = typePattern.name.passData,
                    diagnostics = typePattern.name.diagnostics
                  )
                )

                val branchCodeNode = childProcessor.processFunctionBody(
                  argOfType,
                  branch.expression,
                  branch.location
                )
                Right(
                  PolyglotSymbolTypeBranchNode.build(
                    polySymbol,
                    branchCodeNode.getCallTarget,
                    branch.terminalBranch
                  )
                )
              } else {
                Left(
                  BadPatternMatch.NonVisiblePolyglotSymbol(
                    typePattern.name.name
                  )
                )
              }
            case Some(BindingsMap.Resolution(resolved)) =>
              throw new CompilerError(
                s"Impossible ${resolved} here, should be caught by Patterns resolution pass."
              )
          }
        case _: Pattern.Documentation =>
          throw new CompilerError(
            "Branch documentation should be desugared at an earlier stage."
          )
        case errors.Pattern(
              _,
              errors.Pattern.WrongArity(name, expected, actual),
              _
            ) =>
          Left(BadPatternMatch.WrongArgCount(name, expected, actual))

      }
    }

    /* Note [Pattern Match Fallbacks]
     * ~~~~~~~~~~~~~~~~~~~~~~~~~~~~~~
     * Enso in its current state has no coverage checking for constructors on
     * pattern matches as it has no sense of what constructors contribute to
     * make a 'type'. This means that, in absence of a user-provided fallback or
     * catch-all case in a pattern match, the interpreter has to ensure that
     * it has one to catch that error.
     */

    /** Generates an argument from a field of a pattern match.
      *
      * @param name the pattern field to generate from
      * @return `name` as a function definition argument.
      */
    private def genArgFromMatchField(name: Pattern.Name): DefinitionArgument = {
      new DefinitionArgument.Specified(
        name.name,
        None,
        None,
        suspended = false,
        name.identifiedLocation,
        passData    = name.name.passData,
        diagnostics = name.name.diagnostics
      )
    }

    /** Generates code for an Enso binding expression.
      *
      * @param binding the binding to generate code for
      * @return the truffle nodes corresponding to `binding`
      */
    private def processBinding(
      binding: Expression.Binding
    ): RuntimeExpression = {
      val fp = binding
        .unsafeGetMetadata(
          FramePointerAnalysis,
          "Binding with missing frame pointer."
        )
        .asInstanceOf[FramePointer]

      currentVarName = binding.name.name
      val slotIdx = fp.frameSlotIdx()
      setLocation(
        AssignmentNode.build(this.run(binding.expression, true, true), slotIdx),
        binding.location
      )
    }

    /** Generates code for an Enso function.
      *
      * @param function the function to generate code for
      * @param binding whether the function is right inside a binding
      * @return the truffle nodes corresponding to `function`
      */
    private def processFunction(
      function: Function,
      binding: Boolean
    ): RuntimeExpression = {
      val scopeInfo = childScopeInfo("function", function)
      if (function.body.isInstanceOf[Function]) {
        throw new CompilerError(
          "Lambda found directly as function body. It looks like Lambda " +
          "Consolidation hasn't run."
        )
      }
      def frameInfo() = function
        .unsafeGetMetadata(
          FramePointerAnalysis,
          "Method definition missing frame information."
        )
        .asInstanceOf[FrameVariableNames]

      val scopeName = if (function.canBeTCO) {
        this.scopeName + "." + currentVarName
      } else {
        "case_expression"
      }

      val child =
        this.createChild(
          scopeName,
          () => scopeInfo().scope,
          "case " + currentVarName,
          frameInfo
        )

      val fn = child.processFunctionBody(
        function.arguments,
        function.body,
        function.location,
        binding
      )

      fn
    }

    /** Generates code for an Enso name.
      *
      * @param name the name to generate code for
      * @return the truffle nodes corresponding to `name`
      */
    def processName(name: Name): RuntimeExpression = {
      val nameExpr = name match {
        case literalName: Name.Literal =>
          val resolver = new RuntimeNameResolution()
          val fpMeta = literalName.passData.get(FramePointerAnalysis) match {
            case Some(meta: FramePointer) => meta
            case _                        => null
          }
          resolver.resolveName(literalName, fpMeta)
        case Name.MethodReference(
              None,
              Name.Literal(nameStr, _, _, _, _),
              _,
              _
            ) =>
          DynamicSymbolNode.buildUnresolvedConstructor(nameStr)
        case Name.Self(location, _, passData) =>
          processName(
            Name.Literal(
              ConstantsNames.SELF_ARGUMENT,
              isMethod = false,
              location,
              None,
              passData
            )
          )
        case n: Name.SelfType =>
          nodeForResolution(
            n.unsafeGetMetadata(
              GlobalNames,
              "a Self occurence must be resolved"
            ).target
          )
        case _: Name.Annotation =>
          throw new CompilerError(
            "Annotation should not be present at codegen time."
          )
        case _: Name.Blank =>
          throw new CompilerError(
            "Blanks should not be present at codegen time."
          )
        case _: Name.Qualified =>
          throw new CompilerError(
            "Qualified names should not be present at codegen time."
          )
        case err: errors.Resolution => processError(err)
        case err: errors.Conversion => processError(err)
      }

      setLocation(nameExpr, name.location)
    }

    final private class RuntimeNameResolution
        extends NameResolutionAlgorithm[
          RuntimeExpression,
          FramePointer,
          FramePointer
        ] {
      override protected def findLocalLink(
        fpMeta: FramePointer
      ): Option[FramePointer] = {
        if (scope.flattenToParent && fpMeta.parentLevel() > 0) {
          Some(
            new FramePointer(fpMeta.parentLevel() - 1, fpMeta.frameSlotIdx())
          )
        } else {
          Some(fpMeta)
        }
      }

      override protected def resolveLocalName(
        localLink: FramePointer
      ): RuntimeExpression =
        ReadLocalVariableNode.build(localLink)

      override protected def resolveGlobalName(
        resolvedName: BindingsMap.ResolvedName
      ): RuntimeExpression =
        nodeForResolution(resolvedName)

      override protected def resolveFromConversion(): RuntimeExpression =
        ConstantObjectNode.build(
          UnresolvedConversion.build(scopeBuilder.asModuleScope())
        )

      override protected def resolveUnresolvedSymbol(
        symbolName: String
      ): RuntimeExpression =
        DynamicSymbolNode.build(
          UnresolvedSymbol.build(symbolName, scopeBuilder.asModuleScope())
        )
    }

    private def nodeForResolution(
      resolution: BindingsMap.ResolvedName
    ): RuntimeExpression = {
      resolution match {
        case tp: BindingsMap.ResolvedType =>
          ConstantObjectNode.build(asType(tp))
        case BindingsMap.ResolvedConstructor(definitionType, cons) =>
          val c = asType(definitionType).getConstructors
            .get(cons.name)
          if (c == null) {
            throw new CompilerError(s"Constructor for $cons is null")
          }
          ConstructorNode.build(c)
        case BindingsMap.ResolvedModule(module) =>
          ConstantObjectNode.build(
            asAssociatedType(module.unsafeAsModule())
          )
        case BindingsMap.ResolvedPolyglotSymbol(module, symbol) =>
          val s =
            asScope(module.unsafeAsModule())
              .getPolyglotSymbolSupplier(symbol.name)
          LazyObjectNode.build(symbol.name, s)
        case BindingsMap.ResolvedPolyglotField(symbol, name) =>
          val s =
            asScope(symbol.module.unsafeAsModule())
              .getPolyglotSymbolSupplier(name)
          LazyObjectNode.build(name, s)
        case BindingsMap.ResolvedModuleMethod(_, method) =>
          throw new CompilerError(
            s"Impossible here, module method ${method.name} should be caught when translating application"
          )
        case BindingsMap.ResolvedExtensionMethod(_, staticMethod) =>
          throw new CompilerError(
            s"Impossible here, static method ${staticMethod.name} should be caught when translating application"
          )
        case BindingsMap.ResolvedConversionMethod(_, conversionMethod) =>
          throw new CompilerError(
            s"Impossible here, conversion method ${conversionMethod.targetTpName}.${conversionMethod.methodName} should be caught when translating application"
          )
      }
    }

    /** Generates code for an Enso literal.
      *
      * @param literal the literal to generate code for
      * @return the truffle nodes corresponding to `literal`
      */
    @throws[CompilerError]
    private def processLiteral(literal: Literal): RuntimeExpression =
      literal match {
        case lit: Literal.Number =>
          val node = lit.numericValue match {
            case l: Long       => LiteralNode.build(l)
            case d: Double     => LiteralNode.build(d)
            case b: BigInteger => LiteralNode.build(b)
          }
          setLocation(node, lit.location)
        case lit: Literal.Text =>
          setLocation(LiteralNode.build(lit.text), lit.location)
      }

    private def fileLocationFromSection(loc: IdentifiedLocation) = {
      val section =
        source.createSection(loc.location().start(), loc.location().length())
      val locStr = "" + section.getStartLine() + ":" + section
        .getStartColumn() + "-" + section.getEndLine() + ":" + section
        .getEndColumn()
      source.getName() + "[" + locStr + "]"
    }

    /** Generates a runtime implementation for compile error nodes.
      *
      * @param error the IR representing a compile error.
      * @return a runtime node representing the error.
      */
    private def processError(error: Error): RuntimeExpression = {
      val payload: Atom = error match {
        case Error.InvalidIR(_, _) =>
          throw new CompilerError("Unexpected Invalid IR during codegen.")
        case err: errors.Syntax =>
          context.getBuiltins
            .error()
            .makeSyntaxError(err.message(fileLocationFromSection))
        case err: errors.Redefined.Binding =>
          context.getBuiltins
            .error()
            .makeCompileError(err.message(fileLocationFromSection))
        case err: errors.Redefined.Method =>
          context.getBuiltins
            .error()
            .makeCompileError(err.message(fileLocationFromSection))
        case err: errors.Redefined.MethodClashWithAtom =>
          context.getBuiltins
            .error()
            .makeCompileError(err.message(fileLocationFromSection))
        case err: errors.Redefined.Conversion =>
          context.getBuiltins
            .error()
            .makeCompileError(err.message(fileLocationFromSection))
        case err: errors.Redefined.Type =>
          context.getBuiltins
            .error()
            .makeCompileError(err.message(fileLocationFromSection))
        case err: errors.Redefined.SelfArg =>
          context.getBuiltins
            .error()
            .makeCompileError(err.message(fileLocationFromSection))
        case err: errors.Redefined.Arg =>
          context.getBuiltins
            .error()
            .makeCompileError(err.message(fileLocationFromSection))
        case err: errors.Unexpected.TypeSignature =>
          context.getBuiltins
            .error()
            .makeCompileError(err.message(fileLocationFromSection))
        case err: errors.Resolution =>
          context.getBuiltins
            .error()
            .makeCompileError(err.message(fileLocationFromSection))
        case err: errors.Conversion =>
          context.getBuiltins
            .error()
            .makeCompileError(err.message(fileLocationFromSection))
        case _: errors.Pattern =>
          throw new CompilerError(
            "Impossible here, should be handled in the pattern match."
          )
        case _: errors.ImportExport =>
          throw new CompilerError(
            "Impossible here, should be handled in import/export processing"
          )
      }
      setLocation(ErrorNode.build(payload), error.location)
    }

    /** Processes an empty expression.
      *
      * @return the Nothing builtin
      */
    private def processEmpty(): RuntimeExpression = {
      LiteralNode.build(context.getBuiltins.nothing())
    }

    /** Processes function arguments, generates arguments reads and creates
      * a node to represent the whole method body.
      *
      * @param arguments the argument definitions
      * @param body      the body definition
      * @param initialName suggested name for a first closure
      * @return a node for the final shape of function body and pre-processed
      *         argument definitions.
      */
    class BuildFunctionBody(
      val initialName: String,
      val arguments: List[DefinitionArgument],
      val body: Expression,
      val typeCheck: TypeCheckValueNode,
      val effectContext: Option[String],
      val subjectToInstrumentation: Boolean
    ) {
      private val argFactory =
        new DefinitionArgumentProcessor(scopeName, scope, initialName)
      private lazy val slots = computeSlots()
      lazy val argsExpr      = computeArgsAndExpression()

      def args(): Array[ArgumentDefinition] = slots._2
      def bodyNode(): RuntimeExpression = {
        val body = BlockNode.buildRoot(Array(), argsExpr._2)
        val initVariablesAndThenBody =
          BlockNode.buildSilent(argsExpr._1.toArray, body)
        initVariablesAndThenBody
      }

      private def computeArgsAndExpression()
        : (Array[RuntimeExpression], RuntimeExpression) = {
        val (argSlotIdxs, _, argExpressions) = slots

        val bodyExpr = body match {
          case Foreign.Definition(lang, code, _, _) =>
            buildForeignBody(
              lang,
              body.location,
              code,
              arguments.map(_.name.name),
              argSlotIdxs
            )
          case _ =>
            ExpressionProcessor.this.run(body, false, subjectToInstrumentation)
        }

        if (typeCheck == null) {
          (argExpressions.toArray, bodyExpr)
        } else {
          val bodyWithCheck = TypeCheckValueNode.wrap(bodyExpr, typeCheck)
          (argExpressions.toArray, bodyWithCheck)
        }
      }

      private def computeSlots(): (
        List[Int],
        Array[ArgumentDefinition],
        ArrayBuffer[RuntimeExpression]
      ) = {
        val seenArgNames   = mutable.Set[String]()
        val argDefinitions = new Array[ArgumentDefinition](arguments.size)
        val argExpressions = new ArrayBuffer[RuntimeExpression]
        // Note [Rewriting Arguments]
        val argSlots = arguments.zipWithIndex.map {
          case (unprocessedArg, idx) =>
            val checkNode = checkAsTypes(unprocessedArg)
            val arg       = argFactory.run(unprocessedArg, idx, checkNode)
            argDefinitions(idx) = arg
            val fp = unprocessedArg
              .unsafeGetMetadata(
                FramePointerAnalysis,
                "No frame pointer on an argument definition."
              )
              .asInstanceOf[FramePointer]
            val slotIdx = fp.frameSlotIdx()
            val readArgNoCheck =
              ReadArgumentNode.build(
                idx,
                arg.getDefaultValue.orElse(null)
              )
            val readArg   = TypeCheckValueNode.wrap(readArgNoCheck, checkNode)
            val assignArg = AssignmentNode.build(readArg, slotIdx)

            argExpressions.append(assignArg)

            val argName = arg.getName

            if (
              argName != ConstantsNames.SELF_ARGUMENT && seenArgNames.contains(
                argName
              )
            ) {
              throw new IllegalStateException(
                s"A duplicate argument name, $argName, was found during codegen."
              )
            } else seenArgNames.add(argName)
            slotIdx
        }
        (argSlots, argDefinitions, argExpressions)
      }
    }

    private def buildForeignBody(
      language: String,
      location: Option[IdentifiedLocation],
      code: String,
      argumentNames: List[String],
      argumentSlotIdxs: List[Int]
    ): RuntimeExpression = {
      val line = location
        .map(l => source.createSection(l.start, l.length).getStartLine())
        .getOrElse(0)
      val name = scopeName.replace('.', '_') + "." + language
      val b    = Source.newBuilder("epb", language + ":" + line + "#" + code, name)
      b.uri(source.getURI())
      val src       = b.build()
      val foreignCt = context.parseInternal(src, argumentNames: _*)
      val argumentReaders = argumentSlotIdxs
        .map(slotIdx =>
          ReadLocalVariableNode.build(new FramePointer(0, slotIdx))
        )
        .toArray[RuntimeExpression]
      ForeignMethodCallNode.build(argumentReaders, foreignCt)
    }

    /** Generates code for an Enso function body.
      *
      * @param arguments the arguments to the function
      * @param body      the body of the function
      * @param location  the location at which the function exists in the source
      * @param binding whether the function is right inside a binding
      * @return a truffle node representing the described function
      */
    private def processFunctionBody(
      arguments: List[DefinitionArgument],
      body: Expression,
      location: Option[IdentifiedLocation],
      binding: Boolean = false
    ): CreateFunctionNode = {
      val bodyBuilder =
        new BuildFunctionBody(scopeName, arguments, body, null, None, false)
      val fnRootNode = ClosureRootNode.build(
        language,
        scope,
        scopeBuilder.asModuleScope(),
        bodyBuilder.bodyNode(),
        makeSection(scopeBuilder.getModule, location),
        scopeName,
        false,
        binding
      )
      val callTarget = fnRootNode.getCallTarget

      val expr = CreateFunctionNode.build(callTarget, bodyBuilder.args())

      setLocation(expr, location)
    }

    /* Note [Rewriting Arguments]
     * ~~~~~~~~~~~~~~~~~~~~~~~~~~
     * While it would be tempting to handle function arguments as a special case
     * of a lookup, it is instead far simpler to rewrite them such that they
     * just become bindings in the function local scope. This occurs for both
     * explicitly passed argument values, and those that have been defaulted.
     *
     * For each argument, the following algorithm is executed:
     *
     * 1. Argument Conversion: Arguments are converted into their definitions so
     *    as to provide a compact representation of all known information about
     *    that argument.
     * 2. Frame Conversion: A variable framePointer is created in the function's local
     *    frame to contain the value of the function argument.
     * 3. Read Provision: A `ReadArgumentNode` is generated to allow that
     *    function argument to be treated purely as a local variable access. See
     *    Note [Handling Argument Defaults] for more information on how this
     *    works.
     * 4. Value Assignment: A `AssignmentNode` is created to connect the
     *    argument value to the framePointer created in Step 2.
     * 5. Body Rewriting: The expression representing the argument is written
     *    into the function body, thus allowing it to be read simply.
     */

    /** Generates code for an Enso function application.
      *
      * @param application the function application to generate code for
      * @return the truffle nodes corresponding to `application`
      */
    private def processApplication(
      application: Application,
      subjectToInstrumentation: Boolean
    ): RuntimeExpression =
      application match {
        case Application.Prefix(fn, Nil, true, _, _) =>
          run(fn, subjectToInstrumentation)
        case app: Application.Prefix =>
          processApplicationWithArgs(app, subjectToInstrumentation)
        case Application.Force(expr, location, _) =>
          setLocation(
            ForceNode.build(this.run(expr, subjectToInstrumentation)),
            location
          )
        case Application.Sequence(items, location, _) =>
          val itemNodes = items.map(run(_, subjectToInstrumentation)).toArray
          setLocation(SequenceLiteralNode.build(itemNodes), location)
        case _: Application.Typeset =>
          setLocation(
            ErrorNode.build(
              context.getBuiltins
                .error()
                .makeSyntaxError(
                  "Typeset literals are not yet supported at runtime"
                )
            ),
            application.location
          )
        case op: Operator.Binary =>
          throw new CompilerError(
            s"Explicit operators not supported during codegen but $op found"
          )
        case sec: Section =>
          throw new CompilerError(
            s"Explicit operator sections not supported during codegen but " +
            s"$sec found"
          )
      }

    private def processApplicationWithArgs(
      application: Application.Prefix,
      subjectToInstrumentation: Boolean
    ): RuntimeExpression = {
      val Application.Prefix(fn, args, hasDefaultsSuspended, loc, _) =
        application
      val callArgFactory =
        new CallArgumentProcessor(scope, scopeName, currentVarName)

      val arguments = args
      val callArgs  = new ArrayBuffer[callable.argument.CallArgument]()

      for ((unprocessedArg, position) <- arguments.view.zipWithIndex) {
        val arg =
          callArgFactory.run(unprocessedArg, position, subjectToInstrumentation)
        callArgs.append(arg)
      }

      val defaultsExecutionMode = if (hasDefaultsSuspended) {
        InvokeCallableNode.DefaultsExecutionMode.IGNORE
      } else {
        InvokeCallableNode.DefaultsExecutionMode.EXECUTE
      }

      val appNode = ApplicationNode.build(
        this.run(fn, subjectToInstrumentation),
        callArgs.toArray,
        defaultsExecutionMode
      )

      setLocation(appNode, loc)
    }

  }

  // ==========================================================================
  // === Call Argument Processor ==============================================
  // ==========================================================================

  /** Performs codegen for call-site arguments in Enso.
    *
    * @param scope     the scope in which the function call exists
    * @param scopeName the name of `scope`
    * @param initialName suggested name for a first closure
    */
  sealed private class CallArgumentProcessor(
    val scope: LocalScope,
    val scopeName: String,
    private val initialName: String
  ) {

    // === Runner =============================================================

    /** Executes codegen on the call-site argument.
      *
      * @param arg      the argument definition
      * @param position the position of the argument at the call site
      * @return a truffle construct corresponding to the argument definition
      *         `arg`
      */
    def run(
      arg: CallArgument,
      position: Int,
      subjectToInstrumentation: Boolean
    ): callable.argument.CallArgument =
      arg match {
        case CallArgument.Specified(name, value, _, _, _) =>
          val scopeInfo = childScopeInfo("call argument", arg)

          def valueHasSomeTypeCheck() =
            value.getMetadata(TypeSignatures).isDefined

          val shouldCreateClosureRootNode = value match {
            case _: Name           => valueHasSomeTypeCheck()
            case _: Literal.Text   => valueHasSomeTypeCheck()
            case _: Literal.Number => valueHasSomeTypeCheck()
            case _                 => true
          }

          val childScope = if (shouldCreateClosureRootNode) {
            def frameInfo() = arg
              .unsafeGetMetadata(
                FramePointerAnalysis,
                "Method definition missing frame information."
              )
              .asInstanceOf[FrameVariableNames]

            scope.createChild(
              () => scopeInfo().scope,
              symbolsProvider = frameInfo
            )
          } else {
            // Note [Scope Flattening]
            scope.createChild(() => scopeInfo().scope, flattenToParent = true)
          }
          val argumentExpression =
            new ExpressionProcessor(childScope, scopeName, initialName)
              .run(value, subjectToInstrumentation)

          val result = if (!shouldCreateClosureRootNode) {
            argumentExpression
          } else {
            argumentExpression.setTailStatus(getTailStatus(value))

            val displayName =
              s"${scopeName}<arg-${name.map(_.name).getOrElse(String.valueOf(position))}>"

            val section = value.location
              .map(loc => source.createSection(loc.start, loc.length))
              .orNull

            val closureRootNode = ClosureRootNode.build(
              language,
              childScope,
              scopeBuilder.asModuleScope(),
              argumentExpression,
              section,
              displayName,
              subjectToInstrumentation,
              false
            )
            val callTarget = closureRootNode.getCallTarget

            CreateThunkNode.build(callTarget)
          }

          new callable.argument.CallArgument(name.map(_.name).orNull, result)
      }
  }

  /* Note [Scope Flattening]
   * ~~~~~~~~~~~~~~~~~~~~~~~
   * Given that we represent _all_ function arguments as thunks at runtime, we
   * account for this during alias analysis by allocating new scopes for the
   * function arguments as they are passed. However, in the case of an argument
   * that is _already_ suspended, we want to pass this directly. However, we do
   * not have demand information at the point of alias analysis, and so we have
   * allocated a new scope for it regardless.
   *
   * As a result, we flatten that scope back into the parent during codegen to
   * work around the differences between the semantic meaning of the language
   * and the runtime representation of function arguments.
   */

  // ==========================================================================
  // === Definition Argument Processor ========================================
  // ==========================================================================

  /** Performs codegen for definition-site arguments in Enso.
    *
    * @param scope     the scope in which the function is defined
    * @param scopeName the name of `scope`
    * @param initialName suggested name for a first closure
    */
  sealed private class DefinitionArgumentProcessor(
    val scopeName: String = "<root>",
    val scope: LocalScope,
    private val initialName: String
  ) {

    // === Runner =============================================================

    /* Note [Handling Suspended Defaults]
     * ~~~~~~~~~~~~~~~~~~~~~~~~~~~~~~~~~~
     * Suspended defaults need to be wrapped in a thunk to ensure that they
     * behave properly with regards to the expected semantics of lazy arguments.
     *
     * Were they not wrapped in a thunk, they would be evaluated eagerly, and
     * hence the point at which the default would be evaluated would differ from
     * the point at which a passed-in argument would be evaluated.
     */

    /** Executes the code generator on the provided definition-site argument.
      *
      * @param inputArg the argument to generate code for
      * @param position the position of `arg` at the function definition site
      * @param types null or node to check the argument type for
      * @return a truffle entity corresponding to the definition of `arg` for a
      *         given function
      */
    def run(
      inputArg: DefinitionArgument,
      position: Int,
      types: TypeCheckValueNode
    ): ArgumentDefinition =
      inputArg match {
        case arg: DefinitionArgument.Specified =>
          val defaultExpression = arg.defaultValue
            .map(
              new ExpressionProcessor(scope, scopeName, initialName)
                .run(_, false)
            )
            .orNull

          // Note [Handling Suspended Defaults]
          val defaultedValue = if (arg.suspended && defaultExpression != null) {
            org.enso.common.Asserts.assertInJvm(arg.defaultValue.isDefined)
            val defaultRootNode = ClosureRootNode.build(
              language,
              scope,
              scopeBuilder.asModuleScope(),
              defaultExpression,
              makeSection(
                scopeBuilder.getModule,
                arg.defaultValue.get.location()
              ),
              s"<default::$scopeName::${arg.name.showCode()}>",
              false,
              false
            )

            CreateThunkNode.build(
              defaultRootNode.getCallTarget
            )
          } else {
            defaultExpression
          }

          val executionMode = if (arg.suspended) {
            ArgumentDefinition.ExecutionMode.PASS_THUNK
          } else {
            ArgumentDefinition.ExecutionMode.EXECUTE
          }

          new ArgumentDefinition(
            position,
            arg.name.name,
            types,
            defaultedValue,
            executionMode
          )
      }
  }

  private def asScope(module: CompilerContext.Module): ModuleScope = {
    val m = org.enso.interpreter.runtime.Module.fromCompilerModule(module)
    m.getScope()
  }

  private def asType(
    typ: BindingsMap.ResolvedType
  ): Type = {
    val m = org.enso.interpreter.runtime.Module
      .fromCompilerModule(typ.module.unsafeAsModule())
    m.getScope().getType(typ.tp.name, true)
  }

  private def asAssociatedType(
    module: CompilerContext.Module
  ): Type = {
    val m = org.enso.interpreter.runtime.Module.fromCompilerModule(module)
    m.getScope().getAssociatedType()
  }

  private def scopeAssociatedType =
    scopeBuilder.getAssociatedType

  private def rootScopeInfo(
    where: => String,
    ir: IR
  ): () => AliasMetadata.RootScope = {
    def readScopeInfo() = {
      val raw =
        ir.unsafeGetMetadata(AliasAnalysis, s"No root scope for ${where}.")
      val scope = raw.unsafeAs[AliasMetadata.RootScope]

      val log = context.getLogger()
      if (log.isLoggable(Level.FINEST)) {
        val allDefs = scope.graph.rootScope.allDefinitions
        log.log(Level.FINEST, s"Scope for ${where} loaded with {0}", allDefs)
      }
      scope
    }
    readScopeInfo
  }

  private def childScopeInfo(
    where: => String,
    ir: IR
  ): () => AliasMetadata.ChildScope = {
    def readScopeInfo() = {
      val raw =
        ir.unsafeGetMetadata(AliasAnalysis, s"No root scope for ${where}.")
      val scope = raw.unsafeAs[AliasMetadata.ChildScope]

      val log = context.getLogger()
      if (log.isLoggable(Level.FINEST)) {
        val allDefs = scope.graph.rootScope.allDefinitions
        log.log(Level.FINEST, s"Scope for ${where} loaded with {0}", allDefs)
      }
      scope
    }
    readScopeInfo
  }

}<|MERGE_RESOLUTION|>--- conflicted
+++ resolved
@@ -29,13 +29,10 @@
   Type => Tpe
 }
 import org.enso.compiler.core.ir.module.scope.Definition
-<<<<<<< HEAD
-import org.enso.compiler.core.ir.Name.Special
-=======
 import org.enso.compiler.core.ir.module.scope.definition
 import org.enso.compiler.core.ir.module.scope.Import
 import org.enso.compiler.core.ir.module.scope.imports
->>>>>>> 0c41e8d8
+import org.enso.compiler.core.ir.Name.Special
 import org.enso.compiler.core.ir.expression.{
   errors,
   Application,
@@ -783,136 +780,6 @@
       )
   }
 
-<<<<<<< HEAD
-=======
-  private def getTypeAssociatedWithMethodDefinition(
-    methodDef: Method.Explicit
-  ): Option[Type] = {
-    methodDef.methodReference.typePointer match {
-      case None =>
-        Some(scopeAssociatedType)
-      case Some(tpePointer) =>
-        tpePointer
-          .getMetadata(
-            MethodDefinitions.INSTANCE,
-            classOf[BindingsMap.Resolution]
-          )
-          .map { res =>
-            res.target match {
-              case binding @ BindingsMap.ResolvedType(_, _) =>
-                asType(binding)
-              case BindingsMap.ResolvedModule(module) =>
-                asAssociatedType(module.unsafeAsModule())
-              case BindingsMap.ResolvedConstructor(_, _) =>
-                throw new CompilerError(
-                  "Impossible, should be caught by MethodDefinitions pass"
-                )
-              case BindingsMap.ResolvedPolyglotSymbol(_, _) =>
-                throw new CompilerError(
-                  "Impossible polyglot symbol, should be caught by MethodDefinitions pass."
-                )
-              case BindingsMap.ResolvedPolyglotField(_, _) =>
-                throw new CompilerError(
-                  "Impossible polyglot field, should be caught by MethodDefinitions pass."
-                )
-              case _: BindingsMap.ResolvedModuleMethod =>
-                throw new CompilerError(
-                  "Impossible module method here, should be caught by MethodDefinitions pass."
-                )
-              case _: BindingsMap.ResolvedExtensionMethod =>
-                throw new CompilerError(
-                  "Impossible static method here, should be caught by MethodDefinitions pass."
-                )
-              case _: BindingsMap.ResolvedConversionMethod =>
-                throw new CompilerError(
-                  "Impossible conversion method here, should be caught by MethodDefinitions pass."
-                )
-            }
-          }
-    }
-  }
-
-  private def registerConversions(module: Module): Unit = {
-    val conversionDefs = module.bindings.collect {
-      case conversion: definition.Method.Conversion =>
-        conversion
-    }
-
-    // Register the conversion definitions in scope
-    conversionDefs.foreach(methodDef => {
-      lazy val where =
-        s"conversion `${methodDef.typeName.map(_.name + ".").getOrElse("")}${methodDef.methodName.name}`."
-      val scopeInfo = rootScopeInfo(where, methodDef)
-
-      def dataflowInfo() = methodDef.unsafeGetMetadata(
-        DataflowAnalysis,
-        "Method definition missing dataflow information."
-      )
-      def frameInfo() = methodDef.unsafeGetMetadata(
-        FramePointerAnalysis,
-        "Method definition missing frame information."
-      )
-
-      val toOpt =
-        methodDef.methodReference.typePointer match {
-          case Some(tpePointer) =>
-            getTypeResolution(tpePointer)
-          case None =>
-            Some(scopeAssociatedType)
-        }
-      val fromOpt = getTypeResolution(methodDef.sourceTypeName)
-      toOpt.zip(fromOpt).foreach { case (toType, fromType) =>
-        val expressionProcessor = new ExpressionProcessor(
-          toType.getName ++ Constants.SCOPE_SEPARATOR ++ methodDef.methodName.name,
-          () => scopeInfo().graph,
-          () => scopeInfo().graph.rootScope,
-          dataflowInfo,
-          methodDef.methodName.name,
-          frameInfo
-        )
-
-        val function = methodDef.body match {
-          case fn: Function =>
-            val bodyBuilder =
-              new expressionProcessor.BuildFunctionBody(
-                methodDef.methodName.name,
-                fn.arguments,
-                fn.body,
-                TypeCheckValueNode.single("conversion", toType),
-                None,
-                true
-              )
-            val rootNode = MethodRootNode.build(
-              language,
-              expressionProcessor.scope,
-              scopeBuilder.asModuleScope(),
-              () => bodyBuilder.bodyNode(),
-              makeSection(scopeBuilder.getModule, methodDef.location),
-              toType,
-              methodDef.methodName.name
-            )
-            val callTarget = rootNode.getCallTarget
-            val arguments  = bodyBuilder.args()
-            val funcSchema = FunctionSchema
-              .newBuilder()
-              .argumentDefinitions(arguments: _*)
-              .build()
-            new RuntimeFunction(
-              callTarget,
-              null,
-              funcSchema
-            )
-          case _ =>
-            throw new CompilerError(
-              "Conversion bodies must be functions at the point of codegen."
-            )
-        }
-        scopeBuilder.registerConversionMethod(toType, fromType, function)
-      }
-    })
-  }
-
->>>>>>> 0c41e8d8
   // ==========================================================================
   // === Utility Functions ====================================================
   // ==========================================================================
