--- conflicted
+++ resolved
@@ -1,4 +1,6 @@
 package org.enso.interpreter.instrument.command
+
+import java.util.logging.Level
 
 import org.enso.interpreter.instrument.execution.RuntimeContext
 import org.enso.interpreter.instrument.job.{EnsureCompiledJob, ExecuteJob}
@@ -6,31 +8,20 @@
 
 import scala.concurrent.{ExecutionContext, Future}
 
-/**
-  * A command that performs edition of a file.
+/** A command that performs edition of a file.
   *
   * @param request a request for editing
   */
 class EditFileCmd(request: Api.EditFileNotification) extends Command(None) {
 
-  /**
-    * Executes a request.
+  /** Executes a request.
     *
     * @param ctx contains suppliers of services to perform a request
     */
-  override def execute(
-    implicit ctx: RuntimeContext,
+  override def execute(implicit
+    ctx: RuntimeContext,
     ec: ExecutionContext
   ): Future[Unit] = {
-<<<<<<< HEAD
-    for {
-      _ <- Future { ctx.jobControlPlane.abortAllJobs() }
-      _ <- ctx.jobProcessor.run(
-        new EnsureCompiledJob(request.path, request.edits)
-      )
-      _ <- Future.sequence(executeJobs.map(ctx.jobProcessor.run))
-    } yield ()
-=======
     ctx.locking.acquireFileLock(request.path)
     ctx.locking.acquirePendingEditsLock()
     try {
@@ -45,18 +36,16 @@
       ctx.locking.releasePendingEditsLock()
       ctx.locking.releaseFileLock(request.path)
     }
->>>>>>> 322a967c
   }
 
-  private def executeJobs(
-    implicit ctx: RuntimeContext
+  private def executeJobs(implicit
+    ctx: RuntimeContext
   ): Iterable[ExecuteJob] = {
     ctx.contextManager.getAll
       .filter(kv => kv._2.nonEmpty)
       .mapValues(_.toList)
-      .map {
-        case (contextId, stack) =>
-          new ExecuteJob(contextId, stack, Seq())
+      .map { case (contextId, stack) =>
+        new ExecuteJob(contextId, stack, Seq(), sendMethodCallUpdates = false)
       }
   }
 
