package org.enso.interpreter.instrument.job

import cats.implicits._
import org.enso.interpreter.instrument.Visualisation
import org.enso.interpreter.instrument.execution.{Executable, RuntimeContext}
import org.enso.interpreter.instrument.job.UpsertVisualisationJob.{
  EvalFailure,
  EvaluationFailed,
  ModuleNotFound
}
import org.enso.polyglot.runtime.Runtime.Api.{
  ExpressionId,
  RequestId,
  VisualisationId
}
import org.enso.polyglot.runtime.Runtime.{Api, ApiResponse}

import scala.util.control.NonFatal

/**
  * A job that upserts a visualisation.
  *
  * @param requestId maybe a request id
  * @param visualisationId an identifier of visualisation
  * @param expressionId an identifier of expression
  * @param config a visualisation config
  * @param response a response used to reply to a client
  */
class UpsertVisualisationJob(
  requestId: Option[RequestId],
  visualisationId: VisualisationId,
  expressionId: ExpressionId,
  config: Api.VisualisationConfiguration,
  response: ApiResponse
) extends Job[Option[Executable]](
      List(config.executionContextId),
      true,
      false
    )
    with ProgramExecutionSupport {

  /** @inheritdoc **/
  override def run(implicit ctx: RuntimeContext): Option[Executable] = {
    ctx.locking.acquireContextLock(config.executionContextId)
    ctx.locking.acquireWriteCompilationLock()
    try {
      val maybeCallable =
        evaluateExpression(config.visualisationModule, config.expression)

      maybeCallable match {
        case Left(ModuleNotFound) =>
          replyWithModuleNotFoundError()
          None

        case Left(EvaluationFailed(msg)) =>
          replyWithExpressionFailedError(msg)
          None

        case Right(callable) =>
          val visualisation = updateVisualisation(callable)
          ctx.endpoint.sendToClient(Api.Response(requestId, response))
          val stack = ctx.contextManager.getStack(config.executionContextId)
<<<<<<< HEAD
          val exe =
            Executable(config.executionContextId, stack, Seq(expressionId))
          Some(exe)
=======
          val cachedValue = stack.headOption
            .flatMap(frame => Option(frame.cache.get(expressionId)))
          cachedValue match {
            case Some(value) =>
              emitVisualisationUpdate(
                config.executionContextId,
                visualisation,
                expressionId,
                value
              )
              None
            case None =>
              Some(
                Executable(
                  config.executionContextId,
                  stack,
                  Seq(expressionId),
                  sendMethodCallUpdates = false
                )
              )
          }
>>>>>>> 322a967c
      }
    } finally {
      ctx.locking.releaseWriteCompilationLock()
      ctx.locking.releaseContextLock(config.executionContextId)
    }

  }

  private def updateVisualisation(
    callable: AnyRef
  )(implicit ctx: RuntimeContext): Visualisation = {
    val visualisation = Visualisation(
      visualisationId,
      expressionId,
      callable
    )
    ctx.contextManager.upsertVisualisation(
      config.executionContextId,
      visualisation
    )
    visualisation
  }

  private def replyWithExpressionFailedError(
    msg: String
  )(implicit ctx: RuntimeContext): Unit = {
    ctx.endpoint.sendToClient(
      Api.Response(
        requestId,
        Api.VisualisationExpressionFailed(msg)
      )
    )
  }

  private def replyWithModuleNotFoundError()(
    implicit ctx: RuntimeContext
  ): Unit = {
    ctx.endpoint.sendToClient(
      Api.Response(
        requestId,
        Api.ModuleNotFound(config.visualisationModule)
      )
    )
  }

  private def evaluateExpression(
    moduleName: String,
    expression: String
  )(implicit ctx: RuntimeContext): Either[EvalFailure, AnyRef] = {
    val maybeModule = ctx.executionService.findModule(moduleName)

    val notFoundOrModule =
      if (maybeModule.isPresent) Right(maybeModule.get())
      else Left(ModuleNotFound)

    notFoundOrModule.flatMap { module =>
      try {
        ctx.executionService.evaluateExpression(module, expression).asRight
      } catch {
        case NonFatal(th) => EvaluationFailed(th.getMessage).asLeft
      }
    }

  }

}

object UpsertVisualisationJob {

  /**
    * Base trait for evaluation failures.
    */
  sealed trait EvalFailure

  /**
    * Signals that a module cannot be found.
    */
  case object ModuleNotFound extends EvalFailure

  /**
    * Signals that an evaluation of an expression failed.
    *
    * @param msg the textual reason of a failure
    */
  case class EvaluationFailed(msg: String) extends EvalFailure

}<|MERGE_RESOLUTION|>--- conflicted
+++ resolved
@@ -17,8 +17,7 @@
 
 import scala.util.control.NonFatal
 
-/**
-  * A job that upserts a visualisation.
+/** A job that upserts a visualisation.
   *
   * @param requestId maybe a request id
   * @param visualisationId an identifier of visualisation
@@ -39,7 +38,7 @@
     )
     with ProgramExecutionSupport {
 
-  /** @inheritdoc **/
+  /** @inheritdoc */
   override def run(implicit ctx: RuntimeContext): Option[Executable] = {
     ctx.locking.acquireContextLock(config.executionContextId)
     ctx.locking.acquireWriteCompilationLock()
@@ -60,11 +59,6 @@
           val visualisation = updateVisualisation(callable)
           ctx.endpoint.sendToClient(Api.Response(requestId, response))
           val stack = ctx.contextManager.getStack(config.executionContextId)
-<<<<<<< HEAD
-          val exe =
-            Executable(config.executionContextId, stack, Seq(expressionId))
-          Some(exe)
-=======
           val cachedValue = stack.headOption
             .flatMap(frame => Option(frame.cache.get(expressionId)))
           cachedValue match {
@@ -86,7 +80,6 @@
                 )
               )
           }
->>>>>>> 322a967c
       }
     } finally {
       ctx.locking.releaseWriteCompilationLock()
@@ -121,8 +114,8 @@
     )
   }
 
-  private def replyWithModuleNotFoundError()(
-    implicit ctx: RuntimeContext
+  private def replyWithModuleNotFoundError()(implicit
+    ctx: RuntimeContext
   ): Unit = {
     ctx.endpoint.sendToClient(
       Api.Response(
@@ -156,18 +149,15 @@
 
 object UpsertVisualisationJob {
 
-  /**
-    * Base trait for evaluation failures.
+  /** Base trait for evaluation failures.
     */
   sealed trait EvalFailure
 
-  /**
-    * Signals that a module cannot be found.
+  /** Signals that a module cannot be found.
     */
   case object ModuleNotFound extends EvalFailure
 
-  /**
-    * Signals that an evaluation of an expression failed.
+  /** Signals that an evaluation of an expression failed.
     *
     * @param msg the textual reason of a failure
     */
