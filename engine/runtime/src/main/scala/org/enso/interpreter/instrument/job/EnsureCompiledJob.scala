--- conflicted
+++ resolved
@@ -1,12 +1,8 @@
 package org.enso.interpreter.instrument.job
 
-import java.io.File
-import java.util.Optional
-
-<<<<<<< HEAD
-import org.enso.compiler.context.{Changeset, SuggestionBuilder}
-import org.enso.interpreter.instrument.CacheInvalidation
-=======
+import java.io.{File, IOException}
+import java.util.logging.Level
+
 import cats.implicits._
 import org.enso.compiler.context.{
   Changeset,
@@ -21,46 +17,30 @@
 }
 import org.enso.compiler.phase.ImportResolver
 import org.enso.interpreter.instrument.{CacheInvalidation, InstrumentFrame}
->>>>>>> 75e31362
 import org.enso.interpreter.instrument.execution.RuntimeContext
 import org.enso.interpreter.runtime.Module
 import org.enso.polyglot.Suggestion
+import org.enso.polyglot.data.Tree
 import org.enso.polyglot.runtime.Runtime.Api
 import org.enso.text.buffer.Rope
-<<<<<<< HEAD
-import org.enso.text.editing.model.TextEdit
-=======
 import org.enso.text.editing.model.{Position, Range}
->>>>>>> 75e31362
 
 import scala.jdk.CollectionConverters._
 import scala.jdk.OptionConverters._
 
-/**
-  * A job that ensures that specified files are compiled.
+/** A job that ensures that specified files are compiled.
   *
   * @param files a files to compile
   */
-class EnsureCompiledJob(protected val files: List[File])
-    extends Job[Unit](List.empty, true, false) {
-
-  /**
-    * Create a job ensuring that files are compiled after applying the edits.
-    *
-    * @param file a file to compile
-    */
-  def this(file: File, edits: Seq[TextEdit]) = {
-    this(List(file))
-    EnsureCompiledJob.enqueueEdits(file, edits)
-  }
+class EnsureCompiledJob(protected val files: Iterable[File])
+    extends Job[EnsureCompiledJob.CompilationStatus](List.empty, true, false) {
+
+  import EnsureCompiledJob.CompilationStatus
 
   /** @inheritdoc */
-  override def run(implicit ctx: RuntimeContext): Unit = {
+  override def run(implicit ctx: RuntimeContext): CompilationStatus = {
     ctx.locking.acquireWriteCompilationLock()
     try {
-<<<<<<< HEAD
-      ensureCompiled(files)
-=======
       val compilationResult = ensureCompiledFiles(files)
       ctx.contextManager.getAll.values.foreach { stack =>
         getCacheMetadata(stack).foreach { metadata =>
@@ -74,51 +54,14 @@
         }
       }
       compilationResult
->>>>>>> 75e31362
     } finally {
       ctx.locking.releaseWriteCompilationLock()
     }
   }
 
-  /**
-    * Run the compilation and invalidation logic.
-    *
-<<<<<<< HEAD
-    * @param files the list of files to compile
-    * @param ctx the runtime context
-    */
-  protected def ensureCompiled(
-    files: Iterable[File]
-  )(implicit ctx: RuntimeContext): Unit = {
-    files.foreach { file =>
-      compile(file).foreach { module =>
-        applyEdits(file).ifPresent {
-          case (changeset, edits) =>
-            val moduleName = module.getName.toString
-            runInvalidationCommands(
-              buildCacheInvalidationCommands(changeset, edits)
-            )
-            if (module.isIndexed) {
-              val removedSuggestions = SuggestionBuilder(changeset.source)
-                .build(moduleName, module.getIr)
-              compile(module)
-              val addedSuggestions =
-                SuggestionBuilder(changeset.applyEdits(edits))
-                  .build(moduleName, module.getIr)
-              sendSuggestionsUpdateNotification(
-                removedSuggestions diff addedSuggestions,
-                addedSuggestions diff removedSuggestions
-              )
-            } else {
-              val addedSuggestions =
-                SuggestionBuilder(changeset.applyEdits(edits))
-                  .build(moduleName, module.getIr)
-              sendReIndexNotification(moduleName, addedSuggestions)
-              module.setIndexed(true)
-            }
-        }
-      }
-=======
+  /** Run the scheduled compilation and invalidation logic, and send the
+    * suggestion updates.
+    *
     * @param files the list of files to compile.
     * @param ctx the runtime context
     */
@@ -269,37 +212,115 @@
       )
       sendModuleUpdate(notification)
       module.setIndexed(true)
->>>>>>> 75e31362
-    }
-  }
-
-  /**
-    * Compile the file.
-    *
-    * @param file the file path to compile
+    }
+  }
+
+  private def analyzeModule(
+    module: Module,
+    changeset: Changeset[Rope]
+  )(implicit ctx: RuntimeContext): Unit = {
+    val moduleName = module.getName.toString
+    val version    = ctx.versioning.evalVersion(module.getLiteralSource.toString)
+    if (module.isIndexed) {
+      ctx.executionService.getLogger
+        .finest(s"Analyzing indexed module ${module.getName}")
+      val prevSuggestions = SuggestionBuilder(changeset.source)
+        .build(moduleName, changeset.ir)
+      val newSuggestions =
+        SuggestionBuilder(module.getLiteralSource)
+          .build(moduleName, module.getIr)
+      val diff = SuggestionDiff
+        .compute(prevSuggestions, newSuggestions)
+      val notification = Api.SuggestionsDatabaseModuleUpdateNotification(
+        file    = new File(module.getPath),
+        version = version,
+        actions = Vector(),
+        updates = diff
+      )
+      sendModuleUpdate(notification)
+    } else {
+      ctx.executionService.getLogger
+        .finest(s"Analyzing not-indexed module ${module.getName}")
+      val newSuggestions =
+        SuggestionBuilder(module.getLiteralSource)
+          .build(moduleName, module.getIr)
+      val notification = Api.SuggestionsDatabaseModuleUpdateNotification(
+        file    = new File(module.getPath),
+        version = version,
+        actions = Vector(Api.SuggestionsDatabaseAction.Clean(moduleName)),
+        updates = SuggestionDiff.compute(Tree.empty, newSuggestions)
+      )
+      sendModuleUpdate(notification)
+      module.setIndexed(true)
+    }
+  }
+
+  /** Extract compilation diagnostics from the module and send the diagnostic
+    * updates.
+    *
+    * @param module the module to analyze
+    * @param ctx the runtime context
+    * @return the compilation outcome
+    */
+  private def runCompilationDiagnostics(module: Module)(implicit
+    ctx: RuntimeContext
+  ): CompilationStatus = {
+    val errors = GatherDiagnostics
+      .runModule(module.getIr, ModuleContext(module))
+      .unsafeGetMetadata(
+        GatherDiagnostics,
+        "No diagnostics metadata right after the gathering pass."
+      )
+      .diagnostics
+    val diagnostics = errors.collect {
+      case warn: IR.Warning =>
+        createDiagnostic(Api.DiagnosticType.Warning(), module, warn)
+      case error: IR.Error =>
+        createDiagnostic(Api.DiagnosticType.Error(), module, error)
+    }
+    sendDiagnosticUpdates(diagnostics)
+    getCompilationStatus(diagnostics)
+  }
+
+  /** Create Api diagnostic message from the `IR` node.
+    *
+    * @param kind the diagnostic type
+    * @param module the module to analyze
+    * @param diagnostic the diagnostic `IR` node
+    * @return the diagnostic message
+    */
+  private def createDiagnostic(
+    kind: Api.DiagnosticType,
+    module: Module,
+    diagnostic: IR.Diagnostic
+  ): Api.ExecutionResult.Diagnostic = {
+    val fileOpt = Option(module.getPath).map(new File(_))
+    val locationOpt =
+      diagnostic.location.map { loc =>
+        val section = module.getSource.createSection(
+          loc.location.start,
+          loc.location.length
+        )
+        Range(
+          Position(section.getStartLine - 1, section.getStartColumn - 1),
+          Position(section.getEndLine - 1, section.getEndColumn)
+        )
+      }
+    Api.ExecutionResult.Diagnostic(
+      kind,
+      diagnostic.message,
+      fileOpt,
+      locationOpt,
+      Vector()
+    )
+  }
+
+  /** Compile the module.
+    *
+    * @param module the module to compile.
     * @param ctx the runtime context
     * @return the compiled module
     */
-  private def compile(
-    file: File
-  )(implicit ctx: RuntimeContext): Option[Module] = {
-    ctx.executionService.getContext
-      .getModuleForFile(file)
-      .map(compile(_))
-      .toScala
-  }
-
-  /**
-    * Compile the module.
-    *
-    * @param module the module to compile.
-    * @param ctx the runtime context
-    * @return the compiled module
-    */
-<<<<<<< HEAD
-  private def compile(module: Module)(implicit ctx: RuntimeContext): Module =
-    module.parseScope(ctx.executionService.getContext).getModule
-=======
   private def compile(
     module: Module
   )(implicit ctx: RuntimeContext): Either[Throwable, Option[Module]] = {
@@ -317,69 +338,62 @@
       } else None
     }
   }
->>>>>>> 75e31362
-
-  /**
-    * Apply pending edits to the file.
+
+  /** Apply pending edits to the file.
     *
     * @param file the file to apply edits to
     * @param ctx the runtime context
-    * @return the [[Changeset]] object and the list of applied edits
+    * @return the [[Changeset]] after applying the edits to the source
     */
   private def applyEdits(
     file: File
-  )(implicit
-    ctx: RuntimeContext
-  ): Optional[(Changeset[Rope], Seq[TextEdit])] = {
+  )(implicit ctx: RuntimeContext): Changeset[Rope] = {
     ctx.locking.acquireFileLock(file)
     ctx.locking.acquireReadCompilationLock()
     try {
-<<<<<<< HEAD
-      val edits = EnsureCompiledJob.dequeueEdits(file)
-      ctx.executionService
-=======
       val edits = ctx.state.pendingEdits.dequeue(file)
       val suggestionBuilder = ctx.executionService
->>>>>>> 75e31362
         .modifyModuleSources(file, edits.asJava)
-        .map(_ -> edits)
+      suggestionBuilder.build(edits)
     } finally {
       ctx.locking.releaseReadCompilationLock()
       ctx.locking.releaseFileLock(file)
     }
   }
 
-  /**
-    * Create cache invalidation commands after applying the edits.
-    *
-    * @param changeset the [[Changeset]] object capturing the previous version
-    * of IR
-    * @param edits the list of applied edits
+  /** Create cache invalidation commands after applying the edits.
+    *
+    * @param changeset the [[Changeset]] object capturing the previous
+    * version of IR
     * @param ctx the runtime context
     * @return the list of cache invalidation commands
     */
   private def buildCacheInvalidationCommands(
     changeset: Changeset[Rope],
-    edits: Seq[TextEdit]
+    source: Rope
   )(implicit ctx: RuntimeContext): Seq[CacheInvalidation] = {
     val invalidateExpressionsCommand =
-      CacheInvalidation.Command.InvalidateKeys(changeset.compute(edits))
+      CacheInvalidation.Command.InvalidateKeys(changeset.invalidated)
     val scopeIds = ctx.executionService.getContext.getCompiler
-      .parseMeta(changeset.source.toString)
+      .parseMeta(source.toString)
       .map(_._2)
     val invalidateStaleCommand =
       CacheInvalidation.Command.InvalidateStale(scopeIds)
-    Seq(invalidateExpressionsCommand, invalidateStaleCommand).map(
+    Seq(
       CacheInvalidation(
         CacheInvalidation.StackSelector.All,
-        _,
+        invalidateExpressionsCommand,
+        Set(CacheInvalidation.IndexSelector.Weights)
+      ),
+      CacheInvalidation(
+        CacheInvalidation.StackSelector.All,
+        invalidateStaleCommand,
         Set(CacheInvalidation.IndexSelector.All)
       )
     )
   }
 
-  /**
-    * Run the invalidation commands.
+  /** Run the invalidation commands.
     *
     * @param invalidationCommands the invalidation command to run
     * @param ctx the runtime context
@@ -387,56 +401,54 @@
   private def runInvalidationCommands(
     invalidationCommands: Iterable[CacheInvalidation]
   )(implicit ctx: RuntimeContext): Unit = {
-    ctx.contextManager.getAll.valuesIterator
+    ctx.contextManager.getAll.values
       .collect {
         case stack if stack.nonEmpty =>
           CacheInvalidation.runAll(stack, invalidationCommands)
       }
   }
 
-  /**
-    * Send notification about the suggestions database updates.
-    *
-    * @param removed the list of suggestions to remove
-    * @param added the list of suggestions to add
-    * @param ctx the runtime context
-    */
-  private def sendSuggestionsUpdateNotification(
-    removed: Seq[Suggestion],
-    added: Seq[Suggestion]
+  /** Send notification about module updates.
+    *
+    * @param payload the module update
+    * @param ctx the runtime context
+    */
+  private def sendModuleUpdate(
+    payload: Api.SuggestionsDatabaseModuleUpdateNotification
   )(implicit ctx: RuntimeContext): Unit =
-    if (added.nonEmpty || removed.nonEmpty) {
+    if (payload.actions.nonEmpty || !payload.updates.isEmpty) {
+      ctx.endpoint.sendToClient(Api.Response(payload))
+    }
+
+  /** Send notification about the compilation status.
+    *
+    * @param diagnostics the list of diagnostic messages returned by the
+    * compiler
+    * @param ctx the runtime context
+    */
+  private def sendDiagnosticUpdates(
+    diagnostics: Seq[Api.ExecutionResult.Diagnostic]
+  )(implicit ctx: RuntimeContext): Unit =
+    if (diagnostics.nonEmpty) {
+      ctx.contextManager.getAll.keys.foreach { contextId =>
+        ctx.endpoint.sendToClient(
+          Api.Response(Api.ExecutionUpdate(contextId, diagnostics))
+        )
+      }
+    }
+
+  /** Send notification about the compilation status.
+    *
+    * @param failure the execution failure
+    * @param ctx the runtime context
+    */
+  private def sendFailureUpdate(
+    failure: Api.ExecutionResult.Failure
+  )(implicit ctx: RuntimeContext): Unit =
+    ctx.contextManager.getAll.keys.foreach { contextId =>
       ctx.endpoint.sendToClient(
-        Api.Response(
-          Api.SuggestionsDatabaseUpdateNotification(
-            removed.map(Api.SuggestionsDatabaseUpdate.Remove) :++
-            added.map(Api.SuggestionsDatabaseUpdate.Add)
-          )
-        )
-      )
-    }
-
-  /**
-    * Send notification about the re-indexed module updates.
-    *
-    * @param moduleName the name of re-indexed module
-    * @param added the list of suggestions to add
-    * @param ctx the runtime context
-    */
-  private def sendReIndexNotification(
-    moduleName: String,
-    added: Seq[Suggestion]
-  )(implicit ctx: RuntimeContext): Unit =
-    ctx.endpoint.sendToClient(
-      Api.Response(
-        Api.SuggestionsDatabaseReIndexNotification(
-          moduleName,
-          added.map(Api.SuggestionsDatabaseUpdate.Add)
-        )
-      )
-<<<<<<< HEAD
-    )
-=======
+        Api.Response(Api.ExecutionFailed(contextId, failure))
+      )
     }
 
   private def isSuggestionGlobal(suggestion: Suggestion): Boolean =
@@ -471,24 +483,10 @@
       case _ => None
     }
 
->>>>>>> 75e31362
 }
 
 object EnsureCompiledJob {
 
-<<<<<<< HEAD
-  private val unappliedEdits =
-    new TrieMap[File, Seq[TextEdit]]()
-
-  private def dequeueEdits(file: File): Seq[TextEdit] =
-    unappliedEdits.remove(file).getOrElse(Seq())
-
-  private def enqueueEdits(file: File, edits: Seq[TextEdit]): Unit =
-    unappliedEdits.updateWith(file) {
-      case Some(v) => Some(v :++ edits)
-      case None    => Some(edits)
-    }
-=======
   /** The outcome of a compilation. */
   sealed trait CompilationStatus
   case object CompilationStatus {
@@ -556,5 +554,4 @@
           None
       }
 
->>>>>>> 75e31362
 }