package org.enso.interpreter.instrument.job

import java.io.File
import java.util.logging.Level

import cats.implicits._
import org.enso.compiler.context.{
  Changeset,
  ExportsBuilder,
  ModuleContext,
  ModuleExportsDiff,
  SuggestionBuilder,
  SuggestionDiff
}
import org.enso.compiler.core.IR
import org.enso.compiler.pass.analyse.{
  CachePreferenceAnalysis,
  GatherDiagnostics
}
import org.enso.interpreter.instrument.{CacheInvalidation, InstrumentFrame}
import org.enso.interpreter.instrument.execution.{
  LocationResolver,
  RuntimeContext
}
import org.enso.interpreter.runtime.Module
import org.enso.interpreter.runtime.scope.ModuleScope
import org.enso.pkg.QualifiedName
import org.enso.polyglot.{ModuleExports, Suggestion}
import org.enso.polyglot.data.Tree
import org.enso.polyglot.runtime.Runtime.Api
import org.enso.text.buffer.Rope

import scala.collection.mutable
import scala.jdk.CollectionConverters._
import scala.jdk.OptionConverters._

/** A job that ensures that specified files are compiled.
  *
  * @param files a files to compile
  */
class EnsureCompiledJob(protected val files: Iterable[File])
    extends Job[EnsureCompiledJob.CompilationStatus](List.empty, true, false) {

  import EnsureCompiledJob.CompilationStatus

  private val exportsBuilder = new ExportsBuilder

  /** @inheritdoc */
  override def run(implicit ctx: RuntimeContext): CompilationStatus = {
    ctx.locking.acquireWriteCompilationLock()

    try {
      val compilationResult = ensureCompiledFiles(files)
      ctx.contextManager.getAll.values.foreach { stack =>
        getCacheMetadata(stack).foreach { metadata =>
          CacheInvalidation.run(
            stack,
            CacheInvalidation(
              CacheInvalidation.StackSelector.Top,
              CacheInvalidation.Command.SetMetadata(metadata)
            )
          )
        }
      }
      compilationResult
    } finally {
      ctx.locking.releaseWriteCompilationLock()
    }
  }

  /** Run the scheduled compilation and invalidation logic, and send the
    * suggestion updates.
    *
    * @param files the list of files to compile.
    * @param ctx the runtime context
    */
  protected def ensureCompiledFiles(
    files: Iterable[File]
  )(implicit ctx: RuntimeContext): CompilationStatus = {
    val modules = files.flatMap { file =>
      ctx.executionService.getContext.getModuleForFile(file).toScala
    }
    val moduleCompilationStatus = modules.map(ensureCompiledModule)
    val modulesInScope =
      getModulesInScope.filterNot(m => modules.exists(_ == m))
    val scopeCompilationStatus = ensureCompiledScope(modulesInScope)
    (moduleCompilationStatus ++ scopeCompilationStatus).maxOption
      .getOrElse(CompilationStatus.Success)
  }

  /** Run the scheduled compilation and invalidation logic, and send the
    * suggestion updates.
    *
    * @param module the module to compile.
    * @param ctx the runtime context
    */
  private def ensureCompiledModule(
    module: Module
  )(implicit ctx: RuntimeContext): CompilationStatus = {
    compile(module)
    val changeset = applyEdits(new File(module.getPath))
    compile(module)
      .map { moduleScope =>
        val cacheInvalidationCommands =
          buildCacheInvalidationCommands(
            changeset,
            moduleScope.getModule.getLiteralSource
          )
        runInvalidationCommands(cacheInvalidationCommands)
        if (ctx.executionService.getContext.isProjectSuggestionsEnabled) {
          if (ctx.executionService.getContext.isGlobalSuggestionsEnabled) {
            getCompiledModules(moduleScope).foreach(analyzeModuleInScope)
          } else {
            val projectModules = getCompiledModules(moduleScope)
              .filter(m => rootName(m.getName) == rootName(module.getName))
            projectModules.foreach(analyzeModuleInScope)
          }
          analyzeModule(moduleScope.getModule, changeset)
        }
        runCompilationDiagnostics(module)
      }
      .getOrElse(CompilationStatus.Failure)
  }

  /** Compile all modules in the scope and send the extracted suggestions.
    *
    * @param ctx the runtime context
    */
  private def ensureCompiledScope(modulesInScope: Iterable[Module])(implicit
    ctx: RuntimeContext
  ): Iterable[CompilationStatus] = {
    ctx.executionService.getLogger
      .log(Level.FINEST, s"Modules in scope: ${modulesInScope.map(_.getName)}")
    modulesInScope
      .filter(!_.isIndexed)
      .map { module =>
        compile(module) match {
          case Left(err) =>
            ctx.executionService.getLogger
              .log(Level.SEVERE, s"Compilation error in ${module.getName}", err)
            sendFailureUpdate(
              Api.ExecutionResult.Failure(
                err.getMessage,
                Option(module.getPath).map(new File(_))
              )
            )
            CompilationStatus.Failure
          case Right(moduleScope) =>
            if (ctx.executionService.getContext.isGlobalSuggestionsEnabled) {
              getCompiledModules(moduleScope).foreach(analyzeModuleInScope)
              analyzeModuleInScope(moduleScope.getModule)
            }
            runCompilationDiagnostics(moduleScope.getModule)
        }
      }
  }

  private def analyzeModuleInScope(module: Module)(implicit
    ctx: RuntimeContext
  ): Unit = {
    if (!module.isIndexed && module.getLiteralSource != null) {
      ctx.executionService.getLogger
        .log(Level.FINEST, s"Analyzing module in scope ${module.getName}")
      val moduleName = module.getName
      val newSuggestions = SuggestionBuilder(module.getLiteralSource)
        .build(moduleName, module.getIr)
        .filter(isSuggestionGlobal)
      val version     = ctx.versioning.evalVersion(module.getLiteralSource.toString)
      val prevExports = ModuleExports(moduleName.toString, Set())
      val newExports  = exportsBuilder.build(module.getName, module.getIr)
      val notification = Api.SuggestionsDatabaseModuleUpdateNotification(
        module  = moduleName.toString,
        version = version,
        actions =
          Vector(Api.SuggestionsDatabaseAction.Clean(moduleName.toString)),
        exports = ModuleExportsDiff.compute(prevExports, newExports),
        updates = SuggestionDiff.compute(Tree.empty, newSuggestions)
      )
      sendModuleUpdate(notification)
      module.setIndexed(true)
    }
  }

  private def analyzeModule(
    module: Module,
    changeset: Changeset[Rope]
  )(implicit ctx: RuntimeContext): Unit = {
    val moduleName = module.getName
    val version    = ctx.versioning.evalVersion(module.getLiteralSource.toString)
    if (module.isIndexed) {
      ctx.executionService.getLogger
        .log(Level.FINEST, s"Analyzing indexed module $moduleName")
      val prevSuggestions = SuggestionBuilder(changeset.source)
        .build(moduleName, changeset.ir)
      val newSuggestions =
        SuggestionBuilder(module.getLiteralSource)
          .build(moduleName, module.getIr)
      val diff = SuggestionDiff
        .compute(prevSuggestions, newSuggestions)
      val prevExports = exportsBuilder.build(moduleName, changeset.ir)
      val newExports  = exportsBuilder.build(moduleName, module.getIr)
      val exportsDiff = ModuleExportsDiff.compute(prevExports, newExports)
      val notification = Api.SuggestionsDatabaseModuleUpdateNotification(
        module  = moduleName.toString,
        version = version,
        actions = Vector(),
        exports = exportsDiff,
        updates = diff
      )
      sendModuleUpdate(notification)
    } else {
      ctx.executionService.getLogger
        .log(Level.FINEST, s"Analyzing not-indexed module ${module.getName}")
      val newSuggestions =
        SuggestionBuilder(module.getLiteralSource)
          .build(moduleName, module.getIr)
      val prevExports = ModuleExports(moduleName.toString, Set())
      val newExports  = exportsBuilder.build(moduleName, module.getIr)
      val notification = Api.SuggestionsDatabaseModuleUpdateNotification(
        module  = moduleName.toString,
        version = version,
        actions =
          Vector(Api.SuggestionsDatabaseAction.Clean(moduleName.toString)),
        exports = ModuleExportsDiff.compute(prevExports, newExports),
        updates = SuggestionDiff.compute(Tree.empty, newSuggestions)
      )
      sendModuleUpdate(notification)
      module.setIndexed(true)
    }
  }

  /** Extract compilation diagnostics from the module and send the diagnostic
    * updates.
    *
    * @param module the module to analyze
    * @param ctx the runtime context
    * @return the compilation outcome
    */
  private def runCompilationDiagnostics(module: Module)(implicit
    ctx: RuntimeContext
  ): CompilationStatus = {
    val pass = GatherDiagnostics
      .runModule(
        module.getIr,
        ModuleContext(
          module,
          compilerConfig = ctx.executionService.getContext.getCompilerConfig
        )
      )
      .unsafeGetMetadata(
        GatherDiagnostics,
        "No diagnostics metadata right after the gathering pass."
      )
      .diagnostics
    val diagnostics = pass.collect {
      case warn: IR.Warning =>
        createDiagnostic(Api.DiagnosticType.Warning(), module, warn)
      case error: IR.Error =>
        createDiagnostic(Api.DiagnosticType.Error(), module, error)
    }
    sendDiagnosticUpdates(diagnostics)
    getCompilationStatus(diagnostics)
  }

  /** Create Api diagnostic message from the `IR` node.
    *
    * @param kind the diagnostic type
    * @param module the module to analyze
    * @param diagnostic the diagnostic `IR` node
    * @return the diagnostic message
    */
  private def createDiagnostic(
    kind: Api.DiagnosticType,
    module: Module,
    diagnostic: IR.Diagnostic
  ): Api.ExecutionResult.Diagnostic = {
    Api.ExecutionResult.Diagnostic(
      kind,
      diagnostic.message,
      Option(module.getPath).map(new File(_)),
      diagnostic.location
        .map(loc =>
          LocationResolver
            .locationToRange(loc.location, module.getLiteralSource)
        ),
      diagnostic.location
        .flatMap(LocationResolver.getExpressionId(module.getIr, _))
        .map(_.externalId),
      Vector()
    )
  }

  /** Compile the module.
    *
    * @param module the module to compile.
    * @param ctx the runtime context
    * @return the compiled module
    */
  private def compile(
    module: Module
  )(implicit ctx: RuntimeContext): Either[Throwable, ModuleScope] = {
    val prevStage = module.getCompilationStage
    val compilationResult = Either.catchNonFatal {
      module.compileScope(ctx.executionService.getContext)
    }
    if (prevStage != module.getCompilationStage) {
      ctx.executionService.getLogger
        .log(
          Level.FINEST,
          s"Compiled ${module.getName} $prevStage->${module.getCompilationStage}"
        )
    }
    compilationResult
  }

  /** Apply pending edits to the file.
    *
    * @param file the file to apply edits to
    * @param ctx the runtime context
    * @return the [[Changeset]] after applying the edits to the source
    */
  private def applyEdits(
    file: File
  )(implicit ctx: RuntimeContext): Changeset[Rope] = {
    ctx.locking.acquireFileLock(file)
    ctx.locking.acquireReadCompilationLock()
    try {
      val edits = ctx.state.pendingEdits.dequeue(file)
      val suggestionBuilder = ctx.executionService
        .modifyModuleSources(file, edits.asJava)
      suggestionBuilder.build(edits)
    } finally {
      ctx.locking.releaseReadCompilationLock()
      ctx.locking.releaseFileLock(file)
    }
  }

  /** Create cache invalidation commands after applying the edits.
    *
    * @param changeset the [[Changeset]] object capturing the previous
    * version of IR
    * @param ctx the runtime context
    * @return the list of cache invalidation commands
    */
  private def buildCacheInvalidationCommands(
    changeset: Changeset[Rope],
    source: Rope
  )(implicit ctx: RuntimeContext): Seq[CacheInvalidation] = {
    val invalidateExpressionsCommand =
      CacheInvalidation.Command.InvalidateKeys(changeset.invalidated)
    val scopeIds = ctx.executionService.getContext.getCompiler
      .parseMeta(source.toString)
      .map(_._2)
    val invalidateStaleCommand =
      CacheInvalidation.Command.InvalidateStale(scopeIds)
    Seq(
      CacheInvalidation(
        CacheInvalidation.StackSelector.All,
        invalidateExpressionsCommand,
        Set(CacheInvalidation.IndexSelector.Weights)
      ),
      CacheInvalidation(
        CacheInvalidation.StackSelector.All,
        invalidateStaleCommand,
        Set(CacheInvalidation.IndexSelector.All)
      )
    )
  }

  /** Run the invalidation commands.
    *
    * @param invalidationCommands the invalidation command to run
    * @param ctx the runtime context
    */
  private def runInvalidationCommands(
    invalidationCommands: Iterable[CacheInvalidation]
  )(implicit ctx: RuntimeContext): Unit = {
    ctx.contextManager.getAll.values
      .foreach { stack =>
        if (stack.nonEmpty) {
          CacheInvalidation.runAll(stack, invalidationCommands)
        }
      }
  }

  /** Send notification about module updates.
    *
    * @param payload the module update
    * @param ctx the runtime context
    */
  private def sendModuleUpdate(
    payload: Api.SuggestionsDatabaseModuleUpdateNotification
  )(implicit ctx: RuntimeContext): Unit =
    if (
      payload.actions.nonEmpty ||
      payload.exports.nonEmpty ||
      !payload.updates.isEmpty
    ) {
      ctx.endpoint.sendToClient(Api.Response(payload))
    }

  /** Send notification about the compilation status.
    *
    * @param diagnostics the list of diagnostic messages returned by the
    * compiler
    * @param ctx the runtime context
    */
  private def sendDiagnosticUpdates(
    diagnostics: Seq[Api.ExecutionResult.Diagnostic]
  )(implicit ctx: RuntimeContext): Unit =
    if (diagnostics.nonEmpty) {
      ctx.contextManager.getAll.keys.foreach { contextId =>
        ctx.endpoint.sendToClient(
          Api.Response(Api.ExecutionUpdate(contextId, diagnostics))
        )
      }
    }

  /** Send notification about the compilation status.
    *
    * @param failure the execution failure
    * @param ctx the runtime context
    */
  private def sendFailureUpdate(
    failure: Api.ExecutionResult.Failure
  )(implicit ctx: RuntimeContext): Unit =
    ctx.contextManager.getAll.keys.foreach { contextId =>
      ctx.endpoint.sendToClient(
        Api.Response(Api.ExecutionFailed(contextId, failure))
      )
    }

  private def isSuggestionGlobal(suggestion: Suggestion): Boolean =
    suggestion match {
      case _: Suggestion.Module   => true
      case _: Suggestion.Atom     => true
      case _: Suggestion.Method   => true
      case _: Suggestion.Function => false
      case _: Suggestion.Local    => false
    }

  private def getCompilationStatus(
    diagnostics: Iterable[Api.ExecutionResult.Diagnostic]
  ): CompilationStatus =
    if (diagnostics.exists(_.kind == Api.DiagnosticType.Error()))
      CompilationStatus.Error
    else
      CompilationStatus.Success

  private def getCacheMetadata(
    stack: Iterable[InstrumentFrame]
  )(implicit ctx: RuntimeContext): Option[CachePreferenceAnalysis.Metadata] =
    stack.lastOption.flatMap {
      case InstrumentFrame(Api.StackItem.ExplicitCall(ptr, _, _), _, _) =>
        ctx.executionService.getContext.findModule(ptr.module).toScala.map {
          module =>
            module.getIr
              .unsafeGetMetadata(
                CachePreferenceAnalysis,
                s"Empty cache preference metadata ${module.getName}"
              )
        }
      case _ => None
    }

  /** Get all modules in the current compiler scope. */
  private def getModulesInScope(implicit
    ctx: RuntimeContext
<<<<<<< HEAD
  ): Iterable[Module] = {
    val topScope       = ctx.executionService.getContext.getTopScope
    val modulesInScope = topScope.getModules.asScala
    val builtins       = topScope.getBuiltins.getModule
    modulesInScope ++ Seq(builtins)
  }

  private def getCompiledModules(moduleScope: ModuleScope): Seq[Module] = {
    @scala.annotation.tailrec
    def go(
      queue: mutable.Queue[ModuleScope],
      result: mutable.Set[Module]
    ): Seq[Module] =
      if (queue.isEmpty) result.toSeq.reverse
      else {
        val scope        = queue.dequeue()
        val scopeImports = scope.getImports
        result.add(scope.getModule)
        scopeImports.forEach { scopeImport =>
          if (!result.contains(scopeImport.getModule)) {
            queue.enqueue(scopeImport)
            result.add(scopeImport.getModule)
          }
        }

        go(queue, result)
      }

    val queue = mutable.Queue.empty[ModuleScope]
    moduleScope.getImports.forEach { moduleImport =>
      queue.enqueue(moduleImport)
    }
    go(queue, mutable.LinkedHashSet.empty)
  }

  /** Get the module path for suggestions database indexing.
    *
    * If the module is synthetic (i.e. Builtins), uses its name as a path.
    */
  private def getIndexingPath(module: Module): File =
    if (module.getPath eq null) {
      new File(s"/${module.getName}")
    } else
      new File(module.getPath)

  private def rootName(name: QualifiedName): String =
    name.path.headOption.getOrElse(name.item)
=======
  ): Iterable[Module] =
    ctx.executionService.getContext.getTopScope.getModules.asScala
>>>>>>> 4235d345
}

object EnsureCompiledJob {

  /** The outcome of a compilation. */
  sealed trait CompilationStatus
  case object CompilationStatus {

    /** Compilation completed. */
    case object Success extends CompilationStatus

    /** Compilation completed with errors. */
    case object Error extends CompilationStatus

    /** Compiler crashed. */
    case object Failure extends CompilationStatus

    implicit val ordering: Ordering[CompilationStatus] =
      Ordering.by {
        case Success => 0
        case Error   => 1
        case Failure => 2
      }
  }

  /** Create [[EnsureCompiledJob]] for a single file.
    *
    * @param file the file to compile
    * @return new instance of [[EnsureCompiledJob]]
    */
  def apply(file: File): EnsureCompiledJob =
    new EnsureCompiledJob(Seq(file))

  /** Create [[EnsureCompiledJob]] for a stack.
    *
    * @param stack the call stack to compile
    * @return new instance of [[EnsureCompiledJob]]
    */
  def apply(stack: Iterable[InstrumentFrame])(implicit
    ctx: RuntimeContext
  ): EnsureCompiledJob =
    new EnsureCompiledJob(extractFiles(stack))

  /** Extract files to compile from a call stack.
    *
    * @param stack a call stack
    * @return a list of files to compile
    */
  private def extractFiles(stack: Iterable[InstrumentFrame])(implicit
    ctx: RuntimeContext
  ): Iterable[File] =
    stack
      .map(_.item)
      .flatMap {
        case Api.StackItem.ExplicitCall(methodPointer, _, _) =>
          ctx.executionService.getContext
            .findModule(methodPointer.module)
            .flatMap { module =>
              val path = java.util.Optional.ofNullable(module.getPath)
              if (path.isEmpty) {
                ctx.executionService.getLogger
                  .severe(s"${module.getName} module path is empty")
              }
              path
            }
            .map(path => new File(path))
            .toScala
        case _ =>
          None
      }

}<|MERGE_RESOLUTION|>--- conflicted
+++ resolved
@@ -466,13 +466,8 @@
   /** Get all modules in the current compiler scope. */
   private def getModulesInScope(implicit
     ctx: RuntimeContext
-<<<<<<< HEAD
-  ): Iterable[Module] = {
-    val topScope       = ctx.executionService.getContext.getTopScope
-    val modulesInScope = topScope.getModules.asScala
-    val builtins       = topScope.getBuiltins.getModule
-    modulesInScope ++ Seq(builtins)
-  }
+  ): Iterable[Module] =
+    ctx.executionService.getContext.getTopScope.getModules.asScala
 
   private def getCompiledModules(moduleScope: ModuleScope): Seq[Module] = {
     @scala.annotation.tailrec
@@ -502,22 +497,8 @@
     go(queue, mutable.LinkedHashSet.empty)
   }
 
-  /** Get the module path for suggestions database indexing.
-    *
-    * If the module is synthetic (i.e. Builtins), uses its name as a path.
-    */
-  private def getIndexingPath(module: Module): File =
-    if (module.getPath eq null) {
-      new File(s"/${module.getName}")
-    } else
-      new File(module.getPath)
-
   private def rootName(name: QualifiedName): String =
     name.path.headOption.getOrElse(name.item)
-=======
-  ): Iterable[Module] =
-    ctx.executionService.getContext.getTopScope.getModules.asScala
->>>>>>> 4235d345
 }
 
 object EnsureCompiledJob {
