--- conflicted
+++ resolved
@@ -61,7 +61,10 @@
     ir.mapExpressions(
       runExpression(
         _,
-        InlineContext(freshNameSupply = moduleContext.freshNameSupply)
+        InlineContext(
+          moduleContext.module,
+          freshNameSupply = moduleContext.freshNameSupply
+        )
       )
     )
 
@@ -153,8 +156,8 @@
     function match {
       case lam @ IR.Function.Lambda(args, body, _, _, _, _) =>
         val argIsIgnore = args.map(isIgnoreArg)
-        val newArgs = args.zip(argIsIgnore).map {
-          case (arg, isIgnore) => genNewArg(arg, isIgnore, supply)
+        val newArgs = args.zip(argIsIgnore).map { case (arg, isIgnore) =>
+          genNewArg(arg, isIgnore, supply)
         }
 
         lam.copy(
@@ -246,15 +249,9 @@
     */
   def isIgnore(ir: IR.Name): Boolean = {
     ir match {
-<<<<<<< HEAD
-      case _: IR.Name.Blank               => true
-      case IR.Name.Literal(name, _, _, _) => name == "_"
-      case _                              => false
-=======
       case _: IR.Name.Blank                     => true
       case IR.Name.Literal(name, _, _, _, _, _) => name == "_"
       case _                                    => false
->>>>>>> af1aab35
     }
   }
 
@@ -328,6 +325,7 @@
         cons.copy(
           fields = fields.map(resolvePattern(_, supply))
         )
+      case err: IR.Error.Pattern => err
       case _: Pattern.Documentation =>
         throw new CompilerError(
           "Branch documentation should be desugared at an earlier stage."
