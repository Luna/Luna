package org.enso.compiler.codegen

import com.oracle.truffle.api.source.{Source, SourceSection}
import org.enso.compiler.core.IR
import org.enso.compiler.core.IR.Module.Scope.Import
import org.enso.compiler.core.IR.Name.Special
import org.enso.compiler.core.IR.{Error, IdentifiedLocation, Pattern}
import org.enso.compiler.data.BindingsMap.{
  ExportedModule,
  ResolvedConstructor,
  ResolvedModule
}
import org.enso.compiler.data.{BindingsMap, CompilerConfig}
import org.enso.compiler.exception.{BadPatternMatch, CompilerError}
import org.enso.compiler.pass.analyse.AliasAnalysis.Graph.{Scope => AliasScope}
import org.enso.compiler.pass.analyse.AliasAnalysis.{Graph => AliasGraph}
import org.enso.compiler.pass.analyse.{
  AliasAnalysis,
  BindingAnalysis,
  DataflowAnalysis,
  TailCall
}
import org.enso.compiler.pass.optimise.ApplicationSaturation
import org.enso.compiler.pass.resolve.{
  ExpressionAnnotations,
  GlobalNames,
  MethodDefinitions,
  Patterns
}
import org.enso.interpreter.epb.EpbParser
import org.enso.interpreter.node.callable.argument.ReadArgumentNode
import org.enso.interpreter.node.callable.function.{
  BlockNode,
  CreateFunctionNode
}
import org.enso.interpreter.node.callable.thunk.{CreateThunkNode, ForceNode}
import org.enso.interpreter.node.callable.{
  ApplicationNode,
  InvokeCallableNode,
  SequenceLiteralNode
}
import org.enso.interpreter.node.controlflow.caseexpr._
import org.enso.interpreter.node.expression.atom.{
  ConstantNode,
  QualifiedAccessorNode
}
import org.enso.interpreter.node.expression.constant._
import org.enso.interpreter.node.expression.foreign.ForeignMethodCallNode
import org.enso.interpreter.node.expression.literal.LiteralNode
import org.enso.interpreter.node.scope.{AssignmentNode, ReadLocalVariableNode}
import org.enso.interpreter.node.{
  BaseNode,
  ClosureRootNode,
  MethodRootNode,
  ExpressionNode => RuntimeExpression
}
import org.enso.interpreter.runtime.Context
import org.enso.interpreter.runtime.callable.argument.{
  ArgumentDefinition,
  CallArgument
}
import org.enso.interpreter.runtime.callable.atom.{Atom, AtomConstructor}
import org.enso.interpreter.runtime.callable.function.{
  FunctionSchema,
  Function => RuntimeFunction
}
import org.enso.interpreter.runtime.callable.{
  UnresolvedConversion,
  UnresolvedSymbol
}
import org.enso.interpreter.runtime.data.Type
import org.enso.interpreter.runtime.data.text.Text
import org.enso.interpreter.runtime.scope.{
  FramePointer,
  LocalScope,
  ModuleScope
}
import org.enso.interpreter.{Constants, Language}

import java.math.BigInteger
import scala.collection.mutable
import scala.collection.mutable.ArrayBuffer
import scala.jdk.OptionConverters._

/** This is an implementation of a codegeneration pass that lowers the Enso
  * [[IR]] into the truffle [[org.enso.compiler.core.Core.Node]] structures that
  * are actually executed.
  *
  * It should be noted that, as is, there is no support for cross-module links,
  * with each lowering pass operating solely on a single module.
  *
  * @param context        the language context instance for which this is executing
  * @param source         the source code that corresponds to the text for which code
  *                       is being generated
  * @param moduleScope    the scope of the module for which code is being generated
  * @param compilerConfig the configuration for the compiler
  */
class IrToTruffle(
  val context: Context,
  val source: Source,
  val moduleScope: ModuleScope,
  val compilerConfig: CompilerConfig
) {

  val language: Language = context.getLanguage

  // ==========================================================================
  // === Top-Level Runners ====================================================
  // ==========================================================================

  /** Executes the codegen pass on the input [[IR]].
    *
    * Please note that the IR passed to this function should not contain _any_
    * errors (members of [[IR.Error]]). These must be dealt with and reported
    * before codegen runs, as they will cause a compiler error.
    *
    * In future, this restriction will be relaxed to admit errors that are
    * members of [[IR.Diagnostic.Kind.Interactive]], such that we can display
    * these to users during interactive execution.
    *
    * @param ir the IR to generate code for
    */
  def run(ir: IR.Module): Unit = processModule(ir)

  /** Executes the codegen pass on an inline input.
    *
    * @param ir         the IR to generate code for
    * @param localScope the scope in which the inline input exists
    * @param scopeName  the name of `localScope`
    * @return an truffle expression representing `ir`
    */
  def runInline(
    ir: IR.Expression,
    localScope: LocalScope,
    scopeName: String
  ): RuntimeExpression = {
    new ExpressionProcessor(localScope, scopeName).runInline(ir)
  }

  // ==========================================================================
  // === IR Processing Functions ==============================================
  // ==========================================================================

  /** Generates truffle nodes from the top-level definitions of an Enso module
    * and registers these definitions in scope in the compiler.
    *
    * It does not directly return any constructs, but instead registers these
    * constructs for later access in the compiler and language context.
    *
    * @param module the module for which code should be generated
    */
  private def processModule(module: IR.Module): Unit = {
    generateMethods()
    generateReExportBindings(module)
    val bindingsMap =
      module
        .unsafeGetMetadata(
          BindingAnalysis,
          "No binding analysis at the point of codegen."
        )

    bindingsMap.resolvedExports
      .collect { case ExportedModule(ResolvedModule(module), _, _) =>
        module
      }
      .foreach { exp =>
        moduleScope.addExport(exp.unsafeAsModule().getScope)
      }
    val imports = module.imports
    val methodDefs = module.bindings.collect {
      case method: IR.Module.Scope.Definition.Method.Explicit => method
    }

    bindingsMap.resolvedImports.foreach { imp =>
      imp.target match {
        case BindingsMap.ResolvedType(_, _) =>
        case ResolvedModule(module) =>
          moduleScope.addImport(module.unsafeAsModule().getScope)
      }
    }

    // Register the imports in scope
    imports.foreach {
      case poly @ Import.Polyglot(i: Import.Polyglot.Java, _, _, _, _) =>
        this.moduleScope.registerPolyglotSymbol(
          poly.getVisibleName,
          context.getEnvironment.lookupHostSymbol(i.getJavaName)
        )
      case _: Import.Module =>
      case _: Error         =>
    }

    val typeDefs = module.bindings.collect {
      case tp: IR.Module.Scope.Definition.Type => tp
    }

    typeDefs.foreach { tpDef =>
      // Register the atoms and their constructors in scope
      val atomDefs    = tpDef.members
      val runtimeType = moduleScope.getTypes.get(tpDef.name.name)
      val atomConstructors =
        atomDefs.map(cons => runtimeType.getConstructors.get(cons.name.name))
      atomConstructors
        .zip(atomDefs)
        .foreach { case (atomCons, atomDefn) =>
          val scopeInfo = atomDefn
            .unsafeGetMetadata(
              AliasAnalysis,
              "No root scope on an atom definition."
            )
<<<<<<< HEAD
            .unsafeAs[AliasAnalysis.Info.Occurrence]
          val slotIdx = localScope.createVarSlotIdx(occInfo.id)
          argDefs(idx) = arg
          val readArg =
            ReadArgumentNode.build(idx, arg.getDefaultValue.orElse(null))
          val assignmentArg = AssignmentNode.build(readArg, slotIdx)
          val argRead       = ReadLocalVariableNode.build(new FramePointer(0, slotIdx))
          argumentExpressions.append((assignmentArg, argRead))
        }
=======
            .unsafeAs[AliasAnalysis.Info.Scope.Root]
>>>>>>> bc09c7b4

          val dataflowInfo = atomDefn.unsafeGetMetadata(
            DataflowAnalysis,
            "No dataflow information associated with an atom."
          )
          val localScope = new LocalScope(
            None,
            scopeInfo.graph,
            scopeInfo.graph.rootScope,
            dataflowInfo
          )

          val argFactory =
            new DefinitionArgumentProcessor(
              scope = localScope
            )
          val argDefs =
            new Array[ArgumentDefinition](atomDefn.arguments.size)
          val argumentExpressions =
            new ArrayBuffer[(RuntimeExpression, RuntimeExpression)]

          for (idx <- atomDefn.arguments.indices) {
            val unprocessedArg = atomDefn.arguments(idx)
            val arg            = argFactory.run(unprocessedArg, idx)
            val occInfo = unprocessedArg
              .unsafeGetMetadata(
                AliasAnalysis,
                "No occurrence on an argument definition."
              )
              .unsafeAs[AliasAnalysis.Info.Occurrence]
            val slot = localScope.createVarSlot(occInfo.id)
            argDefs(idx) = arg
            val readArg =
              ReadArgumentNode.build(idx, arg.getDefaultValue.orElse(null))
            val assignmentArg = AssignmentNode.build(readArg, slot)
            val argRead       = ReadLocalVariableNode.build(new FramePointer(0, slot))
            argumentExpressions.append((assignmentArg, argRead))
          }

          val (assignments, reads) = argumentExpressions.unzip
          if (!atomCons.isInitialized) {
            atomCons.initializeFields(
              localScope,
              assignments.toArray,
              reads.toArray,
              argDefs: _*
            )
          }
        }
      runtimeType.generateGetters(language)
    }

    // Register the method definitions in scope
    methodDefs.foreach(methodDef => {
      val scopeInfo = methodDef
        .unsafeGetMetadata(
          AliasAnalysis,
          s"Missing scope information for method " +
          s"`${methodDef.typeName.map(_.name + ".").getOrElse("")}${methodDef.methodName.name}`."
        )
        .unsafeAs[AliasAnalysis.Info.Scope.Root]
      val dataflowInfo = methodDef.unsafeGetMetadata(
        DataflowAnalysis,
        "Method definition missing dataflow information."
      )

      val declaredConsOpt =
        methodDef.methodReference.typePointer match {
          case None =>
            Some(moduleScope.getAssociatedType)
          case Some(tpePointer) =>
            tpePointer
              .getMetadata(MethodDefinitions)
              .map { res =>
                res.target match {
                  case BindingsMap.ResolvedType(module, tp) =>
                    module.unsafeAsModule().getScope.getTypes.get(tp.name)
                  case BindingsMap.ResolvedModule(module) =>
                    module.unsafeAsModule().getScope.getAssociatedType
                  case BindingsMap.ResolvedConstructor(_, _) =>
                    throw new CompilerError(
                      "Impossible, should be caught by MethodDefinitions pass"
                    )
                  case BindingsMap.ResolvedPolyglotSymbol(_, _) =>
                    throw new CompilerError(
                      "Impossible polyglot symbol, should be caught by MethodDefinitions pass."
                    )
                  case _: BindingsMap.ResolvedMethod =>
                    throw new CompilerError(
                      "Impossible here, should be caught by MethodDefinitions pass."
                    )
                }
              }
        }

      val consOpt = declaredConsOpt.map { c =>
        if (methodDef.isStatic) {
          c.getEigentype
        } else { c }
      }

      consOpt.foreach { cons =>
        val expressionProcessor = new ExpressionProcessor(
          cons.getName ++ Constants.SCOPE_SEPARATOR ++ methodDef.methodName.name,
          scopeInfo.graph,
          scopeInfo.graph.rootScope,
          dataflowInfo
        )

        val function = methodDef.body match {
          case fn: IR.Function if isBuiltinMethod(fn.body) =>
            // For builtin types that own the builtin method we only check that
            // the method has been registered during the initialization of builtins
            // and not attempt to register it in the scope (can't redefined methods).
            // For non-builtin types (or modules) that own the builtin method
            // we have to look up the function and register it in the scope.
            val x              = methodDef.body.asInstanceOf[IR.Function.Lambda].body
            val fullMethodName = x.asInstanceOf[IR.Literal.Text]

            val builtinNameElements = fullMethodName.text.split('.')
            if (builtinNameElements.length != 2) {
              throw new CompilerError(
                s"Unknwon builtin method ${fullMethodName.text}"
              )
            }
            val methodName      = builtinNameElements(1)
            val methodOwnerName = builtinNameElements(0)

            val builtinFunction = context.getBuiltins
              .getBuiltinFunction(methodOwnerName, methodName, language)
            builtinFunction.toScala
              .map(Some(_))
              .toRight(
                new CompilerError(
                  s"Unable to find Truffle Node for method ${cons.getName}.${methodDef.methodName.name}"
                )
              )
              .left
              .flatMap(l =>
                // Builtin Types Number and Integer have methods only for documentation purposes
                if (
                  cons == context.getBuiltins.number().getNumber ||
                  cons == context.getBuiltins.number().getInteger
                ) Right(None)
                else Left(l)
              )
              .map(_.filterNot(_ => cons.isBuiltin))
          case fn: IR.Function =>
            val bodyBuilder =
              new expressionProcessor.BuildFunctionBody(fn.arguments, fn.body)
            val rootNode = MethodRootNode.build(
              language,
              expressionProcessor.scope,
              moduleScope,
              bodyBuilder.bodyNode(),
              makeSection(moduleScope, methodDef.location),
              cons,
              methodDef.methodName.name
            )
            val callTarget = rootNode.getCallTarget
            val arguments  = bodyBuilder.args()
            Right(
              Some(
                new RuntimeFunction(
                  callTarget,
                  null,
                  new FunctionSchema(arguments: _*)
                )
              )
            )
          case _ =>
            Left(
              new CompilerError(
                "Method bodies must be functions at the point of codegen."
              )
            )
        }
        function match {
          case Left(failure) =>
            throw failure
          case Right(Some(fun)) =>
            moduleScope.registerMethod(cons, methodDef.methodName.name, fun)
          case _ =>
          // Don't register dummy function nodes
        }
      }
    })

    val conversionDefs = module.bindings.collect {
      case conversion: IR.Module.Scope.Definition.Method.Conversion =>
        conversion
    }

    // Register the conversion definitions in scope
    conversionDefs.foreach(methodDef => {
      val scopeInfo = methodDef
        .unsafeGetMetadata(
          AliasAnalysis,
          s"Missing scope information for conversion " +
          s"`${methodDef.typeName.map(_.name + ".").getOrElse("")}${methodDef.methodName.name}`."
        )
        .unsafeAs[AliasAnalysis.Info.Scope.Root]
      val dataflowInfo = methodDef.unsafeGetMetadata(
        DataflowAnalysis,
        "Method definition missing dataflow information."
      )

      val toOpt =
        methodDef.methodReference.typePointer match {
          case Some(tpePointer) =>
            getTypeResolution(tpePointer)
          case None =>
            Some(moduleScope.getAssociatedType)
        }
      val fromOpt = getTypeResolution(methodDef.sourceTypeName)
      toOpt.zip(fromOpt).foreach { case (toType, fromType) =>
        val expressionProcessor = new ExpressionProcessor(
          toType.getName ++ Constants.SCOPE_SEPARATOR ++ methodDef.methodName.name,
          scopeInfo.graph,
          scopeInfo.graph.rootScope,
          dataflowInfo
        )

        val function = methodDef.body match {
          case fn: IR.Function =>
            val bodyBuilder =
              new expressionProcessor.BuildFunctionBody(fn.arguments, fn.body)
            val rootNode = MethodRootNode.build(
              language,
              expressionProcessor.scope,
              moduleScope,
              bodyBuilder.bodyNode(),
              makeSection(moduleScope, methodDef.location),
              toType,
              methodDef.methodName.name
            )
            val callTarget = rootNode.getCallTarget
            val arguments  = bodyBuilder.args()
            new RuntimeFunction(
              callTarget,
              null,
              new FunctionSchema(arguments: _*)
            )
          case _ =>
            throw new CompilerError(
              "Conversion bodies must be functions at the point of codegen."
            )
        }
        moduleScope.registerConversionMethod(toType, fromType, function)
      }
    })
  }

  // ==========================================================================
  // === Utility Functions ====================================================
  // ==========================================================================

  /** Checks if the expression has a @Builtin_Method annotation
    *
    * @param expression the expression to check
    * @return 'true' if 'expression' has @Builtin_Method annotation, otherwise 'false'
    */
  private def isBuiltinMethod(expression: IR.Expression): Boolean = {
    expression
      .getMetadata(ExpressionAnnotations)
      .exists(
        _.annotations.exists(_.name == ExpressionAnnotations.builtinMethodName)
      )
  }

  /** Creates a source section from a given location in the module's code.
    *
    * @param module the module that owns/provides the source code
    * @param location the location to turn into a section
    * @return the source section corresponding to `location`
    */
  private def makeSection(
    module: ModuleScope,
    location: Option[IdentifiedLocation]
  ): SourceSection = {
    location
      .map(loc => {
        val m = module.getModule()
        if (m.isModuleSource(source)) {
          module.getModule().createSection(loc.start, loc.length)
        } else {
          source.createSection(loc.start, loc.length)
        }
      })
      .getOrElse(source.createUnavailableSection())
  }

  private def getTypeResolution(expr: IR): Option[Type] =
    expr.getMetadata(MethodDefinitions).map { res =>
      res.target match {
        case BindingsMap.ResolvedType(definitionModule, tp) =>
          definitionModule
            .unsafeAsModule()
            .getScope
            .getTypes
            .get(tp.name)
        case BindingsMap.ResolvedModule(module) =>
          module.unsafeAsModule().getScope.getAssociatedType
        case BindingsMap.ResolvedConstructor(_, _) =>
          throw new CompilerError(
            "Impossible here, should be caught by MethodDefinitions pass."
          )
        case BindingsMap.ResolvedPolyglotSymbol(_, _) =>
          throw new CompilerError(
            "Impossible polyglot symbol, should be caught by MethodDefinitions pass."
          )
        case _: BindingsMap.ResolvedMethod =>
          throw new CompilerError(
            "Impossible here, should be caught by MethodDefinitions pass."
          )
      }
    }

  private def getTailStatus(
    expression: IR.Expression
  ): BaseNode.TailStatus = {
    val isTailPosition =
      expression.getMetadata(TailCall).contains(TailCall.TailPosition.Tail)
    val isTailAnnotated = TailCall.isTailAnnotated(expression)
    if (isTailPosition) {
      if (isTailAnnotated) {
        BaseNode.TailStatus.TAIL_LOOP
      } else {
        BaseNode.TailStatus.TAIL_DIRECT
      }
    } else {
      BaseNode.TailStatus.NOT_TAIL
    }
  }

  /** Sets the source section for a given expression node to the provided
    * location.
    *
    * @param expr     the expression to set the location for
    * @param location the location to assign to `expr`
    * @tparam T the type of `expr`
    * @return `expr` with its location set to `location`
    */
  private def setLocation[T <: RuntimeExpression](
    expr: T,
    location: Option[IdentifiedLocation]
  ): T = {
    location.foreach { loc =>
      expr.setSourceLocation(loc.start, loc.length)
      loc.id.foreach { id => expr.setId(id) }
    }
    expr
  }

  private def generateMethods(): Unit = {
    generateEnsoProjectMethod()
  }

  private def generateEnsoProjectMethod(): Unit = {
    val name = BindingsMap.Generated.ensoProjectMethodName
    val pkg  = context.getPackageOf(moduleScope.getModule.getSourceFile)
    val ensoProjectNode = new EnsoProjectNode(language, context, pkg)
    val body = ensoProjectNode.getCallTarget
    val schema = new FunctionSchema(
      new ArgumentDefinition(
        0,
        Constants.Names.SELF_ARGUMENT,
        ArgumentDefinition.ExecutionMode.EXECUTE
      )
    )
    val fun = new RuntimeFunction(body, null, schema)
    moduleScope.registerMethod(moduleScope.getAssociatedType, name, fun)
  }

  private def generateReExportBindings(module: IR.Module): Unit = {
    def mkConsGetter(constructor: AtomConstructor): RuntimeFunction = {
      new RuntimeFunction(
        new QualifiedAccessorNode(language, constructor).getCallTarget,
        null,
        new FunctionSchema(
          new ArgumentDefinition(
            0,
            Constants.Names.SELF_ARGUMENT,
            ArgumentDefinition.ExecutionMode.EXECUTE
          )
        )
      )
    }

    def mkTypeGetter(tp: Type): RuntimeFunction = {
      new RuntimeFunction(
        Truffle.getRuntime.createCallTarget(
          new ConstantNode(language, tp)
        ),
        null,
        new FunctionSchema(
          new ArgumentDefinition(
            0,
            Constants.Names.SELF_ARGUMENT,
            ArgumentDefinition.ExecutionMode.EXECUTE
          )
        )
      )
    }

    val bindingsMap = module.unsafeGetMetadata(
      BindingAnalysis,
      "No binding analysis at the point of codegen."
    )
    bindingsMap.exportedSymbols.foreach {
      case (name, resolution :: _) =>
        if (
          resolution.isInstanceOf[ResolvedConstructor] || resolution.module
            .unsafeAsModule() != moduleScope.getModule
        ) {
          resolution match {
            case BindingsMap.ResolvedType(module, tp) =>
              val runtimeTp =
                module.unsafeAsModule().getScope.getTypes.get(tp.name)
              val fun = mkTypeGetter(runtimeTp)
              moduleScope.registerMethod(
                moduleScope.getAssociatedType,
                name,
                fun
              )
            case BindingsMap.ResolvedConstructor(definitionType, cons) =>
              val runtimeCons = definitionType
                .unsafeToRuntimeType()
                .getConstructors
                .get(cons.name)
              val fun = mkConsGetter(runtimeCons)
              moduleScope.registerMethod(
                moduleScope.getAssociatedType,
                name,
                fun
              )
            case BindingsMap.ResolvedModule(module) =>
              val runtimeCons =
                module.unsafeAsModule().getScope.getAssociatedType
              val fun = mkTypeGetter(runtimeCons)
              moduleScope.registerMethod(
                moduleScope.getAssociatedType,
                name,
                fun
              )
            case BindingsMap.ResolvedMethod(module, method) =>
              val actualModule = module.unsafeAsModule()
              val fun = actualModule.getScope.getMethods
                .get(actualModule.getScope.getAssociatedType)
                .get(method.name)
              moduleScope.registerMethod(
                moduleScope.getAssociatedType,
                name,
                fun
              )
            case BindingsMap.ResolvedPolyglotSymbol(_, _) =>
          }
        }
      case _ => throw new CompilerError("Unreachable")
    }
  }

  // ==========================================================================
  // === Expression Processor =================================================
  // ==========================================================================

  /** This class is responsible for performing codegen of [[IR]] constructs that
    * are Enso program expressions.
    *
    * @param scope     the scope in which the code generation is occurring
    * @param scopeName the name of `scope`
    */
  sealed private class ExpressionProcessor(
    val scope: LocalScope,
    val scopeName: String
  ) {

    private var currentVarName = "<anonymous>"

    // === Construction =======================================================

    /** Constructs an [[ExpressionProcessor]] instance with a defaulted local
      * scope.
      *
      * @param scopeName the name to attribute to the default local scope.
      */
    def this(
      scopeName: String,
      graph: AliasGraph,
      scope: AliasScope,
      dataflowInfo: DataflowAnalysis.Metadata
    ) = {
      this(
        new LocalScope(None, graph, scope, dataflowInfo),
        scopeName
      )
    }

    /** Creates an instance of [[ExpressionProcessor]] that operates in a child
      * scope of `this`.
      *
      * @param name the name of the child scope
      * @return an expression processor operating on a child scope
      */
    def createChild(
      name: String,
      scope: AliasScope
    ): ExpressionProcessor = {
      new ExpressionProcessor(this.scope.createChild(scope), name)
    }

    // === Runner =============================================================

    /** Runs the code generation process on the provided piece of [[IR]].
      *
      * @param ir the IR to generate code for
      * @return a truffle expression that represents the same program as `ir`
      */
    def run(ir: IR.Expression): RuntimeExpression = run(ir, false)

    private def run(ir: IR.Expression, binding: Boolean): RuntimeExpression = {
      val runtimeExpression = ir match {
        case block: IR.Expression.Block     => processBlock(block)
        case literal: IR.Literal            => processLiteral(literal)
        case app: IR.Application            => processApplication(app)
        case name: IR.Name                  => processName(name)
        case function: IR.Function          => processFunction(function, binding)
        case binding: IR.Expression.Binding => processBinding(binding)
        case caseExpr: IR.Case              => processCase(caseExpr)
        case typ: IR.Type                   => processType(typ)
        case _: IR.Empty =>
          throw new CompilerError(
            "Empty IR nodes should not exist during code generation."
          )
        case _: IR.Comment =>
          throw new CompilerError(
            "Comments should not be present during codegen."
          )
        case err: IR.Error => processError(err)
        case IR.Foreign.Definition(_, _, _, _, _) =>
          throw new CompilerError(
            s"Foreign expressions not yet implemented: $ir."
          )
      }

      runtimeExpression.setTailStatus(getTailStatus(ir))
      runtimeExpression
    }

    /** Executes the expression processor on a piece of code that has been
      * written inline.
      *
      * @param ir the IR to generate code for
      * @return a truffle expression that represents the same program as `ir`
      */
    def runInline(ir: IR.Expression): RuntimeExpression = {
      val expression = run(ir)
      expression
    }

    // === Processing =========================================================

    /** Performs code generation for an Enso block expression.
      *
      * @param block the block to generate code for
      * @return the truffle nodes corresponding to `block`
      */
    def processBlock(block: IR.Expression.Block): RuntimeExpression = {
      if (block.suspended) {
        val scopeInfo = block
          .unsafeGetMetadata(
            AliasAnalysis,
            "Missing scope information on block."
          )
          .unsafeAs[AliasAnalysis.Info.Scope.Child]

        val childFactory = this.createChild("suspended-block", scopeInfo.scope)
        val childScope   = childFactory.scope

        val blockNode = childFactory.processBlock(block.copy(suspended = false))

        val defaultRootNode = ClosureRootNode.build(
          language,
          childScope,
          moduleScope,
          blockNode,
          makeSection(moduleScope, block.location),
          currentVarName,
          false,
          false
        )

        val callTarget = defaultRootNode.getCallTarget
        setLocation(CreateThunkNode.build(callTarget), block.location)
      } else {
        val statementExprs = block.expressions.map(this.run).toArray
        val retExpr        = this.run(block.returnValue)

        val blockNode = BlockNode.build(statementExprs, retExpr)
        setLocation(blockNode, block.location)
      }
    }

    /** Performs code generation for an Enso type operator.
      *
      * @param value the type operation to generate code for
      * @return the truffle nodes corresponding to `value`
      */
    def processType(value: IR.Type): RuntimeExpression = {
      setLocation(
        ErrorNode.build(
          context.getBuiltins
            .error()
            .makeSyntaxError(
              Text.create(
                "Type operators are not currently supported at runtime."
              )
            )
        ),
        value.location
      )
    }

    /** Performs code generation for an Enso case expression.
      *
      * @param caseExpr the case expression to generate code for
      * @return the truffle nodes corresponding to `caseExpr`
      */
    def processCase(caseExpr: IR.Case): RuntimeExpression =
      caseExpr match {
        case IR.Case.Expr(scrutinee, branches, location, _, _) =>
          val scrutineeNode = this.run(scrutinee)

          val maybeCases    = branches.map(processCaseBranch)
          val allCasesValid = maybeCases.forall(_.isRight)

          if (allCasesValid) {
            val cases = maybeCases
              .collect { case Right(x) =>
                x
              }
              .toArray[BranchNode]

            // Note [Pattern Match Fallbacks]
            val matchExpr = CaseNode.build(
              scrutineeNode,
              cases
            )
            setLocation(matchExpr, location)
          } else {
            val invalidBranches = maybeCases.collect { case Left(x) =>
              x
            }

            val message = invalidBranches.map(_.message).mkString(", ")

            val error = context.getBuiltins
              .error()
              .makeCompileError(Text.create(message))

            setLocation(ErrorNode.build(error), caseExpr.location)
          }
        case IR.Case.Branch(_, _, _, _, _) =>
          throw new CompilerError("A CaseBranch should never occur here.")
      }

    /** Performs code generation for an Enso case branch.
      *
      * @param branch the case branch to generate code for
      * @return the truffle nodes correspondingg to `caseBranch` or an error if
      *         the match is invalid
      */
    def processCaseBranch(
      branch: IR.Case.Branch
    ): Either[BadPatternMatch, BranchNode] = {
      val scopeInfo = branch
        .unsafeGetMetadata(
          AliasAnalysis,
          "No scope information on a case branch."
        )
        .unsafeAs[AliasAnalysis.Info.Scope.Child]

      val childProcessor = this.createChild("case_branch", scopeInfo.scope)

      branch.pattern match {
        case named @ Pattern.Name(_, _, _, _) =>
          val arg = List(genArgFromMatchField(named))

          val branchCodeNode = childProcessor.processFunctionBody(
            arg,
            branch.expression,
            branch.location
          )

          val branchNode =
            CatchAllBranchNode.build(branchCodeNode.getCallTarget)

          Right(branchNode)
        case cons @ Pattern.Constructor(constructor, _, _, _, _) =>
          if (!cons.isDesugared) {
            throw new CompilerError(
              "Nested patterns desugaring must have taken place by the " +
              "point of code generation."
            )
          }

          val fieldNames   = cons.unsafeFieldsAsNamed
          val fieldsAsArgs = fieldNames.map(genArgFromMatchField)

          val branchCodeNode = childProcessor.processFunctionBody(
            fieldsAsArgs,
            branch.expression,
            branch.location
          )

          constructor match {
            case err: IR.Error.Resolution =>
              Left(BadPatternMatch.NonVisibleConstructor(err.name))
            case _ =>
              constructor.getMetadata(Patterns) match {
                case None =>
                  Left(BadPatternMatch.NonVisibleConstructor(constructor.name))
                case Some(
                      BindingsMap.Resolution(BindingsMap.ResolvedModule(mod))
                    ) =>
                  Right(
                    ObjectEqualityBranchNode.build(
                      branchCodeNode.getCallTarget,
                      mod.unsafeAsModule().getScope.getAssociatedType
                    )
                  )
                case Some(
                      BindingsMap.Resolution(
                        BindingsMap.ResolvedConstructor(tp, cons)
                      )
                    ) =>
                  val atomCons =
                    tp.unsafeToRuntimeType().getConstructors.get(cons.name)
                  val r = if (atomCons == context.getBuiltins.bool().getTrue) {
                    BooleanBranchNode.build(true, branchCodeNode.getCallTarget)
                  } else if (atomCons == context.getBuiltins.bool().getFalse) {
                    BooleanBranchNode.build(false, branchCodeNode.getCallTarget)
                  } else {
                    ConstructorBranchNode.build(
                      atomCons,
                      branchCodeNode.getCallTarget
                    )
                  }
                  Right(r)
                case Some(
                      BindingsMap.Resolution(BindingsMap.ResolvedType(mod, tp))
                    ) =>
                  val tpe =
                    mod.unsafeAsModule().getScope.getTypes.get(tp.name)
                  val polyglot = context.getBuiltins.polyglot
                  val branch = if (tpe == polyglot) {
                    PolyglotBranchNode.build(tpe, branchCodeNode.getCallTarget)
                  } else {
                    ObjectEqualityBranchNode.build(
                      branchCodeNode.getCallTarget,
                      tpe
                    )
                  }
                  Right(branch)
                case Some(
                      BindingsMap.Resolution(
                        BindingsMap.ResolvedPolyglotSymbol(mod, symbol)
                      )
                    ) =>
                  val polyglotSymbol = mod
                    .unsafeAsModule()
                    .getScope
                    .getPolyglotSymbols
                    .get(symbol.name)
                  Either.cond(
                    polyglotSymbol != null,
                    ObjectEqualityBranchNode
                      .build(branchCodeNode.getCallTarget, polyglotSymbol),
                    BadPatternMatch.NonVisiblePolyglotSymbol(symbol.name)
                  )
                case Some(
                      BindingsMap.Resolution(
                        BindingsMap.ResolvedMethod(_, _)
                      )
                    ) =>
                  throw new CompilerError(
                    "Impossible method here, should be caught by Patterns resolution pass."
                  )
              }
          }
        case literalPattern: Pattern.Literal =>
          val branchCodeNode = childProcessor.processFunctionBody(
            Nil,
            branch.expression,
            branch.location
          )

          literalPattern.literal match {
            case num: IR.Literal.Number =>
              num.numericValue match {
                case doubleVal: Double =>
                  Right(
                    NumericLiteralBranchNode.build(
                      doubleVal,
                      branchCodeNode.getCallTarget
                    )
                  )
                case longVal: Long =>
                  Right(
                    NumericLiteralBranchNode.build(
                      longVal,
                      branchCodeNode.getCallTarget
                    )
                  )
                case bigIntVal: BigInteger =>
                  Right(
                    NumericLiteralBranchNode.build(
                      bigIntVal,
                      branchCodeNode.getCallTarget
                    )
                  )
                case _ =>
                  throw new CompilerError(
                    "Invalid literal numeric value"
                  )
              }
            case text: IR.Literal.Text =>
              Right(
                StringLiteralBranchNode.build(
                  text.text,
                  branchCodeNode.getCallTarget
                )
              )
          }
        case Pattern.Type(varName, tpeName, location, _, _) =>
          tpeName.getMetadata(Patterns) match {
            case None =>
              Left(BadPatternMatch.NonVisibleType(tpeName.name))
            case Some(
                  BindingsMap.Resolution(BindingsMap.ResolvedType(mod, tpe))
                ) =>
              // Using .getTypes because .getType may return an associated type
              Option(
                mod.unsafeAsModule().getScope.getTypes.get(tpe.name)
              ) match {
                case Some(tpe) =>
                  val argOfType = List(
                    IR.DefinitionArgument.Specified(
                      varName,
                      None,
                      None,
                      suspended = false,
                      location,
                      passData    = varName.passData,
                      diagnostics = varName.diagnostics
                    )
                  )

                  val branchCodeNode = childProcessor.processFunctionBody(
                    argOfType,
                    branch.expression,
                    branch.location
                  )
                  Right(
                    CatchTypeBranchNode.build(tpe, branchCodeNode.getCallTarget)
                  )
                case None => Left(BadPatternMatch.NonVisibleType(tpeName.name))
              }
            case Some(
                  BindingsMap.Resolution(
                    BindingsMap.ResolvedPolyglotSymbol(mod, symbol)
                  )
                ) =>
              val polySymbol =
                mod
                  .unsafeAsModule()
                  .getScope
                  .getPolyglotSymbols
                  .get(symbol.name)
              if (polySymbol != null) {
                val argOfType = List(
                  IR.DefinitionArgument.Specified(
                    varName,
                    None,
                    None,
                    suspended = false,
                    location,
                    passData    = varName.passData,
                    diagnostics = varName.diagnostics
                  )
                )

                val branchCodeNode = childProcessor.processFunctionBody(
                  argOfType,
                  branch.expression,
                  branch.location
                )
                Right(
                  PolyglotSymbolTypeBranchNode.build(
                    polySymbol,
                    branchCodeNode.getCallTarget
                  )
                )
              } else {
                Left(BadPatternMatch.NonVisiblePolyglotSymbol(tpeName.name))
              }
            case Some(BindingsMap.Resolution(resolved)) =>
              throw new CompilerError(
                s"Impossible ${resolved} here, should be caught by Patterns resolution pass."
              )
          }
        case _: Pattern.Documentation =>
          throw new CompilerError(
            "Branch documentation should be desugared at an earlier stage."
          )
        case IR.Error.Pattern(
              _,
              IR.Error.Pattern.WrongArity(name, expected, actual),
              _,
              _
            ) =>
          Left(BadPatternMatch.WrongArgCount(name, expected, actual))

      }
    }

    /* Note [Pattern Match Fallbacks]
     * ~~~~~~~~~~~~~~~~~~~~~~~~~~~~~~
     * Enso in its current state has no coverage checking for constructors on
     * pattern matches as it has no sense of what constructors contribute to
     * make a 'type'. This means that, in absence of a user-provided fallback or
     * catch-all case in a pattern match, the interpreter has to ensure that
     * it has one to catch that error.
     */

    /** Generates an argument from a field of a pattern match.
      *
      * @param name the pattern field to generate from
      * @return `name` as a function definition argument.
      */
    def genArgFromMatchField(name: Pattern.Name): IR.DefinitionArgument = {
      IR.DefinitionArgument.Specified(
        name.name,
        None,
        None,
        suspended = false,
        name.location,
        passData    = name.name.passData,
        diagnostics = name.name.diagnostics
      )
    }

    /** Generates code for an Enso binding expression.
      *
      * @param binding the binding to generate code for
      * @return the truffle nodes corresponding to `binding`
      */
    def processBinding(binding: IR.Expression.Binding): RuntimeExpression = {
      val occInfo = binding
        .unsafeGetMetadata(
          AliasAnalysis,
          "Binding with missing occurrence information."
        )
        .unsafeAs[AliasAnalysis.Info.Occurrence]

      currentVarName = binding.name.name

      val slot = scope.createVarSlotIdx(occInfo.id)

      setLocation(
        AssignmentNode.build(this.run(binding.expression, true), slot),
        binding.location
      )
    }

    /** Generates code for an Enso function.
      *
      * @param function the function to generate code for
      * @param binding whether the function is right inside a binding
      * @return the truffle nodes corresponding to `function`
      */
    private def processFunction(
      function: IR.Function,
      binding: Boolean
    ): RuntimeExpression = {
      val scopeInfo = function
        .unsafeGetMetadata(AliasAnalysis, "No scope info on a function.")
        .unsafeAs[AliasAnalysis.Info.Scope.Child]

      if (function.body.isInstanceOf[IR.Function]) {
        throw new CompilerError(
          "Lambda found directly as function body. It looks like Lambda " +
          "Consolidation hasn't run."
        )
      }

      val scopeName = if (function.canBeTCO) {
        currentVarName
      } else {
        "case_expression"
      }

      val child = this.createChild(scopeName, scopeInfo.scope)

      val fn = child.processFunctionBody(
        function.arguments,
        function.body,
        function.location,
        binding
      )

      fn
    }

    /** Generates code for an Enso name.
      *
      * @param name the name to generate code for
      * @return the truffle nodes corresponding to `name`
      */
    def processName(name: IR.Name): RuntimeExpression = {
      val nameExpr = name match {
        case IR.Name.Literal(nameStr, _, _, _, _) =>
          val useInfo = name
            .unsafeGetMetadata(
              AliasAnalysis,
              "No occurrence on variable usage."
            )
            .unsafeAs[AliasAnalysis.Info.Occurrence]

          val slot   = scope.getFramePointer(useInfo.id)
          val global = name.getMetadata(GlobalNames)
          if (slot.isDefined) {
            ReadLocalVariableNode.build(slot.get)
          } else if (global.isDefined) {
            val resolution = global.get.target
            resolution match {
              case tp: BindingsMap.ResolvedType =>
                ConstantObjectNode.build(
                  tp.module.unsafeAsModule().getScope.getTypes.get(tp.tp.name)
                )
              case BindingsMap.ResolvedConstructor(definitionType, cons) =>
                val c = definitionType
                  .unsafeToRuntimeType()
                  .getConstructors
                  .get(cons.name)
                if (c == null) {
                  throw new CompilerError(s"Constructor for $cons is null")
                }
                ConstructorNode.build(c)
              case BindingsMap.ResolvedModule(module) =>
                ConstantObjectNode.build(
                  module.unsafeAsModule().getScope.getAssociatedType
                )
              case BindingsMap.ResolvedPolyglotSymbol(module, symbol) =>
                ConstantObjectNode.build(
                  module
                    .unsafeAsModule()
                    .getScope
                    .getPolyglotSymbols
                    .get(symbol.name)
                )
              case BindingsMap.ResolvedMethod(_, method) =>
                throw new CompilerError(
                  s"Impossible here, ${method.name} should be caught when translating application"
                )
            }
          } else if (nameStr == Constants.Names.FROM_MEMBER) {
            ConstantObjectNode.build(UnresolvedConversion.build(moduleScope))
          } else {
            DynamicSymbolNode.build(
              UnresolvedSymbol.build(nameStr, moduleScope)
            )
          }
        case IR.Name.Self(location, _, passData, _) =>
          processName(
            IR.Name.Literal(
              Constants.Names.SELF_ARGUMENT,
              isMethod = false,
              location,
              passData
            )
          )
        case IR.Name.Special(name, _, _, _) =>
          val fun = name match {
            case Special.NewRef    => context.getBuiltins.special().getNewRef
            case Special.ReadRef   => context.getBuiltins.special().getReadRef
            case Special.WriteRef  => context.getBuiltins.special().getWriteRef
            case Special.RunThread => context.getBuiltins.special().getRunThread
            case Special.JoinThread =>
              context.getBuiltins.special().getJoinThread
          }
          ConstantObjectNode.build(fun)
        case _: IR.Name.Annotation =>
          throw new CompilerError(
            "Annotation should not be present at codegen time."
          )
        case _: IR.Name.Blank =>
          throw new CompilerError(
            "Blanks should not be present at codegen time."
          )
        case _: IR.Name.MethodReference =>
          throw new CompilerError(
            "Method references should not be present at codegen time."
          )
        case _: IR.Name.Qualified =>
          throw new CompilerError(
            "Qualified names should not be present at codegen time."
          )
        case err: IR.Error.Resolution => processError(err)
        case err: IR.Error.Conversion => processError(err)
      }

      setLocation(nameExpr, name.location)
    }

    /** Generates code for an Enso literal.
      *
      * @param literal the literal to generate code for
      * @return the truffle nodes corresponding to `literal`
      */
    @throws[CompilerError]
    def processLiteral(literal: IR.Literal): RuntimeExpression =
      literal match {
        case lit @ IR.Literal.Number(_, _, location, _, _) =>
          val node = lit.numericValue match {
            case l: Long       => LiteralNode.build(l)
            case d: Double     => LiteralNode.build(d)
            case b: BigInteger => LiteralNode.build(b)
          }
          setLocation(node, location)
        case IR.Literal.Text(text, location, _, _) =>
          setLocation(LiteralNode.build(text), location)
      }

    /** Generates a runtime implementation for compile error nodes.
      *
      * @param error the IR representing a compile error.
      * @return a runtime node representing the error.
      */
    def processError(error: IR.Error): RuntimeExpression = {
      val payload: Atom = error match {
        case Error.InvalidIR(_, _, _) =>
          throw new CompilerError("Unexpected Invalid IR during codegen.")
        case err: Error.Syntax =>
          context.getBuiltins
            .error()
            .makeSyntaxError(Text.create(err.message))
        case err: Error.Redefined.Binding =>
          context.getBuiltins
            .error()
            .makeCompileError(Text.create(err.message))
        case err: Error.Redefined.Method =>
          context.getBuiltins
            .error()
            .makeCompileError(Text.create(err.message))
        case err: Error.Redefined.MethodClashWithAtom =>
          context.getBuiltins
            .error()
            .makeCompileError(Text.create(err.message))
        case err: Error.Redefined.Conversion =>
          context.getBuiltins
            .error()
            .makeCompileError(Text.create(err.message))
        case err: Error.Redefined.Type =>
          context.getBuiltins
            .error()
            .makeCompileError(Text.create(err.message))
        case err: Error.Redefined.SelfArg =>
          context.getBuiltins
            .error()
            .makeCompileError(Text.create(err.message))
        case err: Error.Unexpected.TypeSignature =>
          context.getBuiltins
            .error()
            .makeCompileError(Text.create(err.message))
        case err: Error.Resolution =>
          context.getBuiltins
            .error()
            .makeCompileError(Text.create(err.message))
        case err: Error.Conversion =>
          context.getBuiltins
            .error()
            .makeCompileError(Text.create(err.message))
        case _: Error.Pattern =>
          throw new CompilerError(
            "Impossible here, should be handled in the pattern match."
          )
        case _: Error.ImportExport =>
          throw new CompilerError(
            "Impossible here, should be handled in import/export processing"
          )
      }
      setLocation(ErrorNode.build(payload), error.location)
    }

    /** Processes function arguments, generates arguments reads and creates
      * a node to represent the whole method body.
      *
      * @param arguments the argument definitions
      * @param body      the body definition
      * @return a node for the final shape of function body and pre-processed
      *         argument definitions.
      */
    class BuildFunctionBody(
      val arguments: List[IR.DefinitionArgument],
      val body: IR.Expression
    ) {
      private val argFactory = new DefinitionArgumentProcessor(scopeName, scope)
      private lazy val slots = computeSlots()
      private lazy val bodyN = computeBodyNode()

      def args(): Array[ArgumentDefinition] = slots._2
      def bodyNode(): BlockNode             = bodyN

      private def computeBodyNode(): BlockNode = {
        val (argSlotIdxs, _, argExpressions) = slots

        val bodyExpr = body match {
          case IR.Foreign.Definition(lang, code, _, _, _) =>
            buildForeignBody(
              lang,
              code,
              arguments.map(_.name.name),
              argSlotIdxs
            )
          case _ => ExpressionProcessor.this.run(body)
        }
        BlockNode.build(argExpressions.toArray, bodyExpr)
      }

      private def computeSlots(): (
        List[Int],
        Array[ArgumentDefinition],
        ArrayBuffer[RuntimeExpression]
      ) = {
        val seenArgNames   = mutable.Set[String]()
        val argDefinitions = new Array[ArgumentDefinition](arguments.size)
        val argExpressions = new ArrayBuffer[RuntimeExpression]
        // Note [Rewriting Arguments]
        val argSlots = arguments.zipWithIndex.map {
          case (unprocessedArg, idx) =>
            val arg = argFactory.run(unprocessedArg, idx)
            argDefinitions(idx) = arg

            val occInfo = unprocessedArg
              .unsafeGetMetadata(
                AliasAnalysis,
                "No occurrence on an argument definition."
              )
              .unsafeAs[AliasAnalysis.Info.Occurrence]

            val slotIdx = scope.createVarSlotIdx(occInfo.id)
            val readArg =
              ReadArgumentNode.build(idx, arg.getDefaultValue.orElse(null))
            val assignArg = AssignmentNode.build(readArg, slotIdx)

            argExpressions.append(assignArg)

            val argName = arg.getName

            if (
              argName != Constants.Names.SELF_ARGUMENT && seenArgNames.contains(
                argName
              )
            ) {
              throw new IllegalStateException(
                s"A duplicate argument name, $argName, was found during codegen."
              )
            } else seenArgNames.add(argName)
            slotIdx
        }
        (argSlots, argDefinitions, argExpressions)
      }
    }

    private def buildForeignBody(
      language: EpbParser.ForeignLanguage,
      code: String,
      argumentNames: List[String],
      argumentSlotIdxs: List[Int]
    ): RuntimeExpression = {
      val src = EpbParser.buildSource(language, code, scopeName)
      val foreignCt = context.getEnvironment
        .parseInternal(src, argumentNames: _*)
      val argumentReaders = argumentSlotIdxs
        .map(slotIdx => ReadLocalVariableNode.build(new FramePointer(0, slotIdx)))
        .toArray[RuntimeExpression]
      ForeignMethodCallNode.build(argumentReaders, foreignCt)
    }

    /** Generates code for an Enso function body.
      *
      * @param arguments the arguments to the function
      * @param body      the body of the function
      * @param location  the location at which the function exists in the source
      * @param binding whether the function is right inside a binding
      * @return a truffle node representing the described function
      */
    def processFunctionBody(
      arguments: List[IR.DefinitionArgument],
      body: IR.Expression,
      location: Option[IdentifiedLocation],
      binding: Boolean = false
    ): CreateFunctionNode = {
      val bodyBuilder = new BuildFunctionBody(arguments, body)
      val fnRootNode = ClosureRootNode.build(
        language,
        scope,
        moduleScope,
        bodyBuilder.bodyNode(),
        makeSection(moduleScope, location),
        scopeName,
        false,
        binding
      )
      val callTarget = fnRootNode.getCallTarget

      val expr = CreateFunctionNode.build(callTarget, bodyBuilder.args())

      setLocation(expr, location)
    }

    /* Note [Rewriting Arguments]
     * ~~~~~~~~~~~~~~~~~~~~~~~~~~
     * While it would be tempting to handle function arguments as a special case
     * of a lookup, it is instead far simpler to rewrite them such that they
     * just become bindings in the function local scope. This occurs for both
     * explicitly passed argument values, and those that have been defaulted.
     *
     * For each argument, the following algorithm is executed:
     *
     * 1. Argument Conversion: Arguments are converted into their definitions so
     *    as to provide a compact representation of all known information about
     *    that argument.
     * 2. Frame Conversion: A variable slot is created in the function's local
     *    frame to contain the value of the function argument.
     * 3. Read Provision: A `ReadArgumentNode` is generated to allow that
     *    function argument to be treated purely as a local variable access. See
     *    Note [Handling Argument Defaults] for more information on how this
     *    works.
     * 4. Value Assignment: A `AssignmentNode` is created to connect the
     *    argument value to the frame slot created in Step 2.
     * 5. Body Rewriting: The expression representing the argument is written
     *    into the function body, thus allowing it to be read simply.
     */

    /** Generates code for an Enso function application.
      *
      * @param application the function application to generate code for
      * @return the truffle nodes corresponding to `application`
      */
    def processApplication(application: IR.Application): RuntimeExpression =
      application match {
        case IR.Application.Prefix(fn, Nil, true, _, _, _) =>
          run(fn)
        case app: IR.Application.Prefix =>
          processApplicationWithArgs(app)
        case IR.Application.Force(expr, location, _, _) =>
          setLocation(ForceNode.build(this.run(expr)), location)
        case IR.Application.Literal.Sequence(items, location, _, _) =>
          val itemNodes = items.map(run).toArray
          setLocation(SequenceLiteralNode.build(itemNodes), location)
        case _: IR.Application.Literal.Typeset =>
          setLocation(
            ErrorNode.build(
              context.getBuiltins
                .error()
                .makeSyntaxError(
                  Text.create(
                    "Typeset literals are not yet supported at runtime."
                  )
                )
            ),
            application.location
          )
        case op: IR.Application.Operator.Binary =>
          throw new CompilerError(
            s"Explicit operators not supported during codegen but $op found"
          )
        case sec: IR.Application.Operator.Section =>
          throw new CompilerError(
            s"Explicit operator sections not supported during codegen but " +
            s"$sec found"
          )
      }

    private def processApplicationWithArgs(
      application: IR.Application.Prefix
    ): RuntimeExpression = {
      val IR.Application.Prefix(fn, args, hasDefaultsSuspended, loc, _, _) =
        application
      val callArgFactory = new CallArgumentProcessor(scope, scopeName)

      val arguments = args
      val callArgs  = new ArrayBuffer[CallArgument]()

      for ((unprocessedArg, position) <- arguments.view.zipWithIndex) {
        val arg = callArgFactory.run(unprocessedArg, position)
        callArgs.append(arg)
      }

      val defaultsExecutionMode = if (hasDefaultsSuspended) {
        InvokeCallableNode.DefaultsExecutionMode.IGNORE
      } else {
        InvokeCallableNode.DefaultsExecutionMode.EXECUTE
      }

      val appNode = application.getMetadata(ApplicationSaturation) match {
        case Some(
              ApplicationSaturation.CallSaturation.Exact(createOptimised)
            ) =>
          createOptimised(moduleScope)(scope)(callArgs.toList)
        case _ =>
          ApplicationNode.build(
            this.run(fn),
            callArgs.toArray,
            defaultsExecutionMode
          )
      }

      setLocation(appNode, loc)
    }

  }

  // ==========================================================================
  // === Call Argument Processor ==============================================
  // ==========================================================================

  /** Performs codegen for call-site arguments in Enso.
    *
    * @param scope     the scope in which the function call exists
    * @param scopeName the name of `scope`
    */
  sealed private class CallArgumentProcessor(
    val scope: LocalScope,
    val scopeName: String
  ) {

    // === Runner =============================================================

    /** Executes codegen on the call-site argument.
      *
      * @param arg      the argument definition
      * @param position the position of the argument at the call site
      * @return a truffle construct corresponding to the argument definition
      *         `arg`
      */
    def run(arg: IR.CallArgument, position: Int): CallArgument =
      arg match {
        case IR.CallArgument.Specified(
              name,
              value,
              _,
              _,
              _
            ) =>
          val scopeInfo = arg
            .unsafeGetMetadata(
              AliasAnalysis,
              "No scope attached to a call argument."
            )
            .unsafeAs[AliasAnalysis.Info.Scope.Child]

          val shouldSuspend = value match {
            case _: IR.Name           => false
            case _: IR.Literal.Text   => false
            case _: IR.Literal.Number => false
            case _                    => true
          }

          val childScope = if (shouldSuspend) {
            scope.createChild(scopeInfo.scope)
          } else {
            // Note [Scope Flattening]
            scope.createChild(scopeInfo.scope, flattenToParent = true)
          }
          val argumentExpression =
            new ExpressionProcessor(childScope, scopeName).run(value)

          val result = if (!shouldSuspend) {
            argumentExpression
          } else {
            argumentExpression.setTailStatus(getTailStatus(value))

            val displayName =
              s"${scopeName}<arg-${name.map(_.name).getOrElse(String.valueOf(position))}>"

            val section = value.location
              .map(loc => source.createSection(loc.start, loc.length))
              .orNull

            val closureRootNode = ClosureRootNode.build(
              language,
              childScope,
              moduleScope,
              argumentExpression,
              section,
              displayName,
              true,
              false
            )
            val callTarget = closureRootNode.getCallTarget

            CreateThunkNode.build(callTarget)
          }

          new CallArgument(name.map(_.name).orNull, result)
      }
  }

  /* Note [Scope Flattening]
   * ~~~~~~~~~~~~~~~~~~~~~~~
   * Given that we represent _all_ function arguments as thunks at runtime, we
   * account for this during alias analysis by allocating new scopes for the
   * function arguments as they are passed. However, in the case of an argument
   * that is _already_ suspended, we want to pass this directly. However, we do
   * not have demand information at the point of alias analysis, and so we have
   * allocated a new scope for it regardless.
   *
   * As a result, we flatten that scope back into the parent during codegen to
   * work around the differences between the semantic meaning of the language
   * and the runtime representation of function arguments.
   */

  // ==========================================================================
  // === Definition Argument Processor ========================================
  // ==========================================================================

  /** Performs codegen for definition-site arguments in Enso.
    *
    * @param scope     the scope in which the function is defined
    * @param scopeName the name of `scope`
    */
  sealed private class DefinitionArgumentProcessor(
    val scopeName: String = "<root>",
    val scope: LocalScope
  ) {

    // === Runner =============================================================

    /* Note [Handling Suspended Defaults]
     * ~~~~~~~~~~~~~~~~~~~~~~~~~~~~~~~~~~
     * Suspended defaults need to be wrapped in a thunk to ensure that they
     * behave properly with regards to the expected semantics of lazy arguments.
     *
     * Were they not wrapped in a thunk, they would be evaluated eagerly, and
     * hence the point at which the default would be evaluated would differ from
     * the point at which a passed-in argument would be evaluated.
     */

    /** Executes the code generator on the provided definition-site argument.
      *
      * @param inputArg the argument to generate code for
      * @param position the position of `arg` at the function definition site
      * @return a truffle entity corresponding to the definition of `arg` for a
      *         given function
      */
    def run(
      inputArg: IR.DefinitionArgument,
      position: Int
    ): ArgumentDefinition =
      inputArg match {
        case arg: IR.DefinitionArgument.Specified =>
          val defaultExpression = arg.defaultValue
            .map(new ExpressionProcessor(scope, scopeName).run(_))
            .orNull

          // Note [Handling Suspended Defaults]
          val defaultedValue = if (arg.suspended && defaultExpression != null) {
            val defaultRootNode = ClosureRootNode.build(
              language,
              scope,
              moduleScope,
              defaultExpression,
              null,
              s"<default::$scopeName::${arg.name}>",
              false,
              false
            )

            CreateThunkNode.build(
              defaultRootNode.getCallTarget
            )
          } else {
            defaultExpression
          }

          val executionMode = if (arg.suspended) {
            ArgumentDefinition.ExecutionMode.PASS_THUNK
          } else {
            ArgumentDefinition.ExecutionMode.EXECUTE
          }

          new ArgumentDefinition(
            position,
            arg.name.name,
            defaultedValue,
            executionMode
          )
      }
  }
}<|MERGE_RESOLUTION|>--- conflicted
+++ resolved
@@ -208,7 +208,36 @@
               AliasAnalysis,
               "No root scope on an atom definition."
             )
-<<<<<<< HEAD
+            .unsafeAs[AliasAnalysis.Info.Scope.Root]
+
+          val dataflowInfo = atomDefn.unsafeGetMetadata(
+            DataflowAnalysis,
+            "No dataflow information associated with an atom."
+          )
+          val localScope = new LocalScope(
+            None,
+            scopeInfo.graph,
+            scopeInfo.graph.rootScope,
+            dataflowInfo
+          )
+
+          val argFactory =
+            new DefinitionArgumentProcessor(
+              scope = localScope
+            )
+          val argDefs =
+            new Array[ArgumentDefinition](atomDefn.arguments.size)
+          val argumentExpressions =
+            new ArrayBuffer[(RuntimeExpression, RuntimeExpression)]
+
+        for (idx <- atomDefn.arguments.indices) {
+          val unprocessedArg = atomDefn.arguments(idx)
+          val arg            = argFactory.run(unprocessedArg, idx)
+          val occInfo = unprocessedArg
+            .unsafeGetMetadata(
+              AliasAnalysis,
+              "No occurrence on an argument definition."
+            )
             .unsafeAs[AliasAnalysis.Info.Occurrence]
           val slotIdx = localScope.createVarSlotIdx(occInfo.id)
           argDefs(idx) = arg
@@ -218,47 +247,6 @@
           val argRead       = ReadLocalVariableNode.build(new FramePointer(0, slotIdx))
           argumentExpressions.append((assignmentArg, argRead))
         }
-=======
-            .unsafeAs[AliasAnalysis.Info.Scope.Root]
->>>>>>> bc09c7b4
-
-          val dataflowInfo = atomDefn.unsafeGetMetadata(
-            DataflowAnalysis,
-            "No dataflow information associated with an atom."
-          )
-          val localScope = new LocalScope(
-            None,
-            scopeInfo.graph,
-            scopeInfo.graph.rootScope,
-            dataflowInfo
-          )
-
-          val argFactory =
-            new DefinitionArgumentProcessor(
-              scope = localScope
-            )
-          val argDefs =
-            new Array[ArgumentDefinition](atomDefn.arguments.size)
-          val argumentExpressions =
-            new ArrayBuffer[(RuntimeExpression, RuntimeExpression)]
-
-          for (idx <- atomDefn.arguments.indices) {
-            val unprocessedArg = atomDefn.arguments(idx)
-            val arg            = argFactory.run(unprocessedArg, idx)
-            val occInfo = unprocessedArg
-              .unsafeGetMetadata(
-                AliasAnalysis,
-                "No occurrence on an argument definition."
-              )
-              .unsafeAs[AliasAnalysis.Info.Occurrence]
-            val slot = localScope.createVarSlot(occInfo.id)
-            argDefs(idx) = arg
-            val readArg =
-              ReadArgumentNode.build(idx, arg.getDefaultValue.orElse(null))
-            val assignmentArg = AssignmentNode.build(readArg, slot)
-            val argRead       = ReadLocalVariableNode.build(new FramePointer(0, slot))
-            argumentExpressions.append((assignmentArg, argRead))
-          }
 
           val (assignments, reads) = argumentExpressions.unzip
           if (!atomCons.isInitialized) {
@@ -612,9 +600,7 @@
 
     def mkTypeGetter(tp: Type): RuntimeFunction = {
       new RuntimeFunction(
-        Truffle.getRuntime.createCallTarget(
-          new ConstantNode(language, tp)
-        ),
+        new ConstantNode(language, tp).getCallTarget,
         null,
         new FunctionSchema(
           new ArgumentDefinition(
