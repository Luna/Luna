package org.enso.compiler.data

import org.enso.compiler.{PackageRepository}
import org.enso.compiler.PackageRepository.ModuleMap
import org.enso.compiler.core.ir
import org.enso.compiler.core.ir.expression.errors
import org.enso.compiler.data.BindingsMap.{DefinedEntity, ModuleReference}
import org.enso.compiler.core.CompilerError
import org.enso.compiler.pass.IRPass
import org.enso.compiler.pass.analyse.BindingAnalysis
import org.enso.compiler.pass.resolve.MethodDefinitions
import org.enso.interpreter.runtime.Module
import org.enso.pkg.QualifiedName

import java.io.ObjectOutputStream
import scala.annotation.unused

/** A utility structure for resolving symbols in a given module.
  *
  * @param definedEntities the list of entities defined in the current module
  * @param currentModule the module holding these bindings
  */

@SerialVersionUID(
<<<<<<< HEAD
  7833L // instrumentor
=======
  7953L // instrumentor
>>>>>>> 6a127c50
)
case class BindingsMap(
  definedEntities: List[DefinedEntity],
  currentModule: ModuleReference
) extends IRPass.IRMetadata {
  import BindingsMap._

  override val metadataName: String = "Bindings Map"

  override def duplicate(): Option[IRPass.IRMetadata] = Some(this)

  /** Other modules, imported by [[currentModule]].
    */
  var resolvedImports: List[ResolvedImport] = List()

  /** Modules exported by [[currentModule]].
    */
  var resolvedExports: List[ExportedModule] = List()

  /** Symbols exported by [[currentModule]].
    */
  var exportedSymbols: Map[String, List[ResolvedName]] = Map()

  /** @inheritdoc */
  override def prepareForSerialization(
    compiler: Compiler
  ): BindingsMap = {
    this.toAbstract
  }

  /** @inheritdoc */
  override def restoreFromSerialization(
    compiler: Compiler
  ): Option[BindingsMap] = {
    val packageRepository = compiler.getPackageRepository()
    this.toConcrete(packageRepository.getModuleMap)
  }

  /** Convert this [[BindingsMap]] instance to use abstract module references.
    *
    * @return `this` with module references converted to abstract
    */
  def toAbstract: BindingsMap = {
    val copy = this.copy(currentModule = currentModule.toAbstract)
    copy.resolvedImports = this.resolvedImports.map(_.toAbstract)
    copy.resolvedExports = this.resolvedExports.map(_.toAbstract)
    copy.exportedSymbols = this.exportedSymbols.map { case (key, value) =>
      key -> value.map(name => name.toAbstract)
    }
    copy
  }

  /** Convert this [[BindingsMap]] instance to use concrete module references.
    *
    * @param moduleMap the mapping from qualified module names to module
    *                  instances
    * @return `this` with module references converted to concrete
    */
  def toConcrete(moduleMap: ModuleMap): Option[BindingsMap] = {
    val newMap = this.currentModule.toConcrete(moduleMap).map { module =>
      this.copy(currentModule = module)
    }

    val withImports: Option[BindingsMap] = newMap.flatMap { bindings =>
      val newImports = this.resolvedImports.map(_.toConcrete(moduleMap))
      if (newImports.exists(_.isEmpty)) {
        None
      } else {
        bindings.resolvedImports = newImports.map(_.get)
        Some(bindings)
      }
    }

    val withExports: Option[BindingsMap] = withImports.flatMap { bindings =>
      val newExports = this.resolvedExports.map(_.toConcrete(moduleMap))
      if (newExports.exists(_.isEmpty)) {
        None
      } else {
        bindings.resolvedExports = newExports.map(_.get)
        Some(bindings)
      }
    }

    val withSymbols: Option[BindingsMap] = withExports.flatMap { bindings =>
      val newSymbols = this.exportedSymbols.map { case (key, value) =>
        val newValue = value.map(_.toConcrete(moduleMap))
        if (newValue.exists(_.isEmpty)) {
          key -> None
        } else {
          key -> Some(newValue.map(_.get))
        }
      }

      if (newSymbols.exists { case (_, v) => v.isEmpty }) {
        None
      } else {
        bindings.exportedSymbols = newSymbols.map { case (k, v) =>
          k -> v.get
        }
        Some(bindings)
      }
    }

    withSymbols
  }

  private def findLocalCandidates(name: String): List[ResolvedName] = {
    val candidates =
      definedEntities.filter(_.name == name).map(_.resolvedIn(currentModule))
    if (candidates.isEmpty && currentModule.getName.item == name) {
      List(ResolvedModule(currentModule))
    } else { candidates }
  }

  private def findQualifiedImportCandidates(
    name: String
  ): List[ResolvedName] = {
    resolvedImports
      .filter(i => importMatchesName(i, name) && !i.isSynthetic())
      .map(_.target)
  }

  private def importMatchesName(imp: ResolvedImport, name: String): Boolean = {
    imp.importDef.onlyNames
      .map(_ => imp.importDef.rename.exists(_.name == name))
      .getOrElse(
        !imp.importDef.isAll && imp.importDef.getSimpleName.name == name
      )
  }

  private def findExportedCandidatesInImports(
    name: String
  ): List[ResolvedName] = {

    val resolvedNames = resolvedImports
      .flatMap { imp =>
        if (imp.importDef.allowsAccess(name)) {
          imp.target
            .findExportedSymbolsFor(name)
            .map((_, imp.isSynthetic(), imp.target))
        } else { List() }
      }
    // synthetic imports should not be reported in the ambiguity reports
    (resolvedNames match {
      case _ :: _ :: _ =>
        resolvedNames.filter(!_._2)
      case _ =>
        resolvedNames
    }).map(_._1)
  }

  /** Resolves a name in the context of current module.
    *
    * @param name the name to resolve.
    * @return a resolution for `name` or an error, if the name could not be
    *         resolved.
    */
  def resolveName(
    name: String
  ): Either[ResolutionError, ResolvedName] = {
    val local = findLocalCandidates(name)
    if (local.nonEmpty) {
      return BindingsMap.handleAmbiguity(local)
    }
    val qualifiedImps = findQualifiedImportCandidates(name)
    if (qualifiedImps.nonEmpty) {
      return handleAmbiguity(qualifiedImps)
    }
    handleAmbiguity(
      findExportedCandidatesInImports(name)
    )
  }

  def resolveQualifiedNameIn(
    scope: ResolvedName,
    submoduleNames: List[String],
    finalItem: String
  ): Either[ResolutionError, ResolvedName] = scope match {
    case scoped: ImportTarget =>
      var currentScope = scoped
      for (modName <- submoduleNames) {
        val resolution = currentScope.resolveExportedSymbol(modName)
        resolution match {
          case Left(err) => return Left(err)
          case Right(t: ImportTarget) =>
            currentScope = t
          case _ => return Left(ResolutionNotFound)
        }
      }
      currentScope.resolveExportedSymbol(finalItem)
    case s @ ResolvedPolyglotSymbol(_, _) =>
      val found = s.findExportedSymbolFor(finalItem)
      Right(found)
    case _ => Left(ResolutionNotFound)
  }

  /** Resolves a qualified name to a symbol in the context of this module.
    *
    * @param name the name to resolve
    * @return a resolution for `name`
    */
  def resolveQualifiedName(
    name: List[String]
  ): Either[ResolutionError, ResolvedName] =
    name match {
      case List()     => Left(ResolutionNotFound)
      case List(item) => resolveName(item)
      case firstModuleName :: rest =>
        val consName = rest.last
        val modNames = rest.init
        resolveName(firstModuleName).flatMap(
          resolveQualifiedNameIn(_, modNames, consName)
        )

    }

  private def findExportedSymbolsFor(
    name: String
  ): List[ResolvedName] = {
    exportedSymbols.getOrElse(name, List())
  }

  /** Resolves a name exported by this module.
    *
    * @param name the name to resolve
    * @return the resolution for `name`
    */
  def resolveExportedName(
    name: String
  ): Either[ResolutionError, ResolvedName] = {
    handleAmbiguity(findExportedSymbolsFor(name))
  }

  /** Dumps the export statements from this module into a structure ready for
    * further analysis.
    *
    * @return a list of triples of the exported module, the name it is exported
    *         as and any further symbol restrictions.
    */
  def getDirectlyExportedModules: List[ExportedModule] =
    resolvedImports.collect { case ResolvedImport(_, exports, mod) =>
      exports.map { exp =>
        val restriction = if (exp.isAll) {
          if (exp.onlyNames.isDefined) {
            SymbolRestriction.Only(
              exp.onlyNames.get
                .map(name =>
                  SymbolRestriction
                    .AllowedResolution(name.name.toLowerCase, None)
                )
                .toSet
            )
          } else if (exp.hiddenNames.isDefined) {
            SymbolRestriction.Hiding(
              exp.hiddenNames.get.map(_.name.toLowerCase).toSet
            )
          } else {
            SymbolRestriction.All
          }
        } else {
          SymbolRestriction.Only(
            Set(
              SymbolRestriction.AllowedResolution(
                exp.getSimpleName.name.toLowerCase,
                Some(mod)
              )
            )
          )
        }
        val rename = if (!exp.isAll) {
          Some(exp.getSimpleName.name)
        } else {
          None
        }
        ExportedModule(mod, rename, restriction)
      }
    }.flatten
}

object BindingsMap {

  private def handleAmbiguity(
    candidates: List[ResolvedName]
  ): Either[ResolutionError, ResolvedName] = {
    candidates.distinct match {
      case List()   => Left(ResolutionNotFound)
      case List(it) => Right(it)
      case items    => Left(ResolutionAmbiguous(items))
    }
  }

  /** Represents a symbol restriction on symbols exported from a module. */
  sealed trait SymbolRestriction {

    /** Whether the export statement allows accessing the given name.
      *
      * @param symbol the name to check
      * @param resolution the particular resolution of `symbol`
      * @return whether access to the symbol is permitted by this restriction.
      */
    def canAccess(symbol: String, resolution: ResolvedName): Boolean

    /** Performs static optimizations on the restriction, simplifying
      * common patterns.
      *
      * @return a possibly simpler version of the restriction, describing
      *         the same set of names.
      */
    def optimize: SymbolRestriction

    /** Convert any internal [[ModuleReference]]s to abstract references.
      *
      * @return `this` with any module references made abstract
      */
    def toAbstract: SymbolRestriction

    /** Convert any internal [[ModuleReference]]s to concrete references.
      *
      * @param moduleMap the mapping from qualified names to modules
      * @return `this` with its module reference made concrete
      */
    def toConcrete(moduleMap: ModuleMap): Option[SymbolRestriction]
  }

  object SymbolRestriction {

    /** A representation of allowed symbol. An allowed symbol consists of
      * a name and an optional resolution refinement.
      *
      * @param symbol the symbol name
      * @param resolution the only allowed resolution of `symbol`
      */
    case class AllowedResolution(
      symbol: String,
      resolution: Option[ResolvedName]
    ) {

      /** Checks if the `symbol` is visible under this restriction, with
        * a given resolution.
        *
        * @param symbol the symbol
        * @param resolution `symbol`'s resolution
        * @return `true` if the symbol is visible, `false` otherwise
        */
      def allows(symbol: String, resolution: ResolvedName): Boolean = {
        val symbolMatch = this.symbol == symbol.toLowerCase
        val resolutionMatch =
          this.resolution.isEmpty || this.resolution.get == resolution
        symbolMatch && resolutionMatch
      }

      /** Convert the internal resolution to abstract form.
        *
        * @return `this` with its resolution converted to abstract form
        */
      def toAbstract: AllowedResolution = {
        this.copy(resolution = resolution.map(_.toAbstract))
      }

      /** Convert the internal resolution to concrete form.
        *
        * @param moduleMap the mapping from qualified names to modules
        * @return `this` with its resolution made concrete
        */
      def toConcrete(moduleMap: ModuleMap): Option[AllowedResolution] = {
        resolution match {
          case None => Some(this)
          case Some(res) =>
            res.toConcrete(moduleMap).map(r => this.copy(resolution = Some(r)))
        }
      }
    }

    /** A restriction representing a set of allowed symbols.
      *
      * @param symbols the allowed symbols.
      */
    case class Only(symbols: Set[AllowedResolution]) extends SymbolRestriction {

      /** @inheritdoc */
      override def canAccess(
        symbol: String,
        resolution: ResolvedName
      ): Boolean = symbols.exists(_.allows(symbol, resolution))

      /** @inheritdoc */
      override def optimize: SymbolRestriction = this

      /** @inheritdoc */
      override def toAbstract: Only = {
        this.copy(symbols = symbols.map(_.toAbstract))
      }

      /** @inheritdoc */
      //noinspection DuplicatedCode
      override def toConcrete(moduleMap: ModuleMap): Option[Only] = {
        val newSymbols = symbols.map(_.toConcrete(moduleMap))
        if (!newSymbols.exists(_.isEmpty)) {
          Some(this.copy(symbols = newSymbols.map(_.get)))
        } else None
      }
    }

    /** A restriction representing a set of excluded symbols.
      *
      * @param symbols the excluded symbols.
      */
    case class Hiding(symbols: Set[String]) extends SymbolRestriction {

      /** @inheritdoc */
      override def canAccess(
        symbol: String,
        resolution: ResolvedName
      ): Boolean = !symbols.contains(symbol.toLowerCase)

      /** @inheritdoc */
      override def optimize: Hiding = this

      /** @inheritdoc */
      override def toAbstract: Hiding = this

      /** @inheritdoc */
      override def toConcrete(moduleMap: ModuleMap): Option[Hiding] = Some(this)
    }

    /** A restriction meaning there's no restriction at all.
      */
    case object All extends SymbolRestriction {

      /** @inheritdoc */
      override def canAccess(
        symbol: String,
        resolution: ResolvedName
      ): Boolean = true

      /** @inheritdoc */
      override def optimize: SymbolRestriction = this

      /** @inheritdoc */
      override def toAbstract: All.type = this

      /** @inheritdoc */
      override def toConcrete(moduleMap: ModuleMap): Option[All.type] = Some(
        this
      )
    }

    /** A complete restriction – no symbols are permitted
      */
    case object Empty extends SymbolRestriction {

      /** @inheritdoc */
      override def canAccess(
        symbol: String,
        resolution: ResolvedName
      ): Boolean = false

      /** @inheritdoc */
      override def optimize: SymbolRestriction = this

      /** @inheritdoc */
      override def toAbstract: Empty.type = this

      /** @inheritdoc */
      override def toConcrete(moduleMap: ModuleMap): Option[Empty.type] = Some(
        this
      )
    }

    /** An intersection of restrictions – a symbol is allowed if all components
      * allow it.
      *
      * @param restrictions the intersected restrictions.
      */
    case class Intersect(restrictions: List[SymbolRestriction])
        extends SymbolRestriction {

      /** @inheritdoc */
      override def canAccess(
        symbol: String,
        resolution: ResolvedName
      ): Boolean = restrictions.forall(_.canAccess(symbol, resolution))

      /** @inheritdoc */
      //noinspection DuplicatedCode
      override def optimize: SymbolRestriction = {
        val optimizedTerms = restrictions.map(_.optimize)
        val (intersects, otherTerms) =
          optimizedTerms.partition(_.isInstanceOf[Intersect])
        val allTerms = intersects.flatMap(
          _.asInstanceOf[Intersect].restrictions
        ) ++ otherTerms
        if (allTerms.contains(Empty)) {
          return Empty
        }
        val unions = allTerms.filter(_.isInstanceOf[Union])
        val onlys  = allTerms.collect { case only: Only => only }
        val hides  = allTerms.collect { case hiding: Hiding => hiding }
        val combinedOnlys = onlys match {
          case List() => None
          case items =>
            Some(Only(items.map(_.symbols).reduce(_.intersect(_))))
        }
        val combinedHiding = hides match {
          case List() => None
          case items =>
            Some(Hiding(items.map(_.symbols).reduce(_.union(_))))
        }
        val newTerms = combinedHiding.toList ++ combinedOnlys.toList ++ unions
        newTerms match {
          case List()   => All
          case List(it) => it
          case items    => Intersect(items)
        }
      }

      /** @inheritdoc */
      override def toAbstract: Intersect = {
        this.copy(restrictions = restrictions.map(_.toAbstract))
      }

      /** @inheritdoc */
      //noinspection DuplicatedCode
      override def toConcrete(moduleMap: ModuleMap): Option[Intersect] = {
        val newRestrictions = restrictions.map(_.toConcrete(moduleMap))
        if (!newRestrictions.exists(_.isEmpty)) {
          Some(this.copy(restrictions = newRestrictions.map(_.get)))
        } else None
      }
    }

    /** A union of restrictions – a symbol is allowed if any component allows
      * it.
      *
      * @param restrictions the component restricitons.
      */
    case class Union(restrictions: List[SymbolRestriction])
        extends SymbolRestriction {

      /** @inheritdoc */
      override def canAccess(
        symbol: String,
        resolution: ResolvedName
      ): Boolean = restrictions.exists(_.canAccess(symbol, resolution))

      /** @inheritdoc */
      //noinspection DuplicatedCode
      override def optimize: SymbolRestriction = {
        val optimizedTerms = restrictions.map(_.optimize)
        val (unions, otherTerms) =
          optimizedTerms.partition(_.isInstanceOf[Union])
        val allTerms = unions.flatMap(
          _.asInstanceOf[Union].restrictions
        ) ++ otherTerms
        if (allTerms.contains(All)) {
          return All
        }
        val intersects = allTerms.filter(_.isInstanceOf[Intersect])
        val onlys      = allTerms.collect { case only: Only => only }
        val hides      = allTerms.collect { case hiding: Hiding => hiding }
        val combinedOnlys = onlys match {
          case List() => None
          case items =>
            Some(Only(items.map(_.symbols).reduce(_.union(_))))
        }
        val combinedHiding = hides match {
          case List() => None
          case items =>
            Some(Hiding(items.map(_.symbols).reduce(_.intersect(_))))
        }
        val newTerms =
          combinedHiding.toList ++ combinedOnlys.toList ++ intersects
        newTerms match {
          case List()   => Empty
          case List(it) => it
          case items    => Union(items)
        }
      }

      /** @inheritdoc */
      override def toAbstract: Union = {
        this.copy(restrictions = restrictions.map(_.toAbstract))
      }

      /** @inheritdoc */
      //noinspection DuplicatedCode
      override def toConcrete(moduleMap: ModuleMap): Option[Union] = {
        val newRestrictions = restrictions.map(_.toConcrete(moduleMap))
        if (!newRestrictions.exists(_.isEmpty)) {
          Some(this.copy(restrictions = newRestrictions.map(_.get)))
        } else None
      }
    }
  }

  /** A representation of a resolved export statement.
    *
    * @param target the module being exported.
    * @param exportedAs the name it is exported as.
    * @param symbols any symbol restrictions connected to the export.
    */
  case class ExportedModule(
    target: ImportTarget,
    exportedAs: Option[String],
    symbols: SymbolRestriction
  ) {

    /** Convert the internal [[ModuleReference]] to an abstract reference.
      *
      * @return `this` with its module reference made abstract
      */
    def toAbstract: ExportedModule = {
      this.copy(target = target.toAbstract, symbols = symbols.toAbstract)
    }

    /** Convert the internal [[ModuleReference]] to a concrete reference.
      *
      * @param moduleMap the mapping from qualified names to modules
      * @return `this` with its module reference made concrete
      */
    def toConcrete(moduleMap: ModuleMap): Option[ExportedModule] = {
      target.toConcrete(moduleMap).flatMap { x =>
        symbols
          .toConcrete(moduleMap)
          .map(y => this.copy(target = x, symbols = y))
      }
    }
  }

  sealed trait ImportTarget extends ResolvedName {
    override def toAbstract:                       ImportTarget
    override def toConcrete(moduleMap: ModuleMap): Option[ImportTarget]
    def findExportedSymbolsFor(name: String):      List[ResolvedName]
    def resolveExportedSymbol(
      name: String
    ): Either[ResolutionError, ResolvedName] =
      BindingsMap.handleAmbiguity(findExportedSymbolsFor(name))
    def exportedSymbols: Map[String, List[ResolvedName]]
  }

  /** A representation of a resolved import statement.
    *
    * @param importDef the definition of the import
    * @param exports the exports associated with the import
    * @param target the module or type this import resolves to
    */
  case class ResolvedImport(
    importDef: ir.module.scope.Import.Module,
    exports: List[ir.module.scope.Export.Module],
    target: ImportTarget
  ) {

    /** Convert the internal [[ModuleReference]] to an abstract reference.
      *
      * @return `this` with its module reference made abstract
      */
    def toAbstract: ResolvedImport = {
      this.copy(target = target.toAbstract)
    }

    /** Convert the internal [[ModuleReference]] to a concrete reference.
      *
      * @param moduleMap the mapping from qualified names to modules
      * @return `this` with its module reference made concrete
      */
    def toConcrete(moduleMap: ModuleMap): Option[ResolvedImport] = {
      target.toConcrete(moduleMap).map(x => this.copy(target = x))
    }

    /** Determines if this resolved import statement was generated by the compiler.
      *
      * @return true, if generated by the compiler, false otherwise
      */
    def isSynthetic(): Boolean = {
      importDef.isSynthetic
    }
  }

  sealed trait DefinedEntity {
    def name: String
    def resolvedIn(module: ModuleReference): ResolvedName = this match {
      case t: Type           => ResolvedType(module, t)
      case m: ModuleMethod   => ResolvedMethod(module, m)
      case p: PolyglotSymbol => ResolvedPolyglotSymbol(module, p)
    }
    def resolvedIn(module: Module): ResolvedName = resolvedIn(
      ModuleReference.Concrete(module)
    )
    // Determines if this entity can be exported during export resolution pass
    def canExport: Boolean
  }

  /** A representation of a constructor.
    *
    * @param name the name of the constructor.
    * @param arity the number of fields in the constructor.
    * @param allFieldsDefaulted whether all fields provide a default value.
    */
  case class Cons(name: String, arity: Int, allFieldsDefaulted: Boolean)

  /** A representation of a sum type
    *
    * @param name the type name
    * @param members the member names
    * @param builtinType true if constructor is annotated with @Builtin_Type, false otherwise.
    */
  case class Type(
    override val name: String,
    params: Seq[String],
    members: Seq[Cons],
    builtinType: Boolean
  ) extends DefinedEntity {
    override def canExport: Boolean = true
  }

  /** A representation of an imported polyglot symbol.
    *
    * @param name the name of the symbol.
    */
  case class PolyglotSymbol(override val name: String) extends DefinedEntity {
    override def canExport: Boolean = false
  }

  /** A representation of a method defined on the current module.
    *
    * @param name the name of the method.
    */
  case class ModuleMethod(override val name: String) extends DefinedEntity {
    override def canExport: Boolean = true
  }

  /** A name resolved to a sum type.
    *
    * @param module the module defining the type
    * @param tp a representation for the type
    */
  case class ResolvedType(override val module: ModuleReference, tp: Type)
      extends ResolvedName
      with ImportTarget {
    def getVariants: Seq[ResolvedConstructor] = {
      tp.members.map(ResolvedConstructor(this, _))
    }

    /** @inheritdoc */
    override def toAbstract: ResolvedType = {
      this.copy(module = module.toAbstract)
    }

    /** @inheritdoc */
    override def toConcrete(
      moduleMap: ModuleMap
    ): Option[ResolvedType] = {
      module.toConcrete(moduleMap).map(module => this.copy(module = module))
    }

    override def qualifiedName: QualifiedName =
      module.getName.createChild(tp.name)

    override def findExportedSymbolsFor(name: String): List[ResolvedName] =
      exportedSymbols.getOrElse(name, List())

    override lazy val exportedSymbols: Map[String, List[ResolvedName]] =
      tp.members.map(m => (m.name, List(ResolvedConstructor(this, m)))).toMap

    def unsafeToRuntimeType(): org.enso.interpreter.runtime.data.Type =
      module.unsafeAsModule().getScope.getTypes.get(tp.name)
  }

  /** A result of successful name resolution.
    */
  sealed trait ResolvedName {

    def module: ModuleReference

    def qualifiedName: QualifiedName

    /** Convert the resolved name to abstract form.
      *
      * @return `this`, converted to abstract form
      */
    def toAbstract: ResolvedName

    /** Convert the resolved name to concrete form.
      *
      * @param moduleMap the mapping from qualified names to modules
      * @return `this`, converted to concrete form
      */
    def toConcrete(moduleMap: ModuleMap): Option[ResolvedName]
  }

  /** A representation of a name being resolved to a constructor.
    *
    * @param tpe the type the constructor is defined in.
    * @param cons a representation of the constructor.
    */
  case class ResolvedConstructor(tpe: ResolvedType, cons: Cons)
      extends ResolvedName {

    /** @inheritdoc */
    override def toAbstract: ResolvedConstructor = {
      this.copy(tpe = tpe.toAbstract)
    }

    /** @inheritdoc */
    override def toConcrete(
      moduleMap: ModuleMap
    ): Option[ResolvedConstructor] = {
      tpe.toConcrete(moduleMap).map(tpe => this.copy(tpe = tpe))
    }

    /** @inheritdoc */
    override def qualifiedName: QualifiedName =
      tpe.qualifiedName.createChild(cons.name)

    /** @inheritdoc */
    override def module: ModuleReference = tpe.module
  }

  /** A representation of a name being resolved to a module.
    *
    * @param module the module the name resolved to.
    */
  case class ResolvedModule(module: ModuleReference)
      extends ResolvedName
      with ImportTarget {

    /** @inheritdoc */
    override def toAbstract: ResolvedModule = {
      this.copy(module = module.toAbstract)
    }

    /** @inheritdoc */
    override def toConcrete(
      moduleMap: ModuleMap
    ): Option[ResolvedModule] = {
      module.toConcrete(moduleMap).map(module => this.copy(module = module))
    }

    override def qualifiedName: QualifiedName = module.getName

    override def findExportedSymbolsFor(name: String): List[ResolvedName] =
      exportedSymbols.getOrElse(name, List())

    override def exportedSymbols: Map[String, List[ResolvedName]] = module
      .unsafeAsModule("must be a module to run resolution")
      .getIr
      .unsafeGetMetadata(
        BindingAnalysis,
        "Wrong pass ordering. Running resolution on an unparsed module."
      )
      .exportedSymbols
  }

  /** A representation of a name being resolved to a method call.
    *
    * @param module the module defining the method.
    * @param method the method representation.
    */
  case class ResolvedMethod(module: ModuleReference, method: ModuleMethod)
      extends ResolvedName {

    /** @inheritdoc */
    override def toAbstract: ResolvedMethod = {
      this.copy(module = module.toAbstract)
    }

    /** @inheritdoc */
    override def toConcrete(
      moduleMap: ModuleMap
    ): Option[ResolvedMethod] = {
      module.toConcrete(moduleMap).map(module => this.copy(module = module))
    }

    def getIr: Option[ir.module.scope.Definition] = {
      val moduleIr = module match {
        case ModuleReference.Concrete(module) => Some(module.getIr)
        case ModuleReference.Abstract(_)      => None
      }
      moduleIr.flatMap(_.bindings.find {
        case method: ir.module.scope.definition.Method.Explicit =>
          method.methodReference.methodName.name == this.method.name && method.methodReference.typePointer
            .forall(
              _.getMetadata(MethodDefinitions)
                .contains(Resolution(ResolvedModule(module)))
            )
        case _ => false
      })
    }

    def unsafeGetIr(missingMessage: String): ir.module.scope.Definition =
      getIr.getOrElse(throw new CompilerError(missingMessage))

    override def qualifiedName: QualifiedName =
      module.getName.createChild(method.name)
  }

  /** A representation of a name being resolved to a polyglot symbol.
    *
    * @param symbol the imported symbol name.
    */
  case class ResolvedPolyglotSymbol(
    module: ModuleReference,
    symbol: PolyglotSymbol
  ) extends ResolvedName {

    /** @inheritdoc */
    override def toAbstract: ResolvedPolyglotSymbol = {
      this.copy(module = module.toAbstract)
    }

    /** @inheritdoc */
    override def toConcrete(
      moduleMap: ModuleMap
    ): Option[ResolvedPolyglotSymbol] = {
      module.toConcrete(moduleMap).map(module => this.copy(module = module))
    }

    override def qualifiedName: QualifiedName =
      module.getName.createChild(symbol.name)

    def findExportedSymbolFor(
      name: String
    ): org.enso.compiler.data.BindingsMap.ResolvedName =
      ResolvedPolyglotField(this, name)
  }

  case class ResolvedPolyglotField(symbol: ResolvedPolyglotSymbol, name: String)
      extends ResolvedName {
    def module: BindingsMap.ModuleReference = symbol.module
    def qualifiedName: QualifiedName        = symbol.qualifiedName.createChild(name)
    def toAbstract: ResolvedName =
      ResolvedPolyglotField(symbol.toAbstract, name)
    def toConcrete(moduleMap: ModuleMap): Option[ResolvedName] =
      symbol.toConcrete(moduleMap).map(ResolvedPolyglotField(_, name))
  }

  /** A representation of an error during name resolution.
    */
  sealed trait ResolutionError extends errors.Resolution.ExplainResolution

  /** A representation of a resolution error due to symbol ambiguity.
    *
    * @param candidates all the possible resolutions for the name.
    */
  case class ResolutionAmbiguous(candidates: List[ResolvedName])
      extends ResolutionError {
    override def explain(originalName: ir.Name): String = {
      val firstLine =
        s"The name ${originalName.name} is ambiguous. Possible candidates are:"
      val lines = candidates.map {
        case BindingsMap.ResolvedConstructor(
              definitionType,
              cons
            ) =>
          s"    Constructor ${cons.name} defined in module ${definitionType.module.getName};"
        case BindingsMap.ResolvedModule(module) =>
          s"    The module ${module.getName};"
        case BindingsMap.ResolvedPolyglotSymbol(_, symbol) =>
          s"    The imported polyglot symbol ${symbol.name};"
        case BindingsMap.ResolvedPolyglotField(_, name) =>
          s"    The imported polyglot field ${name};"
        case BindingsMap.ResolvedMethod(module, symbol) =>
          s"    The method ${symbol.name} defined in module ${module.getName}"
        case BindingsMap.ResolvedType(module, typ) =>
          s"    Type ${typ.name} defined in module ${module.getName}"
      }
      (firstLine :: lines).mkString("\n")
    }
  }

  /** A resolution error due to the symbol not being found.
    */
  case object ResolutionNotFound extends ResolutionError {
    override def explain(originalName: ir.Name): String =
      s"The name `${originalName.name}` could not be found"
  }

  /** A metadata-friendly storage for resolutions */
  case class Resolution(target: ResolvedName) extends IRPass.IRMetadata {

    /** The name of the metadata as a string. */
    override val metadataName: String = "Resolution"

    /** @inheritdoc */
    override def prepareForSerialization(compiler: Compiler): Resolution =
      this.copy(target = this.target.toAbstract)

    /** @inheritdoc */
    override def restoreFromSerialization(
      compiler: Compiler
    ): Option[Resolution] = {
      val moduleMap = compiler.getPackageRepository().getModuleMap
      this.target.toConcrete(moduleMap).map(t => this.copy(target = t))
    }

    /** Creates a duplicate of this metadata if applicable.
      *
      * This method should employ deep-copy semantics where appropriate. It may
      * return None to indicate that this metadata should not be preserved
      * during duplication.
      *
      * @return Some duplicate of this metadata or None if this metadata should
      *         not be preserved
      */
    override def duplicate(): Option[IRPass.IRMetadata] = Some(this)
  }

  /** A reference to a module.
    */
  sealed trait ModuleReference {

    /** @return the qualified name of the module
      */
    def getName: QualifiedName

    /** Convert `this` into a concrete module reference.
      *
      * @param moduleMap the mapping from qualified names to concrete modules
      * @return the concrete module for this reference, if possible
      */
    def toConcrete(
      moduleMap: PackageRepository.ModuleMap
    ): Option[ModuleReference.Concrete]

    /** Convert `this` into an abstract module reference.
      *
      * @return the abstract reference to the module represented by `this`
      */
    def toAbstract: ModuleReference.Abstract

    /** Unsafely coerces the module reference to a concrete one.
      *
      * @param message the message for if the coercion fails
      * @return the concrete version of this reference
      */
    @throws[CompilerError]
    def unsafeAsModule(message: String = ""): Module
  }
  object ModuleReference {

    /** A module reference that points to a concrete [[Module]] object.
      *
      * @param module the module being referenced
      */
    case class Concrete(module: Module) extends ModuleReference {

      /** @inheritdoc */
      override def getName: QualifiedName = module.getName

      /** Converts `this` into a concrete module reference (a no-op).
        *
        * @param moduleMap the mapping from qualified names to concrete modules
        * @return the concrete module for this reference, if possible
        */
      override def toConcrete(moduleMap: ModuleMap): Option[Concrete] =
        Some(this)

      /** @inheritdoc */
      override def toAbstract: Abstract =
        ModuleReference.Abstract(module.getName)

      /** @inheritdoc */
      override def unsafeAsModule(message: String = ""): Module = module

      /** @inheritdoc */
      private def writeObject(@unused stream: ObjectOutputStream): Unit = {
        throw new CompilerError(
          s"Attempting to serialize a concrete module reference to `$getName`."
        )
      }
    }

    /** A module reference that refers to a module by qualified name, without an
      * explicit link to the target.
      *
      * @param name the qualified name (including namespace) of the module
      *             being referenced
      */
    case class Abstract(name: QualifiedName) extends ModuleReference {

      /** @inheritdoc */
      override def getName: QualifiedName = name

      /** @inheritdoc */
      override def toConcrete(moduleMap: ModuleMap): Option[Concrete] = {
        moduleMap.get(name.toString).map(Concrete)
      }

      /** Convert `this` into an abstract module reference (a no-op).
        *
        * @return the abstract reference to the module represented by `this`
        */
      override def toAbstract: Abstract = this

      /** @inheritdoc */
      override def unsafeAsModule(message: String = ""): Module = {
        val rest = if (message.isEmpty) "." else s": $message"
        val errMsg =
          s"Could not get concrete module from abstract module $name$rest"

        throw new CompilerError(errMsg)
      }
    }
  }
}<|MERGE_RESOLUTION|>--- conflicted
+++ resolved
@@ -22,11 +22,7 @@
   */
 
 @SerialVersionUID(
-<<<<<<< HEAD
-  7833L // instrumentor
-=======
   7953L // instrumentor
->>>>>>> 6a127c50
 )
 case class BindingsMap(
   definedEntities: List[DefinedEntity],
