package org.enso.compiler.pass.resolve

import org.enso.compiler.context.{InlineContext, ModuleContext}
import org.enso.compiler.core.IR
import org.enso.compiler.core.ir.MetadataStorage._
import org.enso.compiler.exception.CompilerError
import org.enso.compiler.pass.IRPass
import org.enso.compiler.pass.analyse._
import org.enso.compiler.pass.lint.UnusedBindings

import scala.annotation.unused

/** This pass is responsible for resolving type signatures and associating
  * them as metadata with the typed object.
  *
  * Please note that this pass currently does not support typed patterns (and
  * hence doesn't support inline types in lambdas). This support will come later
  * with the work on expanding pattern contexts.
  *
  * This pass requires the context to provide:
  *
  * - Nothing
  */
case object TypeSignatures extends IRPass {
  override type Metadata = Signature
  override type Config   = IRPass.Configuration.Default

  override val precursorPasses: Seq[IRPass] = List(
    TypeFunctions,
    ModuleAnnotations,
  )
  override val invalidatedPasses: Seq[IRPass] = List(
    AliasAnalysis,
    CachePreferenceAnalysis,
    DataflowAnalysis,
    DemandAnalysis,
    TailCall,
    UnusedBindings
  )

  /** Resolves type signatures in a module.
    *
    * @param ir the Enso IR to process
    * @param moduleContext a context object that contains the information needed
    *                      to process a module
    * @return `ir`, possibly having made transformations or annotations to that
    *         IR.
    */
  override def runModule(
    ir: IR.Module,
    @unused moduleContext: ModuleContext
  ): IR.Module = resolveModule(ir)

  /** Resolves type signatures in an expression.
    *
    * @param ir the Enso IR to process
    * @param inlineContext a context object that contains the information needed
    *                      for inline evaluation
    * @return `ir`, possibly having made transformations or annotations to that
    *         IR.
    */
  override def runExpression(
    ir: IR.Expression,
    @unused inlineContext: InlineContext
  ): IR.Expression = resolveExpression(ir)

  // === Pass Internals =======================================================

  /** Resolves type signatures in a module.
    *
    * @param mod the module to resolve signatures in
    * @return `mod`, with type signatures resolved
    */
  def resolveModule(mod: IR.Module): IR.Module = {
    var lastSignature: Option[IR.Type.Ascription] = None

    val newBindings: List[IR.Module.Scope.Definition] = mod.bindings.flatMap {
<<<<<<< HEAD
        case sig: IR.Type.Ascription =>
          val res = lastSignature match {
            case Some(oldSig) => Some(IR.Error.Unexpected.TypeSignature(oldSig))
            case None         => None
          }

          lastSignature = Some(sig)
          res
        case meth: IR.Module.Scope.Definition.Method =>
          val newMethod = meth.mapExpressions(resolveExpression)
          val res = lastSignature match {
            case Some(asc @ IR.Type.Ascription(typed, sig, _, _, _)) =>
              val methodRef = meth.methodReference

              typed match {
                case ref: IR.Name.MethodReference =>
                  if (ref isSameReferenceAs methodRef) {
                    Some(newMethod.updateMetadata(this -->> Signature(sig)))
                  } else {
                    List(IR.Error.Unexpected.TypeSignature(asc), newMethod)
                  }
                case _ =>
                  List(IR.Error.Unexpected.TypeSignature(asc), newMethod)
              }
            case None => Some(newMethod)
          }

          lastSignature = None
          res
        case atom: IR.Module.Scope.Definition.Atom =>
          Some(atom.mapExpressions(resolveExpression))
        case err: IR.Error => Some(err)
        case _: IR.Module.Scope.Definition.Type =>
          throw new CompilerError(
            "Complex type definitions should not be present during type " +
            "signature resolution."
          )
        case _: IR.Comment.Documentation =>
          throw new CompilerError(
            "Documentation comments should not be present during type " +
            "signature resolution."
          )
      } ::: lastSignature
        .map(asc => IR.Error.Unexpected.TypeSignature(asc))
        .toList
=======
      case sig: IR.Type.Ascription =>
        val res = lastSignature match {
          case Some(oldSig) => Some(IR.Error.Unexpected.TypeSignature(oldSig))
          case None         => None
        }

        lastSignature = Some(sig)
        res
      case meth: IR.Module.Scope.Definition.Method =>
        val newMethod = meth.mapExpressions(resolveExpression)
        val res = lastSignature match {
          case Some(asc @ IR.Type.Ascription(typed, sig, _, _, _)) =>
            val methodRef = meth.methodReference
            val newMethodWithDoc = asc
              .getMetadata(DocumentationComments)
              .map(doc =>
                newMethod.updateMetadata(DocumentationComments -->> doc)
              )
              .getOrElse(newMethod)
            val newMethodWithAnnotations = asc
              .getMetadata(ModuleAnnotations)
              .map(annotations =>
                newMethodWithDoc.updateMetadata(
                  ModuleAnnotations -->> annotations
                )
              )
              .getOrElse(newMethodWithDoc)

            typed match {
              case ref: IR.Name.MethodReference =>
                if (ref isSameReferenceAs methodRef) {
                  Some(
                    newMethodWithAnnotations.updateMetadata(
                      this -->> Signature(sig)
                    )
                  )
                } else {
                  List(
                    IR.Error.Unexpected.TypeSignature(asc),
                    newMethodWithAnnotations
                  )
                }
              case _ =>
                List(
                  IR.Error.Unexpected.TypeSignature(asc),
                  newMethodWithAnnotations
                )
            }
          case None => Some(newMethod)
        }

        lastSignature = None
        res
      case atom: IR.Module.Scope.Definition.Atom =>
        Some(atom.mapExpressions(resolveExpression))
      case err: IR.Error => Some(err)
      case _: IR.Module.Scope.Definition.Type =>
        throw new CompilerError(
          "Complex type definitions should not be present during type " +
          "signature resolution."
        )
      case _: IR.Name.Annotation =>
        throw new CompilerError(
          "Annotations should already be associated by the point of " +
          "type signature resolution."
        )
      case _: IR.Comment.Documentation =>
        throw new CompilerError(
          "Documentation comments should not be present during type " +
          "signature resolution."
        )
    } ::: lastSignature
      .map(asc => IR.Error.Unexpected.TypeSignature(asc))
      .toList
>>>>>>> af1aab35

    mod.copy(
      bindings = newBindings
    )
  }

  /** Resolves type signatures in an arbitrary expression.
    *
    * @param expr the expression to resolve signatures in
    * @return `expr`, with any type signatures resolved
    */
  def resolveExpression(expr: IR.Expression): IR.Expression = {
    expr.transformExpressions {
      case block: IR.Expression.Block => resolveBlock(block)
      case sig: IR.Type.Ascription    => resolveAscription(sig)
    }
  }

  /** Resolves type signatures in an ascription.
    *
    * @param sig the signature to convert
    * @return the typed expression in `sig`, with `signature` attached
    */
  def resolveAscription(sig: IR.Type.Ascription): IR.Expression = {
    val newTyped = sig.typed.mapExpressions(resolveExpression)
    val newSig   = sig.signature.mapExpressions(resolveExpression)
    newTyped.updateMetadata(this -->> Signature(newSig))
  }

  /** Resolves type signatures in a block.
    *
    * @param block the block to resolve signatures in
    * @return `block`, with any type signatures resolved
    */
  def resolveBlock(block: IR.Expression.Block): IR.Expression.Block = {
    var lastSignature: Option[IR.Type.Ascription] = None
    val allBlockExpressions =
      block.expressions :+ block.returnValue

    val newExpressions = allBlockExpressions.flatMap {
        case sig: IR.Type.Ascription =>
          val res = lastSignature match {
            case Some(oldSig) => Some(IR.Error.Unexpected.TypeSignature(oldSig))
            case None         => None
          }

          lastSignature = Some(sig)
          res
        case binding: IR.Expression.Binding =>
          val newBinding = binding.mapExpressions(resolveExpression)
          val res = lastSignature match {
            case Some(asc @ IR.Type.Ascription(typed, sig, _, _, _)) =>
              val name = binding.name

              typed match {
                case typedName: IR.Name =>
                  if (typedName.name == name.name) {
                    Some(newBinding.updateMetadata(this -->> Signature(sig)))
                  } else {
                    List(IR.Error.Unexpected.TypeSignature(asc), newBinding)
                  }
                case _ =>
                  List(IR.Error.Unexpected.TypeSignature(asc), newBinding)
              }
            case None => Some(newBinding)
          }

          lastSignature = None
          res
        case a => Some(resolveExpression(a))
      } ::: lastSignature.map(IR.Error.Unexpected.TypeSignature(_)).toList

    block.copy(
      expressions = newExpressions.init,
      returnValue = newExpressions.last
    )
  }

  // === Metadata =============================================================

  /** A representation of a type signature.
    *
    * @param signature the expression for the type signature
    */
  case class Signature(signature: IR.Expression) extends IRPass.Metadata {
    override val metadataName: String = "TypeSignatures.Signature"

    override def duplicate(): Option[IRPass.Metadata] =
      Some(this.copy(signature = signature.duplicate()))
  }
}<|MERGE_RESOLUTION|>--- conflicted
+++ resolved
@@ -75,53 +75,6 @@
     var lastSignature: Option[IR.Type.Ascription] = None
 
     val newBindings: List[IR.Module.Scope.Definition] = mod.bindings.flatMap {
-<<<<<<< HEAD
-        case sig: IR.Type.Ascription =>
-          val res = lastSignature match {
-            case Some(oldSig) => Some(IR.Error.Unexpected.TypeSignature(oldSig))
-            case None         => None
-          }
-
-          lastSignature = Some(sig)
-          res
-        case meth: IR.Module.Scope.Definition.Method =>
-          val newMethod = meth.mapExpressions(resolveExpression)
-          val res = lastSignature match {
-            case Some(asc @ IR.Type.Ascription(typed, sig, _, _, _)) =>
-              val methodRef = meth.methodReference
-
-              typed match {
-                case ref: IR.Name.MethodReference =>
-                  if (ref isSameReferenceAs methodRef) {
-                    Some(newMethod.updateMetadata(this -->> Signature(sig)))
-                  } else {
-                    List(IR.Error.Unexpected.TypeSignature(asc), newMethod)
-                  }
-                case _ =>
-                  List(IR.Error.Unexpected.TypeSignature(asc), newMethod)
-              }
-            case None => Some(newMethod)
-          }
-
-          lastSignature = None
-          res
-        case atom: IR.Module.Scope.Definition.Atom =>
-          Some(atom.mapExpressions(resolveExpression))
-        case err: IR.Error => Some(err)
-        case _: IR.Module.Scope.Definition.Type =>
-          throw new CompilerError(
-            "Complex type definitions should not be present during type " +
-            "signature resolution."
-          )
-        case _: IR.Comment.Documentation =>
-          throw new CompilerError(
-            "Documentation comments should not be present during type " +
-            "signature resolution."
-          )
-      } ::: lastSignature
-        .map(asc => IR.Error.Unexpected.TypeSignature(asc))
-        .toList
-=======
       case sig: IR.Type.Ascription =>
         val res = lastSignature match {
           case Some(oldSig) => Some(IR.Error.Unexpected.TypeSignature(oldSig))
@@ -196,7 +149,6 @@
     } ::: lastSignature
       .map(asc => IR.Error.Unexpected.TypeSignature(asc))
       .toList
->>>>>>> af1aab35
 
     mod.copy(
       bindings = newBindings
@@ -237,37 +189,51 @@
       block.expressions :+ block.returnValue
 
     val newExpressions = allBlockExpressions.flatMap {
-        case sig: IR.Type.Ascription =>
-          val res = lastSignature match {
-            case Some(oldSig) => Some(IR.Error.Unexpected.TypeSignature(oldSig))
-            case None         => None
-          }
-
-          lastSignature = Some(sig)
-          res
-        case binding: IR.Expression.Binding =>
-          val newBinding = binding.mapExpressions(resolveExpression)
-          val res = lastSignature match {
-            case Some(asc @ IR.Type.Ascription(typed, sig, _, _, _)) =>
-              val name = binding.name
-
-              typed match {
-                case typedName: IR.Name =>
-                  if (typedName.name == name.name) {
-                    Some(newBinding.updateMetadata(this -->> Signature(sig)))
-                  } else {
-                    List(IR.Error.Unexpected.TypeSignature(asc), newBinding)
-                  }
-                case _ =>
-                  List(IR.Error.Unexpected.TypeSignature(asc), newBinding)
-              }
-            case None => Some(newBinding)
-          }
-
-          lastSignature = None
-          res
-        case a => Some(resolveExpression(a))
-      } ::: lastSignature.map(IR.Error.Unexpected.TypeSignature(_)).toList
+      case sig: IR.Type.Ascription =>
+        val res = lastSignature match {
+          case Some(oldSig) => Some(IR.Error.Unexpected.TypeSignature(oldSig))
+          case None         => None
+        }
+
+        lastSignature = Some(sig)
+        res
+      case binding: IR.Expression.Binding =>
+        val newBinding = binding.mapExpressions(resolveExpression)
+        val res = lastSignature match {
+          case Some(asc @ IR.Type.Ascription(typed, sig, _, _, _)) =>
+            val name = binding.name
+            val newBindingWithDoc = asc
+              .getMetadata(DocumentationComments)
+              .map(doc =>
+                newBinding.updateMetadata(DocumentationComments -->> doc)
+              )
+              .getOrElse(newBinding)
+
+            typed match {
+              case typedName: IR.Name =>
+                if (typedName.name == name.name) {
+                  Some(
+                    newBindingWithDoc.updateMetadata(this -->> Signature(sig))
+                  )
+                } else {
+                  List(
+                    IR.Error.Unexpected.TypeSignature(asc),
+                    newBindingWithDoc
+                  )
+                }
+              case _ =>
+                List(
+                  IR.Error.Unexpected.TypeSignature(asc),
+                  newBindingWithDoc
+                )
+            }
+          case None => Some(newBinding)
+        }
+
+        lastSignature = None
+        res
+      case a => Some(resolveExpression(a))
+    } ::: lastSignature.map(IR.Error.Unexpected.TypeSignature(_)).toList
 
     block.copy(
       expressions = newExpressions.init,
