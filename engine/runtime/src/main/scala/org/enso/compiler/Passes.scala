package org.enso.compiler

import org.enso.compiler.pass.PassConfiguration._
import org.enso.compiler.pass.analyse._
import org.enso.compiler.pass.desugar._
import org.enso.compiler.pass.lint.{ShadowedPatternFields, UnusedBindings}
import org.enso.compiler.pass.optimise.{
  ApplicationSaturation,
  LambdaConsolidate,
  UnreachableMatchBranches
}
import org.enso.compiler.pass.resolve._
import org.enso.compiler.pass.{IRPass, PassConfiguration, PassManager}

class Passes(passes: Option[List[IRPass]] = None) {

  /** A list of the compiler phases, in the order they should be run.
    *
    * The pass manager checks at runtime whether the provided order respects the
    * dependencies between passes, and so this pass ordering must adhere to
    * these dependencies.
    */
  val passOrdering: List[IRPass] = passes.getOrElse(
    List(
      ModuleAnnotations,
      DocumentationComments,
      ComplexType,
      FunctionBinding,
      GenerateMethodBodies,
      SectionsToBinOp,
      OperatorToFunction,
      LambdaShorthandToLambda,
      ShadowedPatternFields,
      UnreachableMatchBranches,
      NestedPatternMatch,
      IgnoredBindings,
      TypeFunctions,
      TypeSignatures,
<<<<<<< HEAD
=======
      ExpressionAnnotations,
      AliasAnalysis,
      UppercaseNames,
      VectorLiterals,
>>>>>>> af1aab35
      AliasAnalysis,
      LambdaConsolidate,
      AliasAnalysis,
      SuspendedArguments,
      OverloadsResolution,
      AliasAnalysis,
      DemandAnalysis,
      AliasAnalysis,
      TailCall,
      AliasAnalysis,
      UndefinedVariables,
      DataflowAnalysis,
      CachePreferenceAnalysis,
      UnusedBindings
    )
  )

  /** Configuration for the passes. */
  private val passConfig: PassConfiguration = PassConfiguration(
    ApplicationSaturation -->> ApplicationSaturation.Configuration(),
    AliasAnalysis         -->> AliasAnalysis.Configuration()
  )

  /** The pass manager for running compiler passes. */
  val passManager: PassManager =
    new PassManager(passOrdering, passConfig)

  /** Slices the compiler's pass ordering to provide the list of all passes that
    * run _before_ [[pass]].
    *
    * This will compute it for the _first_ instance of [[pass]].
    *
    * @param pass the pass to get the precursors for
    * @return the precursors to the first instance of `pass`
    */
  def getPrecursors(pass: IRPass): Option[List[IRPass]] = {
    val result = passOrdering.takeWhile(_ != pass)

    if (result.length != passOrdering.length) {
      Some(result)
    } else {
      None
    }
  }
}<|MERGE_RESOLUTION|>--- conflicted
+++ resolved
@@ -10,23 +10,31 @@
   UnreachableMatchBranches
 }
 import org.enso.compiler.pass.resolve._
-import org.enso.compiler.pass.{IRPass, PassConfiguration, PassManager}
+import org.enso.compiler.pass.{
+  IRPass,
+  PassConfiguration,
+  PassGroup,
+  PassManager
+}
 
-class Passes(passes: Option[List[IRPass]] = None) {
+class Passes(passes: Option[List[PassGroup]] = None) {
 
-  /** A list of the compiler phases, in the order they should be run.
-    *
-    * The pass manager checks at runtime whether the provided order respects the
-    * dependencies between passes, and so this pass ordering must adhere to
-    * these dependencies.
-    */
-  val passOrdering: List[IRPass] = passes.getOrElse(
+  val moduleDiscoveryPasses = new PassGroup(
     List(
       ModuleAnnotations,
       DocumentationComments,
+      MainImportAndExport,
       ComplexType,
       FunctionBinding,
       GenerateMethodBodies,
+      BindingAnalysis
+    )
+  )
+
+  val functionBodyPasses = new PassGroup(
+    List(
+      MethodDefinitions,
+      ModuleThisToHere,
       SectionsToBinOp,
       OperatorToFunction,
       LambdaShorthandToLambda,
@@ -36,13 +44,10 @@
       IgnoredBindings,
       TypeFunctions,
       TypeSignatures,
-<<<<<<< HEAD
-=======
       ExpressionAnnotations,
       AliasAnalysis,
       UppercaseNames,
       VectorLiterals,
->>>>>>> af1aab35
       AliasAnalysis,
       LambdaConsolidate,
       AliasAnalysis,
@@ -52,12 +57,23 @@
       DemandAnalysis,
       AliasAnalysis,
       TailCall,
+      Patterns,
       AliasAnalysis,
       UndefinedVariables,
       DataflowAnalysis,
       CachePreferenceAnalysis,
       UnusedBindings
     )
+  )
+
+  /** A list of the compiler phases, in the order they should be run.
+    *
+    * The pass manager checks at runtime whether the provided order respects the
+    * dependencies between passes, and so this pass ordering must adhere to
+    * these dependencies.
+    */
+  val passOrdering: List[PassGroup] = passes.getOrElse(
+    List(moduleDiscoveryPasses, functionBodyPasses)
   )
 
   /** Configuration for the passes. */
@@ -78,11 +94,11 @@
     * @param pass the pass to get the precursors for
     * @return the precursors to the first instance of `pass`
     */
-  def getPrecursors(pass: IRPass): Option[List[IRPass]] = {
-    val result = passOrdering.takeWhile(_ != pass)
-
-    if (result.length != passOrdering.length) {
-      Some(result)
+  def getPrecursors(pass: IRPass): Option[PassGroup] = {
+    val allPasses = passOrdering.flatMap(_.passes)
+    val result    = allPasses.takeWhile(_ != pass)
+    if (result.length != allPasses.length) {
+      Some(new PassGroup(result))
     } else {
       None
     }
