package org.enso.compiler

import org.enso.compiler.data.CompilerConfig
import org.enso.compiler.pass.PassConfiguration._
import org.enso.compiler.pass.analyse._
import org.enso.compiler.pass.desugar._
import org.enso.compiler.pass.lint.{
  ModuleNameConflicts,
  ShadowedPatternFields,
  UnusedBindings
}
import org.enso.compiler.pass.optimise.{
  ApplicationSaturation,
  LambdaConsolidate,
  UnreachableMatchBranches
}
import org.enso.compiler.pass.resolve._
import org.enso.compiler.pass.{
  IRPass,
  PassConfiguration,
  PassGroup,
  PassManager
}

class Passes(
  config: CompilerConfig,
  passes: Option[List[PassGroup]] = None
) {

  val moduleDiscoveryPasses = new PassGroup(
    List(
      ModuleAnnotations,
      DocumentationComments,
      Imports,
      ComplexType,
      FunctionBinding,
      GenerateMethodBodies,
      BindingAnalysis,
      GenerateDocumentation,
      ModuleNameConflicts
    )
  )

  val globalTypingPasses = new PassGroup(
    List(
      MethodDefinitions,
      SectionsToBinOp,
      OperatorToFunction,
      LambdaShorthandToLambda,
      ShadowedPatternFields,
      UnreachableMatchBranches,
      NestedPatternMatch,
      IgnoredBindings,
      TypeFunctions,
      TypeSignatures
    )
  )

  val functionBodyPasses = new PassGroup(
    List(
      ExpressionAnnotations,
      AliasAnalysis,
<<<<<<< HEAD
      UppercaseNames,
      TypeNames,
=======
      GlobalNames,
>>>>>>> 8f3c5a01
      MethodCalls,
      VectorLiterals,
      FullyAppliedFunctionUses,
      AliasAnalysis
    ) ++
    (if (config.autoParallelismEnabled) {
       List(
         AutomaticParallelism,
         AliasAnalysis
       )
     } else List()) ++ List(
      LambdaConsolidate,
      AliasAnalysis,
      SuspendedArguments,
      OverloadsResolution,
      AliasAnalysis,
      DemandAnalysis,
      AliasAnalysis,
      TailCall,
      Patterns,
      AliasAnalysis,
      DataflowAnalysis,
      CachePreferenceAnalysis,
      UnusedBindings
    )
  )

  /** A list of the compiler phases, in the order they should be run.
    *
    * The pass manager checks at runtime whether the provided order respects the
    * dependencies between passes, and so this pass ordering must adhere to
    * these dependencies.
    */
  val passOrdering: List[PassGroup] = passes.getOrElse(
    List(moduleDiscoveryPasses, globalTypingPasses, functionBodyPasses)
  )

  /** The ordered representation of all passes run by the compiler. */
  val allPassOrdering: List[IRPass] = passOrdering.flatMap(_.passes)

  /** Configuration for the passes. */
  private val passConfig: PassConfiguration = PassConfiguration(
    ApplicationSaturation -->> ApplicationSaturation.Configuration(),
    AliasAnalysis         -->> AliasAnalysis.Configuration()
  )

  /** The pass manager for running compiler passes. */
  val passManager: PassManager =
    new PassManager(passOrdering, passConfig)

  /** Slices the compiler's pass ordering to provide the list of all passes that
    * run _before_ [[pass]].
    *
    * This will compute it for the _first_ instance of [[pass]].
    *
    * @param pass the pass to get the precursors for
    * @return the precursors to the first instance of `pass`
    */
  def getPrecursors(pass: IRPass): Option[PassGroup] = {
    val allPasses = passOrdering.flatMap(_.passes)
    val result    = allPasses.takeWhile(_ != pass)
    if (result.length != allPasses.length) {
      Some(new PassGroup(result))
    } else {
      None
    }
  }
}<|MERGE_RESOLUTION|>--- conflicted
+++ resolved
@@ -60,12 +60,8 @@
     List(
       ExpressionAnnotations,
       AliasAnalysis,
-<<<<<<< HEAD
-      UppercaseNames,
+      GlobalNames,
       TypeNames,
-=======
-      GlobalNames,
->>>>>>> 8f3c5a01
       MethodCalls,
       VectorLiterals,
       FullyAppliedFunctionUses,
