package org.enso.compiler

import com.oracle.truffle.api.TruffleLogger
import com.oracle.truffle.api.source.Source
import org.enso.compiler.codegen.{AstToIr, IrToTruffle, RuntimeStubsGenerator}
import org.enso.compiler.context.{FreshNameSupply, InlineContext, ModuleContext}
import org.enso.compiler.core.IR
import org.enso.compiler.core.IR.Expression
import org.enso.compiler.data.CompilerConfig
import org.enso.compiler.exception.{CompilationAbortedException, CompilerError}
import org.enso.compiler.pass.PassManager
import org.enso.compiler.pass.analyse._
import org.enso.compiler.phase.{
  ExportCycleException,
  ExportsResolution,
  ImportResolver
}
import org.enso.editions.LibraryName
import org.enso.interpreter.node.{ExpressionNode => RuntimeExpression}
import org.enso.interpreter.runtime.builtin.Builtins
import org.enso.interpreter.runtime.scope.{LocalScope, ModuleScope}
import org.enso.interpreter.runtime.{EnsoContext, Module}
import org.enso.pkg.QualifiedName
import org.enso.polyglot.{LanguageInfo, RuntimeOptions}
import org.enso.syntax.text.Parser.IDMap
import org.enso.syntax.text.{AST, Parser}
import org.enso.syntax2.Tree

import java.io.{PrintStream, StringReader}
import java.util.logging.Level
import scala.jdk.OptionConverters._

/** This class encapsulates the static transformation processes that take place
  * on source code, including parsing, desugaring, type-checking, static
  * analysis, and optimisation.
  *
  * @param context the language context
  */
class Compiler(
  val context: EnsoContext,
  val builtins: Builtins,
  val packageRepository: PackageRepository,
  config: CompilerConfig
) {
  private val freshNameSupply: FreshNameSupply = new FreshNameSupply
  private val passes: Passes                   = new Passes(config)
  private val passManager: PassManager         = passes.passManager
  private val importResolver: ImportResolver   = new ImportResolver(this)
  private val stubsGenerator: RuntimeStubsGenerator =
    new RuntimeStubsGenerator(builtins)
  private val irCachingEnabled = !context.isIrCachingDisabled
  private val useGlobalCacheLocations = context.getEnvironment.getOptions.get(
    RuntimeOptions.USE_GLOBAL_IR_CACHE_LOCATION_KEY
  )
  private val serializationManager: SerializationManager =
    new SerializationManager(this)
<<<<<<< HEAD
  private val logger: TruffleLogger = context.getLogger(getClass)
  private val output: PrintStream =
    if (config.outputRedirect.isDefined)
      new PrintStream(config.outputRedirect.get)
    else context.getOut
  private lazy val ensoCompiler: EnsoCompiler = new EnsoCompiler();
=======
  private val logger: TruffleLogger           = context.getLogger(getClass)
  private lazy val ensoCompiler: EnsoCompiler = new EnsoCompiler()
>>>>>>> a2b57b4e

  /** Duplicates this compiler with a different config.
    * @param newConfig Configuration to be used in the duplicated Compiler.
    */
  def duplicateWithConfig(newConfig: CompilerConfig): Compiler = {
    new Compiler(
      context,
      builtins,
      packageRepository,
      newConfig
    )
  }

  /** Run the initialization sequence. */
  def initialize(): Unit = {
    initializeBuiltinsIr()
    packageRepository.initialize().left.foreach(reportPackageError)
  }

  /** Lazy-initializes the IR for the builtins module. */
  def initializeBuiltinsIr(): Unit = {
    if (!builtins.isIrInitialized) {
      logger.log(
        Compiler.defaultLogLevel,
        s"Initialising IR for [${builtins.getModule.getName}]."
      )

      builtins.initializeBuiltinsSource()

      if (irCachingEnabled) {
        serializationManager.deserialize(builtins.getModule) match {
          case Some(true) =>
            // Ensure that builtins doesn't try and have codegen run on it.
            builtins.getModule.unsafeSetCompilationStage(
              Module.CompilationStage.AFTER_CODEGEN
            )
          case _ =>
            builtins.initializeBuiltinsIr(freshNameSupply, passes)
            builtins.getModule.setHasCrossModuleLinks(true)

        }
      } else {
        builtins.initializeBuiltinsIr(freshNameSupply, passes)
        builtins.getModule.setHasCrossModuleLinks(true)
      }

      if (irCachingEnabled && !builtins.getModule.wasLoadedFromCache()) {
        serializationManager.serialize(
          builtins.getModule,
          useGlobalCacheLocations = true // Builtins can't have a local cache.
        )
      }
    }
  }

  /** Runs the import resolver on the given module.
    *
    * @param module the entry module for import resolution
    * @return the list of modules imported by `module`
    */
  def runImportsResolution(module: Module): List[Module] = {
    initialize()
    try {
      importResolver.mapImports(module)
    } catch {
      case e: ImportResolver.HiddenNamesConflict => reportExportConflicts(e)
    }
  }

  /** Processes the provided language sources, registering any bindings in the
    * given scope.
    *
    * @param module the scope into which new bindings are registered
    * @return a compiler result containing the list of compiled modules
    */
  def run(module: Module): CompilerResult = {
    runInternal(
      List(module),
      generateCode              = true,
      shouldCompileDependencies = true
    )
  }

  /** Compiles the requested packages, writing the compiled IR to the library
    * cache directories.
    *
    * @param shouldCompileDependencies whether compilation should also compile
    *                                  the dependencies of the requested package
    */
  def compile(shouldCompileDependencies: Boolean): Unit = {
    val packageRepository = context.getPackageRepository

    packageRepository.getMainProjectPackage match {
      case None =>
        logger.log(
          Level.SEVERE,
          s"No package found in the compiler environment. Aborting."
        )
      case Some(pkg) =>
        val packageModule = packageRepository.getModuleMap.get(
          s"${pkg.namespace}.${pkg.name}.Main"
        )
        packageModule match {
          case None =>
            logger.log(
              Level.SEVERE,
              s"Could not find entry point for compilation in package " +
              s"[${pkg.namespace}.${pkg.name}]."
            )
          case Some(m) =>
            logger.log(
              Compiler.defaultLogLevel,
              s"Compiling the package [${pkg.namespace}.${pkg.name}] " +
              s"starting at the root [${m.getName}]."
            )

            val packageModules = packageRepository.freezeModuleMap.collect {
              case (name, mod)
                  if name.startsWith(s"${pkg.namespace}.${pkg.name}") =>
                mod
            }.toList

            runInternal(
              packageModules,
              generateCode = false,
              shouldCompileDependencies
            )
        }
    }
  }

  /** Runs part of the compiler to generate docs from Enso code.
    *
    * @param module the scope from which docs are generated
    */
  def generateDocs(module: Module): Module = {
    initialize()
    parseModule(module, isGenDocs = true)
    module
  }

  /** Run the compiler on the list of modules.
    *
    * The compilation may load the libraries defining component groups. To ensure
    * that the symbols defined by the component groups are also compiled, this
    * method is called recursively.
    */
  private def runInternal(
    modules: List[Module],
    generateCode: Boolean,
    shouldCompileDependencies: Boolean
  ): CompilerResult = {
    @scala.annotation.tailrec
    def go(
      modulesToCompile: List[Module],
      compiledModules: List[Module]
    ): CompilerResult =
      if (modulesToCompile.isEmpty) CompilerResult(compiledModules)
      else {
        val newCompiled =
          runCompilerPipeline(
            modulesToCompile,
            generateCode,
            shouldCompileDependencies
          )
        val pending = packageRepository.getPendingModules.toList
        go(pending, compiledModules ++ newCompiled)
      }

    go(modules, List())
  }

  private def runCompilerPipeline(
    modules: List[Module],
    generateCode: Boolean,
    shouldCompileDependencies: Boolean
  ): List[Module] = {
    initialize()
    modules.foreach(m => parseModule(m))

    var requiredModules = modules.flatMap { module =>
      val modules = runImportsAndExportsResolution(module)
      if (
        module
          .wasLoadedFromCache() && modules.exists(!_.wasLoadedFromCache())
      ) {
        logger.log(
          Compiler.defaultLogLevel,
          s"Some imported modules' caches were invalided, forcing invalidation of ${module.getName.toString}"
        )
        module.getCache.invalidate(context)
        parseModule(module)
        runImportsAndExportsResolution(module)
      } else {
        modules
      }
    }

    var hasInvalidModuleRelink = false
    if (irCachingEnabled) {
      requiredModules.foreach { module =>
        if (!module.hasCrossModuleLinks) {
          val flags =
            module.getIr.preorder.map(_.passData.restoreFromSerialization(this))

          if (!flags.contains(false)) {
            logger.log(
              Compiler.defaultLogLevel,
              s"Restored links (late phase) for module [${module.getName}]."
            )
          } else {
            hasInvalidModuleRelink = true
            logger.log(
              Compiler.defaultLogLevel,
              s"Failed to restore links (late phase) for module " +
              s"[${module.getName}]."
            )
            uncachedParseModule(module, isGenDocs = false)
          }
        }
      }
    }

    if (hasInvalidModuleRelink) {
      logger.log(
        Compiler.defaultLogLevel,
        s"Some modules failed to relink. Re-running import and " +
        s"export resolution."
      )

      requiredModules = modules.flatMap(runImportsAndExportsResolution)
    }

    requiredModules.foreach { module =>
      if (
        !module.getCompilationStage.isAtLeast(
          Module.CompilationStage.AFTER_GLOBAL_TYPES
        )
      ) {

        val moduleContext = ModuleContext(
          module          = module,
          freshNameSupply = Some(freshNameSupply),
          compilerConfig  = config
        )
        val compilerOutput = runGlobalTypingPasses(module.getIr, moduleContext)
        module.unsafeSetIr(compilerOutput)
        module.unsafeSetCompilationStage(
          Module.CompilationStage.AFTER_GLOBAL_TYPES
        )
      }
    }
    requiredModules.foreach { module =>
      if (
        !module.getCompilationStage.isAtLeast(
          Module.CompilationStage.AFTER_STATIC_PASSES
        )
      ) {

        val moduleContext = ModuleContext(
          module          = module,
          freshNameSupply = Some(freshNameSupply),
          compilerConfig  = config
        )
        val compilerOutput = runMethodBodyPasses(module.getIr, moduleContext)
        module.unsafeSetIr(compilerOutput)
        module.unsafeSetCompilationStage(
          Module.CompilationStage.AFTER_STATIC_PASSES
        )
      }
    }

    runErrorHandling(requiredModules)

    requiredModules.foreach { module =>
      if (
        !module.getCompilationStage.isAtLeast(
          Module.CompilationStage.AFTER_RUNTIME_STUBS
        )
      ) {
        stubsGenerator.run(module)
        module.unsafeSetCompilationStage(
          Module.CompilationStage.AFTER_RUNTIME_STUBS
        )
      }
    }
    requiredModules.foreach { module =>
      if (
        !module.getCompilationStage.isAtLeast(
          Module.CompilationStage.AFTER_CODEGEN
        )
      ) {

        if (generateCode) {
          logger.log(
            Compiler.defaultLogLevel,
            s"Generating code for module [${module.getName}]."
          )

          truffleCodegen(module.getIr, module.getSource, module.getScope)
        }
        module.unsafeSetCompilationStage(Module.CompilationStage.AFTER_CODEGEN)

        if (shouldCompileDependencies || isModuleInRootPackage(module)) {
          val shouldStoreCache =
            irCachingEnabled && !module.wasLoadedFromCache()
          if (shouldStoreCache && !hasErrors(module) && !module.isInteractive) {
            serializationManager.serialize(module, useGlobalCacheLocations)
          }
        } else {
          logger.log(
            Compiler.defaultLogLevel,
            s"Skipping serialization for [${module.getName}]."
          )
        }
      }
    }

    requiredModules
  }

  private def isModuleInRootPackage(module: Module): Boolean = {
    if (!module.isInteractive) {
      val pkg = context.getPackageOf(module.getSourceFile).toScala
      pkg.contains(context.getPackageRepository.getMainProjectPackage.get)
    } else false
  }

  private def runImportsAndExportsResolution(module: Module): List[Module] = {
    val importedModules =
      try {
        importResolver.mapImports(module)
      } catch {
        case e: ImportResolver.HiddenNamesConflict => reportExportConflicts(e)
      }

    val requiredModules =
      try { new ExportsResolution().run(importedModules) }
      catch { case e: ExportCycleException => reportCycle(e) }

    requiredModules
  }

  /** Runs the initial passes of the compiler to gather the import statements,
    * used for dependency resolution.
    *
    * @param module - the scope from which docs are generated.
    */
  def gatherImportStatements(module: Module): Array[String] = {
    ensureParsed(module)
    val importedModules = module.getIr.imports.flatMap {
      case imp: IR.Module.Scope.Import.Module =>
        imp.name.parts.take(2).map(_.name) match {
          case List(namespace, name) => List(LibraryName(namespace, name))
          case _ =>
            throw new CompilerError(s"Invalid module name: [${imp.name}].")
        }

      case _: IR.Module.Scope.Import.Polyglot =>
        // Note [Polyglot Imports In Dependency Gathering]
        Nil
      case other =>
        throw new CompilerError(
          s"Unexpected import type after processing ${module.getName}: [$other]."
        )
    }
    importedModules.distinct.map(_.qualifiedName).toArray
  }

  private def parseModule(
    module: Module,
    isGenDocs: Boolean = false
  ): Unit = {
    logger.log(
      Compiler.defaultLogLevel,
      s"Parsing the module [${module.getName}]."
    )
    module.ensureScopeExists(context)
    module.getScope.reset()

    if (irCachingEnabled && !module.isInteractive) {
      serializationManager.deserialize(module) match {
        case Some(_) => return
        case _       =>
      }
    }

    uncachedParseModule(module, isGenDocs)
  }

  private def uncachedParseModule(module: Module, isGenDocs: Boolean): Unit = {
    logger.log(
      Compiler.defaultLogLevel,
      s"Loading module `${module.getName}` from source."
    )
    module.ensureScopeExists(context)
    module.getScope.reset()

    val moduleContext = ModuleContext(
      module           = module,
      freshNameSupply  = Some(freshNameSupply),
      compilerConfig   = config,
      isGeneratingDocs = isGenDocs
    )

    val src = module.getSource
    def oldParser() = {
      System.err.println("Using old parser to process " + src.getURI())
      val tree = parse(src)
      generateIR(tree)
    }
    val expr =
      if (
        !"scala".equals(System.getenv("ENSO_PARSER")) && ensoCompiler.isReady()
      ) {
        val tree = ensoCompiler.parse(src)
        ensoCompiler.generateIR(tree)
      } else {
        oldParser()
      }

    val exprWithModuleExports =
      if (module.isSynthetic)
        expr
      else
        injectSyntheticModuleExports(expr, module.getDirectModulesRefs)
    val discoveredModule =
      recognizeBindings(exprWithModuleExports, moduleContext)
    module.unsafeSetIr(discoveredModule)
    module.unsafeSetCompilationStage(Module.CompilationStage.AFTER_PARSING)
    module.setLoadedFromCache(false)
    module.setHasCrossModuleLinks(true)
  }

  /* Note [Polyglot Imports In Dependency Gathering]
   * ~~~~~~~~~~~~~~~~~~~~~~~~~~~~~~~~~~~~~~~~~~~~~~~
   * Currently we just ignore polyglot imports when gathering the dependencies -
   * we assume that the project itself or one of its dependencies will contain
   * in their `polyglot` directory any JARs that need to be included in the
   * classpath for this import to be resolved.
   *
   * In the future we may want to extend the edition system with some settings
   * for automatically resolving the Java dependencies using a system based on
   * Maven, but currently the libraries just must include their binary
   * dependencies.
   */

  /** Gets a module definition by name.
    *
    * @param name the name of module to look up
    * @return the module corresponding to the provided name, if exists
    */
  def getModule(name: String): Option[Module] = {
    context.getTopScope.getModule(name).toScala
  }

  /** Ensures the passed module is in at least the parsed compilation stage.
    *
    * @param module the module to ensure is parsed.
    */
  def ensureParsed(module: Module): Unit = {
    if (
      !module.getCompilationStage.isAtLeast(
        Module.CompilationStage.AFTER_PARSING
      )
    ) {
      parseModule(module)
    }
  }

  /** Processes the language source, interpreting it as an expression.
    * Processes the source in the context of given local and module scopes.
    *
    * @param srcString string representing the expression to process
    * @param inlineContext a context object that contains the information needed
    *                      for inline evaluation
    * @return an expression node representing the parsed and analyzed source
    */
  def runInline(
    srcString: String,
    inlineContext: InlineContext
  ): Option[RuntimeExpression] = {
    val newContext = inlineContext.copy(freshNameSupply = Some(freshNameSupply))
    val source = Source
      .newBuilder(
        LanguageInfo.ID,
        new StringReader(srcString),
        "<interactive_source>"
      )
      .build()
    val tree = ensoCompiler.parse(source)

    ensoCompiler.generateIRInline(tree).flatMap { ir =>
      val compilerOutput = runCompilerPhasesInline(ir, newContext)
      runErrorHandlingInline(compilerOutput, source, newContext)
      Some(truffleCodegenInline(compilerOutput, source, newContext))
    }
  }

  /** Finds and processes a language source by its qualified name.
    *
    * The results of this operation are cached internally so we do not need to
    * process the same source file multiple times.
    *
    * @param qualifiedName the qualified name of the module
    * @param loc the location of the import
    * @return the scope containing all definitions in the requested module
    */
  def processImport(
    qualifiedName: String,
    loc: Option[IR.IdentifiedLocation],
    source: Source
  ): ModuleScope = {
    val module = context.getTopScope
      .getModule(qualifiedName)
      .toScala
      .getOrElse {
        val locStr = fileLocationFromSection(loc, source)
        throw new CompilerError(
          s"Attempted to import the unresolved module $qualifiedName " +
          s"during code generation. Defined at $locStr."
        )
      }
    if (
      !module.getCompilationStage.isAtLeast(
        Module.CompilationStage.AFTER_RUNTIME_STUBS
      )
    ) {
      throw new CompilerError(
        "Trying to use a module in codegen without generating runtime stubs"
      )
    }
    module.getScope
  }

  /** Parses the provided language sources.
    *
    * @param source the code to parse
    * @return an AST representation of `source`
    */
  def parse(source: Source): AST =
    Parser().runWithIds(source.getCharacters.toString)

  /** Parses the given source with the new Rust parser.
    *
    * @param source The inline code to parse
    * @return A Tree representation of `source`
    */
  def parseInline(source: Source): Tree = ensoCompiler.parse(source)

  /** Parses the metadata of the provided language sources.
    *
    * @param source the code to parse
    * @return the source metadata
    */
  def parseMeta(source: CharSequence): IDMap =
    Parser().splitMeta(source.toString)._2

  /** Lowers the input AST to the compiler's high-level intermediate
    * representation.
    *
    * @param sourceAST the parser AST input
    * @return an IR representation of the program represented by `sourceAST`
    */
  def generateIR(sourceAST: AST): IR.Module =
    AstToIr.translate(sourceAST)

  /** Enhances the provided IR with import/export statements for the provided list
    * of fully qualified names of modules. The statements are considered to be "synthetic" i.e. compiler-generated.
    * That way one can access modules using fully qualified names.
    * E.g.,
    * Given module A/B/C.enso
    * ````
    *   type C
    *       type C a
    * ````
    * it is possible to
    * ```
    * import A
    * ...
    *   x = A.B.C 0
    * ```
    * because the compiler will inject synthetic modules A and A.B such that
    * A.enso:
    * ````
    *   import project.A.B
    *   export project.A.B
    * ````
    * and A/B.enso:
    * ````
    *   import project.A.B.C
    *   export project.A.B.C
    * ````
    *
    * @param ir IR to be enhanced
    * @param modules fully qualified names of modules
    * @return enhanced
    */
  private def injectSyntheticModuleExports(
    ir: IR.Module,
    modules: java.util.List[QualifiedName]
  ): IR.Module = {
    import scala.jdk.CollectionConverters._

    val moduleNames = modules.asScala.map { q =>
      val name = q.path.foldRight(
        List(IR.Name.Literal(q.item, isMethod = false, location = None))
      ) { case (part, acc) =>
        IR.Name.Literal(part, isMethod = false, location = None) :: acc
      }
      IR.Name.Qualified(name, location = None)
    }.toList
    ir.copy(
      imports = ir.imports ::: moduleNames.map(m =>
        IR.Module.Scope.Import.Module(
          m,
          rename      = None,
          isAll       = false,
          onlyNames   = None,
          hiddenNames = None,
          location    = None,
          isSynthetic = true
        )
      ),
      exports = ir.exports ::: moduleNames.map(m =>
        IR.Module.Scope.Export.Module(
          m,
          rename      = None,
          isAll       = false,
          onlyNames   = None,
          hiddenNames = None,
          location    = None,
          isSynthetic = true
        )
      )
    )
  }

  private def recognizeBindings(
    module: IR.Module,
    moduleContext: ModuleContext
  ): IR.Module = {
    passManager.runPassesOnModule(
      module,
      moduleContext,
      passes.moduleDiscoveryPasses
    )
  }

  /** Lowers the input AST to the compiler's high-level intermediate
    * representation.
    *
    * @param sourceAST the parser AST representing the program source
    * @return an IR representation of the program represented by `sourceAST`
    */
  def generateIRInline(sourceAST: AST): Option[Expression] =
    AstToIr.translateInline(sourceAST)

  /** Runs the various compiler passes.
    *
    * @param ir the compiler intermediate representation to transform
    * @return the output result of the
    */
  private def runMethodBodyPasses(
    ir: IR.Module,
    moduleContext: ModuleContext
  ): IR.Module = {
    passManager.runPassesOnModule(ir, moduleContext, passes.functionBodyPasses)
  }

  private def runGlobalTypingPasses(
    ir: IR.Module,
    moduleContext: ModuleContext
  ): IR.Module = {
    passManager.runPassesOnModule(ir, moduleContext, passes.globalTypingPasses)
  }

  /** Runs the various compiler passes in an inline context.
    *
    * @param ir the compiler intermediate representation to transform
    * @param inlineContext a context object that contains the information needed
    *                      for inline evaluation
    * @return the output result of the
    */
  def runCompilerPhasesInline(
    ir: IR.Expression,
    inlineContext: InlineContext
  ): IR.Expression = {
    passManager.runPassesInline(ir, inlineContext)
  }

  /** Runs the strict error handling mechanism (if enabled in the language
    * context) for the inline compiler flow.
    *
    * @param ir the IR after compilation passes.
    * @param source the original source code.
    * @param inlineContext the inline compilation context.
    */
  def runErrorHandlingInline(
    ir: IR.Expression,
    source: Source,
    inlineContext: InlineContext
  ): Unit =
    if (config.isStrictErrors) {
      val errors = GatherDiagnostics
        .runExpression(ir, inlineContext)
        .unsafeGetMetadata(
          GatherDiagnostics,
          "No diagnostics metadata right after the gathering pass."
        )
        .diagnostics
      if (reportDiagnostics(errors, source)) {
        throw new CompilationAbortedException
      }
    }

  /** Runs the strict error handling mechanism (if enabled in the language
    * context) for the module-level compiler flow.
    *
    * @param modules the modules to check against errors
    */
  def runErrorHandling(
    modules: List[Module]
  ): Unit = {
    if (config.isStrictErrors) {
      val diagnostics = modules.flatMap { module =>
        val errors = gatherDiagnostics(module)
        List((module, errors))
      }
      if (reportDiagnostics(diagnostics)) {
        val count =
          diagnostics.map(_._2.collect { case e: IR.Error => e }.length).sum
        val warnCount =
          diagnostics.map(_._2.collect { case e: IR.Warning => e }.length).sum
        context.getErr.println(
          s"Aborting due to ${count} errors and ${warnCount} warnings."
        )
        throw new CompilationAbortedException
      }
    }
  }

  /** Gathers diagnostics for a single module.
    *
    * @param module the module for which to gather diagnostics
    * @return the diagnostics from the module
    */
  def gatherDiagnostics(module: Module): List[IR.Diagnostic] = {
    GatherDiagnostics
      .runModule(
        module.getIr,
        ModuleContext(module, compilerConfig = config)
      )
      .unsafeGetMetadata(
        GatherDiagnostics,
        "No diagnostics metadata right after the gathering pass."
      )
      .diagnostics
  }

  private def hasErrors(module: Module): Boolean =
    gatherDiagnostics(module).exists {
      case _: IR.Error => true
      case _           => false
    }

  private def reportCycle(exception: ExportCycleException): Nothing = {
    if (config.isStrictErrors) {
      output.println("Compiler encountered errors:")
      output.println("Export statements form a cycle:")
      exception.modules match {
        case List(mod) =>
          output.println(s"    ${mod.getName} exports itself.")
        case first :: second :: rest =>
          output.println(
            s"    ${first.getName} exports ${second.getName}"
          )
          rest.foreach { mod =>
            output.println(s"    which exports ${mod.getName}")
          }
          output.println(
            s"    which exports ${first.getName}, forming a cycle."
          )
        case _ =>
      }
      throw new CompilationAbortedException
    } else {
      throw exception
    }
  }

  private def reportExportConflicts(exception: Throwable): Nothing = {
    if (config.isStrictErrors) {
      output.println("Compiler encountered errors:")
      output.println(exception.getMessage)
      throw new CompilationAbortedException
    } else {
      throw exception
    }
  }

  /** Report the errors encountered when initializing the package repository.
    *
    * @param err the package repository error
    */
  private def reportPackageError(err: PackageRepository.Error): Unit = {
    output.println(
      s"In package description ${org.enso.pkg.Package.configFileName}:"
    )
    output.println("Compiler encountered warnings:")
    output.println(err.toString)
  }

  /** Reports diagnostics from multiple modules.
    *
    * @param diagnostics the mapping between modules and existing diagnostics.
    * @return whether any errors were encountered.
    */
  private def reportDiagnostics(
    diagnostics: List[(Module, List[IR.Diagnostic])]
  ): Boolean = {
    // It may be tempting to replace `.foldLeft(..)` with
    // `.find(...).nonEmpty. Don't. We want to report diagnostics for all modules
    // not just the first one.
    diagnostics
      .foldLeft(false) { case (result, (mod, diags)) =>
        if (diags.nonEmpty) {
          output.println(s"In module ${mod.getName}:")
          reportDiagnostics(diags, mod.getSource) || result
        } else {
          result
        }
      }
  }

  /** Reports compilation diagnostics to the standard output and throws an
    * exception breaking the execution flow if there are errors.
    *
    * @param diagnostics all the diagnostics found in the program IR.
    * @param source the original source code.
    * @return whether any errors were encountered.
    */
  private def reportDiagnostics(
    diagnostics: List[IR.Diagnostic],
    source: Source
  ): Boolean = {
    val errors   = diagnostics.collect { case e: IR.Error => e }
    val warnings = diagnostics.collect { case w: IR.Warning => w }

    if (warnings.nonEmpty) {
      output.println("Compiler encountered warnings:")
      warnings.foreach { warning =>
        output.println(formatDiagnostic(warning, source))
      }
    }

    if (errors.nonEmpty) {
      output.println("Compiler encountered errors:")
      errors.foreach { error =>
        output.println(formatDiagnostic(error, source))
      }
      true
    } else {
      false
    }
  }

  /** Pretty prints compiler diagnostics.
    *
    * @param diagnostic the diagnostic to pretty print
    * @param source the original source code
    * @return the result of pretty printing `diagnostic`
    */
  private def formatDiagnostic(
    diagnostic: IR.Diagnostic,
    source: Source
  ): String = {
    fileLocationFromSection(
      diagnostic.location,
      source
    ) + ": " + diagnostic.message
  }

  private def fileLocationFromSection(
    loc: Option[IR.IdentifiedLocation],
    source: Source
  ): String = {
    val srcLocation = loc
      .map { loc =>
        val section =
          source.createSection(loc.location.start, loc.location.length)
        val locStr =
          "" + section.getStartLine + ":" +
          section.getStartColumn + "-" +
          section.getEndLine + ":" +
          section.getEndColumn
        "[" + locStr + "]"
      }
      .getOrElse("")
    source.getName + srcLocation
  }

  /** Generates code for the truffle interpreter.
    *
    * @param ir the program to translate
    * @param source the source code of the program represented by `ir`
    * @param scope the module scope in which the code is to be generated
    */
  def truffleCodegen(
    ir: IR.Module,
    source: Source,
    scope: ModuleScope
  ): Unit = {
    new IrToTruffle(context, source, scope, config).run(ir)
  }

  /** Generates code for the truffle interpreter in an inline context.
    *
    * @param ir the prorgam to translate
    * @param source the source code of the program represented by `ir`
    * @param inlineContext a context object that contains the information needed
    *                      for inline evaluation
    * @return the runtime representation of the program represented by `ir`
    */
  def truffleCodegenInline(
    ir: IR.Expression,
    source: Source,
    inlineContext: InlineContext
  ): RuntimeExpression = {
    new IrToTruffle(
      context,
      source,
      inlineContext.module.getScope,
      config
    ).runInline(
      ir,
      inlineContext.localScope.getOrElse(LocalScope.root),
      "<inline_source>"
    )
  }

  /** Performs shutdown actions for the compiler.
    *
    * @param waitForPendingJobCompletion whether or not shutdown should wait for
    *                                    jobs to complete
    */
  def shutdown(waitForPendingJobCompletion: Boolean): Unit = {
    serializationManager.shutdown(waitForPendingJobCompletion)
  }

  /** Updates the metadata in a copy of the IR when updating that metadata
    * requires global state.
    *
    * This is usually the case in the presence of structures that are shared
    * throughout the IR, and need to maintain that sharing for correctness. This
    * must be called with `copyOfIr` as the result of an `ir.duplicate` call.
    *
    * Additionally this method _must not_ alter the structure of the IR. It
    * should only update its metadata.
    *
    * @param sourceIr the IR being copied
    * @param copyOfIr a duplicate of `sourceIr`
    * @return the result of updating metadata in `copyOfIr` globally using
    *         information from `sourceIr`
    */
  def updateMetadata(sourceIr: IR.Module, copyOfIr: IR.Module): IR.Module = {
    passManager.runMetadataUpdate(sourceIr, copyOfIr)
  }
}
object Compiler {

  /** The default logging level for the compiler. */
  private val defaultLogLevel: Level = Level.FINE
}<|MERGE_RESOLUTION|>--- conflicted
+++ resolved
@@ -54,17 +54,12 @@
   )
   private val serializationManager: SerializationManager =
     new SerializationManager(this)
-<<<<<<< HEAD
   private val logger: TruffleLogger = context.getLogger(getClass)
   private val output: PrintStream =
     if (config.outputRedirect.isDefined)
       new PrintStream(config.outputRedirect.get)
     else context.getOut
-  private lazy val ensoCompiler: EnsoCompiler = new EnsoCompiler();
-=======
-  private val logger: TruffleLogger           = context.getLogger(getClass)
   private lazy val ensoCompiler: EnsoCompiler = new EnsoCompiler()
->>>>>>> a2b57b4e
 
   /** Duplicates this compiler with a different config.
     * @param newConfig Configuration to be used in the duplicated Compiler.
