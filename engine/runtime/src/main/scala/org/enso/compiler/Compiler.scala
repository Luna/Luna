--- conflicted
+++ resolved
@@ -745,11 +745,7 @@
           diagnostics.map(_._2.collect { case e: IR.Error => e }.length).sum
         val warnCount =
           diagnostics.map(_._2.collect { case e: IR.Warning => e }.length).sum
-<<<<<<< HEAD
-        context.getOut.println(
-=======
         context.getErr.println(
->>>>>>> cd10b5d3
           s"Aborting due to ${count} errors and ${warnCount} warnings."
         )
         throw new CompilationAbortedException
