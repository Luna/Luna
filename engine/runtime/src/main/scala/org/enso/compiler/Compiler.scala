--- conflicted
+++ resolved
@@ -422,7 +422,6 @@
       compilerConfig   = config,
       isGeneratingDocs = isGenDocs
     )
-<<<<<<< HEAD
 
     val src = module.getSource
     def oldParse(print: Boolean) = {
@@ -466,10 +465,6 @@
       }
     }
 
-    val discoveredModule = recognizeBindings(expr, moduleContext)
-=======
-    val parsedAST = parse(module.getSource)
-    val expr      = generateIR(parsedAST)
     val exprWithModuleExports =
       if (module.isSynthetic)
         expr
@@ -477,7 +472,6 @@
         injectSyntheticModuleExports(expr, module.getDirectModulesRefs)
     val discoveredModule =
       recognizeBindings(exprWithModuleExports, moduleContext)
->>>>>>> 1eec315c
     module.unsafeSetIr(discoveredModule)
     module.unsafeSetCompilationStage(Module.CompilationStage.AFTER_PARSING)
     module.setHasCrossModuleLinks(true)
