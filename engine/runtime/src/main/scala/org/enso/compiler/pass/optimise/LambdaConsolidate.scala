package org.enso.compiler.pass.optimise

import org.enso.compiler.context.{FreshNameSupply, InlineContext, ModuleContext}
import org.enso.compiler.core.IR
import org.enso.compiler.core.IR.DefinitionArgument
import org.enso.compiler.exception.CompilerError
import org.enso.compiler.pass.IRPass
import org.enso.compiler.pass.analyse.{
  AliasAnalysis,
  DataflowAnalysis,
  DemandAnalysis,
  TailCall
}
import org.enso.compiler.pass.desugar._
import org.enso.compiler.pass.resolve.IgnoredBindings
import org.enso.syntax.text.Location

/** This pass consolidates chains of lambdas into multi-argument lambdas
  * internally.
  *
  * Enso's syntax, due to its unified design, only supports single-argument
  * lambda expressions. However, internally, we want to be able to use
  * multi-argument lambda expressions for performance reasons. This pass turns
  * these chains of lambda expressions into multi-argument lambdas.
  *
  * That means that code like this:
  *
  * {{{
  *   x -> y -> z -> ...
  * }}}
  *
  * Is translated to an internal representation equivalent to
  *
  * {{{
  *   x y z -> ...
  * }}}
  *
  * Please note that this pass invalidates _all_ metdata on the transformed
  * portions of the program, and hence must be run before the deeper analysis
  * passes.
  *
  * This pass requires the context to provide:
  *
  * - A [[FreshNameSupply]].
  */
case object LambdaConsolidate extends IRPass {
  override type Metadata = IRPass.Metadata.Empty
  override type Config   = IRPass.Configuration.Default

  override val precursorPasses: Seq[IRPass] = List(
    AliasAnalysis,
    ComplexType,
    FunctionBinding,
    GenerateMethodBodies,
    IgnoredBindings,
    LambdaShorthandToLambda,
    OperatorToFunction,
    SectionsToBinOp
  )
  override val invalidatedPasses: Seq[IRPass] = List(
    AliasAnalysis,
    DataflowAnalysis,
    DemandAnalysis,
    TailCall
  )

  /** Performs lambda consolidation on a module.
    *
    * @param ir the Enso IR to process
    * @param moduleContext a context object that contains the information needed
    *                      to process a module
    * @return `ir`, possibly having made transformations or annotations to that
    *         IR.
    */
  override def runModule(
    ir: IR.Module,
    moduleContext: ModuleContext
  ): IR.Module =
    ir.mapExpressions(
      runExpression(
        _,
        new InlineContext(freshNameSupply = moduleContext.freshNameSupply)
      )
    )

  /** Performs lambda consolidation on an expression.
    *
    * @param ir the Enso IR to process
    * @param inlineContext a context object that contains the information needed
    *                      for inline evaluation
    * @return `ir`, possibly having made transformations or annotations to that
    *         IR.
    */
  override def runExpression(
    ir: IR.Expression,
    inlineContext: InlineContext
  ): IR.Expression = {
    val freshNameSupply = inlineContext.freshNameSupply.getOrElse(
      throw new CompilerError(
        "A fresh name supply is required for lambda consolidation."
      )
    )
    ir.transformExpressions { case fn: IR.Function =>
      collapseFunction(fn, inlineContext, freshNameSupply)
    }
  }

  /** Collapses chained lambdas for a function definition where possible.
    *
    * @param function the function definition to optimise
    * @return the optimised version of `function`, with any directly chained
    *         lambdas collapsed
    */
  def collapseFunction(
    function: IR.Function,
    inlineContext: InlineContext,
    freshNameSupply: FreshNameSupply
  ): IR.Function = {
    function match {
      case lam @ IR.Function.Lambda(_, body, _, _, _, _) =>
        val chainedLambdas = lam :: gatherChainedLambdas(body)
        val chainedArgList =
          chainedLambdas.foldLeft(List[IR.DefinitionArgument]())(
            _ ::: _.arguments
          )
        val lastBody = chainedLambdas.last.body

        val shadowedBindingIds = getShadowedBindingIds(chainedArgList)

        val argIsShadowed = chainedArgList.map {
          case spec: IR.DefinitionArgument.Specified =>
            val aliasInfo = spec
              .unsafeGetMetadata(
                AliasAnalysis,
                "Missing aliasing information for an argument definition"
              )
              .unsafeAs[AliasAnalysis.Info.Occurrence]
            shadowedBindingIds.contains(aliasInfo.id)
        }

        val argsWithShadowed = attachShadowingWarnings(
          chainedArgList.zip(argIsShadowed)
        )
        val usageIdsForShadowed = usageIdsForShadowedArgs(argsWithShadowed)

        val newArgNames = generateNewNames(argsWithShadowed, freshNameSupply)

        val (processedArgList, newBody) =
          computeReplacedExpressions(newArgNames, lastBody, usageIdsForShadowed)

        val consolidatedArgs = processedArgList.map(
          _.mapExpressions(runExpression(_, inlineContext))
        )

        val newLocation = chainedLambdas.head.location match {
          case Some(location) =>
            Some(
              IR.IdentifiedLocation(
                Location(
                  location.start,
                  chainedLambdas.last.location.getOrElse(location).location.end
                ),
                location.id
              )
            )
          case None => None
        }

        lam.copy(
          arguments = consolidatedArgs,
          body      = runExpression(newBody, inlineContext),
          location  = newLocation,
          canBeTCO  = chainedLambdas.last.canBeTCO
        )
      case _: IR.Function.Binding =>
        throw new CompilerError(
          "Function sugar should not be present during lambda consolidation."
        )
    }
  }

  /** Attaches warnings to function parameters that are shadowed.
    *
    * These warnings contain the IR that is shadowing the parameter, as well as
    * the original name of the parameter.
    *
    * @param argsWithShadowed the arguments, with whether or not they are
    *                         shadowed
    * @return the list of arguments, some with attached warnings, along with
    *         whether or not they are shadowed
    */
  def attachShadowingWarnings(
    argsWithShadowed: List[(IR.DefinitionArgument, Boolean)]
  ): List[(IR.DefinitionArgument, Boolean)] = {
    val args = argsWithShadowed.map(_._1)
    val argsWithIndex =
      argsWithShadowed.zipWithIndex.map(t => (t._1._1, t._1._2, t._2))

    argsWithIndex.map { case (arg, isShadowed, ix) =>
      if (isShadowed) {
        val restArgs = args.drop(ix + 1)
        arg match {
          case spec @ DefinitionArgument.Specified(argName, _, _, _, _, _) =>
            val mShadower = restArgs.collectFirst {
              case s @ IR.DefinitionArgument.Specified(sName, _, _, _, _, _)
                  if sName.name == argName.name =>
                s
            }

            val shadower: IR = mShadower.getOrElse(IR.Empty(spec.location))

            spec.diagnostics.add(
              IR.Warning.Shadowed
                .FunctionParam(argName.name, shadower, spec.location)
            )

            (spec, isShadowed)
        }
      } else {
        (arg, isShadowed)
      }
    }
  }

  /** Generates a list of all the lambdas directly chained in the provided
    * function body.
    *
    * @param body the function body to optimise
    * @return the directly chained lambdas in `body`
    */
  def gatherChainedLambdas(body: IR.Expression): List[IR.Function.Lambda] = {
    body match {
      case IR.Expression.Block(expressions, lam: IR.Function.Lambda, _, _, _, _)
          if expressions.isEmpty =>
        lam :: gatherChainedLambdas(lam.body)
      case l @ IR.Function.Lambda(_, body, _, _, _, _) =>
        l :: gatherChainedLambdas(body)
      case _ => List()
    }
  }

  /** Replaces all usages of an argument name in the function argument defaults
    * and the function body.
    *
    * @param body the function body
    * @param defaults the function argument defaults
    * @param argument the argument to replace occurrences with
    * @param toReplaceExpressionIds the identifiers of expressions needing
    *                               replacemebt
    * @return `body` and `defaults` with any occurrence of the old name replaced
    *        by the new name
    */
  def replaceUsages(
    body: IR.Expression,
    defaults: List[Option[IR.Expression]],
    argument: IR.DefinitionArgument,
    toReplaceExpressionIds: Set[IR.Identifier]
  ): (IR.Expression, List[Option[IR.Expression]]) = {
    (
      replaceInExpression(body, argument, toReplaceExpressionIds),
      defaults.map(
        _.map(replaceInExpression(_, argument, toReplaceExpressionIds))
      )
    )
  }

  /** Replaces usages of a name in an expression.
    *
    * As usages of a name can only be an [[IR.Name]], we can safely use the
    * expression transformation mechanism to do this.
    *
    * @param expr the expression to replace usages in
    * @param argument the argument whose usages are being replaced
    * @param toReplaceExpressionIds the identifiers of expressions that need to
    *                               be replaced
    * @return `expr`, with occurrences of the symbol for `argument` replaced
    */
  def replaceInExpression(
    expr: IR.Expression,
    argument: IR.DefinitionArgument,
    toReplaceExpressionIds: Set[IR.Identifier]
  ): IR.Expression = {
    expr.transformExpressions { case name: IR.Name =>
      replaceInName(name, argument, toReplaceExpressionIds)
    }
  }

  /** Replaces a name occurrence with a new name.
    *
    * @param name the IR name to replace the symbol in
    * @param argument the argument to replace the symbol in `name` with
    * @param toReplaceExpressionIds the identifiers of expressions that need
    *                               replacement
    * @return `name`, with the symbol replaced by `argument.name`
    */
  def replaceInName(
    name: IR.Name,
    argument: IR.DefinitionArgument,
    toReplaceExpressionIds: Set[IR.Identifier]
  ): IR.Name = {
    if (toReplaceExpressionIds.contains(name.getId)) {
      name match {
        case spec: IR.Name.Literal =>
          spec.copy(
            name = argument match {
              case defSpec: IR.DefinitionArgument.Specified => defSpec.name.name
            }
          )
<<<<<<< HEAD
        case ths: IR.Name.This            => ths
        case here: IR.Name.Here           => here
        case blank: IR.Name.Blank         => blank
        case ref: IR.Name.MethodReference => ref
=======
        case ths: IR.Name.This              => ths
        case here: IR.Name.Here             => here
        case blank: IR.Name.Blank           => blank
        case ref: IR.Name.MethodReference   => ref
        case qual: IR.Name.Qualified        => qual
        case err: IR.Error.Resolution       => err
        case annotation: IR.Name.Annotation => annotation
>>>>>>> a0f87b36
      }
    } else {
      name
    }
  }

  /** Computes the set of aliasing identifiers shadowed by the argument
    * definitions.
    *
    * @param args the consolidated list of function arguments
    * @return the set of aliasing identifiers shadowed by `args`
    */
  def getShadowedBindingIds(
    args: List[IR.DefinitionArgument]
  ): Set[AliasAnalysis.Graph.Id] = {
    args
      .map { case spec: IR.DefinitionArgument.Specified =>
        val aliasInfo =
          spec
            .unsafeGetMetadata(
              AliasAnalysis,
              "Missing aliasing information for an argument definition."
            )
            .unsafeAs[AliasAnalysis.Info.Occurrence]
        aliasInfo.graph
          .getOccurrence(aliasInfo.id)
          .flatMap(occ => Some(aliasInfo.graph.knownShadowedDefinitions(occ)))
          .getOrElse(Set())
      }
      .foldLeft(Set[AliasAnalysis.Graph.Occurrence]())(_ ++ _)
      .map(_.id)
  }

  /** Computes the identifiers of expression that use a shadowed argument.
    *
    * @param argsWithShadowed the argument definitions with whether or not they
    *                         are shadowed
    * @return the set of usage IR identifiers for each shadowed argument, where
    *         an empty set represents a non-shadowed argument
    */
  def usageIdsForShadowedArgs(
    argsWithShadowed: List[(IR.DefinitionArgument, Boolean)]
  ): List[Set[IR.Identifier]] = {
    argsWithShadowed.map {
      case (spec: IR.DefinitionArgument.Specified, isShadowed) =>
        val aliasInfo =
          spec
            .unsafeGetMetadata(
              AliasAnalysis,
              "Missing aliasing information for an argument definition."
            )
            .unsafeAs[AliasAnalysis.Info.Occurrence]

        // Empty set is used to indicate that it isn't shadowed
        val usageIds =
          if (isShadowed) {
            aliasInfo.graph
              .linksFor(aliasInfo.id)
              .filter(_.target == aliasInfo.id)
              .map(link => aliasInfo.graph.getOccurrence(link.source))
              .collect {
                case Some(
                      AliasAnalysis.Graph.Occurrence.Use(_, _, identifier, _)
                    ) =>
                  identifier
              }
          } else Set[IR.Identifier]()

        usageIds
    }
  }

  /** Generates new names for the arguments that have been shadowed.
    *
    * @param argsWithShadowed the args with whether or not they are shadowed
    * @return a set of argument names, with shadowed arguments replaced
    */
  def generateNewNames(
    argsWithShadowed: List[(IR.DefinitionArgument, Boolean)],
    freshNameSupply: FreshNameSupply
  ): List[IR.DefinitionArgument] = {
    argsWithShadowed.map {
      case (
            spec @ IR.DefinitionArgument.Specified(name, _, _, _, _, _),
            isShadowed
          ) =>
        val newName =
          if (isShadowed) {
            freshNameSupply
              .newName()
              .copy(
                location    = name.location,
                passData    = name.passData,
                diagnostics = name.diagnostics,
                id          = name.getId
              )
          } else name

        spec.copy(name = newName)
    }
  }

  /** Computes the new arguments and new function body, replacing occurrences of
    * renamed names as needed.
    *
    * @param args the arguments (already renamed)
    * @param body the function body
    * @param usageIdsForShadowed the identifiers for usages of shadowed names
    * @return `args` and `body`, with any usages of shadowed symbols replaced
    */
  def computeReplacedExpressions(
    args: List[IR.DefinitionArgument],
    body: IR.Expression,
    usageIdsForShadowed: List[Set[IR.Identifier]]
  ): (List[IR.DefinitionArgument], IR.Expression) = {
    var newBody     = body
    var newDefaults = args.map(_.defaultValue)

    val namesNeedingReplacement =
      args.zip(usageIdsForShadowed).filterNot(x => x._2.isEmpty)

    for ((arg, idents) <- namesNeedingReplacement) {
      val (updatedBody, updatedDefaults) =
        replaceUsages(newBody, newDefaults, arg, idents)

      newBody     = updatedBody
      newDefaults = updatedDefaults
    }

    val processedArgList = args.zip(newDefaults).map {
      case (spec: IR.DefinitionArgument.Specified, default) =>
        spec.copy(defaultValue = default)
    }

    (processedArgList, newBody)
  }
}<|MERGE_RESOLUTION|>--- conflicted
+++ resolved
@@ -79,7 +79,10 @@
     ir.mapExpressions(
       runExpression(
         _,
-        new InlineContext(freshNameSupply = moduleContext.freshNameSupply)
+        new InlineContext(
+          moduleContext.module,
+          freshNameSupply = moduleContext.freshNameSupply
+        )
       )
     )
 
@@ -306,12 +309,6 @@
               case defSpec: IR.DefinitionArgument.Specified => defSpec.name.name
             }
           )
-<<<<<<< HEAD
-        case ths: IR.Name.This            => ths
-        case here: IR.Name.Here           => here
-        case blank: IR.Name.Blank         => blank
-        case ref: IR.Name.MethodReference => ref
-=======
         case ths: IR.Name.This              => ths
         case here: IR.Name.Here             => here
         case blank: IR.Name.Blank           => blank
@@ -319,7 +316,6 @@
         case qual: IR.Name.Qualified        => qual
         case err: IR.Error.Resolution       => err
         case annotation: IR.Name.Annotation => annotation
->>>>>>> a0f87b36
       }
     } else {
       name
