package org.enso.compiler.pass.resolve

import org.enso.compiler.context.{InlineContext, ModuleContext}
import org.enso.compiler.core.IR
import org.enso.compiler.core.IR.Application
import org.enso.compiler.exception.CompilerError
import org.enso.compiler.pass.IRPass
import org.enso.compiler.pass.analyse._
import org.enso.compiler.pass.desugar.{
  LambdaShorthandToLambda,
  OperatorToFunction,
  SectionsToBinOp
}
import org.enso.compiler.pass.lint.UnusedBindings

import scala.annotation.unused

/** This pass is responsible for lifting applications of type functions such as
  * `:` and `in` and `!` into their specific IR nodes.
  *
  * This pass requires the context to provide:
  *
  * - Nothing
  */
case object TypeFunctions extends IRPass {
  override type Metadata = IRPass.Metadata.Empty
  override type Config   = IRPass.Configuration.Default

  override val precursorPasses: Seq[IRPass] = List(
    IgnoredBindings,
    LambdaShorthandToLambda,
    OperatorToFunction,
    SectionsToBinOp
  )

  override val invalidatedPasses: Seq[IRPass] = List(
    AliasAnalysis,
    CachePreferenceAnalysis,
    DataflowAnalysis,
    DemandAnalysis,
    TailCall,
    UnusedBindings
  )

  /** Performs typing function resolution on a module.
    *
    * @param ir the Enso IR to process
    * @param moduleContext a context object that contains the information needed
    *                      to process a module
    * @return `ir`, possibly having made transformations or annotations to that
    *         IR.
    */
  override def runModule(
    ir: IR.Module,
    @unused moduleContext: ModuleContext
  ): IR.Module = {
    val new_bindings = ir.bindings.map {
      case asc:IR.Type.Ascription => asc
      case a => a.mapExpressions(resolveExpression)
    }
    ir.copy(bindings = new_bindings)
  }

  /** Performs typing function resolution on an expression.
    *
    * @param ir the Enso IR to process
    * @param inlineContext a context object that contains the information needed
    *                      for inline evaluation
    * @return `ir`, possibly having made transformations or annotations to that
    *         IR.
    */
  override def runExpression(
    ir: IR.Expression,
    @unused inlineContext: InlineContext
  ): IR.Expression =
    ir.transformExpressions {
      case a => resolveExpression(a)
    }

  // === Pass Internals =======================================================

  /** The names of the known typing functions. */
  val knownTypingFunctions: Set[String] = Set(
    IR.Type.Ascription.name,
    IR.Type.Context.name,
    IR.Type.Error.name,
    IR.Type.Set.Concat.name,
    IR.Type.Set.Subsumption.name,
    IR.Type.Set.Equality.name,
    IR.Type.Set.Union.name,
    IR.Type.Set.Intersection.name,
    IR.Type.Set.Subtraction.name
  )

  /** Performs resolution of typing functions in an arbitrary expression.
    *
    * @param expr the expression to perform resolution in
    * @return `expr`, with any typing functions resolved
    */
  def resolveExpression(expr: IR.Expression): IR.Expression = {
    expr.transformExpressions {
<<<<<<< HEAD
      case app: IR.Application => resolveApplication(app)
=======
      case asc: IR.Type.Ascription => asc
      case app: IR.Application =>
        val result = resolveApplication(app)
        app
          .getMetadata(DocumentationComments)
          .map(doc => result.updateMetadata(DocumentationComments -->> doc))
          .getOrElse(result)
>>>>>>> ab2c5ed0
    }
  }

  /** Performs resolution of typing functions in an application.
    *
    * @param app the application to perform resolution in
    * @return `app`, with any typing functions resolved
    */
  def resolveApplication(app: IR.Application): IR.Expression = {
    app match {
      case pre @ Application.Prefix(fn, arguments, _, _, _, _) =>
        fn match {
          case name: IR.Name if knownTypingFunctions.contains(name.name) =>
            resolveKnownFunction(pre)
          case _ =>
            pre.copy(
              function  = resolveExpression(fn),
              arguments = arguments.map(resolveCallArgument)
            )
        }
      case force @ Application.Force(target, _, _, _) =>
        force.copy(target = resolveExpression(target))
      case seq @ Application.Literal.Sequence(items, _, _, _) =>
        seq.copy(
          items = items.map(resolveExpression)
        )
      case tSet @ Application.Literal.Typeset(expr, _, _, _) =>
        tSet.copy(
          expression = expr.map(resolveExpression)
        )
      case _: Application.Operator =>
        throw new CompilerError(
          "Operators should not be present during typing functions lifting."
        )
    }
  }

  /** Resolves a known typing function to its IR node.
    *
    * @param prefix the application to resolve
    * @return the IR node representing `prefix`
    */
  def resolveKnownFunction(prefix: IR.Application.Prefix): IR.Expression = {
    val expectedNumArgs = 2
    val lengthIsValid   = prefix.arguments.length == expectedNumArgs
    val argsAreValid    = prefix.arguments.forall(isValidCallArg)

    if (lengthIsValid && argsAreValid) {
      val leftArg  = resolveExpression(prefix.arguments.head.value)
      val rightArg = resolveExpression(prefix.arguments.last.value)

      prefix.function.asInstanceOf[IR.Name].name match {
        case IR.Type.Ascription.name =>
          IR.Type.Ascription(leftArg, rightArg, prefix.location)
        case IR.Type.Context.name =>
          IR.Type.Context(leftArg, rightArg, prefix.location)
        case IR.Type.Error.name =>
          IR.Type.Error(leftArg, rightArg, prefix.location)
        case IR.Type.Set.Concat.name =>
          IR.Type.Set.Concat(leftArg, rightArg, prefix.location)
        case IR.Type.Set.Subsumption.name =>
          IR.Type.Set.Subsumption(leftArg, rightArg, prefix.location)
        case IR.Type.Set.Equality.name =>
          IR.Type.Set.Equality(leftArg, rightArg, prefix.location)
        case IR.Type.Set.Union.name =>
          IR.Type.Set.Union(leftArg, rightArg, prefix.location)
        case IR.Type.Set.Intersection.name =>
          IR.Type.Set.Intersection(leftArg, rightArg, prefix.location)
        case IR.Type.Set.Subtraction.name =>
          IR.Type.Set.Subtraction(leftArg, rightArg, prefix.location)
      }
    } else {
      IR.Error.InvalidIR(prefix)
    }
  }

  /** Performs resolution of typing functions in a call argument.
    *
    * @param arg the argument to perform resolution in
    * @return `arg`, with any call arguments resolved
    */
  def resolveCallArgument(arg: IR.CallArgument): IR.CallArgument = {
    arg match {
      case spec @ IR.CallArgument.Specified(_, value, _, _, _, _) =>
        spec.copy(
          value = resolveExpression(value)
        )
    }
  }

  // === Utilities ============================================================

  /** Checks if a call argument is valid for a typing expression.
    *
    * As all typing functions are _operators_ in the source, their arguments
    * must:
    *
    * - Not have a name defined.
    * - Have no suspension info or not be suspended
    *
    * @param arg the argument to check
    * @return `true` if `arg` is valid, otherwise `false`
    */
  def isValidCallArg(arg: IR.CallArgument): Boolean = {
    arg match {
      case IR.CallArgument.Specified(name, _, _, susp, _, _) =>
        name.isEmpty && (susp.isEmpty || susp.get)
    }
  }
}<|MERGE_RESOLUTION|>--- conflicted
+++ resolved
@@ -3,6 +3,7 @@
 import org.enso.compiler.context.{InlineContext, ModuleContext}
 import org.enso.compiler.core.IR
 import org.enso.compiler.core.IR.Application
+import org.enso.compiler.core.ir.MetadataStorage._
 import org.enso.compiler.exception.CompilerError
 import org.enso.compiler.pass.IRPass
 import org.enso.compiler.pass.analyse._
@@ -73,8 +74,8 @@
     ir: IR.Expression,
     @unused inlineContext: InlineContext
   ): IR.Expression =
-    ir.transformExpressions {
-      case a => resolveExpression(a)
+    ir.transformExpressions { case a =>
+      resolveExpression(a)
     }
 
   // === Pass Internals =======================================================
@@ -99,9 +100,6 @@
     */
   def resolveExpression(expr: IR.Expression): IR.Expression = {
     expr.transformExpressions {
-<<<<<<< HEAD
-      case app: IR.Application => resolveApplication(app)
-=======
       case asc: IR.Type.Ascription => asc
       case app: IR.Application =>
         val result = resolveApplication(app)
@@ -109,7 +107,6 @@
           .getMetadata(DocumentationComments)
           .map(doc => result.updateMetadata(DocumentationComments -->> doc))
           .getOrElse(result)
->>>>>>> ab2c5ed0
     }
   }
 
