package org.enso.interpreter.node.expression.builtin.interop.generic;

import com.oracle.truffle.api.dsl.Cached;
import com.oracle.truffle.api.dsl.Specialization;
import com.oracle.truffle.api.interop.ArityException;
import com.oracle.truffle.api.interop.InteropLibrary;
import com.oracle.truffle.api.interop.UnsupportedMessageException;
import com.oracle.truffle.api.interop.UnsupportedTypeException;
import com.oracle.truffle.api.nodes.Node;
import com.oracle.truffle.api.profiles.BranchProfile;
import org.enso.interpreter.Constants;
import org.enso.interpreter.dsl.BuiltinMethod;
import org.enso.interpreter.node.expression.builtin.interop.syntax.HostValueToEnsoNode;
import org.enso.interpreter.node.expression.builtin.mutable.CoerceArrayNode;
import org.enso.interpreter.runtime.error.PanicException;

@BuiltinMethod(
    type = "Polyglot",
    name = "new",
    description = "Instantiates a polyglot constructor.",
    autoRegister = false)
public abstract class InstantiateNode extends Node {
<<<<<<< HEAD
  @Child
  private HostValueToEnsoNode fromHost = HostValueToEnsoNode.build();
=======
  @Child private HostValueToEnsoNode fromHost = HostValueToEnsoNode.build();
>>>>>>> e3f0888c
  private @Child InteropLibrary library =
      InteropLibrary.getFactory().createDispatched(Constants.CacheSizes.BUILTIN_INTEROP_DISPATCH);
  private final BranchProfile err = BranchProfile.create();

  static InstantiateNode build() {
    return InstantiateNodeGen.create();
  }

  abstract Object execute(Object constructor, Object arguments);

  @Specialization
  Object doExecute(
      Object constructor, Object arguments, @Cached("build()") CoerceArrayNode coerce) {
    try {
      var value = library.instantiate(constructor, coerce.execute(arguments));
      return fromHost.execute(value);
    } catch (UnsupportedMessageException | ArityException | UnsupportedTypeException e) {
      err.enter();
      throw new PanicException(e.getMessage(), this);
    }
  }
}<|MERGE_RESOLUTION|>--- conflicted
+++ resolved
@@ -20,12 +20,7 @@
     description = "Instantiates a polyglot constructor.",
     autoRegister = false)
 public abstract class InstantiateNode extends Node {
-<<<<<<< HEAD
-  @Child
-  private HostValueToEnsoNode fromHost = HostValueToEnsoNode.build();
-=======
   @Child private HostValueToEnsoNode fromHost = HostValueToEnsoNode.build();
->>>>>>> e3f0888c
   private @Child InteropLibrary library =
       InteropLibrary.getFactory().createDispatched(Constants.CacheSizes.BUILTIN_INTEROP_DISPATCH);
   private final BranchProfile err = BranchProfile.create();
