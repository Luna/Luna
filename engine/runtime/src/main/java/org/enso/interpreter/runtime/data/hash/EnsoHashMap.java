--- conflicted
+++ resolved
@@ -30,14 +30,8 @@
  * as it works in Enso.
  */
 @ExportLibrary(InteropLibrary.class)
-<<<<<<< HEAD
-@Builtin(stdlibName = "Standard.Base.Data.Dictionary.Dictionary", name = EnsoHashMap.builtinName)
-public final class EnsoHashMap extends BuiltinObject {
-  static final String builtinName = "Dictionary";
-=======
 @Builtin(stdlibName = "Standard.Base.Data.Dictionary.Dictionary", name = "Dictionary")
 public final class EnsoHashMap extends BuiltinObject {
->>>>>>> da2898e7
   private final EnsoHashMapBuilder mapBuilder;
   private final int generation;
   private final int size;
@@ -45,7 +39,6 @@
   private Object cachedVectorRepresentation;
 
   private EnsoHashMap(EnsoHashMapBuilder mapBuilder) {
-    super(builtinName);
     this.mapBuilder = mapBuilder;
     this.generation = mapBuilder.generation();
     this.size = mapBuilder.size();
