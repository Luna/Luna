--- conflicted
+++ resolved
@@ -35,17 +35,8 @@
  * ProcessItems} processor.
  */
 @ExportLibrary(InteropLibrary.class)
-<<<<<<< HEAD
-@Builtin(
-    pkg = "resource",
-    stdlibName = "Standard.Base.Runtime.Managed_Resource.Managed_Resource",
-    name = ManagedResource.builtinName)
-public final class ManagedResource extends BuiltinObject {
-  static final String builtinName = "Managed_Resource";
-=======
 @Builtin(pkg = "resource", stdlibName = "Standard.Base.Runtime.Managed_Resource.Managed_Resource")
 public final class ManagedResource extends BuiltinObject {
->>>>>>> da2898e7
   private final Object resource;
   private final PhantomReference<ManagedResource> phantomReference;
 
@@ -58,7 +49,6 @@
   public ManagedResource(
       Object resource,
       java.util.function.Function<ManagedResource, PhantomReference<ManagedResource>> factory) {
-    super(builtinName);
     this.resource = resource;
     this.phantomReference = factory.apply(this);
   }
