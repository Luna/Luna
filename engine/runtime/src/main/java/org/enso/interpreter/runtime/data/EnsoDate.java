package org.enso.interpreter.runtime.data;

import com.oracle.truffle.api.CompilerDirectives;
import com.oracle.truffle.api.interop.InteropLibrary;
import com.oracle.truffle.api.interop.UnsupportedMessageException;
import com.oracle.truffle.api.library.ExportLibrary;
import com.oracle.truffle.api.library.ExportMessage;
import java.time.DateTimeException;
import java.time.LocalDate;
import java.time.LocalTime;
import org.enso.interpreter.dsl.Builtin;
import org.enso.interpreter.runtime.builtin.BuiltinObject;
import org.enso.polyglot.common_utils.Core_Date_Utils;

@ExportLibrary(InteropLibrary.class)
<<<<<<< HEAD
@Builtin(
    pkg = "date",
    name = EnsoDate.builtinName,
    stdlibName = "Standard.Base.Data.Time.Date.Date")
public final class EnsoDate extends BuiltinObject {
  static final String builtinName = "Date";
=======
@Builtin(pkg = "date", name = "Date", stdlibName = "Standard.Base.Data.Time.Date.Date")
public final class EnsoDate extends BuiltinObject {
>>>>>>> da2898e7
  private final LocalDate date;

  public EnsoDate(LocalDate date) {
    super(builtinName);
    this.date = date;
  }

  @Override
  protected String builtinName() {
    return "Date";
  }

  @Builtin.Method(description = "Return current Date", autoRegister = false)
  @CompilerDirectives.TruffleBoundary
  public static EnsoDate today() {
    return new EnsoDate(LocalDate.now());
  }

  @Builtin.Method(
      name = "new_builtin",
      description = "Constructs a new Date from a year, month, and day",
      autoRegister = false)
  @Builtin.WrapException(from = DateTimeException.class)
  @CompilerDirectives.TruffleBoundary
  public static EnsoDate create(long year, long month, long day) {
    return new EnsoDate(
        LocalDate.of(Math.toIntExact(year), Math.toIntExact(month), Math.toIntExact(day)));
  }

  @Builtin.Method(name = "year", description = "Gets a value of year")
  public long year() {
    return date.getYear();
  }

  @Builtin.Method(name = "month", description = "Gets a value month")
  public long month() {
    return date.getMonthValue();
  }

  @Builtin.Method(name = "day", description = "Gets a value day")
  public long day() {
    return date.getDayOfMonth();
  }

  @ExportMessage
  boolean isDate() {
    return true;
  }

  @ExportMessage
  LocalDate asDate() {
    return date;
  }

  @ExportMessage
  boolean isTime() {
    return false;
  }

  @ExportMessage
  LocalTime asTime() throws UnsupportedMessageException {
    throw UnsupportedMessageException.create();
  }

  @CompilerDirectives.TruffleBoundary
  @ExportMessage
  @Override
  public Object toDisplayString(boolean allowSideEffects) {
    return Core_Date_Utils.defaultLocalDateFormatter.format(date);
  }
}<|MERGE_RESOLUTION|>--- conflicted
+++ resolved
@@ -13,21 +13,11 @@
 import org.enso.polyglot.common_utils.Core_Date_Utils;
 
 @ExportLibrary(InteropLibrary.class)
-<<<<<<< HEAD
-@Builtin(
-    pkg = "date",
-    name = EnsoDate.builtinName,
-    stdlibName = "Standard.Base.Data.Time.Date.Date")
-public final class EnsoDate extends BuiltinObject {
-  static final String builtinName = "Date";
-=======
 @Builtin(pkg = "date", name = "Date", stdlibName = "Standard.Base.Data.Time.Date.Date")
 public final class EnsoDate extends BuiltinObject {
->>>>>>> da2898e7
   private final LocalDate date;
 
   public EnsoDate(LocalDate date) {
-    super(builtinName);
     this.date = date;
   }
 
