package org.enso.interpreter.caches;

import buildinfo.Info;
import com.oracle.truffle.api.TruffleFile;
import com.oracle.truffle.api.TruffleLogger;
import java.io.ByteArrayInputStream;
import java.io.ByteArrayOutputStream;
import java.io.DataInputStream;
import java.io.DataOutputStream;
import java.io.IOException;
import java.nio.ByteBuffer;
import java.util.List;
import java.util.Optional;
import java.util.logging.Level;
import org.apache.commons.lang3.StringUtils;
import org.enso.compiler.data.BindingsMap;
import org.enso.compiler.data.BindingsMap.DefinedEntity;
import org.enso.compiler.data.BindingsMap.ModuleReference;
import org.enso.editions.LibraryName;
import org.enso.interpreter.runtime.EnsoContext;
import org.enso.persist.Persistable;
import org.enso.persist.Persistance;
import org.enso.pkg.QualifiedName;
import org.enso.pkg.SourceFile;
import org.openide.util.lookup.ServiceProvider;

public final class ImportExportCache
    implements Cache.Spi<ImportExportCache.CachedBindings, ImportExportCache.Metadata> {

  private final LibraryName libraryName;

  private ImportExportCache(LibraryName libraryName) {
    this.libraryName = libraryName;
  }

  public static Cache<ImportExportCache.CachedBindings, ImportExportCache.Metadata> create(
      LibraryName libraryName) {
    var impl = new ImportExportCache(libraryName);
    return Cache.create(impl, Level.FINEST, libraryName.toString(), true, false);
  }

  @Override
  public String metadataSuffix() {
    return bindingsCacheMetadataExtension;
  }

  @Override
  public String dataSuffix() {
    return bindingsCacheDataExtension;
  }

  @Override
  public String entryName() {
    return libraryName.name();
  }

  @Override
  public byte[] metadata(String sourceDigest, String blobDigest, CachedBindings entry)
      throws IOException {
    return new Metadata(sourceDigest, blobDigest).toBytes();
  }

  @Override
  public byte[] serialize(EnsoContext context, CachedBindings entry) throws IOException {
    var arr =
        Persistance.write(
            entry.bindings(), CacheUtils.writeReplace(context.getCompiler().context(), false));
    return arr;
  }

  @Override
  public CachedBindings deserialize(
      EnsoContext context, ByteBuffer data, Metadata meta, TruffleLogger logger)
      throws IOException {
    var ref = Persistance.read(data, CacheUtils.readResolve(context.getCompiler().context()));
    var bindings = ref.get(MapToBindings.class);
    return new CachedBindings(libraryName, bindings, Optional.empty());
  }

  @Override
  public Optional<Metadata> metadataFromBytes(byte[] bytes, TruffleLogger logger)
      throws IOException {
    return Optional.of(Metadata.read(bytes));
  }

  @Override
  public Optional<String> computeDigest(CachedBindings entry, TruffleLogger logger) {
    return entry.sources().map(sources -> CacheUtils.computeDigestOfLibrarySources(sources));
  }

  @Override
  @SuppressWarnings("unchecked")
  public Optional<String> computeDigestFromSource(EnsoContext context, TruffleLogger logger) {
    return context
        .getPackageRepository()
        .getPackageForLibraryJava(libraryName)
        .map(pkg -> CacheUtils.computeDigestOfLibrarySources(pkg.listSourcesJava()));
  }

  @Override
  @SuppressWarnings("unchecked")
  public Optional<Cache.Roots> getCacheRoots(EnsoContext context) {
    return context
        .getPackageRepository()
        .getPackageForLibraryJava(libraryName)
        .map(
            pkg -> {
              TruffleFile bindingsCacheRoot =
                  pkg.getBindingsCacheRootForPackage(Info.ensoVersion());
              var localCacheRoot = bindingsCacheRoot.resolve(libraryName.namespace());
              var distribution = context.getDistributionManager();
              var pathSegments =
                  new String[] {
                    pkg.namespace(),
                    pkg.normalizedName(),
                    pkg.getConfig().version(),
                    Info.ensoVersion(),
                    libraryName.namespace()
                  };
              var path =
                  distribution.LocallyInstalledDirectories()
                      .irCacheDirectory()
                      .resolve(StringUtils.join(pathSegments, "/"));
              var globalCacheRoot = context.getTruffleFile(path.toFile());
              return new Cache.Roots(localCacheRoot, globalCacheRoot);
            });
  }

  @Override
  public String sourceHash(Metadata meta) {
    return meta.sourceHash();
  }

  @Override
  public String blobHash(Metadata meta) {
    return meta.blobHash();
  }

  public static final class MapToBindings {
    private final java.util.Map<QualifiedName, org.enso.compiler.core.ir.Module> entries;

    public MapToBindings(java.util.Map<QualifiedName, org.enso.compiler.core.ir.Module> entries) {
      this.entries = entries;
    }

    public org.enso.compiler.core.ir.Module findForModule(QualifiedName moduleName) {
      return entries.get(moduleName);
    }
  }

  @ServiceProvider(service = Persistance.class)
  public static final class PersistMapToBindings extends Persistance<MapToBindings> {
    public PersistMapToBindings() {
      super(MapToBindings.class, false, 3642);
    }

    @Override
    protected void writeObject(MapToBindings obj, Output out) throws IOException {
      out.writeInline(java.util.Map.class, obj.entries);
    }

    @Override
    @SuppressWarnings("unchecked")
    protected MapToBindings readObject(Input in) throws IOException, ClassNotFoundException {
      var map = in.readInline(java.util.Map.class);
      return new MapToBindings(map);
    }
  }

  public static record CachedBindings(
      LibraryName libraryName,
      MapToBindings bindings,
      Optional<List<SourceFile<TruffleFile>>> sources) {}

  public record Metadata(String sourceHash, String blobHash) {
    byte[] toBytes() throws IOException {
      try (var os = new ByteArrayOutputStream();
          var dos = new DataOutputStream(os)) {
        dos.writeUTF(sourceHash());
        dos.writeUTF(blobHash());
        return os.toByteArray();
      }
    }

    static Metadata read(byte[] arr) throws IOException {
      try (var is = new ByteArrayInputStream(arr);
          var dis = new DataInputStream(is)) {
        return new Metadata(dis.readUTF(), dis.readUTF());
      }
    }
  }

  private static final String bindingsCacheDataExtension = ".bindings";

  private static final String bindingsCacheMetadataExtension = ".bindings.meta";

  @Persistable(clazz = BindingsMap.PolyglotSymbol.class, id = 33006)
  @Persistable(
      clazz = org.enso.compiler.data.BindingsMap$ModuleReference$Abstract.class,
      id = 33007)
  @Persistable(clazz = BindingsMap.Type.class, id = 33009)
  @Persistable(clazz = BindingsMap.ResolvedImport.class, id = 33010)
  @Persistable(clazz = BindingsMap.Cons.class, id = 33011)
  @Persistable(clazz = BindingsMap.ResolvedModule.class, id = 33012)
  @Persistable(clazz = BindingsMap.ResolvedType.class, id = 33013)
  @Persistable(clazz = BindingsMap.ResolvedModuleMethod.class, id = 33014)
  @Persistable(clazz = BindingsMap.ResolvedStaticMethod.class, id = 33036)
  @Persistable(clazz = BindingsMap.ResolvedConversionMethod.class, id = 33037)
  @Persistable(clazz = BindingsMap.ExportedModule.class, id = 33015)
  @Persistable(clazz = org.enso.compiler.data.BindingsMap$SymbolRestriction$Only.class, id = 33016)
  @Persistable(clazz = org.enso.compiler.data.BindingsMap$SymbolRestriction$Union.class, id = 33017)
  @Persistable(
      clazz = org.enso.compiler.data.BindingsMap$SymbolRestriction$Intersect.class,
      id = 33018)
  @Persistable(
      clazz = org.enso.compiler.data.BindingsMap$SymbolRestriction$AllowedResolution.class,
      id = 33019)
  @Persistable(clazz = org.enso.compiler.data.BindingsMap$SymbolRestriction$All$.class, id = 33020)
  @Persistable(
      clazz = org.enso.compiler.data.BindingsMap$SymbolRestriction$Hiding.class,
      id = 33021)
  @Persistable(clazz = BindingsMap.Resolution.class, id = 33029)
  @Persistable(clazz = BindingsMap.ResolvedConstructor.class, id = 33030)
  @Persistable(clazz = BindingsMap.ResolvedPolyglotSymbol.class, id = 33031)
  @Persistable(clazz = BindingsMap.ResolvedPolyglotField.class, id = 33032)
<<<<<<< HEAD
  @Persistable(clazz = BindingsMap.ModuleMethod.class, id = 33033)
  @Persistable(clazz = BindingsMap.StaticMethod.class, id = 33034)
  @Persistable(clazz = BindingsMap.ConversionMethod.class, id = 33035)
=======
  @Persistable(clazz = BindingsMap.Argument.class, id = 33033)
>>>>>>> bb16db9c
  @ServiceProvider(service = Persistance.class)
  public static final class PersistBindingsMap extends Persistance<BindingsMap> {
    public PersistBindingsMap() {
      super(BindingsMap.class, false, 33005);
    }

    @Override
    protected void writeObject(BindingsMap obj, Output out) throws IOException {
      out.writeObject(obj.definedEntities());
      out.writeObject(obj.currentModule());
      out.writeInline(scala.collection.immutable.List.class, obj.resolvedImports());
      out.writeInline(scala.collection.immutable.List.class, obj.resolvedExports());
      out.writeInline(scala.collection.immutable.Map.class, obj.exportedSymbols());
    }

    @Override
    @SuppressWarnings("unchecked")
    protected BindingsMap readObject(Input in) throws IOException, ClassNotFoundException {
      var de = (scala.collection.immutable.List<DefinedEntity>) in.readObject();
      var cm = (ModuleReference) in.readObject();
      var imp = in.readInline(scala.collection.immutable.List.class);
      var exp = in.readInline(scala.collection.immutable.List.class);
      var sym = in.readInline(scala.collection.immutable.Map.class);
      var map = new BindingsMap(de, cm);
      map.resolvedImports_$eq(imp);
      map.resolvedExports_$eq(exp);
      map.exportedSymbols_$eq(sym);
      return map;
    }
  }
}<|MERGE_RESOLUTION|>--- conflicted
+++ resolved
@@ -204,32 +204,29 @@
   @Persistable(clazz = BindingsMap.ResolvedModule.class, id = 33012)
   @Persistable(clazz = BindingsMap.ResolvedType.class, id = 33013)
   @Persistable(clazz = BindingsMap.ResolvedModuleMethod.class, id = 33014)
-  @Persistable(clazz = BindingsMap.ResolvedStaticMethod.class, id = 33036)
-  @Persistable(clazz = BindingsMap.ResolvedConversionMethod.class, id = 33037)
-  @Persistable(clazz = BindingsMap.ExportedModule.class, id = 33015)
-  @Persistable(clazz = org.enso.compiler.data.BindingsMap$SymbolRestriction$Only.class, id = 33016)
-  @Persistable(clazz = org.enso.compiler.data.BindingsMap$SymbolRestriction$Union.class, id = 33017)
+  @Persistable(clazz = BindingsMap.ResolvedStaticMethod.class, id = 33015)
+  @Persistable(clazz = BindingsMap.ResolvedConversionMethod.class, id = 33016)
+  @Persistable(clazz = BindingsMap.ExportedModule.class, id = 33017)
+  @Persistable(clazz = org.enso.compiler.data.BindingsMap$SymbolRestriction$Only.class, id = 33018)
+  @Persistable(clazz = org.enso.compiler.data.BindingsMap$SymbolRestriction$Union.class, id = 33019)
   @Persistable(
       clazz = org.enso.compiler.data.BindingsMap$SymbolRestriction$Intersect.class,
-      id = 33018)
+      id = 33020)
   @Persistable(
       clazz = org.enso.compiler.data.BindingsMap$SymbolRestriction$AllowedResolution.class,
-      id = 33019)
-  @Persistable(clazz = org.enso.compiler.data.BindingsMap$SymbolRestriction$All$.class, id = 33020)
+      id = 33021)
+  @Persistable(clazz = org.enso.compiler.data.BindingsMap$SymbolRestriction$All$.class, id = 33022)
   @Persistable(
       clazz = org.enso.compiler.data.BindingsMap$SymbolRestriction$Hiding.class,
-      id = 33021)
-  @Persistable(clazz = BindingsMap.Resolution.class, id = 33029)
-  @Persistable(clazz = BindingsMap.ResolvedConstructor.class, id = 33030)
-  @Persistable(clazz = BindingsMap.ResolvedPolyglotSymbol.class, id = 33031)
-  @Persistable(clazz = BindingsMap.ResolvedPolyglotField.class, id = 33032)
-<<<<<<< HEAD
-  @Persistable(clazz = BindingsMap.ModuleMethod.class, id = 33033)
-  @Persistable(clazz = BindingsMap.StaticMethod.class, id = 33034)
-  @Persistable(clazz = BindingsMap.ConversionMethod.class, id = 33035)
-=======
-  @Persistable(clazz = BindingsMap.Argument.class, id = 33033)
->>>>>>> bb16db9c
+      id = 33023)
+  @Persistable(clazz = BindingsMap.Resolution.class, id = 33024)
+  @Persistable(clazz = BindingsMap.ResolvedConstructor.class, id = 33025)
+  @Persistable(clazz = BindingsMap.ResolvedPolyglotSymbol.class, id = 33026)
+  @Persistable(clazz = BindingsMap.ResolvedPolyglotField.class, id = 33027)
+  @Persistable(clazz = BindingsMap.ModuleMethod.class, id = 33028)
+  @Persistable(clazz = BindingsMap.StaticMethod.class, id = 33029)
+  @Persistable(clazz = BindingsMap.ConversionMethod.class, id = 33030)
+  @Persistable(clazz = BindingsMap.Argument.class, id = 33031)
   @ServiceProvider(service = Persistance.class)
   public static final class PersistBindingsMap extends Persistance<BindingsMap> {
     public PersistBindingsMap() {
