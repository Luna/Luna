--- conflicted
+++ resolved
@@ -18,17 +18,13 @@
 @ExportLibrary(InteropLibrary.class)
 @ExportLibrary(TypesLibrary.class)
 @Builtin(pkg = "mutable", stdlibName = "Standard.Base.Runtime.Ref.Ref")
-<<<<<<< HEAD
-public final class Ref implements EnsoObject {
+public final class Ref extends EnsoObject {
   /**
    * {@code 0} - regular reference to an object {@code 1} - reference via {@link SoftReference}
    * {@code 2} - reference via {@link WeakReference}
    */
   private final byte type;
 
-=======
-public final class Ref extends EnsoObject {
->>>>>>> 04075c5e
   private volatile Object value;
 
   /**
@@ -86,7 +82,6 @@
     return EnsoContext.get(node).getBuiltins().ref();
   }
 
-<<<<<<< HEAD
   private final Object wrapValue(Object v) {
     if (type == 0) {
       return v;
@@ -103,7 +98,8 @@
     } else {
       return v;
     }
-=======
+  }
+
   @ExportMessage
   Object toDisplayString(
       boolean allowSideEffects, @CachedLibrary(limit = "3") InteropLibrary interop) {
@@ -115,6 +111,5 @@
   @ExportMessage.Ignore
   public Object toDisplayString(boolean allowSideEffects) {
     return toDisplayString(allowSideEffects, InteropLibrary.getUncached());
->>>>>>> 04075c5e
   }
 }