--- conflicted
+++ resolved
@@ -21,15 +21,10 @@
     name = EnsoTimeZone.builtinName,
     stdlibName = "Standard.Base.Data.Time.Time_Zone.Time_Zone")
 public final class EnsoTimeZone extends BuiltinObject {
-<<<<<<< HEAD
-  static final String builtinName = "Time_Zone";
-=======
 
->>>>>>> da2898e7
   private final ZoneId zone;
 
   public EnsoTimeZone(ZoneId zone) {
-    super(builtinName);
     this.zone = zone;
   }
 
