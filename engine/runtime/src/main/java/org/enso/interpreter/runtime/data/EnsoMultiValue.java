package org.enso.interpreter.runtime.data;

import com.oracle.truffle.api.CompilerAsserts;
import com.oracle.truffle.api.CompilerDirectives.CompilationFinal;
import com.oracle.truffle.api.CompilerDirectives.TruffleBoundary;
import com.oracle.truffle.api.dsl.Cached;
import com.oracle.truffle.api.dsl.Cached.Shared;
import com.oracle.truffle.api.dsl.GenerateUncached;
import com.oracle.truffle.api.dsl.NeverDefault;
import com.oracle.truffle.api.dsl.Specialization;
import com.oracle.truffle.api.interop.ArityException;
import com.oracle.truffle.api.interop.InteropLibrary;
import com.oracle.truffle.api.interop.InvalidArrayIndexException;
import com.oracle.truffle.api.interop.UnknownIdentifierException;
import com.oracle.truffle.api.interop.UnsupportedMessageException;
import com.oracle.truffle.api.interop.UnsupportedTypeException;
import com.oracle.truffle.api.library.CachedLibrary;
import com.oracle.truffle.api.library.ExportLibrary;
import com.oracle.truffle.api.library.ExportMessage;
import com.oracle.truffle.api.nodes.ExplodeLoop;
import com.oracle.truffle.api.nodes.Node;
import java.math.BigInteger;
import java.time.Duration;
import java.time.LocalDate;
import java.time.LocalTime;
import java.time.ZoneId;
import java.util.Arrays;
import java.util.TreeSet;
import java.util.stream.Collectors;
import java.util.stream.Stream;
import org.enso.interpreter.node.callable.resolver.MethodResolverNode;
import org.enso.interpreter.runtime.EnsoContext;
import org.enso.interpreter.runtime.callable.UnresolvedSymbol;
import org.enso.interpreter.runtime.callable.function.Function;
import org.enso.interpreter.runtime.data.EnsoMultiType.AllTypesWith;
import org.enso.interpreter.runtime.data.vector.ArrayLikeHelpers;
import org.enso.interpreter.runtime.library.dispatch.TypesLibrary;
import org.graalvm.collections.Pair;

@ExportLibrary(TypesLibrary.class)
@ExportLibrary(InteropLibrary.class)
public final class EnsoMultiValue extends EnsoObject {
  private final EnsoMultiType dispatch;
  private final EnsoMultiType extra;
<<<<<<< HEAD

  private final int firstDispatch;
=======
>>>>>>> 2ead3f5d

  @CompilationFinal(dimensions = 1)
  private final Object[] values;

<<<<<<< HEAD
  private EnsoMultiValue(
      EnsoMultiType dispatch, EnsoMultiType extra, Object[] values, int firstDispatch) {
    this.firstDispatch = firstDispatch;
=======
  private EnsoMultiValue(EnsoMultiType dispatch, EnsoMultiType extra, Object[] values) {
    assert !dispatch.hasIntersectionWith(extra)
        : "Dispatch (" + dispatch + " and extra " + extra + " should be disjoin!";
>>>>>>> 2ead3f5d
    this.dispatch = dispatch;
    this.extra = extra;
    this.values = values;
  }

  /** Creates new instance of EnsoMultiValue from provided information. */
  @GenerateUncached
  public abstract static class NewNode extends Node {
    private static final String INLINE_CACHE_LIMIT = "5";

    @NeverDefault
    public static NewNode create() {
      return EnsoMultiValueFactory.NewNodeGen.create();
    }

    @NeverDefault
    public static NewNode getUncached() {
      return EnsoMultiValueFactory.NewNodeGen.getUncached();
    }

    /**
     * Creates new multi value from provided information.
     *
     * @param types all the types this value can be {@link CastToNode cast to}
     * @param dispatchTypes the (subset of) types that the value is cast to currently - bigger than
     *     {@code 0} and at most {@code type.length}
<<<<<<< HEAD
     * @param firstDispatch location of first dispatch type in the values
=======
>>>>>>> 2ead3f5d
     * @param values value of each of the provided {@code types}
     * @return non-{@code null} multi value instance
     */
    @NeverDefault
    public EnsoMultiValue newValue(
        @NeverDefault Type[] types,
        @NeverDefault int dispatchTypes,
<<<<<<< HEAD
        @NeverDefault int firstDispatch,
        @NeverDefault Object... values) {
      assert firstDispatch >= 0;
      assert dispatchTypes > 0;
      assert dispatchTypes <= types.length;
      assert types.length == values.length;
      assert firstDispatch + dispatchTypes <= types.length;
=======
        @NeverDefault Object... values) {
      assert dispatchTypes > 0;
      assert dispatchTypes <= types.length;
      assert types.length == values.length;
>>>>>>> 2ead3f5d
      assert !Stream.of(values).anyMatch(v -> v instanceof EnsoMultiValue)
          : "Avoid double wrapping " + Arrays.toString(values);
      var dt = executeTypes(types, 0, dispatchTypes);
      var et = executeTypes(types, dispatchTypes, types.length);
<<<<<<< HEAD
      assert !dt.hasIntersectionWith(et)
          : "Dispatch (" + dt + " and extra " + et + " should be disjoin!";
      return new EnsoMultiValue(dt, et, values, firstDispatch);
=======
      return new EnsoMultiValue(dt, et, values);
>>>>>>> 2ead3f5d
    }

    abstract EnsoMultiType executeTypes(Type[] types, int from, int to);

    @Specialization(
        guards = {"compareTypes(cachedTypes, types, from, to)"},
        limit = INLINE_CACHE_LIMIT)
    final EnsoMultiType cachedMultiType(
        Type[] types,
        int from,
        int to,
        @Cached(value = "clone(types, from, to)", dimensions = 1) Type[] cachedTypes,
        @Cached("createMultiType(types, from, to)") EnsoMultiType result) {
      return result;
    }

    @Specialization(replaces = "cachedMultiType")
    final EnsoMultiType createMultiType(Type[] types, int from, int to) {
      return EnsoMultiType.findOrCreateSlow(types, from, to);
    }

    @TruffleBoundary
    static final Type[] clone(Type[] types, int from, int to) {
      return Arrays.copyOfRange(types, from, to);
    }

    @ExplodeLoop
    static final boolean compareTypes(Type[] cached, Type[] arr, int from, int to) {
      CompilerAsserts.partialEvaluationConstant(cached);
      if (cached.length != to - from) {
        return false;
      }
      CompilerAsserts.partialEvaluationConstant(cached.length);
      for (var i = 0; i < cached.length; i++) {
        CompilerAsserts.partialEvaluationConstant(cached[i]);
        if (cached[i] != arr[from++]) {
          return false;
        }
      }
      return true;
    }
  }

  /**
   * The "dispatch identity" of the multi value. If two multivalues have the same identity, they are
   * going to resolve methods the same way.
   *
   * @return an opaque object that can be used for caching dispatch logic
   */
  public final Object getDispatchId() {
    // intentionally typed as Object to avoid exposing EnsoMultiType
    return dispatch;
  }

  @ExportMessage
  boolean hasType() {
    return true;
  }

  @ExportMessage
  boolean hasSpecialDispatch() {
    return true;
  }

  @ExportMessage
  final Type getType() {
    return dispatch.firstType();
  }

  @ExportMessage
  final Type[] allTypes(
      boolean includeExtraTypes, @Cached EnsoMultiType.AllTypesWith allTypesWith) {
    if (!includeExtraTypes) {
<<<<<<< HEAD
      return allTypesWith.executeAllTypes(dispatch, null, 0);
    } else {
      return allTypesWith.executeAllTypes(dispatch, extra, 0);
=======
      return allTypesWith.executeAllTypes(dispatch, null);
    } else {
      return allTypesWith.executeAllTypes(dispatch, extra);
>>>>>>> 2ead3f5d
    }
  }

  @ExportMessage
  @TruffleBoundary
  @Override
  public final String toDisplayString(boolean ignore) {
    return toString();
  }

  private enum InteropType {
    NULL,
    BOOLEAN,
    DATE_TIME_ZONE,
    DURATION,
    STRING,
    NUMBER,
    POINTER,
    META_OBJECT,
    ITERATOR;

    private record Value(InteropType type, Object value) {}

    static Value find(Object[] values, int firstDispatch, int max, InteropLibrary iop) {
      for (var i = 0; i < max; i++) {
        var v = values[firstDispatch + i];
        if (iop.isNull(v)) {
          return new Value(NULL, v);
        }
        if (iop.isBoolean(v)) {
          return new Value(BOOLEAN, v);
        }
        if (iop.isDate(v) || iop.isTime(v) || iop.isTimeZone(v)) {
          return new Value(DATE_TIME_ZONE, v);
        }
        if (iop.isDuration(v)) {
          return new Value(DURATION, v);
        }
        if (iop.isString(v)) {
          return new Value(STRING, v);
        }
        if (iop.isNumber(v)) {
          return new Value(NUMBER, v);
        }
        if (iop.isPointer(v)) {
          return new Value(POINTER, v);
        }
        if (iop.isMetaObject(v)) {
          return new Value(META_OBJECT, v);
        }
        if (iop.isIterator(v)) {
          return new Value(ITERATOR, v);
        }
      }
      return new Value(null, null);
    }
  }

  private InteropType.Value findInteropTypeValue(InteropLibrary iop) {
<<<<<<< HEAD
    return InteropType.find(values, firstDispatch, dispatch.typesLength(), iop);
=======
    return InteropType.find(values, dispatch.typesLength(), iop);
>>>>>>> 2ead3f5d
  }

  @ExportMessage
  boolean isBoolean(@Shared("interop") @CachedLibrary(limit = "10") InteropLibrary iop) {
    var both = findInteropTypeValue(iop);
    return both.type() == InteropType.BOOLEAN;
  }

  @ExportMessage
  boolean asBoolean(@Shared("interop") @CachedLibrary(limit = "10") InteropLibrary iop)
      throws UnsupportedMessageException {
    var both = findInteropTypeValue(iop);
    if (both.type() == InteropType.BOOLEAN) {
      return iop.asBoolean(both.value());
    }
    throw UnsupportedMessageException.create();
  }

  @ExportMessage
  boolean isString(@Shared("interop") @CachedLibrary(limit = "10") InteropLibrary iop) {
    var both = findInteropTypeValue(iop);
    return both.type() == InteropType.STRING;
  }

  @ExportMessage
  String asString(@Shared("interop") @CachedLibrary(limit = "10") InteropLibrary iop)
      throws UnsupportedMessageException {
    var both = findInteropTypeValue(iop);
    if (both.type() == InteropType.STRING) {
      return iop.asString(both.value());
    }
    throw UnsupportedMessageException.create();
  }

  @ExportMessage
  boolean isNumber(@Shared("interop") @CachedLibrary(limit = "10") InteropLibrary iop) {
    var both = findInteropTypeValue(iop);
    return both.type() == InteropType.NUMBER;
  }

  @ExportMessage
  boolean fitsInByte(@Shared("interop") @CachedLibrary(limit = "10") InteropLibrary iop) {
    var both = findInteropTypeValue(iop);
    return both.type() == InteropType.NUMBER && iop.fitsInByte(both.value());
  }

  @ExportMessage
  boolean fitsInShort(@Shared("interop") @CachedLibrary(limit = "10") InteropLibrary iop) {
    var both = findInteropTypeValue(iop);
    return both.type() == InteropType.NUMBER && iop.fitsInShort(both.value());
  }

  @ExportMessage
  boolean fitsInInt(@Shared("interop") @CachedLibrary(limit = "10") InteropLibrary iop) {
    var both = findInteropTypeValue(iop);
    return both.type() == InteropType.NUMBER && iop.fitsInInt(both.value());
  }

  @ExportMessage
  boolean fitsInLong(@Shared("interop") @CachedLibrary(limit = "10") InteropLibrary iop) {
    var both = findInteropTypeValue(iop);
    return both.type() == InteropType.NUMBER && iop.fitsInLong(both.value());
  }

  @ExportMessage
  boolean fitsInFloat(@Shared("interop") @CachedLibrary(limit = "10") InteropLibrary iop) {
    var both = findInteropTypeValue(iop);
    return both.type() == InteropType.NUMBER && iop.fitsInFloat(both.value());
  }

  @ExportMessage
  boolean fitsInDouble(@Shared("interop") @CachedLibrary(limit = "10") InteropLibrary iop) {
    var both = findInteropTypeValue(iop);
    return both.type() == InteropType.NUMBER && iop.fitsInDouble(both.value());
  }

  @ExportMessage
  byte asByte(@Shared("interop") @CachedLibrary(limit = "10") InteropLibrary iop)
      throws UnsupportedMessageException {
    var both = findInteropTypeValue(iop);
    if (both.type() == InteropType.NUMBER) {
      return iop.asByte(both.value());
    }
    throw UnsupportedMessageException.create();
  }

  @ExportMessage
  short asShort(@Shared("interop") @CachedLibrary(limit = "10") InteropLibrary iop)
      throws UnsupportedMessageException {
    var both = findInteropTypeValue(iop);
    if (both.type() == InteropType.NUMBER) {
      return iop.asShort(both.value());
    }
    throw UnsupportedMessageException.create();
  }

  @ExportMessage
  int asInt(@Shared("interop") @CachedLibrary(limit = "10") InteropLibrary iop)
      throws UnsupportedMessageException {
    var both = findInteropTypeValue(iop);
    if (both.type() == InteropType.NUMBER) {
      return iop.asInt(both.value());
    }
    throw UnsupportedMessageException.create();
  }

  @ExportMessage
  long asLong(@Shared("interop") @CachedLibrary(limit = "10") InteropLibrary iop)
      throws UnsupportedMessageException {
    var both = findInteropTypeValue(iop);
    if (both.type() == InteropType.NUMBER) {
      return iop.asLong(both.value());
    }
    throw UnsupportedMessageException.create();
  }

  @ExportMessage
  float asFloat(@Shared("interop") @CachedLibrary(limit = "10") InteropLibrary iop)
      throws UnsupportedMessageException {
    var both = findInteropTypeValue(iop);
    if (both.type() == InteropType.NUMBER) {
      return iop.asFloat(both.value());
    }
    throw UnsupportedMessageException.create();
  }

  @ExportMessage
  double asDouble(@Shared("interop") @CachedLibrary(limit = "10") InteropLibrary iop)
      throws UnsupportedMessageException {
    var both = findInteropTypeValue(iop);
    if (both.type() == InteropType.NUMBER) {
      return iop.asDouble(both.value());
    }
    throw UnsupportedMessageException.create();
  }

  @ExportMessage
  boolean fitsInBigInteger(@Shared("interop") @CachedLibrary(limit = "10") InteropLibrary iop) {
    var both = findInteropTypeValue(iop);
    return both.type() == InteropType.NUMBER && iop.fitsInBigInteger(both.value());
  }

  @ExportMessage
  BigInteger asBigInteger(@Shared("interop") @CachedLibrary(limit = "10") InteropLibrary iop)
      throws UnsupportedMessageException {
    var both = findInteropTypeValue(iop);
    if (both.type() == InteropType.NUMBER) {
      return iop.asBigInteger(both.value());
    }
    throw UnsupportedMessageException.create();
  }

  @ExportMessage
  boolean isTime(@Shared("interop") @CachedLibrary(limit = "10") InteropLibrary iop) {
    var both = findInteropTypeValue(iop);
    return both.type() == InteropType.DATE_TIME_ZONE && iop.isTime(both.value());
  }

  @ExportMessage
  LocalTime asTime(@Shared("interop") @CachedLibrary(limit = "10") InteropLibrary iop)
      throws UnsupportedMessageException {
    var both = findInteropTypeValue(iop);
    if (both.type() == InteropType.DATE_TIME_ZONE) {
      return iop.asTime(both.value());
    }
    throw UnsupportedMessageException.create();
  }

  @ExportMessage
  boolean isDate(@Shared("interop") @CachedLibrary(limit = "10") InteropLibrary iop) {
    var both = findInteropTypeValue(iop);
    return both.type() == InteropType.DATE_TIME_ZONE && iop.isDate(both.value());
  }

  @ExportMessage
  LocalDate asDate(@Shared("interop") @CachedLibrary(limit = "10") InteropLibrary iop)
      throws UnsupportedMessageException {
    var both = findInteropTypeValue(iop);
    if (both.type() == InteropType.DATE_TIME_ZONE) {
      return iop.asDate(both.value());
    }
    throw UnsupportedMessageException.create();
  }

  @ExportMessage
  boolean isTimeZone(@Shared("interop") @CachedLibrary(limit = "10") InteropLibrary iop) {
    var both = findInteropTypeValue(iop);
    return both.type() == InteropType.DATE_TIME_ZONE && iop.isTimeZone(both.value());
  }

  @ExportMessage
  ZoneId asTimeZone(@Shared("interop") @CachedLibrary(limit = "10") InteropLibrary iop)
      throws UnsupportedMessageException {
    var both = findInteropTypeValue(iop);
    if (both.type() == InteropType.DATE_TIME_ZONE) {
      return iop.asTimeZone(both.value());
    }
    throw UnsupportedMessageException.create();
  }

  @ExportMessage
  boolean isDuration(@Shared("interop") @CachedLibrary(limit = "10") InteropLibrary iop) {
    var both = findInteropTypeValue(iop);
    return both.type() == InteropType.DURATION;
  }

  @ExportMessage
  Duration asDuration(@Shared("interop") @CachedLibrary(limit = "10") InteropLibrary iop)
      throws UnsupportedMessageException {
    var both = findInteropTypeValue(iop);
    if (both.type() == InteropType.DURATION) {
      return iop.asDuration(both.value());
    }
    throw UnsupportedMessageException.create();
  }

  @ExportMessage
  boolean hasMembers() {
    return true;
  }

  @ExportMessage
  @TruffleBoundary
  Object getMembers(
      boolean includeInternal, @Shared("interop") @CachedLibrary(limit = "10") InteropLibrary iop) {
    var names = new TreeSet<String>();
    for (var i = 0; i < dispatch.typesLength(); i++) {
      try {
        var members = iop.getMembers(values[firstDispatch + i]);
        var len = iop.getArraySize(members);
        for (var j = 0L; j < len; j++) {
          var name = iop.readArrayElement(members, j);
          names.add(iop.asString(name));
        }
      } catch (InvalidArrayIndexException | UnsupportedMessageException ex) {
      }
    }
    return ArrayLikeHelpers.wrapObjectsWithCheckAt(names.toArray());
  }

  @ExportMessage
  boolean isMemberInvocable(
      String name, @Shared("interop") @CachedLibrary(limit = "10") InteropLibrary iop) {
    for (var i = 0; i < dispatch.typesLength(); i++) {
<<<<<<< HEAD
      if (iop.isMemberInvocable(values[firstDispatch + i], name)) {
=======
      if (iop.isMemberInvocable(values[i], name)) {
>>>>>>> 2ead3f5d
        return true;
      }
    }
    return false;
  }

  @ExportMessage
  Object invokeMember(
      String name,
      Object[] args,
      @Shared("interop") @CachedLibrary(limit = "10") InteropLibrary iop)
      throws UnsupportedMessageException,
          ArityException,
          UnsupportedTypeException,
          UnknownIdentifierException {
    for (var i = 0; i < dispatch.typesLength(); i++) {
<<<<<<< HEAD
      if (iop.isMemberInvocable(values[firstDispatch + i], name)) {
        return iop.invokeMember(values[firstDispatch + i], name, args);
=======
      if (iop.isMemberInvocable(values[i], name)) {
        return iop.invokeMember(values[i], name, args);
>>>>>>> 2ead3f5d
      }
    }
    throw UnknownIdentifierException.create(name);
  }

  @TruffleBoundary
  @Override
  public String toString() {
<<<<<<< HEAD
    var both = EnsoMultiType.AllTypesWith.getUncached().executeAllTypes(dispatch, extra, 0);
=======
    var both = EnsoMultiType.AllTypesWith.getUncached().executeAllTypes(dispatch, extra);
>>>>>>> 2ead3f5d
    return Stream.of(both).map(t -> t.getName()).collect(Collectors.joining(" & "));
  }

  /** Casts {@link EnsoMultiValue} to requested type effectively. */
  public static final class CastToNode extends Node {
    private static final CastToNode UNCACHED =
        new CastToNode(
            EnsoMultiType.FindIndexNode.getUncached(),
            NewNode.getUncached(),
            AllTypesWith.getUncached());
    @Child private EnsoMultiType.FindIndexNode findNode;
    @Child private NewNode newNode;
    @Child private AllTypesWith allTypesWith;

    private CastToNode(EnsoMultiType.FindIndexNode f, NewNode n, AllTypesWith a) {
      this.findNode = f;
      this.newNode = n;
      this.allTypesWith = a;
    }

    @NeverDefault
    public static CastToNode create() {
      return new CastToNode(
          EnsoMultiType.FindIndexNode.create(), NewNode.create(), AllTypesWith.create());
    }

    @NeverDefault
    @TruffleBoundary
    public static CastToNode getUncached() {
      return UNCACHED;
    }

    /**
     * Casts value in a multi value into specific type.
     *
     * @param type the requested type
     * @param mv a multi value
     * @param reorderOnly allow (modified) {@link EnsoMultiValue} to be returned otherwise extract
     *     the value of {@code type} and return it directly
     * @param allTypes should we search all types or just up to {@code methodDispatchTypes}
     * @return instance of the {@code type} or {@code null} if no suitable value was found
     */
    public final Object findTypeOrNull(
        Type type, EnsoMultiValue mv, boolean reorderOnly, boolean allTypes) {
      var dispatch = mv.dispatch;
      var i = findNode.executeFindIndex(type, dispatch);
<<<<<<< HEAD
      if (i == -1) {
        if (allTypes) {
          var extraIndex = findNode.executeFindIndex(type, mv.extra);
          if (extraIndex != -1) {
            if (extraIndex < mv.firstDispatch) {
              i = extraIndex;
            } else {
              var rem = extraIndex - mv.firstDispatch;
              i = mv.firstDispatch + dispatch.typesLength() + rem;
              assert i < mv.values.length;
            }
=======
      if (i == -1 && allTypes) {
        var extraIndex = findNode.executeFindIndex(type, mv.extra);
        i = extraIndex == -1 ? -1 : dispatch.typesLength() + extraIndex;
      }
      if (i != -1) {
        if (reorderOnly) {
          var copyTypes = allTypesWith.executeAllTypes(dispatch, mv.extra);
          if (i == 0 && dispatch.typesLength() == 1) {
            return newNode.newValue(copyTypes, 1, mv.values);
          } else {
            copyTypes = copyTypes.clone();
            var copyValues = mv.values.clone();
            copyTypes[0] = copyTypes[i];
            copyValues[0] = copyValues[i];
            copyTypes[i] = dispatch.firstType();
            copyValues[i] = mv.values[0];
            return newNode.newValue(copyTypes, 1, copyValues);
>>>>>>> 2ead3f5d
          }
        } else {
          return mv.values[i];
        }
      } else {
<<<<<<< HEAD
        i += mv.firstDispatch;
      }
      if (i != -1) {
        if (reorderOnly) {
          var copyTypes = allTypesWith.executeAllTypes(dispatch, mv.extra, i);
          return newNode.newValue(copyTypes, 1, i, mv.values);
        } else {
          return mv.values[i];
        }
      } else {
=======
>>>>>>> 2ead3f5d
        return null;
      }
    }
  }

  /**
   * Tries to resolve the symbol in one of multi value types.
   *
   * @param node resolution node to use
   * @param symbol symbol to resolve
   * @return {@code null} when no resolution was found or pair of function and type solved
   */
  public final Pair<Function, Type> resolveSymbol(
      MethodResolverNode node, UnresolvedSymbol symbol) {
    var ctx = EnsoContext.get(node);
    Pair<Function, Type> foundAnyMethod = null;
<<<<<<< HEAD
    for (var t : EnsoMultiType.AllTypesWith.getUncached().executeAllTypes(dispatch, null, 0)) {
=======
    for (var t : EnsoMultiType.AllTypesWith.getUncached().executeAllTypes(dispatch, null)) {
>>>>>>> 2ead3f5d
      var fnAndType = node.execute(t, symbol);
      if (fnAndType != null) {
        if (dispatch.typesLength() == 1 || fnAndType.getRight() != ctx.getBuiltins().any()) {
          return Pair.create(fnAndType.getLeft(), t);
        }
        foundAnyMethod = fnAndType;
      }
    }
    return foundAnyMethod;
  }
}<|MERGE_RESOLUTION|>--- conflicted
+++ resolved
@@ -42,24 +42,14 @@
 public final class EnsoMultiValue extends EnsoObject {
   private final EnsoMultiType dispatch;
   private final EnsoMultiType extra;
-<<<<<<< HEAD
-
   private final int firstDispatch;
-=======
->>>>>>> 2ead3f5d
 
   @CompilationFinal(dimensions = 1)
   private final Object[] values;
 
-<<<<<<< HEAD
   private EnsoMultiValue(
       EnsoMultiType dispatch, EnsoMultiType extra, Object[] values, int firstDispatch) {
     this.firstDispatch = firstDispatch;
-=======
-  private EnsoMultiValue(EnsoMultiType dispatch, EnsoMultiType extra, Object[] values) {
-    assert !dispatch.hasIntersectionWith(extra)
-        : "Dispatch (" + dispatch + " and extra " + extra + " should be disjoin!";
->>>>>>> 2ead3f5d
     this.dispatch = dispatch;
     this.extra = extra;
     this.values = values;
@@ -86,10 +76,7 @@
      * @param types all the types this value can be {@link CastToNode cast to}
      * @param dispatchTypes the (subset of) types that the value is cast to currently - bigger than
      *     {@code 0} and at most {@code type.length}
-<<<<<<< HEAD
      * @param firstDispatch location of first dispatch type in the values
-=======
->>>>>>> 2ead3f5d
      * @param values value of each of the provided {@code types}
      * @return non-{@code null} multi value instance
      */
@@ -97,7 +84,6 @@
     public EnsoMultiValue newValue(
         @NeverDefault Type[] types,
         @NeverDefault int dispatchTypes,
-<<<<<<< HEAD
         @NeverDefault int firstDispatch,
         @NeverDefault Object... values) {
       assert firstDispatch >= 0;
@@ -105,23 +91,13 @@
       assert dispatchTypes <= types.length;
       assert types.length == values.length;
       assert firstDispatch + dispatchTypes <= types.length;
-=======
-        @NeverDefault Object... values) {
-      assert dispatchTypes > 0;
-      assert dispatchTypes <= types.length;
-      assert types.length == values.length;
->>>>>>> 2ead3f5d
       assert !Stream.of(values).anyMatch(v -> v instanceof EnsoMultiValue)
           : "Avoid double wrapping " + Arrays.toString(values);
       var dt = executeTypes(types, 0, dispatchTypes);
       var et = executeTypes(types, dispatchTypes, types.length);
-<<<<<<< HEAD
       assert !dt.hasIntersectionWith(et)
           : "Dispatch (" + dt + " and extra " + et + " should be disjoin!";
       return new EnsoMultiValue(dt, et, values, firstDispatch);
-=======
-      return new EnsoMultiValue(dt, et, values);
->>>>>>> 2ead3f5d
     }
 
     abstract EnsoMultiType executeTypes(Type[] types, int from, int to);
@@ -195,15 +171,9 @@
   final Type[] allTypes(
       boolean includeExtraTypes, @Cached EnsoMultiType.AllTypesWith allTypesWith) {
     if (!includeExtraTypes) {
-<<<<<<< HEAD
       return allTypesWith.executeAllTypes(dispatch, null, 0);
     } else {
       return allTypesWith.executeAllTypes(dispatch, extra, 0);
-=======
-      return allTypesWith.executeAllTypes(dispatch, null);
-    } else {
-      return allTypesWith.executeAllTypes(dispatch, extra);
->>>>>>> 2ead3f5d
     }
   }
 
@@ -263,11 +233,7 @@
   }
 
   private InteropType.Value findInteropTypeValue(InteropLibrary iop) {
-<<<<<<< HEAD
     return InteropType.find(values, firstDispatch, dispatch.typesLength(), iop);
-=======
-    return InteropType.find(values, dispatch.typesLength(), iop);
->>>>>>> 2ead3f5d
   }
 
   @ExportMessage
@@ -512,11 +478,7 @@
   boolean isMemberInvocable(
       String name, @Shared("interop") @CachedLibrary(limit = "10") InteropLibrary iop) {
     for (var i = 0; i < dispatch.typesLength(); i++) {
-<<<<<<< HEAD
       if (iop.isMemberInvocable(values[firstDispatch + i], name)) {
-=======
-      if (iop.isMemberInvocable(values[i], name)) {
->>>>>>> 2ead3f5d
         return true;
       }
     }
@@ -533,13 +495,8 @@
           UnsupportedTypeException,
           UnknownIdentifierException {
     for (var i = 0; i < dispatch.typesLength(); i++) {
-<<<<<<< HEAD
       if (iop.isMemberInvocable(values[firstDispatch + i], name)) {
         return iop.invokeMember(values[firstDispatch + i], name, args);
-=======
-      if (iop.isMemberInvocable(values[i], name)) {
-        return iop.invokeMember(values[i], name, args);
->>>>>>> 2ead3f5d
       }
     }
     throw UnknownIdentifierException.create(name);
@@ -548,11 +505,7 @@
   @TruffleBoundary
   @Override
   public String toString() {
-<<<<<<< HEAD
     var both = EnsoMultiType.AllTypesWith.getUncached().executeAllTypes(dispatch, extra, 0);
-=======
-    var both = EnsoMultiType.AllTypesWith.getUncached().executeAllTypes(dispatch, extra);
->>>>>>> 2ead3f5d
     return Stream.of(both).map(t -> t.getName()).collect(Collectors.joining(" & "));
   }
 
@@ -599,7 +552,6 @@
         Type type, EnsoMultiValue mv, boolean reorderOnly, boolean allTypes) {
       var dispatch = mv.dispatch;
       var i = findNode.executeFindIndex(type, dispatch);
-<<<<<<< HEAD
       if (i == -1) {
         if (allTypes) {
           var extraIndex = findNode.executeFindIndex(type, mv.extra);
@@ -611,31 +563,9 @@
               i = mv.firstDispatch + dispatch.typesLength() + rem;
               assert i < mv.values.length;
             }
-=======
-      if (i == -1 && allTypes) {
-        var extraIndex = findNode.executeFindIndex(type, mv.extra);
-        i = extraIndex == -1 ? -1 : dispatch.typesLength() + extraIndex;
-      }
-      if (i != -1) {
-        if (reorderOnly) {
-          var copyTypes = allTypesWith.executeAllTypes(dispatch, mv.extra);
-          if (i == 0 && dispatch.typesLength() == 1) {
-            return newNode.newValue(copyTypes, 1, mv.values);
-          } else {
-            copyTypes = copyTypes.clone();
-            var copyValues = mv.values.clone();
-            copyTypes[0] = copyTypes[i];
-            copyValues[0] = copyValues[i];
-            copyTypes[i] = dispatch.firstType();
-            copyValues[i] = mv.values[0];
-            return newNode.newValue(copyTypes, 1, copyValues);
->>>>>>> 2ead3f5d
           }
-        } else {
-          return mv.values[i];
         }
       } else {
-<<<<<<< HEAD
         i += mv.firstDispatch;
       }
       if (i != -1) {
@@ -646,8 +576,6 @@
           return mv.values[i];
         }
       } else {
-=======
->>>>>>> 2ead3f5d
         return null;
       }
     }
@@ -664,11 +592,7 @@
       MethodResolverNode node, UnresolvedSymbol symbol) {
     var ctx = EnsoContext.get(node);
     Pair<Function, Type> foundAnyMethod = null;
-<<<<<<< HEAD
     for (var t : EnsoMultiType.AllTypesWith.getUncached().executeAllTypes(dispatch, null, 0)) {
-=======
-    for (var t : EnsoMultiType.AllTypesWith.getUncached().executeAllTypes(dispatch, null)) {
->>>>>>> 2ead3f5d
       var fnAndType = node.execute(t, symbol);
       if (fnAndType != null) {
         if (dispatch.typesLength() == 1 || fnAndType.getRight() != ctx.getBuiltins().any()) {
