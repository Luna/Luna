--- conflicted
+++ resolved
@@ -27,14 +27,8 @@
 /** A primitive boxed array type for use in the runtime. */
 @ExportLibrary(InteropLibrary.class)
 @ExportLibrary(WarningsLibrary.class)
-<<<<<<< HEAD
-@Builtin(pkg = "mutable", stdlibName = "Standard.Base.Data.Array.Array", name = Array.builtinName)
-final class Array extends BuiltinObject {
-  static final String builtinName = "Array";
-=======
 @Builtin(pkg = "mutable", stdlibName = "Standard.Base.Data.Array.Array")
 final class Array extends BuiltinObject {
->>>>>>> da2898e7
   private final Object[] items;
 
   /** If true, some elements contain warning, and thus, this Array contains warning. */
@@ -50,7 +44,6 @@
    * @param items the element values
    */
   private Array(Object... items) {
-    super(builtinName);
     this.items = items;
   }
 
@@ -78,11 +71,6 @@
    */
   final Object[] getItems() {
     return items;
-  }
-
-  @Override
-  protected String builtinName() {
-    return "Array";
   }
 
   /**
