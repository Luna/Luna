package org.enso.interpreter.runtime.builtin;

import com.oracle.truffle.api.CompilerDirectives;

import java.util.ArrayList;
import java.util.HashMap;
import java.util.List;
import java.util.Map;
import java.util.Optional;

import org.enso.compiler.Passes;
import org.enso.compiler.context.FreshNameSupply;
import org.enso.compiler.exception.CompilerError;
import org.enso.compiler.phase.BuiltinsIrBuilder;
import org.enso.interpreter.Language;
import org.enso.interpreter.dsl.TypeProcessor;
import org.enso.interpreter.dsl.model.MethodDefinition;
import org.enso.interpreter.node.expression.builtin.Boolean;
import org.enso.interpreter.node.expression.builtin.*;
import org.enso.interpreter.node.expression.builtin.debug.Debug;
import org.enso.interpreter.node.expression.builtin.error.CaughtPanic;
import org.enso.interpreter.node.expression.builtin.error.Warning;
import org.enso.interpreter.node.expression.builtin.io.File;
import org.enso.interpreter.node.expression.builtin.meta.ProjectDescription;
import org.enso.interpreter.node.expression.builtin.mutable.Array;
import org.enso.interpreter.node.expression.builtin.mutable.Ref;
import org.enso.interpreter.node.expression.builtin.immutable.Vector;
import org.enso.interpreter.node.expression.builtin.ordering.Ordering;
import org.enso.interpreter.node.expression.builtin.resource.ManagedResource;
import org.enso.interpreter.node.expression.builtin.text.Text;
import org.enso.interpreter.runtime.Context;
import org.enso.interpreter.runtime.Module;
import org.enso.interpreter.runtime.callable.function.Function;
import org.enso.interpreter.runtime.data.Type;
import org.enso.interpreter.runtime.scope.ModuleScope;
import org.enso.interpreter.runtime.type.TypesFromProxy;
import org.enso.pkg.QualifiedName;

import java.io.BufferedReader;
import java.io.IOException;
import java.io.InputStream;
import java.io.InputStreamReader;
import java.lang.reflect.InvocationTargetException;
import java.lang.reflect.Method;
import java.nio.charset.StandardCharsets;
import java.util.*;
import java.util.stream.Collectors;

/** Container class for static predefined atoms, methods, and their containing scope. */
public class Builtins {
  public static final String PACKAGE_NAME = "Builtins";
  public static final String NAMESPACE = "Standard";
  public static final String MODULE_NAME = NAMESPACE + "." + PACKAGE_NAME + ".Main";

  /** Container for method names needed outside this class. */
  public static class MethodNames {
    public static class Debug {
      public static final String EVAL = "eval";
    }
  }

  private final Map<String, Map<String, Class<BuiltinRootNode>>> builtinMethodNodes;
  private final Map<Class<? extends Builtin>, Builtin> builtins;
  private final Map<String, Builtin> builtinsByName;

  private final Error error;
  private final Module module;
  private final ModuleScope scope;
  private final Number number;
  private final Boolean bool;
  private final Ordering ordering;
  private final System system;
  private final Special special;

  // Builtin types
  private final Builtin any;
  private final Builtin nothing;
  private final Builtin function;
  private final Builtin polyglot;
  private final Builtin text;
  private final Builtin array;
  private final Builtin vector;
  private final Builtin dataflowError;
  private final Builtin ref;
  private final Builtin managedResource;
  private final Builtin debug;
  private final ProjectDescription projectDescription;
  private final Builtin file;
  private final Builtin date;
  private final Builtin dateTime;
  private final Builtin timeOfDay;
  private final Builtin timeZone;
  private final Builtin warning;

  /**
   * Creates an instance with builtin methods installed.
   *
   * @param context the current {@link Context} instance
   */
  public Builtins(Context context) {
    Language language = context.getLanguage();
    module = Module.empty(QualifiedName.fromString(MODULE_NAME), null, null);
    scope = module.compileScope(context);

    builtins = readBuiltinTypesMetadata(language, scope);
    builtinsByName =
        builtins.values().stream().collect(Collectors.toMap(v -> v.getType().getName(), v -> v));
    builtinMethodNodes = readBuiltinMethodsMetadata(scope);
    registerBuiltinMethods(scope, language);

    error = new Error(this, context);
    ordering = getBuiltinType(Ordering.class);
    system = new System(this);
    number = new Number(this);
    bool = this.getBuiltinType(Boolean.class);

    any = builtins.get(Any.class);
    nothing = builtins.get(Nothing.class);
    function = builtins.get(org.enso.interpreter.node.expression.builtin.function.Function.class);
    polyglot = builtins.get(Polyglot.class);
    text = builtins.get(Text.class);
    array = builtins.get(Array.class);
    vector = builtins.get(Vector.class);
    dataflowError = builtins.get(org.enso.interpreter.node.expression.builtin.Error.class);
    ref = builtins.get(Ref.class);
    managedResource = builtins.get(ManagedResource.class);
    debug = builtins.get(Debug.class);
    projectDescription = getBuiltinType(ProjectDescription.class);
    file = builtins.get(File.class);
    date = builtins.get(org.enso.interpreter.node.expression.builtin.date.Date.class);
    dateTime = builtins.get(org.enso.interpreter.node.expression.builtin.date.DateTime.class);
    timeOfDay = builtins.get(org.enso.interpreter.node.expression.builtin.date.TimeOfDay.class);
    timeZone = builtins.get(org.enso.interpreter.node.expression.builtin.date.TimeZone.class);
    special = new Special(language);
    warning = builtins.get(Warning.class);
  }

  /**
   * Registers builtin methods with their corresponding Atom Constructor's owners. That way
   * "special" builtin types have builtin methods in the scope without requiring everyone to always
   * import full stdlib
   *
   * @param scope Builtins scope
   * @param language The language the resulting function nodes should be associated with
   */
  private void registerBuiltinMethods(ModuleScope scope, Language language) {
    for (Builtin builtin : builtins.values()) {
      var type = builtin.getType();
      String tpeName = type.getName();
      Map<String, Class<BuiltinRootNode>> methods = builtinMethodNodes.get(tpeName);
      if (methods != null) {
        methods.forEach(
            (methodName, clazz) -> {
              Optional<Function> fun;
              try {
                Method meth = clazz.getMethod("makeFunction", Language.class);
                fun = Optional.ofNullable((Function) meth.invoke(null, language));
              } catch (Exception e) {
                e.printStackTrace();
                fun = Optional.empty();
              }
              fun.ifPresent(f -> scope.registerMethod(type, methodName, f));
            });
      }
    }
  }

  /**
   * @return {@code true} if the IR has been initialized, otherwise {@code false}
   */
  public boolean isIrInitialized() {
    return this.module.getIr() != null;
  }

  /** Initialize the source file for the builtins module. */
  @CompilerDirectives.TruffleBoundary
  public void initializeBuiltinsSource() {
    module.setLiteralSource("");
  }

  /**
   * Initialize the IR for the builtins module from the builtins source file.
   *
   * @param freshNameSupply the compiler's fresh name supply
   * @param passes the passes manager for the compiler
   */
  @CompilerDirectives.TruffleBoundary
  public void initializeBuiltinsIr(FreshNameSupply freshNameSupply, Passes passes) {
    try {
      if (module.getSource() == null) {
        initializeBuiltinsSource();
      }
      BuiltinsIrBuilder.build(module, freshNameSupply, passes);
    } catch (IOException e) {
      e.printStackTrace();
    }
  }

  /**
   * Returns a list of supported builtins.
   *
   * <p>Builtin types are marked via @BuiltinType annotation. THe metdata file represents a single
   * builtin type per row. The format of the row is as follows: <Enso name of the builtin
   * type>:<Name of the class representing it>:[<field1>,<field2>,...] where the last column gives a
   * list of optional type's fields.
   *
   * @param scope Builtins scope
   */
  private Map<Class<? extends Builtin>, Builtin> readBuiltinTypesMetadata(
      Language language, ModuleScope scope) {
    ClassLoader classLoader = getClass().getClassLoader();
    List<String> lines;
    try (InputStream resource = classLoader.getResourceAsStream(TypeProcessor.META_PATH)) {
      lines =
          new BufferedReader(new InputStreamReader(resource, StandardCharsets.UTF_8))
              .lines()
              .collect(Collectors.toList());
    } catch (Exception ioe) {
      lines = new ArrayList<>();
      ioe.printStackTrace();
    }

    Map<Class<? extends Builtin>, Builtin> builtins =
        lines.stream()
            .map(
                line -> {
                  String[] builtinMeta = line.split(":");
                  if (builtinMeta.length < 2 || builtinMeta.length > 3) {
                    java.lang.System.out.println(Arrays.toString(builtinMeta));
                    throw new CompilerError("Invalid builtin metadata in: " + line);
                  }
                  try {
                    @SuppressWarnings("unchecked")
                    var cls = (Class<? extends Builtin>) Class.forName(builtinMeta[1]);
                    return cls.getConstructor().newInstance();
                  } catch (NoSuchMethodException
                      | InstantiationException
                      | IllegalAccessException
                      | InvocationTargetException
                      | ClassNotFoundException e) {
                    e.printStackTrace();
                    throw new CompilerError("Invalid builtin type entry: " + builtinMeta[1]);
                  }
                })
            .collect(Collectors.toMap(Builtin::getClass, b -> b));
    builtins.values().forEach(b -> b.initialize(language, scope, builtins));
    return builtins;
  }

  /**
   * Returns a Map of builtin method nodes.
   *
   * <p>Builtin types are marked via @BuiltinMethod annotation. THe metdata file represents a single
   * builtin method per row. The format of the row is as follows: <Fully qualified name of the
   * builtin method>:<Class name of the builtin method representing it>
   *
   * @param scope Builtins scope
   * @return A map of builtin method nodes per builtin type name
   */
  private Map<String, Map<String, Class<BuiltinRootNode>>> readBuiltinMethodsMetadata(
      ModuleScope scope) {
    ClassLoader classLoader = getClass().getClassLoader();
    List<String> lines;
    try (InputStream resource = classLoader.getResourceAsStream(MethodDefinition.META_PATH)) {
      lines =
          new BufferedReader(new InputStreamReader(resource, StandardCharsets.UTF_8))
              .lines()
              .collect(Collectors.toList());
    } catch (Exception ioe) {
      lines = new ArrayList<>();
      ioe.printStackTrace();
    }
    Map<String, Map<String, Class<BuiltinRootNode>>> methodNodes = new HashMap<>();

    lines.forEach(
        line -> {
          String[] builtinMeta = line.split(":");
          if (builtinMeta.length != 2) {
            throw new CompilerError("Invalid builtin metadata in: " + line);
          }
          String[] builtinName = builtinMeta[0].split("\\.");
          if (builtinName.length != 2) {
            throw new CompilerError("Invalid builtin metadata in : " + line);
          }
          try {
            @SuppressWarnings("unchecked")
            Class<BuiltinRootNode> clazz = (Class<BuiltinRootNode>) Class.forName(builtinMeta[1]);
            String builtinMethodOwner = builtinName[0];
            String builtinMethodName = builtinName[1];
            Optional.ofNullable(scope.getTypes().get(builtinMethodOwner))
                .ifPresentOrElse(
                    constr -> {
                      Map<String, Class<BuiltinRootNode>> atomNodes =
                          methodNodes.get(builtinMethodOwner);
                      if (atomNodes == null) {
                        atomNodes = new HashMap<>();
                        // TODO: move away from String Map once Builtins are gone
                        methodNodes.put(constr.getName(), atomNodes);
                      }
                      atomNodes.put(builtinMethodName, clazz);
                    },
                    () -> {
                      Map<String, Class<BuiltinRootNode>> atomNodes =
                          methodNodes.get(builtinMethodOwner);
                      if (atomNodes == null) {
                        atomNodes = new HashMap<>();
                        // TODO: move away from String Map once Builtins are gone
                        methodNodes.put(builtinMethodOwner, atomNodes);
                      }
                      atomNodes.put(builtinMethodName, clazz);
                    });
          } catch (ClassNotFoundException e) {
            e.printStackTrace();
          }
        });
    return methodNodes;
  }

  /**
   * Returns a builtin method for the provided Atom Constructor and the name, if it exists.
   *
   * @param type Atom Constructor owner of the function
   * @param methodName Name of the method
   * @param language The language the resulting function nodes should be associated with
   * @return A non-empty function under the given name, if it exists. An empty value if no such
   *     builtin method was ever registerd
   */
  public Optional<Function> getBuiltinFunction(String type, String methodName, Language language) {
    // TODO: move away from String mapping once Builtins is gone
    Map<String, Class<BuiltinRootNode>> atomNodes = builtinMethodNodes.get(type);
    if (atomNodes == null) return Optional.empty();
    Class<BuiltinRootNode> clazz = atomNodes.get(methodName);
    if (clazz == null) return Optional.empty();
    try {
      Method meth = clazz.getMethod("makeFunction", Language.class);
      return Optional.ofNullable((Function) meth.invoke(null, language));
    } catch (Exception e) {
      e.printStackTrace();
      return Optional.empty();
    }
  }

  public Optional<Function> getBuiltinFunction(Type type, String methodName, Language language) {
    return getBuiltinFunction(type.getName(), methodName, language);
  }

  public <T extends Builtin> T getBuiltinType(Class<T> clazz) {
    @SuppressWarnings("unchecked")
    T t = (T) builtins.get(clazz);
    return t;
  }

  public Builtin getBuiltinType(String name) {
    return builtinsByName.get(name);
  }

  /**
   * Returns the {@code Nothing} atom constructor.
   *
   * @return the {@code Nothing} atom constructor
   */
  public Type nothing() {
    return nothing.getType();
  }

  /**
   * Returns the {@code Text} part of builtins.
   *
   * @return the {@code Text} part of builtins.
   */
  public Type text() {
    return text.getType();
  }

  /**
   * Returns the {@code Function} atom constructor.
   *
   * @return the {@code Function} atom constructor
   */
  public Type function() {
    return function.getType();
  }

  /**
   * Returns the number-related entities.
   *
   * @return the number-related part of builtins.
   */
  public Number number() {
    return number;
  }

  /**
   * @return the container for boolean constructors.
   */
  public Boolean bool() {
    return bool;
  }

  /**
   * @return the ManagedResource constructor.
   */
  public Type managedResource() {
    return managedResource.getType();
  }

  /**
   * @return the builtin Error types container.
   */
  public Error error() {
    return error;
  }

  /**
   * Returns the {@code Any} atom constructor.
   *
   * @return the {@code Any} atom constructor
   */
  public Type any() {
    return any.getType();
  }

  /**
   * Returns the {@code Warning} atom constructor.
   *
   * @return the {@code Warning} atom constructor
   */
  public Type warning() {
    return warning.getType();
  }

  /**
   * Returns the {@code File} atom constructor.
   *
   * @return the {@code File} atom constructor
   */
  public Type file() {
    return file.getType();
  }

  /**
   * Returns the {@code Date} atom constructor.
   *
   * @return the {@code Date} atom constructor
   */
  public Type date() {
    return date.getType();
  }

  /**
   * Returns the {@code DateTime} atom constructor.
   *
   * @return the {@code DateTime} atom constructor
   */
  public Type dateTime() {
    return dateTime.getType();
  }

  /**
   * Returns the {@code TimeOfDay} atom constructor.
   *
   * @return the {@code TimeOfDay} atom constructor
   */
  public Type timeOfDay() {
    return timeOfDay.getType();
  }

  /**
   * Returns the {@code TimeZone} atom constructor.
   *
   * @return the {@code TimeZone} atom constructor
   */
  public Type timeZone() {
    return timeZone.getType();
  }

  /**
   * Returns the {@code Debug} atom constructor. TODO: this is redundant, figure out a way to avoid
   * createing spurious Debug builtin type
   *
   * @return the {@code Debug} atom constructor
   */
  public Type debug() {
    return debug.getType();
  }

  /**
   * @return the {@code Project_Description} atom constructor
   */
  public ProjectDescription getProjectDescription() {
    return projectDescription;
  }

  /**
   * @return the {@code System} atom constructor.
   */
  public System system() {
    return system;
  }

  /**
   * @return the Array constructor.
   */
  public Type array() {
    return array.getType();
  }

<<<<<<< HEAD
  /**
   * @return the Ref constructor.
   */
=======
  /** @return the Array constructor. */
  public Type vector() {
    return vector.getType();
  }

  /** @return the Ref constructor. */
>>>>>>> cd10b5d3
  public Type ref() {
    return ref.getType();
  }

  /**
   * @return the container for polyglot-related builtins.
   */
  public Type polyglot() {
    return polyglot.getType();
  }

  /**
   * @return the {@code Caught_Panic} atom constructor
   */
  public CaughtPanic caughtPanic() {
    return this.error.caughtPanic();
  }

  /**
   * @return the {@code Panic} atom constructor
   */
  public Type panic() {
    return this.error.panic();
  }

  /**
   * @return the container for ordering-related builtins
   */
  public Ordering ordering() {
    return ordering;
  }

  /**
   * @return the container for the dataflow error-related builtins
   */
  public Type dataflowError() {
    return dataflowError.getType();
  }

  public Special special() {
    return special;
  }

  /**
   * Returns the builtin module scope.
   *
   * @return the builtin module scope
   */
  public ModuleScope getScope() {
    return scope;
  }

  public Module getModule() {
    return module;
  }

  /**
   * Convert from type-system type names to types.
   *
   * @param typeName the fully qualified type name of a builtin
   * @return the associated {@link org.enso.interpreter.runtime.callable.atom.Atom} if it exists,
   *     and {@code null} otherwise
   */
  public Type fromTypeSystem(String typeName) {
    return TypesFromProxy.fromTypeSystem(this, typeName);
  }
}<|MERGE_RESOLUTION|>--- conflicted
+++ resolved
@@ -505,18 +505,13 @@
     return array.getType();
   }
 
-<<<<<<< HEAD
-  /**
-   * @return the Ref constructor.
-   */
-=======
-  /** @return the Array constructor. */
   public Type vector() {
     return vector.getType();
   }
 
-  /** @return the Ref constructor. */
->>>>>>> cd10b5d3
+  /**
+   * @return the Ref constructor.
+   */
   public Type ref() {
     return ref.getType();
   }
