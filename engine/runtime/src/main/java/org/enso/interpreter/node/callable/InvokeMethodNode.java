--- conflicted
+++ resolved
@@ -14,14 +14,11 @@
 import com.oracle.truffle.api.profiles.BranchProfile;
 import com.oracle.truffle.api.profiles.ConditionProfile;
 import com.oracle.truffle.api.source.SourceSection;
-<<<<<<< HEAD
-=======
 
 import java.time.ZoneId;
 import java.util.UUID;
 import java.util.concurrent.locks.Lock;
 
->>>>>>> 63fecec3
 import org.enso.interpreter.node.BaseNode;
 import org.enso.interpreter.node.callable.dispatch.InvokeFunctionNode;
 import org.enso.interpreter.node.callable.resolver.HostMethodCallNode;
@@ -269,7 +266,7 @@
 
   @Specialization(
       guards = {
-        "!methods.hasType(self)",
+        "!methods.hasFunctionalDispatch(self)",
         "!methods.hasSpecialDispatch(self)",
         "getPolyglotCallType(self, symbol.getName(), interop) == CONVERT_TO_DATE_TIME"
       })
@@ -381,7 +378,7 @@
 
   @Specialization(
       guards = {
-        "!methods.hasFunctionalDispatch(self)",
+        "!methods.hasType(self)",
         "!methods.hasSpecialDispatch(self)",
         "getPolyglotCallType(self, symbol.getName(), interop) == NOT_SUPPORTED"
       })
