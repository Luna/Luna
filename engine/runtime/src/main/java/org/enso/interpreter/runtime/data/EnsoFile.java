package org.enso.interpreter.runtime.data;

import com.oracle.truffle.api.CompilerDirectives;
import com.oracle.truffle.api.TruffleFile;
import com.oracle.truffle.api.dsl.Cached;
import com.oracle.truffle.api.dsl.Specialization;
import com.oracle.truffle.api.interop.TruffleObject;
import com.oracle.truffle.api.library.ExportLibrary;
import com.oracle.truffle.api.library.ExportMessage;
import org.enso.interpreter.dsl.Builtin;
import org.enso.interpreter.node.expression.builtin.error.PolyglotError;
import org.enso.interpreter.runtime.Context;
import org.enso.interpreter.runtime.callable.UnresolvedSymbol;
import org.enso.interpreter.runtime.callable.function.Function;
import org.enso.interpreter.runtime.library.dispatch.MethodDispatchLibrary;

import java.io.IOException;
import java.io.InputStream;
import java.io.OutputStream;
import java.nio.file.CopyOption;
import java.nio.file.OpenOption;

/**
 * A wrapper for {@link TruffleFile} objects exposed to the language. For methods documentation
 * please refer to {@link TruffleFile}.
 */
@ExportLibrary(MethodDispatchLibrary.class)
@Builtin(pkg = "io", name = "File", stdlibName = "Standard.Base.System.File.File")
public class EnsoFile implements TruffleObject {
  private final TruffleFile truffleFile;

  public EnsoFile(TruffleFile truffleFile) {
    this.truffleFile = truffleFile;
  }

  @Builtin.Method
  @Builtin.WrapException(from = IOException.class, to = PolyglotError.class, propagate = true)
  @Builtin.ReturningGuestObject
  public OutputStream outputStream(OpenOption[] opts) throws IOException {
    return this.truffleFile.newOutputStream(opts);
  }

  @Builtin.Method
  @Builtin.WrapException(from = IOException.class, to = PolyglotError.class, propagate = true)
  @Builtin.ReturningGuestObject
  public InputStream inputStream(OpenOption[] opts) throws IOException {
    return this.truffleFile.newInputStream(opts);
  }

  @Builtin.Method(name = "resolve")
  @Builtin.Specialize
  public EnsoFile resolve(String subPath) {
    return new EnsoFile(this.truffleFile.resolve(subPath));
  }

  @Builtin.Method(name = "resolve")
  @Builtin.Specialize
  public EnsoFile resolve(EnsoFile subPath) {
    return new EnsoFile(this.truffleFile.resolve(subPath.truffleFile.getPath()));
  }

  @Builtin.Method
  public boolean exists() {
    return truffleFile.exists();
  }

  @Builtin.Method(name = "parent")
  public EnsoFile getParent() {
    return new EnsoFile(this.truffleFile.getParent());
  }

  @Builtin.Method(name = "absolute")
  public EnsoFile getAbsoluteFile() {
    return new EnsoFile(this.truffleFile.getAbsoluteFile());
  }

  @Builtin.Method(name = "path")
  public String getPath() {
    return this.truffleFile.getPath();
  }

  @Builtin.Method
  public boolean isAbsolute() {
    return this.truffleFile.isAbsolute();
  }

  @Builtin.Method
  public boolean isDirectory() {
    return this.truffleFile.isDirectory();
  }

  @Builtin.Method(name = "create_directory")
  public void createDirectories() {
    try {
      this.truffleFile.createDirectories();
    } catch (IOException e) {
      e.printStackTrace();
    }
  }

  @Builtin.Method(name = "list_immediate_children_array")
  @Builtin.WrapException(from = IOException.class, to = PolyglotError.class, propagate = true)
  public EnsoFile[] list() throws IOException {
    return this.truffleFile.list().stream().map(EnsoFile::new).toArray(EnsoFile[]::new);
  }

  @Builtin.Method
  public EnsoFile relativize(EnsoFile other) {
    return new EnsoFile(this.truffleFile.relativize(other.truffleFile));
  }

  @Builtin.Method
  public boolean isRegularFile() {
    return this.truffleFile.isRegularFile();
  }

  @Builtin.Method(name = "name")
  public String getName() {
    return this.truffleFile.getName();
  }

  @Builtin.Method(name = "==")
  public boolean isEqual(EnsoFile that) {
    // It seems that fsContext is not equal in files coming from stacktraces.
    // Once a solution to that is found replace it with a simple
    // return this.truffleFile.equals(that.truffleFile);
    return this.getPath().equals(that.getPath());
  }

  @Builtin.Method
  public EnsoFile normalize() {
    return new EnsoFile(truffleFile.normalize());
  }

  @Builtin.Method(name = "delete_builtin")
  @Builtin.WrapException(from = IOException.class, to = PolyglotError.class, propagate = true)
  public void delete() throws IOException {
    truffleFile.delete();
  }

<<<<<<< HEAD
  @Builtin.Method
=======
  public void move(EnsoFile target, CopyOption... options) throws IOException {
    truffleFile.move(target.truffleFile, options);
  }

>>>>>>> a04825a5
  public boolean startsWith(EnsoFile parent) {
    return truffleFile.startsWith(parent.truffleFile);
  }

  @Builtin.Method(
      name = "get_file",
      description =
          "Takes the text representation of a path and returns a TruffleFile corresponding to it.")
  @Builtin.Specialize
  public static EnsoFile fromString(Context context, String path) {
    TruffleFile file = context.getEnvironment().getPublicTruffleFile(path);
    return new EnsoFile(file);
  }

  @Builtin.Method(
      name = "get_cwd",
      description = "A file corresponding to the current working directory.")
  @Builtin.Specialize
  public static EnsoFile currentDirectory(Context context) {
    TruffleFile file = context.getEnvironment().getCurrentWorkingDirectory();
    return new EnsoFile(file);
  }

  @Builtin.Method(name = "home", description = "Gets the user's system-defined home directory.")
  @Builtin.Specialize
  public static EnsoFile userHome(Context context) {
    return fromString(context, System.getProperty("user.home"));
  }

  @Override
  public String toString() {
    return "(File " + truffleFile.getPath() + ")";
  }

  @ExportMessage
  boolean hasFunctionalDispatch() {
    return true;
  }

  @ExportMessage
  static class GetFunctionalDispatch {

    static final int CACHE_SIZE = 10;

    @CompilerDirectives.TruffleBoundary
    static Function doResolve(UnresolvedSymbol symbol) {
      Context context = getContext();
      return symbol.resolveFor(context.getBuiltins().file(), context.getBuiltins().any());
    }

    static Context getContext() {
      return Context.get(null);
    }

    @Specialization(
        guards = {
          "!getContext().isInlineCachingDisabled()",
          "cachedSymbol == symbol",
          "function != null"
        },
        limit = "CACHE_SIZE")
    static Function resolveCached(
        EnsoFile _this,
        UnresolvedSymbol symbol,
        @Cached("symbol") UnresolvedSymbol cachedSymbol,
        @Cached("doResolve(cachedSymbol)") Function function) {
      return function;
    }

    @Specialization(replaces = "resolveCached")
    static Function resolve(EnsoFile _this, UnresolvedSymbol symbol)
        throws MethodDispatchLibrary.NoSuchMethodException {
      Function function = doResolve(symbol);
      if (function == null) {
        throw new MethodDispatchLibrary.NoSuchMethodException();
      }
      return function;
    }
  }
}<|MERGE_RESOLUTION|>--- conflicted
+++ resolved
@@ -138,14 +138,13 @@
     truffleFile.delete();
   }
 
-<<<<<<< HEAD
-  @Builtin.Method
-=======
-  public void move(EnsoFile target, CopyOption... options) throws IOException {
+  @Builtin.Method(name = "move_builtin", description = "Move this file to a target destination")
+  @Builtin.WrapException(from = IOException.class, to = PolyglotError.class, propagate = true)
+  public void move(EnsoFile target, CopyOption[] options) throws IOException {
     truffleFile.move(target.truffleFile, options);
   }
 
->>>>>>> a04825a5
+  @Builtin.Method
   public boolean startsWith(EnsoFile parent) {
     return truffleFile.startsWith(parent.truffleFile);
   }
