package org.enso.interpreter.runtime.data;

import com.oracle.truffle.api.CompilerDirectives;
import com.oracle.truffle.api.CompilerDirectives.TruffleBoundary;
import com.oracle.truffle.api.TruffleFile;
import com.oracle.truffle.api.dsl.Cached;
import com.oracle.truffle.api.interop.ArityException;
import com.oracle.truffle.api.interop.InteropLibrary;
import com.oracle.truffle.api.interop.InvalidArrayIndexException;
import com.oracle.truffle.api.interop.UnknownIdentifierException;
import com.oracle.truffle.api.interop.UnsupportedMessageException;
import com.oracle.truffle.api.interop.UnsupportedTypeException;
import com.oracle.truffle.api.library.CachedLibrary;
import com.oracle.truffle.api.library.ExportLibrary;
import com.oracle.truffle.api.library.ExportMessage;
import com.oracle.truffle.api.nodes.Node;
import java.io.IOException;
import java.io.InputStream;
import java.io.OutputStream;
import java.nio.ByteBuffer;
import java.nio.channels.SeekableByteChannel;
import java.nio.file.CopyOption;
import java.nio.file.FileSystemException;
import java.nio.file.LinkOption;
import java.nio.file.NoSuchFileException;
import java.nio.file.NotDirectoryException;
import java.nio.file.OpenOption;
import java.nio.file.StandardCopyOption;
import java.nio.file.StandardOpenOption;
import java.nio.file.attribute.PosixFilePermissions;
import java.time.ZoneOffset;
import java.time.ZonedDateTime;
import java.util.ArrayList;
import java.util.Arrays;
import java.util.List;
import java.util.Set;
import java.util.function.Function;
import org.enso.interpreter.dsl.Builtin;
import org.enso.interpreter.runtime.EnsoContext;
import org.enso.interpreter.runtime.builtin.BuiltinObject;
import org.enso.interpreter.runtime.data.text.Text;
import org.enso.interpreter.runtime.data.vector.ArrayLikeAtNode;
import org.enso.interpreter.runtime.data.vector.ArrayLikeHelpers;
import org.enso.interpreter.runtime.data.vector.ArrayLikeLengthNode;
import org.enso.interpreter.runtime.error.DataflowError;
import org.enso.interpreter.runtime.error.PanicException;

/**
 * A wrapper for {@link TruffleFile} objects exposed to the language. For methods documentation
 * please refer to {@link TruffleFile}.
 */
@ExportLibrary(InteropLibrary.class)
<<<<<<< HEAD
@Builtin(pkg = "io", name = EnsoFile.builtinName, stdlibName = "Standard.Base.System.File.File")
public final class EnsoFile extends BuiltinObject {
  static final String builtinName = "File";
=======
@Builtin(pkg = "io", name = "File", stdlibName = "Standard.Base.System.File.File")
public final class EnsoFile extends BuiltinObject {

>>>>>>> da2898e7
  private final TruffleFile truffleFile;

  public EnsoFile(TruffleFile truffleFile) {
    super(builtinName);
    if (truffleFile == null) {
      throw CompilerDirectives.shouldNotReachHere();
    }
    this.truffleFile = truffleFile;
  }

  @Override
  protected String builtinName() {
    return "File";
  }

  @Builtin.Method(name = "output_stream_builtin")
  @Builtin.WrapException(from = IOException.class)
  @Builtin.Specialize
  @TruffleBoundary
  public EnsoObject outputStream(
      Object opts,
      @Cached ArrayLikeLengthNode lengthNode,
      @Cached ArrayLikeAtNode atNode,
      EnsoContext ctx)
      throws IOException {
    var options = namesToValues(opts, lengthNode, atNode, ctx, StandardOpenOption::valueOf);
    var os = this.truffleFile.newOutputStream(options.toArray(OpenOption[]::new));
    return new EnsoOutputStream(os);
  }

  @ExportLibrary(InteropLibrary.class)
  static final class EnsoOutputStream extends EnsoObject {
    private static final String[] MEMBERS = new String[] {"write", "flush", "close"};
    private final OutputStream os;

    EnsoOutputStream(OutputStream os) {
      this.os = os;
    }

    @ExportMessage
    boolean hasMembers() {
      return true;
    }

    @TruffleBoundary
    @ExportMessage
    boolean isMemberInvocable(String member) {
      return Arrays.asList(MEMBERS).contains(member);
    }

    @ExportMessage
    Object getMembers(boolean includeInternal) throws UnsupportedMessageException {
      return ArrayLikeHelpers.wrapStrings(MEMBERS);
    }

    @ExportMessage
    static Object invokeMember(
        EnsoOutputStream os,
        String name,
        Object[] args,
        @Cached ArrayLikeLengthNode lengthNode,
        @Cached ArrayLikeAtNode atNode,
        @CachedLibrary(limit = "3") InteropLibrary iop)
        throws ArityException, UnsupportedMessageException, UnknownIdentifierException {
      try {
        return switch (name) {
          case "write" -> {
            long from;
            long to;
            switch (args.length) {
              case 1 -> {
                from = 0;
                to = lengthNode.executeLength(args[0]);
              }
              case 3 -> {
                from = iop.asLong(args[1]);
                to = from + iop.asLong(args[2]);
              }
              default -> {
                throw ArityException.create(1, 3, args.length);
              }
            }
            var buf = new byte[8192];
            var at = 0;
            for (long i = from; i < to; i++) {
              var elem = atNode.executeAt(args[0], i);
              buf[at++] = iop.asByte(elem);
              if (at == buf.length) {
                os.write(buf, 0, buf.length);
                at = 0;
              }
            }
            if (at > 0) {
              os.write(buf, 0, at);
            }
            yield os;
          }
          case "flush" -> {
            os.flush();
            yield os;
          }
          case "close" -> {
            os.close();
            yield os;
          }
          default -> throw UnknownIdentifierException.create(name);
        };
      } catch (IOException ex) {
        throw raiseIOException(iop, ex);
      } catch (InvalidArrayIndexException ex) {
        var ctx = EnsoContext.get(iop);
        throw ctx.raiseAssertionPanic(iop, name, ex);
      }
    }

    @TruffleBoundary
    final void write(byte[] buf, int offset, int length) throws IOException {
      os.write(buf, offset, length);
    }

    @TruffleBoundary
    final void flush() throws IOException {
      os.flush();
    }

    @TruffleBoundary
    final void close() throws IOException {
      os.close();
    }

    @Override
    public String toString() {
      return "EnsoOutputStream";
    }

    @Override
    @ExportMessage
    public Object toDisplayString(boolean allowSideEffects) {
      return toString();
    }
  }

  @Builtin.Method(name = "input_stream_builtin")
  @Builtin.WrapException(from = IOException.class)
  @Builtin.Specialize
  @TruffleBoundary
  public EnsoObject inputStream(
      Object opts,
      @Cached ArrayLikeLengthNode lengthNode,
      @Cached ArrayLikeAtNode atNode,
      EnsoContext ctx)
      throws IOException {
    var options = namesToValues(opts, lengthNode, atNode, ctx, StandardOpenOption::valueOf);
    var is = this.truffleFile.newInputStream(options.toArray(OpenOption[]::new));
    return new EnsoInputStream(is);
  }

  @ExportLibrary(InteropLibrary.class)
  static final class EnsoInputStream extends EnsoObject {
    private static final String[] MEMBERS =
        new String[] {
          "read", "readAllBytes", "readNBytes", "skipNBytes", "markSupported", "available", "close"
        };
    private final InputStream delegate;

    EnsoInputStream(InputStream is) {
      this.delegate = is;
    }

    @ExportMessage
    boolean hasMembers() {
      return true;
    }

    @TruffleBoundary
    @ExportMessage
    boolean isMemberInvocable(String member) {
      return Arrays.asList(MEMBERS).contains(member);
    }

    @ExportMessage
    Object getMembers(boolean includeInternal) throws UnsupportedMessageException {
      return ArrayLikeHelpers.wrapStrings(MEMBERS);
    }

    @ExportMessage
    @Override
    public Object toDisplayString(boolean allowSideEffects) {
      return "EnsoInputStream";
    }

    @TruffleBoundary(allowInlining = true)
    private int read() throws IOException {
      return delegate.read();
    }

    @TruffleBoundary(allowInlining = true)
    private byte[] readNBytes(int limit) throws IOException {
      return delegate.readNBytes(limit);
    }

    @TruffleBoundary(allowInlining = true)
    private ByteBuffer readNByteBuffer(int limit) throws IOException {
      return ByteBuffer.wrap(delegate.readNBytes(limit));
    }

    @TruffleBoundary(allowInlining = true)
    private ByteBuffer readAllBytes() throws IOException {
      return ByteBuffer.wrap(delegate.readAllBytes());
    }

    @TruffleBoundary(allowInlining = true)
    private void skipNBytes(long n) throws IOException {
      delegate.skipNBytes(n);
    }

    @TruffleBoundary(allowInlining = true)
    private boolean markSupported() throws IOException {
      return delegate.markSupported();
    }

    @TruffleBoundary(allowInlining = true)
    private void mark(int readlimit) throws IOException {
      delegate.mark(readlimit);
    }

    @TruffleBoundary(allowInlining = true)
    private void reset() throws IOException {
      delegate.reset();
    }

    @TruffleBoundary(allowInlining = true)
    private int available() throws IOException {
      return delegate.available();
    }

    @TruffleBoundary(allowInlining = true)
    private void close() throws IOException {
      delegate.close();
    }

    @ExportMessage
    static Object invokeMember(
        EnsoInputStream is,
        String name,
        Object[] args,
        @CachedLibrary(limit = "3") InteropLibrary iop)
        throws UnknownIdentifierException,
            UnsupportedMessageException,
            ArityException,
            UnsupportedTypeException {
      try {
        return switch (name) {
          case "read" -> {
            if (args.length == 0) {
              yield is.read();
            }
            long from;
            long to;
            switch (args.length) {
              case 1 -> {
                from = 0;
                to = iop.getArraySize(args[0]);
              }
              case 3 -> {
                from = iop.asLong(args[1]);
                to = from + iop.asLong(args[2]);
              }
              default -> throw ArityException.create(0, 3, args.length);
            }
            for (var i = from; i < to; ) {
              var size = (int) Math.min(to - i, 8192);
              var arr = is.readNBytes(size);
              if (arr.length == 0) {
                var count = i - from;
                yield count > 0 ? count : -1;
              }
              for (var j = 0; j < arr.length; j++) {
                iop.writeArrayElement(args[0], i++, arr[j]);
              }
            }
            yield to - from;
          }
          case "readAllBytes" -> {
            if (args.length != 0) {
              throw ArityException.create(0, 0, args.length);
            }
            var buf = is.readAllBytes();
            yield ArrayLikeHelpers.wrapBuffer(buf);
          }
          case "readNBytes" -> {
            if (args.length != 1) {
              throw ArityException.create(1, 1, args.length);
            }
            var len = iop.asInt(args[0]);
            var buf = is.readNByteBuffer(len);
            yield ArrayLikeHelpers.wrapBuffer(buf);
          }
          case "skipNBytes" -> {
            if (args.length != 1) {
              throw ArityException.create(1, 1, args.length);
            }
            var len = iop.asLong(args[0]);
            is.skipNBytes(len);
            yield is;
          }
          case "markSupported" -> {
            if (args.length != 0) {
              throw ArityException.create(0, 0, args.length);
            }
            yield is.markSupported();
          }
          case "mark" -> {
            if (args.length != 1) {
              throw ArityException.create(1, 1, args.length);
            }
            var readlimit = iop.asInt(args[0]);
            is.mark(readlimit);
            yield is;
          }
          case "reset" -> {
            if (args.length != 0) {
              throw ArityException.create(0, 0, args.length);
            }
            is.reset();
            yield is;
          }
          case "available" -> {
            if (args.length != 0) {
              throw ArityException.create(0, 0, args.length);
            }
            yield is.available();
          }
          case "close" -> {
            if (args.length != 0) {
              throw ArityException.create(0, 0, args.length);
            }
            is.close();
            yield is;
          }
          default -> throw UnknownIdentifierException.create(name);
        };
      } catch (IOException ex) {
        throw raiseIOException(iop, ex);
      } catch (InvalidArrayIndexException ex) {
        var ctx = EnsoContext.get(iop);
        throw ctx.raiseAssertionPanic(iop, name, ex);
      }
    }

    @Override
    public String toString() {
      return "EnsoInputStream";
    }
  }

  @SuppressWarnings("unchecked")
  @TruffleBoundary
  private static <T> List<T> namesToValues(
      Object arr,
      ArrayLikeLengthNode lengthNode,
      ArrayLikeAtNode atNode,
      EnsoContext ctx,
      Function<String, T> convertor) {
    var size = (int) lengthNode.executeLength(arr);
    List<T> hostArr = new ArrayList<>();
    try {
      for (var i = 0; i < size; i++) {
        var elem = atNode.executeAt(arr, i);
        if (elem instanceof Text name) {
          hostArr.add(convertor.apply(name.toString()));
        } else {
          var err =
              ctx.getBuiltins()
                  .error()
                  .makeTypeError(ctx.getBuiltins().text(), elem, "File_Access permissions");
          throw new PanicException(err, lengthNode);
        }
      }
    } catch (ClassCastException | InvalidArrayIndexException e) {
      throw EnsoContext.get(lengthNode).raiseAssertionPanic(lengthNode, null, e);
    }
    return hostArr;
  }

  @Builtin.Method(name = "read_last_bytes_builtin")
  @Builtin.WrapException(from = IOException.class)
  @TruffleBoundary
  public EnsoObject readLastBytes(long n) throws IOException {
    try (SeekableByteChannel channel =
        this.truffleFile.newByteChannel(Set.of(StandardOpenOption.READ))) {
      int bytesToRead = Math.toIntExact(Math.min(channel.size(), n));
      channel.position(channel.size() - bytesToRead);
      ByteBuffer buffer = ByteBuffer.allocate(bytesToRead);
      while (buffer.hasRemaining()) {
        channel.read(buffer);
      }

      buffer.flip();
      return ArrayLikeHelpers.wrapBuffer(buffer);
    }
  }

  @Builtin.Method(name = "resolve")
  @Builtin.Specialize
  public EnsoFile resolve(String subPath) {
    return new EnsoFile(this.truffleFile.resolve(subPath));
  }

  @Builtin.Method
  public boolean exists() {
    return truffleFile.exists();
  }

  @Builtin.Method(name = "creation_time_builtin")
  @Builtin.WrapException(from = IOException.class)
  @TruffleBoundary
  public EnsoDateTime getCreationTime() throws IOException {
    return new EnsoDateTime(
        ZonedDateTime.ofInstant(truffleFile.getCreationTime().toInstant(), ZoneOffset.UTC));
  }

  @Builtin.Method(name = "last_modified_time_builtin")
  @Builtin.WrapException(from = IOException.class)
  @TruffleBoundary
  public EnsoDateTime getLastModifiedTime() throws IOException {
    return new EnsoDateTime(
        ZonedDateTime.ofInstant(truffleFile.getLastModifiedTime().toInstant(), ZoneOffset.UTC));
  }

  @Builtin.Method(name = "posix_permissions_builtin")
  @Builtin.WrapException(from = IOException.class)
  @TruffleBoundary
  public Text getPosixPermissions() throws IOException {
    return Text.create(PosixFilePermissions.toString(truffleFile.getPosixPermissions()));
  }

  @Builtin.Method(name = "parent")
  @TruffleBoundary
  public EnsoObject getParent() {
    // Normalization is needed to correctly handle paths containing `..` and `.`.
    var parentOrNull = this.normalize().truffleFile.getParent();

    // If the path has no parent because it is relative and there are no more segments, try again
    // after making it absolute:
    if (parentOrNull == null && !this.truffleFile.isAbsolute()) {
      parentOrNull = this.truffleFile.getAbsoluteFile().normalize().getParent();
    }

    if (parentOrNull != null) {
      return new EnsoFile(parentOrNull);
    } else {
      var ctx = EnsoContext.get(null);
      return ctx.getBuiltins().nothing();
    }
  }

  @Builtin.Method(name = "absolute")
  @TruffleBoundary
  public EnsoFile getAbsoluteFile() {
    return new EnsoFile(this.truffleFile.getAbsoluteFile());
  }

  @Builtin.Method(name = "path")
  @TruffleBoundary
  public Text getPath() {
    return Text.create(this.truffleFile.getPath());
  }

  @Builtin.Method
  @TruffleBoundary
  public boolean isAbsolute() {
    return this.truffleFile.isAbsolute();
  }

  @Builtin.Method
  @TruffleBoundary
  public boolean isDirectory() {
    return this.truffleFile.isDirectory();
  }

  @Builtin.Method(name = "create_directory_builtin")
  @Builtin.WrapException(from = IOException.class)
  @TruffleBoundary
  public void createDirectories() throws IOException {
    try {
      this.truffleFile.createDirectories();
    } catch (NoSuchFileException e) {
      throw replaceCreateDirectoriesNoSuchFileException(e);
    } catch (FileSystemException e) {
      throw replaceCreateDirectoriesGenericException(e);
    }
  }

  /**
   * This method detects if a more correct exception can be thrown instead of unrelated {@link
   * NoSuchFileException}.
   *
   * <p>On Windows `createDirectories` wrongly throws a {@link NoSuchFileException} instead of
   * {@link NotDirectoryException}, if a file on the parents path is not a directory.
   */
  private static FileSystemException replaceCreateDirectoriesNoSuchFileException(
      NoSuchFileException noSuchFileException) {
    var path = noSuchFileException.getFile();
    if (path == null) {
      return noSuchFileException;
    }

    var parent =
        switch (fromString(EnsoContext.get(null), path)) {
          case EnsoFile f -> f.truffleFile.getParent();
          case null -> null;
          default -> null;
        };
    // Unknown parent, so the heuristic cannot be applied - return the original.
    if (parent == null) {
      return noSuchFileException;
    }

    // On Windows, when creating a directory tree `foo/my-file.txt/a/b/c`, the operation fails with
    // `NoSuchFileException` with path `foo/my-file.txt/a`. So the heuristic checks the path's
    // parent `foo/my-file.txt` if it exists but is not a directory that means we encountered this
    // edge case and the exception should be replaced.
    if (parent.exists() && !parent.isDirectory()) {
      return new NotDirectoryException(parent.getPath());
    } else {
      return noSuchFileException;
    }
  }

  /**
   * This method detects if a more specific exception can be thrown instead of generic {@link
   * FileSystemException}.
   *
   * <p>Apparently, on Linux `createDirectories` throws a generic {@link FileSystemException}
   * instead of the more fitting {@link NotDirectoryException}.
   */
  private static FileSystemException replaceCreateDirectoriesGenericException(
      FileSystemException genericException) {
    if (genericException.getReason().equals("Not a directory")) {
      var path = genericException.getFile();
      if (path == null) {
        return genericException;
      }

      // On Linux, when creating a directory tree `foo/my-file.txt/a/b/c`, the operation fails with
      // `FileSystemException` with the full path (`foo/my-file.txt/a/b/c`). So we need to traverse
      // this path to find the actually problematic part.
      var file =
          switch (fromString(EnsoContext.get(null), path)) {
            case EnsoFile f -> f.truffleFile;
            case null -> null;
            default -> null;
          };
      // We try to find the first file that exists on the path.
      while (file != null && !file.exists()) {
        file = file.getParent();
      }

      if (file != null && !file.isDirectory()) {
        return new NotDirectoryException(file.getPath());
      } else {
        return genericException;
      }
    } else {
      return genericException;
    }
  }

  @Builtin.Method(name = "list_immediate_children_array")
  @Builtin.WrapException(from = IOException.class)
  @TruffleBoundary
  public EnsoObject list() throws IOException {
    return ArrayLikeHelpers.wrapEnsoObjects(
        this.truffleFile.list().stream().map(EnsoFile::new).toArray(EnsoFile[]::new));
  }

  @Builtin.Method
  @Builtin.WrapException(from = IllegalArgumentException.class)
  @TruffleBoundary
  public EnsoFile relativize(EnsoFile other) {
    return new EnsoFile(this.truffleFile.relativize(other.truffleFile));
  }

  @Builtin.Method
  @TruffleBoundary
  public boolean isRegularFile() {
    return this.truffleFile.isRegularFile();
  }

  @Builtin.Method
  @TruffleBoundary
  public boolean isWritable() {
    return this.truffleFile.isWritable();
  }

  @Builtin.Method(name = "name")
  @TruffleBoundary
  public Text getName() {
    var name = this.normalize().truffleFile.getName();
    return Text.create(name == null ? "/" : name);
  }

  @Builtin.Method(name = "size_builtin")
  @Builtin.WrapException(from = IOException.class)
  @TruffleBoundary
  public long getSize() throws IOException {
    if (this.truffleFile.isDirectory()) {
      throw new IOException("size can only be called on files.");
    }
    return this.truffleFile.size();
  }

  @TruffleBoundary
  @Override
  public boolean equals(Object obj) {
    if (obj instanceof EnsoFile otherFile) {
      return truffleFile.getPath().equals(otherFile.truffleFile.getPath());
    } else {
      return false;
    }
  }

  @Builtin.Method
  @TruffleBoundary
  public EnsoFile normalize() {
    TruffleFile simplyNormalized = truffleFile.normalize();
    String name = simplyNormalized.getName();
    boolean needsAbsolute = name != null && (name.equals("..") || name.equals("."));
    if (needsAbsolute) {
      simplyNormalized = simplyNormalized.getAbsoluteFile().normalize();
    }
    return new EnsoFile(simplyNormalized);
  }

  @Builtin.Method(name = "delete_builtin")
  @Builtin.WrapException(from = IOException.class)
  @TruffleBoundary
  public void delete(boolean recursive) throws IOException {
    if (recursive && truffleFile.isDirectory(LinkOption.NOFOLLOW_LINKS)) {
      deleteRecursively(truffleFile);
    } else {
      truffleFile.delete();
    }
  }

  private void deleteRecursively(TruffleFile file) throws IOException {
    if (file.isDirectory(LinkOption.NOFOLLOW_LINKS)) {
      for (TruffleFile child : file.list()) {
        deleteRecursively(child);
      }
    }
    file.delete();
  }

  @Builtin.Method(name = "copy_builtin", description = "Copy this file to a target destination")
  @Builtin.WrapException(from = IOException.class)
  @Builtin.Specialize
  @TruffleBoundary
  public void copy(
      EnsoFile target,
      Object options,
      @Cached ArrayLikeLengthNode lengthNode,
      @Cached ArrayLikeAtNode atNode,
      EnsoContext ctx)
      throws IOException {
    var copyOptions = namesToValues(options, lengthNode, atNode, ctx, StandardCopyOption::valueOf);
    truffleFile.copy(target.truffleFile, copyOptions.toArray(CopyOption[]::new));
  }

  @Builtin.Method(name = "move_builtin", description = "Move this file to a target destination")
  @Builtin.WrapException(from = IOException.class)
  @Builtin.Specialize
  @TruffleBoundary
  public void move(
      EnsoFile target,
      Object options,
      @Cached ArrayLikeLengthNode lengthNode,
      @Cached ArrayLikeAtNode atNode,
      EnsoContext ctx)
      throws IOException {
    var copyOptions = namesToValues(options, lengthNode, atNode, ctx, StandardCopyOption::valueOf);
    truffleFile.move(target.truffleFile, copyOptions.toArray(CopyOption[]::new));
  }

  @Builtin.Method
  @TruffleBoundary
  public boolean startsWith(EnsoFile parent) {
    return truffleFile.startsWith(parent.truffleFile);
  }

  @Builtin.Method(
      name = "get_file",
      description =
          "Takes the text representation of a path and returns a TruffleFile corresponding to it.",
      autoRegister = false)
  @Builtin.Specialize
  @TruffleBoundary
  @SuppressWarnings("generic-enso-builtin-type")
  public static Object fromString(EnsoContext context, String path)
      throws IllegalArgumentException {
    try {
      TruffleFile file = context.getPublicTruffleFile(path);
      return new EnsoFile(file);
    } catch (IllegalArgumentException | UnsupportedOperationException ex) {
      var err =
          context
              .getBuiltins()
              .error()
              .makeUnsupportedArgumentsError(new Object[] {Text.create(path)}, ex.getMessage());
      return DataflowError.withDefaultTrace(err, null);
    }
  }

  @Builtin.Method(
      name = "get_cwd",
      description = "A file corresponding to the current working directory.",
      autoRegister = false)
  @Builtin.Specialize
  @TruffleBoundary
  public static EnsoFile currentDirectory(EnsoContext context) {
    TruffleFile file = context.getCurrentWorkingDirectory();
    return new EnsoFile(file);
  }

  @Builtin.Method(
      name = "home",
      description = "Gets the user's system-defined home directory.",
      autoRegister = false)
  @Builtin.Specialize
  @TruffleBoundary
  @SuppressWarnings("generic-enso-builtin-type")
  public static Object userHome(EnsoContext context) {
    return fromString(context, System.getProperty("user.home"));
  }

  @ExportMessage
  @TruffleBoundary
  @Override
  public String toDisplayString(boolean allowSideEffects) {
    return "(File " + truffleFile.getPath() + ")";
  }

  @Override
  @TruffleBoundary
  public String toString() {
    return toDisplayString(false);
  }

  static RuntimeException raiseIOException(Node where, IOException ex) {
    var ctx = EnsoContext.get(where);
    var guestEx = ctx.asGuestValue(ex);
    throw new PanicException(guestEx, where);
  }
}<|MERGE_RESOLUTION|>--- conflicted
+++ resolved
@@ -50,19 +50,12 @@
  * please refer to {@link TruffleFile}.
  */
 @ExportLibrary(InteropLibrary.class)
-<<<<<<< HEAD
-@Builtin(pkg = "io", name = EnsoFile.builtinName, stdlibName = "Standard.Base.System.File.File")
-public final class EnsoFile extends BuiltinObject {
-  static final String builtinName = "File";
-=======
 @Builtin(pkg = "io", name = "File", stdlibName = "Standard.Base.System.File.File")
 public final class EnsoFile extends BuiltinObject {
 
->>>>>>> da2898e7
   private final TruffleFile truffleFile;
 
   public EnsoFile(TruffleFile truffleFile) {
-    super(builtinName);
     if (truffleFile == null) {
       throw CompilerDirectives.shouldNotReachHere();
     }
