--- conflicted
+++ resolved
@@ -2,18 +2,14 @@
 
 import com.oracle.truffle.api.nodes.Node;
 import org.enso.interpreter.dsl.BuiltinMethod;
+import org.enso.interpreter.runtime.data.text.Text;
 
 @BuiltinMethod(type = "Boolean", name = "to_text", description = "Boolean to text conversion.")
 public class ToTextNode extends Node {
-<<<<<<< HEAD
-  String execute(boolean _this) {
-    return _this ? "True" : "False";
-=======
   Text t = Text.create("True");
   Text f = Text.create("False");
 
   Text execute(boolean _this) {
     return _this ? t : f;
->>>>>>> a0f87b36
   }
 }