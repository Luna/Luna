--- conflicted
+++ resolved
@@ -17,29 +17,15 @@
 import org.enso.interpreter.runtime.warning.WarningsLibrary;
 
 @ExportLibrary(InteropLibrary.class)
-<<<<<<< HEAD
-@Builtin(
-    pkg = "immutable",
-    stdlibName = "Standard.Base.Data.Vector.Vector",
-    name = Vector.builtinName)
-abstract class Vector extends BuiltinObject {
-  static final String builtinName = "Vector";
-=======
 @Builtin(pkg = "immutable", stdlibName = "Standard.Base.Data.Vector.Vector")
 abstract class Vector extends BuiltinObject {
->>>>>>> da2898e7
   private static final Vector EMPTY_LONG = new Long(new long[0]);
   private static final Vector EMPTY_DOUBLE = new Double(new double[0]);
   private static final Vector EMPTY_VECTOR = new EnsoOnly(new Object[0]);
 
-<<<<<<< HEAD
-  protected Vector() {
-    super(builtinName);
-=======
   @Override
   protected String builtinName() {
     return "Vector";
->>>>>>> da2898e7
   }
 
   @ExportMessage
