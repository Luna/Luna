--- conflicted
+++ resolved
@@ -18,31 +18,22 @@
 import org.enso.interpreter.runtime.error.PanicException;
 
 @ExportLibrary(InteropLibrary.class)
-<<<<<<< HEAD
 @Builtin(
     pkg = "date",
     name = EnsoDuration.builtinName,
     stdlibName = "Standard.Base.Data.Time.Duration.Duration")
-=======
-@Builtin(pkg = "date", name = "Duration", stdlibName = "Standard.Base.Data.Time.Duration.Duration")
->>>>>>> da2898e7
 public final class EnsoDuration extends BuiltinObject {
   private final Duration duration;
-  static final String builtinName = "Duration";
 
   public EnsoDuration(Duration duration) {
-    super(builtinName);
     this.duration = duration;
   }
 
-<<<<<<< HEAD
-=======
   @Override
   protected String builtinName() {
     return "Duration";
   }
 
->>>>>>> da2898e7
   @Builtin.Method(
       name = "new_builtin",
       description =
