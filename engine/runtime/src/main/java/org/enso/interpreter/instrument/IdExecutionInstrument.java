--- conflicted
+++ resolved
@@ -1,40 +1,30 @@
 package org.enso.interpreter.instrument;
 
 import com.oracle.truffle.api.CallTarget;
-import com.oracle.truffle.api.CompilerDirectives;
 import com.oracle.truffle.api.Truffle;
 import com.oracle.truffle.api.frame.FrameInstance;
 import com.oracle.truffle.api.frame.FrameInstanceVisitor;
 import com.oracle.truffle.api.frame.VirtualFrame;
 import com.oracle.truffle.api.instrumentation.*;
+import com.oracle.truffle.api.interop.InteropException;
+import com.oracle.truffle.api.interop.InteropLibrary;
 import com.oracle.truffle.api.nodes.Node;
-<<<<<<< HEAD
-=======
 import com.oracle.truffle.api.nodes.RootNode;
 import org.enso.interpreter.instrument.execution.Timer;
 import org.enso.interpreter.instrument.profiling.ExecutionTime;
 import org.enso.interpreter.instrument.profiling.ProfilingInfo;
 import org.enso.interpreter.node.EnsoRootNode;
->>>>>>> af1aab35
 import org.enso.interpreter.node.ExpressionNode;
+import org.enso.interpreter.node.MethodRootNode;
 import org.enso.interpreter.node.callable.FunctionCallInstrumentationNode;
-<<<<<<< HEAD
-=======
 import org.enso.interpreter.runtime.control.TailCallException;
 import org.enso.interpreter.runtime.error.PanicException;
 import org.enso.interpreter.runtime.error.PanicSentinel;
->>>>>>> af1aab35
 import org.enso.interpreter.runtime.tag.IdentifiedTag;
 import org.enso.interpreter.runtime.type.Types;
-
-<<<<<<< HEAD
-import java.util.HashMap;
-import java.util.Map;
-import java.util.Optional;
-import java.util.UUID;
-=======
+import org.enso.pkg.QualifiedName;
+
 import java.util.*;
->>>>>>> af1aab35
 import java.util.function.Consumer;
 
 /** An instrument for getting values from AST-identified expressions. */
@@ -98,31 +88,27 @@
   /** A class for notifications about identified expressions' values being computed. */
   public static class ExpressionValue {
     private final UUID expressionId;
+    private final Object value;
     private final String type;
-    private final Object value;
+    private final String cachedType;
     private final FunctionCallInfo callInfo;
-<<<<<<< HEAD
-=======
     private final FunctionCallInfo cachedCallInfo;
     private final ProfilingInfo[] profilingInfo;
     private final boolean wasCached;
->>>>>>> af1aab35
 
     /**
      * Creates a new instance of this class.
      *
      * @param expressionId the id of the expression being computed.
-     * @param type of the computed expression.
      * @param value the value returned by computing the expression.
+     * @param type the type of the returned value.
+     * @param cachedType the cached type of the value.
      * @param callInfo the function call data.
      * @param cachedCallInfo the cached call data.
      * @param profilingInfo the profiling information associated with this node
      * @param wasCached whether or not the value was obtained from the cache
      */
     public ExpressionValue(
-<<<<<<< HEAD
-        UUID expressionId, String type, Object value, FunctionCallInfo callInfo) {
-=======
         UUID expressionId,
         Object value,
         String type,
@@ -131,13 +117,11 @@
         FunctionCallInfo cachedCallInfo,
         ProfilingInfo[] profilingInfo,
         boolean wasCached) {
->>>>>>> af1aab35
       this.expressionId = expressionId;
+      this.value = value;
       this.type = type;
-      this.value = value;
+      this.cachedType = cachedType;
       this.callInfo = callInfo;
-<<<<<<< HEAD
-=======
       this.cachedCallInfo = cachedCallInfo;
       this.profilingInfo = profilingInfo;
       this.wasCached = wasCached;
@@ -166,7 +150,6 @@
           + ", wasCached="
           + wasCached
           + '}';
->>>>>>> af1aab35
     }
 
     /** @return the id of the expression computed. */
@@ -174,10 +157,14 @@
       return expressionId;
     }
 
-    /** @return the computed type of the expression. */
-    @CompilerDirectives.TruffleBoundary
-    public Optional<String> getType() {
-      return Optional.ofNullable(type);
+    /** @return the type of the returned value. */
+    public String getType() {
+      return type;
+    }
+
+    /** @return the cached type of the value. */
+    public String getCachedType() {
+      return cachedType;
     }
 
     /** @return the computed value of the expression. */
@@ -189,8 +176,6 @@
     public FunctionCallInfo getCallInfo() {
       return callInfo;
     }
-<<<<<<< HEAD
-=======
 
     /** @return the function call data previously associated with the expression. */
     public FunctionCallInfo getCachedCallInfo() {
@@ -206,13 +191,13 @@
     public boolean wasCached() {
       return wasCached;
     }
->>>>>>> af1aab35
   }
 
   /** Information about the function call. */
   public static class FunctionCallInfo {
 
-    private final String callTargetName;
+    private final QualifiedName moduleName;
+    private final QualifiedName typeName;
     private final String functionName;
 
     /**
@@ -221,10 +206,6 @@
      * @param call the function call.
      */
     public FunctionCallInfo(FunctionCallInstrumentationNode.FunctionCall call) {
-<<<<<<< HEAD
-      this.callTargetName = call.getFunction().getCallTarget().getRootNode().getQualifiedName();
-      this.functionName = call.getFunction().getName();
-=======
       RootNode rootNode = call.getFunction().getCallTarget().getRootNode();
       if (rootNode instanceof MethodRootNode) {
         MethodRootNode methodNode = (MethodRootNode) rootNode;
@@ -240,15 +221,43 @@
         typeName = null;
         functionName = rootNode.getName();
       }
->>>>>>> af1aab35
-    }
-
-    /** @return call target name. */
-    public String getCallTargetName() {
-      return callTargetName;
-    }
-
-    /** @return function name. */
+    }
+
+    @Override
+    public boolean equals(Object o) {
+      if (this == o) {
+        return true;
+      }
+      if (o == null || getClass() != o.getClass()) {
+        return false;
+      }
+      FunctionCallInfo that = (FunctionCallInfo) o;
+      return Objects.equals(moduleName, that.moduleName)
+          && Objects.equals(typeName, that.typeName)
+          && Objects.equals(functionName, that.functionName);
+    }
+
+    @Override
+    public int hashCode() {
+      return Objects.hash(moduleName, typeName, functionName);
+    }
+
+    @Override
+    public String toString() {
+      return moduleName + "::" + typeName + "::" + functionName;
+    }
+
+    /** @return the name of the module this function was defined in, or null if not available. */
+    public QualifiedName getModuleName() {
+      return moduleName;
+    }
+
+    /** @return the name of the type this method was defined for, or null if not a method. */
+    public QualifiedName getTypeName() {
+      return typeName;
+    }
+
+    /** @return the name of this function. */
     public String getFunctionName() {
       return functionName;
     }
@@ -258,15 +267,11 @@
   private static class IdExecutionEventListener implements ExecutionEventListener {
     private final CallTarget entryCallTarget;
     private final Consumer<ExpressionCall> functionCallCallback;
-<<<<<<< HEAD
-    private final Consumer<ExpressionValue> valueCallback;
-    private final Consumer<ExpressionValue> visualisationCallback;
-=======
     private final Consumer<ExpressionValue> onComputedCallback;
     private final Consumer<ExpressionValue> onCachedCallback;
     private final Consumer<Exception> onExceptionalCallback;
->>>>>>> af1aab35
     private final RuntimeCache cache;
+    private final MethodCallsCache callsCache;
     private final UUID nextExecutionItem;
     private final Map<UUID, FunctionCallInfo> calls = new HashMap<>();
     private final Timer timer;
@@ -277,27 +282,17 @@
      *
      * @param entryCallTarget the call target being observed.
      * @param cache the precomputed expression values.
+     * @param methodCallsCache the storage tracking the executed method calls.
      * @param nextExecutionItem the next item scheduled for execution.
      * @param functionCallCallback the consumer of function call events.
-<<<<<<< HEAD
-     * @param valueCallback the consumer of the node value events.
-     * @param visualisationCallback the consumer of the node visualisation events.
-=======
      * @param onComputedCallback the consumer of the computed value events.
      * @param onCachedCallback the consumer of the cached value events.
      * @param onExceptionalCallback the consumer of the exceptional events.
      * @param timer the timer for timing execution
->>>>>>> af1aab35
      */
     public IdExecutionEventListener(
         CallTarget entryCallTarget,
         RuntimeCache cache,
-<<<<<<< HEAD
-        UUID nextExecutionItem,
-        Consumer<ExpressionCall> functionCallCallback,
-        Consumer<ExpressionValue> valueCallback,
-        Consumer<ExpressionValue> visualisationCallback) {
-=======
         MethodCallsCache methodCallsCache,
         UUID nextExecutionItem, // The expression ID
         Consumer<ExpressionCall> functionCallCallback,
@@ -305,20 +300,15 @@
         Consumer<ExpressionValue> onCachedCallback,
         Consumer<Exception> onExceptionalCallback,
         Timer timer) {
->>>>>>> af1aab35
       this.entryCallTarget = entryCallTarget;
       this.cache = cache;
+      this.callsCache = methodCallsCache;
       this.nextExecutionItem = nextExecutionItem;
       this.functionCallCallback = functionCallCallback;
-<<<<<<< HEAD
-      this.valueCallback = valueCallback;
-      this.visualisationCallback = visualisationCallback;
-=======
       this.onComputedCallback = onComputedCallback;
       this.onCachedCallback = onCachedCallback;
       this.onExceptionalCallback = onExceptionalCallback;
       this.timer = timer;
->>>>>>> af1aab35
     }
 
     @Override
@@ -341,11 +331,8 @@
       // item in the `functionCallCallback`. We allow to execute the cached `stackTop` value to be
       // able to continue the stack execution, and unwind later from the `onReturnValue` callback.
       if (result != null && !nodeId.equals(nextExecutionItem)) {
-        visualisationCallback.accept(
+        onCachedCallback.accept(
             new ExpressionValue(
-<<<<<<< HEAD
-                nodeId, Types.getName(result).orElse(null), result, calls.get(nodeId)));
-=======
                 nodeId,
                 result,
                 cache.getType(nodeId),
@@ -354,7 +341,6 @@
                 cache.getCall(nodeId),
                 new ProfilingInfo[] {ExecutionTime.empty()},
                 true));
->>>>>>> af1aab35
         throw context.createUnwind(result);
       }
 
@@ -389,14 +375,11 @@
         if (cachedResult != null) {
           throw context.createUnwind(cachedResult);
         }
+        callsCache.setExecuted(nodeId);
       } else if (node instanceof ExpressionNode) {
         UUID nodeId = ((ExpressionNode) node).getId();
+        String resultType = Types.getName(result);
         cache.offer(nodeId, result);
-<<<<<<< HEAD
-        valueCallback.accept(
-            new ExpressionValue(
-                nodeId, Types.getName(result).orElse(null), result, calls.get(nodeId)));
-=======
         String cachedType = cache.putType(nodeId, resultType);
         FunctionCallInfo call = calls.get(nodeId);
         FunctionCallInfo cachedCall = cache.putCall(nodeId, call);
@@ -407,15 +390,10 @@
         if (result instanceof PanicSentinel) {
           throw context.createUnwind(result);
         }
->>>>>>> af1aab35
-      }
-    }
-
-    @Override
-<<<<<<< HEAD
-    public void onReturnExceptional(
-        EventContext context, VirtualFrame frame, Throwable exception) {}
-=======
+      }
+    }
+
+    @Override
     public void onReturnExceptional(EventContext context, VirtualFrame frame, Throwable exception) {
       if (exception instanceof TailCallException) {
         try {
@@ -437,7 +415,6 @@
         onReturnValue(context, frame, exception);
       }
     }
->>>>>>> af1aab35
 
     /**
      * Checks if we're not inside a recursive call, i.e. the {@link #entryCallTarget} only appears
@@ -487,10 +464,12 @@
    * @param funSourceStart the source start of the observed range of ids.
    * @param funSourceLength the length of the observed source range.
    * @param cache the precomputed expression values.
+   * @param methodCallsCache the storage tracking the executed method calls.
    * @param nextExecutionItem the next item scheduled for execution.
-   * @param valueCallback the consumer of the node value events.
-   * @param visualisationCallback the consumer of the node visualisation events.
    * @param functionCallCallback the consumer of function call events.
+   * @param onComputedCallback the consumer of the computed value events.
+   * @param onCachedCallback the consumer of the cached value events.
+   * @param onExceptionalCallback the consumer of the exceptional events.
    * @return a reference to the attached event listener.
    */
   public EventBinding<ExecutionEventListener> bind(
@@ -498,17 +477,12 @@
       int funSourceStart,
       int funSourceLength,
       RuntimeCache cache,
+      MethodCallsCache methodCallsCache,
       UUID nextExecutionItem,
-<<<<<<< HEAD
-      Consumer<ExpressionValue> valueCallback,
-      Consumer<IdExecutionInstrument.ExpressionValue> visualisationCallback,
-      Consumer<ExpressionCall> functionCallCallback) {
-=======
       Consumer<IdExecutionInstrument.ExpressionCall> functionCallCallback,
       Consumer<IdExecutionInstrument.ExpressionValue> onComputedCallback,
       Consumer<IdExecutionInstrument.ExpressionValue> onCachedCallback,
       Consumer<Exception> onExceptionalCallback) {
->>>>>>> af1aab35
     SourceSectionFilter filter =
         SourceSectionFilter.newBuilder()
             .tagIs(StandardTags.ExpressionTag.class, StandardTags.CallTag.class)
@@ -516,20 +490,6 @@
             .indexIn(funSourceStart, funSourceLength)
             .build();
 
-<<<<<<< HEAD
-    EventBinding<ExecutionEventListener> binding =
-        env.getInstrumenter()
-            .attachExecutionEventListener(
-                filter,
-                new IdExecutionEventListener(
-                    entryCallTarget,
-                    cache,
-                    nextExecutionItem,
-                    functionCallCallback,
-                    valueCallback,
-                    visualisationCallback));
-    return binding;
-=======
     return env.getInstrumenter()
         .attachExecutionEventListener(
             filter,
@@ -543,6 +503,5 @@
                 onCachedCallback,
                 onExceptionalCallback,
                 timer));
->>>>>>> af1aab35
   }
 }