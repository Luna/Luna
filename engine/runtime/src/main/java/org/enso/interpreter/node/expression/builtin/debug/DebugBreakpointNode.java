package org.enso.interpreter.node.expression.builtin.debug;

import com.oracle.truffle.api.debug.DebuggerTags;
import com.oracle.truffle.api.dsl.Specialization;
import com.oracle.truffle.api.frame.VirtualFrame;
import com.oracle.truffle.api.instrumentation.GenerateWrapper;
import com.oracle.truffle.api.instrumentation.InstrumentableNode;
import com.oracle.truffle.api.instrumentation.ProbeNode;
import com.oracle.truffle.api.instrumentation.Tag;
import com.oracle.truffle.api.nodes.Node;
import org.enso.interpreter.dsl.BuiltinMethod;
import org.enso.interpreter.dsl.MonadicState;
import org.enso.interpreter.runtime.Context;
import org.enso.interpreter.runtime.callable.CallerInfo;
import org.enso.interpreter.runtime.state.Stateful;

@BuiltinMethod(type = "Debug", name = "breakpoint", description = "Instrumentation marker node.")
@GenerateWrapper
public abstract class DebugBreakpointNode extends Node implements InstrumentableNode {
  /**
   * Creates a new instance of this node.
   *
   * @return a new instance of this node
   */
  public static DebugBreakpointNode build() {
    return DebugBreakpointNodeGen.create();
  }

  /**
   * Tells Truffle this node is instrumentable.
   *
   * @return {@code true} – this node is always instrumentable.
   */
  @Override
  public boolean isInstrumentable() {
    return true;
  }

  abstract Stateful execute(VirtualFrame frame, CallerInfo callerInfo, @MonadicState Object state);

  @Specialization
<<<<<<< HEAD
  Stateful doExecute(VirtualFrame frame, CallerInfo callerInfo, Object state, Object self) {
    return new Stateful(state, Context.get(this).getNothing());
=======
  Stateful doExecute(VirtualFrame frame, CallerInfo callerInfo, Object state) {
    return new Stateful(state, Context.get(this).getNothing().newInstance());
>>>>>>> 8f3c5a01
  }

  /**
   * Informs Truffle about the provided tags.
   *
   * <p>This node only provides the {@link DebuggerTags.AlwaysHalt} tag.
   *
   * @param tag the tag to verify
   * @return {@code true} if the tag is {@link DebuggerTags.AlwaysHalt}, {@code false} otherwise
   */
  @Override
  public boolean hasTag(Class<? extends Tag> tag) {
    return tag == DebuggerTags.AlwaysHalt.class;
  }

  /**
   * Creates an instrumentable wrapper node for this node.
   *
   * @param probeNode the probe node to wrap
   * @return the wrapper instance wrapping both this and the probe node
   */
  @Override
  public WrapperNode createWrapper(ProbeNode probeNode) {
    return new DebugBreakpointNodeWrapper(this, probeNode);
  }
}<|MERGE_RESOLUTION|>--- conflicted
+++ resolved
@@ -39,13 +39,8 @@
   abstract Stateful execute(VirtualFrame frame, CallerInfo callerInfo, @MonadicState Object state);
 
   @Specialization
-<<<<<<< HEAD
-  Stateful doExecute(VirtualFrame frame, CallerInfo callerInfo, Object state, Object self) {
+  Stateful doExecute(VirtualFrame frame, CallerInfo callerInfo, Object state) {
     return new Stateful(state, Context.get(this).getNothing());
-=======
-  Stateful doExecute(VirtualFrame frame, CallerInfo callerInfo, Object state) {
-    return new Stateful(state, Context.get(this).getNothing().newInstance());
->>>>>>> 8f3c5a01
   }
 
   /**
