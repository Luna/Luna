package org.enso.interpreter.runtime.type;

import org.enso.compiler.exception.CompilerError;
import org.enso.interpreter.runtime.builtin.Builtins;
import org.enso.interpreter.runtime.callable.atom.Atom;
import org.enso.interpreter.runtime.data.Type;

/**
 * TypesFromProxy provides a single static method `fromTypeSystem` which converts from type-system
 * type names to atoms.
 *
 * <p>It is a proxy because it could easily be placed inside {@link
 * org.enso.interpreter.runtime.builtin.Builtins}. Except that by the time Builtins is compiled it
 * requires ConstantsGen to be present, which is being generated via the TypeProcessor at a late
 * stage. Similarly {@link org.enso.interpreter.runtime.type.Types} requires ConstantsGen to be in
 * the same package which creates a catch-22 situation.
 */
public class TypesFromProxy {

  /**
   * Convert from type-system type names to atoms.
   *
   * @param builtins a reference to {@link org.enso.interpreter.runtime.builtin.Builtins} where all
   *     builtins can be referenced from
   * @param typeName the fully qualified type name as defined in {@link Constants} or {@link
   *     ConstantsGen}
<<<<<<< HEAD
   * @return the associated {@link Atom} if it exists, and {@code null} otherwise
=======
   * @return the associated {@link Type} if it exists and {@code null} otherwise
>>>>>>> 37af06b1
   */
  public static Type fromTypeSystem(Builtins builtins, String typeName) {
    switch (typeName) {
      case ConstantsGen.ANY:
        return builtins.any();
      case ConstantsGen.ARRAY:
        return builtins.array();
      case ConstantsGen.BOOLEAN:
        return builtins.bool().getType();
      case ConstantsGen.DATE:
        return builtins.date();
      case ConstantsGen.DATE_TIME:
        return builtins.dateTime();
      case ConstantsGen.DURATION:
        return builtins.duration();
      case ConstantsGen.DECIMAL:
        return builtins.number().getDecimal();
      case ConstantsGen.ERROR:
        return builtins.dataflowError();
      case ConstantsGen.FUNCTION:
        return builtins.function();
      case ConstantsGen.FILE:
        return builtins.file();
      case ConstantsGen.INTEGER:
        return builtins.number().getInteger();
      case ConstantsGen.MANAGED_RESOURCE:
        return builtins.managedResource();
      case ConstantsGen.NOTHING:
        return builtins.nothing();
      case ConstantsGen.NUMBER:
        return builtins.number().getNumber();
      case ConstantsGen.PANIC:
        return builtins.panic();
      case ConstantsGen.REF:
        return builtins.ref();
      case ConstantsGen.TEXT:
        return builtins.text();
      case ConstantsGen.TIME_OF_DAY:
        return builtins.timeOfDay();
      case ConstantsGen.TIME_ZONE:
        return builtins.timeZone();
      case ConstantsGen.VECTOR:
        return builtins.vector();
      default:
        return null;
    }
  }
}<|MERGE_RESOLUTION|>--- conflicted
+++ resolved
@@ -24,11 +24,7 @@
    *     builtins can be referenced from
    * @param typeName the fully qualified type name as defined in {@link Constants} or {@link
    *     ConstantsGen}
-<<<<<<< HEAD
-   * @return the associated {@link Atom} if it exists, and {@code null} otherwise
-=======
    * @return the associated {@link Type} if it exists and {@code null} otherwise
->>>>>>> 37af06b1
    */
   public static Type fromTypeSystem(Builtins builtins, String typeName) {
     switch (typeName) {
