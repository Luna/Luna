package org.enso.interpreter.node.expression.builtin.interop.java;

import com.oracle.truffle.api.dsl.CachedContext;
import com.oracle.truffle.api.dsl.Specialization;
import com.oracle.truffle.api.nodes.Node;
import org.enso.interpreter.Language;
import org.enso.interpreter.dsl.BuiltinMethod;
import org.enso.interpreter.runtime.Context;

import java.io.File;

@BuiltinMethod(
    type = "Java",
    name = "add_to_class_path",
    description = "Adds a path to the host class path.")
public abstract class AddToClassPathNode extends Node {

  static AddToClassPathNode build() {
    return AddToClassPathNodeGen.create();
  }

  @Specialization
<<<<<<< HEAD
  Object doExecute(Object _this, String path, @CachedContext(Language.class) Context context) {
    context.getEnvironment().addToHostClassPath(context.getTruffleFile(new File(path)));
    return context.getBuiltins().unit();
=======
  Object doExecute(
      Object _this,
      Text path,
      @CachedContext(Language.class) Context context,
      @Cached("build()") ToJavaStringNode toJavaStringNode) {
    context
        .getEnvironment()
        .addToHostClassPath(context.getTruffleFile(new File(toJavaStringNode.execute(path))));
    return context.getBuiltins().nothing();
>>>>>>> a0f87b36
  }

  abstract Object execute(Object _this, String path);
}<|MERGE_RESOLUTION|>--- conflicted
+++ resolved
@@ -1,11 +1,14 @@
 package org.enso.interpreter.node.expression.builtin.interop.java;
 
+import com.oracle.truffle.api.dsl.Cached;
 import com.oracle.truffle.api.dsl.CachedContext;
 import com.oracle.truffle.api.dsl.Specialization;
 import com.oracle.truffle.api.nodes.Node;
 import org.enso.interpreter.Language;
 import org.enso.interpreter.dsl.BuiltinMethod;
+import org.enso.interpreter.node.expression.builtin.text.util.ToJavaStringNode;
 import org.enso.interpreter.runtime.Context;
+import org.enso.interpreter.runtime.data.text.Text;
 
 import java.io.File;
 
@@ -20,11 +23,6 @@
   }
 
   @Specialization
-<<<<<<< HEAD
-  Object doExecute(Object _this, String path, @CachedContext(Language.class) Context context) {
-    context.getEnvironment().addToHostClassPath(context.getTruffleFile(new File(path)));
-    return context.getBuiltins().unit();
-=======
   Object doExecute(
       Object _this,
       Text path,
@@ -34,8 +32,7 @@
         .getEnvironment()
         .addToHostClassPath(context.getTruffleFile(new File(toJavaStringNode.execute(path))));
     return context.getBuiltins().nothing();
->>>>>>> a0f87b36
   }
 
-  abstract Object execute(Object _this, String path);
+  abstract Object execute(Object _this, Text path);
 }