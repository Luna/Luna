--- conflicted
+++ resolved
@@ -136,26 +136,17 @@
      * @param arguments the arguments to execute {@code function} with
      */
     private void setNextCall(
-<<<<<<< HEAD
         VirtualFrame frame,
         Function function,
         CallerInfo callerInfo,
-        Object state,
         Object[] arguments) {
       frame.setObject(functionSlotIdx, function);
       frame.setObject(callerInfoSlotIdx, callerInfo);
+      frame.setObject(argsSlotIdx, arguments);
+    }
+
+    private void setState(VirtualFrame frame, State state) {
       frame.setObject(stateSlotIdx, state);
-      frame.setObject(argsSlotIdx, arguments);
-=======
-        VirtualFrame frame, Function function, CallerInfo callerInfo, Object[] arguments) {
-      frame.setObject(functionSlot, function);
-      frame.setObject(callerInfoSlot, callerInfo);
-      frame.setObject(argsSlot, arguments);
->>>>>>> e8f3ad39
-    }
-
-    private void setState(VirtualFrame frame, State state) {
-      frame.setObject(stateSlot, state);
     }
 
     /**
@@ -164,13 +155,8 @@
      * @param frame the stack frame for execution
      * @return the result of execution in {@code frame}
      */
-<<<<<<< HEAD
-    public Stateful getResult(VirtualFrame frame) {
-      return (Stateful) frame.getObject(resultSlotIdx);
-=======
     public Object getResult(VirtualFrame frame) {
-      return FrameUtil.getObjectSafe(frame, resultSlot);
->>>>>>> e8f3ad39
+      return frame.getObject(resultSlotIdx);
     }
 
     private CallerInfo getCallerInfo(VirtualFrame frame) {
@@ -198,13 +184,7 @@
      * @return the state to pass to the next function
      */
     public Object getNextState(VirtualFrame frame) {
-<<<<<<< HEAD
-      Object result = frame.getObject(stateSlotIdx);
-      frame.setObject(stateSlotIdx, null);
-      return result;
-=======
-      return FrameUtil.getObjectSafe(frame, stateSlot);
->>>>>>> e8f3ad39
+      return frame.getObject(stateSlotIdx);
     }
 
     /**
