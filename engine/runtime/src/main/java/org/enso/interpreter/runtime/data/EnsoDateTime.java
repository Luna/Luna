--- conflicted
+++ resolved
@@ -27,14 +27,13 @@
     this.dateTime = dateTime;
   }
 
-<<<<<<< HEAD
   public ZonedDateTime toZonedDateTime() {
     return dateTime;
-=======
+  }
+
   @Override
   protected String builtinName() {
     return "Date_Time";
->>>>>>> 2ead3f5d
   }
 
   @Builtin.Method(
