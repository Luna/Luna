--- conflicted
+++ resolved
@@ -21,10 +21,6 @@
     name = EnsoDateTime.builtinName,
     stdlibName = "Standard.Base.Data.Time.Date_Time.Date_Time")
 public final class EnsoDateTime extends BuiltinObject {
-<<<<<<< HEAD
-  static final String builtinName = "Date_Time";
-=======
->>>>>>> da2898e7
   private final ZonedDateTime dateTime;
 
   public EnsoDateTime(ZonedDateTime dateTime) {
