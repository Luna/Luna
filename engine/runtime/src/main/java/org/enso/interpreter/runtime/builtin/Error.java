--- conflicted
+++ resolved
@@ -1,19 +1,28 @@
 package org.enso.interpreter.runtime.builtin;
 
 import org.enso.interpreter.Language;
+import org.enso.interpreter.runtime.callable.UnresolvedSymbol;
 import org.enso.interpreter.runtime.callable.argument.ArgumentDefinition;
+import org.enso.interpreter.runtime.callable.atom.Atom;
 import org.enso.interpreter.runtime.callable.atom.AtomConstructor;
+import org.enso.interpreter.runtime.data.text.Text;
 import org.enso.interpreter.runtime.scope.ModuleScope;
 
-/**
- * Container for builtin Error types
- */
+/** Container for builtin Error types */
 public class Error {
   private final AtomConstructor syntaxError;
   private final AtomConstructor typeError;
   private final AtomConstructor compileError;
   private final AtomConstructor inexhaustivePatternMatchError;
-  private final AtomConstructor unitializedState;
+  private final AtomConstructor uninitializedState;
+  private final AtomConstructor noSuchMethodError;
+  private final AtomConstructor polyglotError;
+  private final AtomConstructor moduleNotInPackageError;
+  private final AtomConstructor arithmeticError;
+
+  private final Atom arithmeticErrorShiftTooBig;
+
+  private static final Text shiftTooBigMessage = Text.create("Shift amount too large.");
 
   /**
    * Creates and registers the relevant constructors.
@@ -39,15 +48,35 @@
         new AtomConstructor("Inexhaustive_Pattern_Match_Error", scope)
             .initializeFields(
                 new ArgumentDefinition(0, "scrutinee", ArgumentDefinition.ExecutionMode.EXECUTE));
-    unitializedState =
+    uninitializedState =
         new AtomConstructor("Uninitialized_State", scope)
             .initializeFields(
                 new ArgumentDefinition(0, "key", ArgumentDefinition.ExecutionMode.EXECUTE));
+    noSuchMethodError =
+        new AtomConstructor("No_Such_Method_Error", scope)
+            .initializeFields(
+                new ArgumentDefinition(0, "target", ArgumentDefinition.ExecutionMode.EXECUTE),
+                new ArgumentDefinition(1, "symbol", ArgumentDefinition.ExecutionMode.EXECUTE));
+    polyglotError =
+        new AtomConstructor("Polyglot_Error", scope)
+            .initializeFields(
+                new ArgumentDefinition(0, "cause", ArgumentDefinition.ExecutionMode.EXECUTE));
+    moduleNotInPackageError =
+        new AtomConstructor("Module_Not_In_Package_Error", scope).initializeFields();
+    arithmeticError =
+        new AtomConstructor("Arithmetic_Error", scope)
+            .initializeFields(
+                new ArgumentDefinition(0, "message", ArgumentDefinition.ExecutionMode.EXECUTE));
+    arithmeticErrorShiftTooBig = arithmeticError.newInstance(shiftTooBigMessage);
 
     scope.registerConstructor(syntaxError);
     scope.registerConstructor(compileError);
     scope.registerConstructor(inexhaustivePatternMatchError);
-    scope.registerConstructor(unitializedState);
+    scope.registerConstructor(uninitializedState);
+    scope.registerConstructor(noSuchMethodError);
+    scope.registerConstructor(polyglotError);
+    scope.registerConstructor(moduleNotInPackageError);
+    scope.registerConstructor(arithmeticError);
   }
 
   /** @return the builtin {@code Syntax_Error} atom constructor. */
@@ -69,10 +98,6 @@
   }
 
   /** @return the builtin {@code Uninitialized_State} atom constructor. */
-<<<<<<< HEAD
-  public AtomConstructor unitializedState() {
-    return unitializedState;
-=======
   public AtomConstructor uninitializedState() {
     return uninitializedState;
   }
@@ -127,6 +152,5 @@
   /** @return An arithmetic error representing a too-large shift for the bit shift. */
   public Atom getShiftAmountTooLargeError() {
     return arithmeticErrorShiftTooBig;
->>>>>>> 322a967c
   }
 }