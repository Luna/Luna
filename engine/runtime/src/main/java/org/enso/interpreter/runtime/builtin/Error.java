package org.enso.interpreter.runtime.builtin;

import org.enso.interpreter.Language;
import org.enso.interpreter.runtime.callable.argument.ArgumentDefinition;
import org.enso.interpreter.runtime.callable.atom.AtomConstructor;
import org.enso.interpreter.runtime.data.text.Text;
import org.enso.interpreter.runtime.scope.ModuleScope;

/**
 * Container for builtin Error types
 */
public class Error {
  private final AtomConstructor syntaxError;
  private final AtomConstructor compileError;
  private final AtomConstructor inexhaustivePatternMatchError;
<<<<<<< HEAD
  private final AtomConstructor unitializedState;
=======
  private final AtomConstructor uninitializedState;
  private final AtomConstructor noSuchMethodError;
  private final AtomConstructor polyglotError;
  private final AtomConstructor moduleNotInPackageError;
  private final AtomConstructor arithmeticError;

  private final Atom arithmeticErrorShiftTooBig;

  private static final Text shiftTooBigMessage = Text.create("Shift amount too large.");
>>>>>>> 75e31362

  /**
   * Creates and registers the relevant constructors.
   *
   * @param language the current language instance.
   * @param scope the scope to register constructors in.
   */
  public Error(Language language, ModuleScope scope) {
    syntaxError =
        new AtomConstructor("Syntax_Error", scope)
            .initializeFields(
                new ArgumentDefinition(0, "message", ArgumentDefinition.ExecutionMode.EXECUTE));
    compileError =
        new AtomConstructor("Compile_Error", scope)
            .initializeFields(
                new ArgumentDefinition(0, "message", ArgumentDefinition.ExecutionMode.EXECUTE));
    inexhaustivePatternMatchError =
        new AtomConstructor("Inexhaustive_Pattern_Match_Error", scope)
            .initializeFields(
                new ArgumentDefinition(0, "scrutinee", ArgumentDefinition.ExecutionMode.EXECUTE));
    unitializedState =
        new AtomConstructor("Uninitialized_State", scope)
            .initializeFields(
                new ArgumentDefinition(0, "key", ArgumentDefinition.ExecutionMode.EXECUTE));
<<<<<<< HEAD
=======
    noSuchMethodError =
        new AtomConstructor("No_Such_Method_Error", scope)
            .initializeFields(
                new ArgumentDefinition(0, "target", ArgumentDefinition.ExecutionMode.EXECUTE),
                new ArgumentDefinition(1, "symbol", ArgumentDefinition.ExecutionMode.EXECUTE));
    polyglotError =
        new AtomConstructor("Polyglot_Error", scope)
            .initializeFields(
                new ArgumentDefinition(0, "cause", ArgumentDefinition.ExecutionMode.EXECUTE));
    moduleNotInPackageError =
        new AtomConstructor("Module_Not_In_Package_Error", scope).initializeFields();
    arithmeticError =
        new AtomConstructor("Arithmetic_Error", scope)
            .initializeFields(
                new ArgumentDefinition(0, "message", ArgumentDefinition.ExecutionMode.EXECUTE));
    arithmeticErrorShiftTooBig = arithmeticError.newInstance(shiftTooBigMessage);
>>>>>>> 75e31362

    scope.registerConstructor(syntaxError);
    scope.registerConstructor(compileError);
    scope.registerConstructor(inexhaustivePatternMatchError);
<<<<<<< HEAD
    scope.registerConstructor(unitializedState);
=======
    scope.registerConstructor(uninitializedState);
    scope.registerConstructor(noSuchMethodError);
    scope.registerConstructor(polyglotError);
    scope.registerConstructor(moduleNotInPackageError);
    scope.registerConstructor(arithmeticError);
>>>>>>> 75e31362
  }

  /** @return the builtin {@code Syntax_Error} atom constructor. */
  public AtomConstructor syntaxError() {
    return syntaxError;
  }

  /** @return the builtin {@code Compile_Error} atom constructor. */
  public AtomConstructor compileError() {
    return compileError;
  }

  /** @return the builtin {@code Inexhaustive_Pattern_Match_Error} atom constructor. */
  public AtomConstructor inexhaustivePatternMatchError() {
    return inexhaustivePatternMatchError;
  }

  /** @return the builtin {@code Uninitialized_State} atom constructor. */
  public AtomConstructor unitializedState() {
    return unitializedState;
  }

  /**
   * Create an instance of the runtime representation of an {@code Arithmetic_Error}.
   *
   * @param reason the reason that the error is being thrown for
   * @return a runtime representation of the arithmetic error
   */
  public Atom makeArithmeticError(Text reason) {
    return arithmeticError.newInstance(reason);
  }

  /** @return An arithmetic error representing a too-large shift for the bit shift. */
  public Atom getShiftAmountTooLargeError() {
    return arithmeticErrorShiftTooBig;
  }
}<|MERGE_RESOLUTION|>--- conflicted
+++ resolved
@@ -1,21 +1,18 @@
 package org.enso.interpreter.runtime.builtin;
 
 import org.enso.interpreter.Language;
+import org.enso.interpreter.runtime.callable.UnresolvedSymbol;
 import org.enso.interpreter.runtime.callable.argument.ArgumentDefinition;
+import org.enso.interpreter.runtime.callable.atom.Atom;
 import org.enso.interpreter.runtime.callable.atom.AtomConstructor;
 import org.enso.interpreter.runtime.data.text.Text;
 import org.enso.interpreter.runtime.scope.ModuleScope;
 
-/**
- * Container for builtin Error types
- */
+/** Container for builtin Error types */
 public class Error {
   private final AtomConstructor syntaxError;
   private final AtomConstructor compileError;
   private final AtomConstructor inexhaustivePatternMatchError;
-<<<<<<< HEAD
-  private final AtomConstructor unitializedState;
-=======
   private final AtomConstructor uninitializedState;
   private final AtomConstructor noSuchMethodError;
   private final AtomConstructor polyglotError;
@@ -25,7 +22,6 @@
   private final Atom arithmeticErrorShiftTooBig;
 
   private static final Text shiftTooBigMessage = Text.create("Shift amount too large.");
->>>>>>> 75e31362
 
   /**
    * Creates and registers the relevant constructors.
@@ -46,12 +42,10 @@
         new AtomConstructor("Inexhaustive_Pattern_Match_Error", scope)
             .initializeFields(
                 new ArgumentDefinition(0, "scrutinee", ArgumentDefinition.ExecutionMode.EXECUTE));
-    unitializedState =
+    uninitializedState =
         new AtomConstructor("Uninitialized_State", scope)
             .initializeFields(
                 new ArgumentDefinition(0, "key", ArgumentDefinition.ExecutionMode.EXECUTE));
-<<<<<<< HEAD
-=======
     noSuchMethodError =
         new AtomConstructor("No_Such_Method_Error", scope)
             .initializeFields(
@@ -68,20 +62,15 @@
             .initializeFields(
                 new ArgumentDefinition(0, "message", ArgumentDefinition.ExecutionMode.EXECUTE));
     arithmeticErrorShiftTooBig = arithmeticError.newInstance(shiftTooBigMessage);
->>>>>>> 75e31362
 
     scope.registerConstructor(syntaxError);
     scope.registerConstructor(compileError);
     scope.registerConstructor(inexhaustivePatternMatchError);
-<<<<<<< HEAD
-    scope.registerConstructor(unitializedState);
-=======
     scope.registerConstructor(uninitializedState);
     scope.registerConstructor(noSuchMethodError);
     scope.registerConstructor(polyglotError);
     scope.registerConstructor(moduleNotInPackageError);
     scope.registerConstructor(arithmeticError);
->>>>>>> 75e31362
   }
 
   /** @return the builtin {@code Syntax_Error} atom constructor. */
@@ -100,8 +89,34 @@
   }
 
   /** @return the builtin {@code Uninitialized_State} atom constructor. */
-  public AtomConstructor unitializedState() {
-    return unitializedState;
+  public AtomConstructor uninitializedState() {
+    return uninitializedState;
+  }
+
+  /** @return the builtin {@code Module_Not_In_Package_Error} atom constructor. */
+  public AtomConstructor moduleNotInPackageError() {
+    return moduleNotInPackageError;
+  }
+
+  /**
+   * Creates an instance of the runtime representation of a {@code No_Such_Method_Error}.
+   *
+   * @param target the method call target
+   * @param symbol the method being called
+   * @return a runtime representation of the error
+   */
+  public Atom makeNoSuchMethodError(Object target, UnresolvedSymbol symbol) {
+    return noSuchMethodError.newInstance(target, symbol);
+  }
+
+  /**
+   * Creates an instance of the runtime representation of a {@code Polyglot_Error}.
+   *
+   * @param cause the cause of the error.
+   * @return a runtime representation of the polyglot error.
+   */
+  public Atom makePolyglotError(Object cause) {
+    return polyglotError.newInstance(cause);
   }
 
   /**
