--- conflicted
+++ resolved
@@ -1,22 +1,8 @@
 package org.enso.interpreter.node.controlflow;
 
-<<<<<<< HEAD
-import com.oracle.truffle.api.frame.FrameUtil;
-import com.oracle.truffle.api.frame.VirtualFrame;
-import com.oracle.truffle.api.nodes.NodeInfo;
-import com.oracle.truffle.api.nodes.UnexpectedResultException;
-import org.enso.interpreter.node.ExpressionNode;
-import org.enso.interpreter.node.callable.ExecuteCallNode;
-import org.enso.interpreter.node.callable.ExecuteCallNodeGen;
-import org.enso.interpreter.node.callable.function.CreateFunctionNode;
-import org.enso.interpreter.runtime.callable.atom.Atom;
-import org.enso.interpreter.runtime.callable.function.Function;
-import org.enso.interpreter.runtime.type.TypesGen;
-=======
 import com.oracle.truffle.api.RootCallTarget;
 import com.oracle.truffle.api.frame.VirtualFrame;
 import com.oracle.truffle.api.nodes.NodeInfo;
->>>>>>> fbe1f4c4
 
 /**
  * This node represents an explicit catch-call case in a pattern match, as provided by the user. It
@@ -26,17 +12,9 @@
     shortName = "Catch_All",
     description = "An explicit catch-all branch in a case expression")
 public class CatchAllBranchNode extends BranchNode {
-<<<<<<< HEAD
-  @Child private ExpressionNode functionNode;
-  @Child private ExecuteCallNode executeCallNode = ExecuteCallNodeGen.create();
-
-  private CatchAllBranchNode(CreateFunctionNode functionNode) {
-    this.functionNode = functionNode;
-=======
 
   private CatchAllBranchNode(RootCallTarget functionNode) {
     super(functionNode);
->>>>>>> fbe1f4c4
   }
 
   /**
@@ -45,7 +23,7 @@
    * @param functionNode the function to execute in this case
    * @return a catch-all node
    */
-  public static CatchAllBranchNode build(CreateFunctionNode functionNode) {
+  public static CatchAllBranchNode build(RootCallTarget functionNode) {
     return new CatchAllBranchNode(functionNode);
   }
 
@@ -53,19 +31,10 @@
    * Executes the case branch on an arbitrary target.
    *
    * @param frame the stack frame in which to execute
+   * @param state current monadic state
    * @param target the object to match against
    */
-<<<<<<< HEAD
-  public void execute(VirtualFrame frame, Object target) {
-    // Note [Safe Casting to Function in Catch All Branches]
-    Function function = TypesGen.asFunction(functionNode.executeGeneric(frame));
-    Object state = FrameUtil.getObjectSafe(frame, getStateFrameSlot());
-    throw new BranchSelectedException(
-        // Note [Caller Info For Case Branches]
-        executeCallNode.executeCall(function, null, state, new Object[] {target}));
-=======
   public void execute(VirtualFrame frame, Object state, Object target) {
     accept(frame, state, new Object[] {target});
->>>>>>> fbe1f4c4
   }
 }