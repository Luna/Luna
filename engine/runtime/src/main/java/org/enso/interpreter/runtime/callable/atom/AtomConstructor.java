--- conflicted
+++ resolved
@@ -253,14 +253,9 @@
     return "Constructor<" + name + ">";
   }
 
-<<<<<<< HEAD
-  /**
-   * @return the fully qualified name of this constructor.
-   */
-=======
+
   /** @return the fully qualified name of this constructor. */
   @CompilerDirectives.TruffleBoundary
->>>>>>> cd10b5d3
   public QualifiedName getQualifiedName() {
     return definitionScope.getModule().getName().createChild(getName());
   }
