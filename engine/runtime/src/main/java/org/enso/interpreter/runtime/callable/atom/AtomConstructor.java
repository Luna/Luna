--- conflicted
+++ resolved
@@ -3,7 +3,6 @@
 import com.oracle.truffle.api.CompilerDirectives;
 import com.oracle.truffle.api.CompilerDirectives.TruffleBoundary;
 import com.oracle.truffle.api.RootCallTarget;
-import com.oracle.truffle.api.Truffle;
 import com.oracle.truffle.api.dsl.Cached;
 import com.oracle.truffle.api.dsl.Fallback;
 import com.oracle.truffle.api.dsl.Specialization;
@@ -254,7 +253,6 @@
   }
 
   @ExportMessage
-<<<<<<< HEAD
   int identityHashCode(
       @Cached(value = "computeIdentityHashCode(this)", allowUncached = true) int cachedHashCode
   ) {
@@ -284,9 +282,7 @@
   }
 
   @ExportMessage
-=======
   @TruffleBoundary
->>>>>>> 402ebb2f
   String toDisplayString(boolean allowSideEffects) {
     return "Constructor<" + name + ">";
   }
