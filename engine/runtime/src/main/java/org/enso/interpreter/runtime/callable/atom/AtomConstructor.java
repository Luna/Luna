package org.enso.interpreter.runtime.callable.atom;

import com.oracle.truffle.api.CompilerDirectives;
import com.oracle.truffle.api.CompilerDirectives.TruffleBoundary;
import com.oracle.truffle.api.RootCallTarget;
import com.oracle.truffle.api.interop.ArityException;
import com.oracle.truffle.api.interop.InteropLibrary;
import com.oracle.truffle.api.interop.TruffleObject;
import com.oracle.truffle.api.library.CachedLibrary;
import com.oracle.truffle.api.library.ExportLibrary;
import com.oracle.truffle.api.library.ExportMessage;
import com.oracle.truffle.api.nodes.RootNode;
import org.enso.interpreter.node.ClosureRootNode;
import org.enso.interpreter.node.ExpressionNode;
import org.enso.interpreter.node.callable.argument.ReadArgumentNode;
import org.enso.interpreter.node.callable.function.BlockNode;
import org.enso.interpreter.node.expression.atom.InstantiateNode;
import org.enso.interpreter.node.expression.atom.QualifiedAccessorNode;
<<<<<<< HEAD
import org.enso.interpreter.runtime.callable.atom.unboxing.Layout;
import org.enso.interpreter.runtime.Context;
=======
import org.enso.interpreter.runtime.EnsoContext;
>>>>>>> 37af06b1
import org.enso.interpreter.runtime.callable.argument.ArgumentDefinition;
import org.enso.interpreter.runtime.callable.function.Function;
import org.enso.interpreter.runtime.callable.function.FunctionSchema;
import org.enso.interpreter.runtime.data.Type;
import org.enso.interpreter.runtime.library.dispatch.TypesLibrary;
import org.enso.interpreter.runtime.scope.LocalScope;
import org.enso.interpreter.runtime.scope.ModuleScope;
import org.enso.pkg.QualifiedName;

import java.util.concurrent.locks.Lock;
import java.util.concurrent.locks.ReentrantLock;

/**
 * A representation of an Atom constructor.
 */
@ExportLibrary(InteropLibrary.class)
@ExportLibrary(TypesLibrary.class)
public final class AtomConstructor implements TruffleObject {

    private final String name;
    private final ModuleScope definitionScope;
    private final boolean builtin;
    private @CompilerDirectives.CompilationFinal Atom cachedInstance;
    private @CompilerDirectives.CompilationFinal Function constructorFunction;

    private final Lock layoutsLock = new ReentrantLock();
    private @CompilerDirectives.CompilationFinal Layout boxedLayout;
    private Layout[] unboxingLayouts = new Layout[0];


    private final Type type;

    /**
     * Creates a new Atom constructor for a given name. The constructor is not valid until {@link
     * AtomConstructor#initializeFields(LocalScope, ExpressionNode[], ExpressionNode[], ArgumentDefinition...)}
     * is called.
     *
     * @param name            the name of the Atom constructor
     * @param definitionScope the scope in which this constructor was defined
     */
    public AtomConstructor(String name, ModuleScope definitionScope, Type type) {
        this(name, definitionScope, type, false);
    }

    /**
     * Creates a new Atom constructor for a given name. The constructor is not valid until {@link
     * AtomConstructor#initializeFields(LocalScope, ExpressionNode[], ExpressionNode[], ArgumentDefinition...)}
     * is called.
     *
     * @param name            the name of the Atom constructor
     * @param definitionScope the scope in which this constructor was defined
     * @param builtin         if true, the constructor refers to a builtin type (annotated with @BuiltinType
     */
    public AtomConstructor(String name, ModuleScope definitionScope, Type type, boolean builtin) {
        this.name = name;
        this.definitionScope = definitionScope;
        this.type = type;
        this.builtin = builtin;
    }

    public boolean isInitialized() {
        return constructorFunction != null;
    }

    public boolean isBuiltin() {
        return builtin;
    }

    /**
     * Generates a constructor function for this {@link AtomConstructor}. Note that such manually
     * constructed argument definitions must not have default arguments.
     *
     * @return {@code this}, for convenience
     */
    public AtomConstructor initializeFields(ArgumentDefinition... args) {
        ExpressionNode[] reads = new ExpressionNode[args.length];
        for (int i = 0; i < args.length; i++) {
            reads[i] = ReadArgumentNode.build(i, null);
        }
        return initializeFields(LocalScope.root(), new ExpressionNode[0], reads, args);
    }

    /**
     * Sets the fields of this {@link AtomConstructor} and generates a constructor function.
     *
     * @param localScope  a description of the local scope
     * @param assignments the expressions that evaluate and assign constructor arguments to local vars
     * @param varReads    the expressions that read field values from local vars
     * @param args        the arguments this constructor will take
     * @return {@code this}, for convenience
     */
    public AtomConstructor initializeFields(
            LocalScope localScope,
            ExpressionNode[] assignments,
            ExpressionNode[] varReads,
            ArgumentDefinition... args) {
        CompilerDirectives.transferToInterpreterAndInvalidate();

        if (args.length == 0) {
            cachedInstance = new BoxingAtom(this);
        } else {
            cachedInstance = null;
        }
        if (args.length != 2) {
            boxedLayout = null;
        } else {
            boxedLayout = Layout.create(args.length, 0);
        }
        this.constructorFunction = buildConstructorFunction(localScope, assignments, varReads, args);
        generateQualifiedAccessor();
        return this;
    }

    /**
     * Generates a constructor function to be used for object instantiation from other Enso code.
     * Building constructor function involves storing the argument in a local var and then reading it
     * again on purpose. That way default arguments can refer to previously defined constructor
     * arguments.
     *
     * @param localScope  a description of the local scope
     * @param assignments the expressions that evaluate and assign constructor arguments to local vars
     * @param varReads    the expressions that read field values from previously evaluated local vars
     * @param args        the argument definitions for the constructor function to take
     * @return a {@link Function} taking the specified arguments and returning an instance for this
     * {@link AtomConstructor}
     */
    private Function buildConstructorFunction(
            LocalScope localScope,
            ExpressionNode[] assignments,
            ExpressionNode[] varReads,
            ArgumentDefinition[] args) {

        ExpressionNode instantiateNode = InstantiateNode.build(this, varReads);
        BlockNode instantiateBlock = BlockNode.buildSilent(assignments, instantiateNode);
        RootNode rootNode =
                ClosureRootNode.build(
                        null,
                        localScope,
                        definitionScope,
                        instantiateBlock,
                        instantiateNode.getSourceSection(),
                        type.getName() + "." + name,
                        null,
                        false);
        RootCallTarget callTarget = rootNode.getCallTarget();
        return new Function(callTarget, null, new FunctionSchema(args));
    }

    private void generateQualifiedAccessor() {
        QualifiedAccessorNode node = new QualifiedAccessorNode(null, this);
        RootCallTarget callTarget = node.getCallTarget();
        Function function =
                new Function(
                        callTarget,
                        null,
                        new FunctionSchema(
                                new ArgumentDefinition(0, "self", ArgumentDefinition.ExecutionMode.EXECUTE)));
        definitionScope.registerMethod(type.getEigentype(), this.name, function);
    }

    /**
     * Gets the name of the constructor.
     *
     * @return the name of the Atom constructor
     */
    public String getName() {
        return name;
    }

    /**
     * Gets the scope in which this constructor was defined.
     *
     * @return the scope in which this constructor was defined
     */
    public ModuleScope getDefinitionScope() {
        return definitionScope;
    }

    /**
     * Gets the number of arguments expected by the constructor.
     *
     * @return the number of args expected by the constructor.
     */
    public int getArity() {
        return constructorFunction.getSchema().getArgumentsCount();
    }

    /**
     * Creates a new runtime instance of the Atom represented by this constructor.
     *
     * @param arguments the runtime arguments to the constructor
     * @return a new instance of the atom represented by this constructor
     */
    // TODO [AA] Check where this can be called from user code.
    public Atom newInstance(Object... arguments) {
        if (cachedInstance != null) return cachedInstance;
        return new BoxingAtom(this, arguments);
    }

    /**
     * Creates a textual representation of this Atom constructor, useful for debugging.
     *
     * @return a textual representation of this Atom constructor
     */
    @Override
    public String toString() {
        return name;
    }

    /**
     * Gets the constructor function of this constructor.
     *
     * @return the constructor function of this constructor.
     */
    public Function getConstructorFunction() {
        return constructorFunction;
    }

    public Lock getLayoutsLock() {
        return layoutsLock;
    }

    public Layout[] getUnboxingLayouts() {
        return unboxingLayouts;
    }

    public Layout getBoxedLayout() {
        return boxedLayout;
    }

    public void addLayout(Layout layout) {
        var newLayouts = new Layout[unboxingLayouts.length + 1];
        System.arraycopy(unboxingLayouts, 0, newLayouts, 0, unboxingLayouts.length);
        newLayouts[unboxingLayouts.length] = layout;
        unboxingLayouts = newLayouts;
    }

    /**
     * Marks this object as instantiable through the polyglot APIs.
     *
     * @return {@code true}
     */
    @ExportMessage
    boolean isInstantiable() {
        return true;
    }

    /**
     * Handles instantiation through the polyglot APIs.
     *
     * @param arguments the field values for the new instance.
     * @return an instance of this constructor with expected fields.
     * @throws ArityException when the provided field count does match this constructor's field count.
     */
    @ExportMessage
    Atom instantiate(Object... arguments) throws ArityException {
        int expected_arity = getArity();
        if (arguments.length != expected_arity) {
            throw ArityException.create(expected_arity, expected_arity, arguments.length);
        }
        if (cachedInstance != null) {
            return cachedInstance;
        }
        return newInstance(arguments);
    }

    @ExportMessage
    @TruffleBoundary
    String toDisplayString(boolean allowSideEffects) {
        return "Constructor<" + name + ">";
    }

    /**
     * @return the fully qualified name of this constructor.
     */
    @TruffleBoundary
    public QualifiedName getQualifiedName() {
        return type.getQualifiedName().createChild(getName());
    }

    /**
     * @return the fully qualified name of constructor type.
     */
    @CompilerDirectives.TruffleBoundary
    public QualifiedName getQualifiedTypeName() {
        return type.getQualifiedName();
    }

    /**
     * @return the fields defined by this constructor.
     */
    public ArgumentDefinition[] getFields() {
        return constructorFunction.getSchema().getArgumentInfos();
    }
<<<<<<< HEAD

    @ExportMessage.Ignore
    public Type getType() {
        return type;
=======
    return this;
  }

  /**
   * Generates a constructor function to be used for object instantiation from other Enso code.
   * Building constructor function involves storing the argument in a local var and then reading it
   * again on purpose. That way default arguments can refer to previously defined constructor
   * arguments.
   *
   * @param localScope a description of the local scope
   * @param assignments the expressions that evaluate and assign constructor arguments to local vars
   * @param varReads the expressions that read field values from previously evaluated local vars
   * @param args the argument definitions for the constructor function to take
   * @return a {@link Function} taking the specified arguments and returning an instance for this
   *     {@link AtomConstructor}
   */
  private Function buildConstructorFunction(
      LocalScope localScope,
      ExpressionNode[] assignments,
      ExpressionNode[] varReads,
      ArgumentDefinition[] args) {

    ExpressionNode instantiateNode = InstantiateNode.build(this, varReads);
    BlockNode instantiateBlock = BlockNode.buildSilent(assignments, instantiateNode);
    RootNode rootNode =
        ClosureRootNode.build(
            null,
            localScope,
            definitionScope,
            instantiateBlock,
            instantiateNode.getSourceSection(),
            type.getName() + "." + name,
            null,
            false);
    RootCallTarget callTarget = rootNode.getCallTarget();
    return new Function(callTarget, null, new FunctionSchema(args));
  }

  private void generateQualifiedAccessor() {
    QualifiedAccessorNode node = new QualifiedAccessorNode(null, this);
    RootCallTarget callTarget = node.getCallTarget();
    Function function =
        new Function(
            callTarget,
            null,
            new FunctionSchema(
                new ArgumentDefinition(0, "self", ArgumentDefinition.ExecutionMode.EXECUTE)));
    definitionScope.registerMethod(type.getEigentype(), this.name, function);
  }

  /**
   * Gets the name of the constructor.
   *
   * @return the name of the Atom constructor
   */
  public String getName() {
    return name;
  }

  /**
   * Gets the display name of the constructor. If the name is Value or Error will include the type
   * name as well.
   *
   * @return the name to display of the Atom constructor
   */
  public String getDisplayName() {
    return name.equals("Value") || name.equals("Error") ? type.getName() + "." + name : name;
  }

  /**
   * Gets the scope in which this constructor was defined.
   *
   * @return the scope in which this constructor was defined
   */
  public ModuleScope getDefinitionScope() {
    return definitionScope;
  }

  /**
   * Gets the number of arguments expected by the constructor.
   *
   * @return the number of args expected by the constructor.
   */
  public int getArity() {
    return constructorFunction.getSchema().getArgumentsCount();
  }

  /**
   * Creates a new runtime instance of the Atom represented by this constructor.
   *
   * @param arguments the runtime arguments to the constructor
   * @return a new instance of the atom represented by this constructor
   */
  // TODO [AA] Check where this can be called from user code.
  public Atom newInstance(Object... arguments) {
    if (cachedInstance != null) return cachedInstance;
    return new Atom(this, arguments);
  }

  /**
   * Creates a textual representation of this Atom constructor, useful for debugging.
   *
   * @return a textual representation of this Atom constructor
   */
  @Override
  public String toString() {
    return name;
  }

  /**
   * Gets the constructor function of this constructor.
   *
   * @return the constructor function of this constructor.
   */
  public Function getConstructorFunction() {
    return constructorFunction;
  }

  /**
   * Marks this object as instantiable through the polyglot APIs.
   *
   * @return {@code true}
   */
  @ExportMessage
  boolean isInstantiable() {
    return true;
  }

  /**
   * Handles instantiation through the polyglot APIs.
   *
   * @param arguments the field values for the new instance.
   * @return an instance of this constructor with expected fields.
   * @throws ArityException when the provided field count does match this constructor's field count.
   */
  @ExportMessage
  Atom instantiate(Object... arguments) throws ArityException {
    int expected_arity = getArity();
    if (arguments.length != expected_arity) {
      throw ArityException.create(expected_arity, expected_arity, arguments.length);
>>>>>>> 37af06b1
    }

    @ExportMessage
    boolean hasType() {
        return true;
    }

    @ExportMessage
    Type getType(@CachedLibrary("this") TypesLibrary thisLib) {
        return Context.get(thisLib).getBuiltins().function();
    }
<<<<<<< HEAD
=======
    return newInstance(arguments);
  }

  @ExportMessage
  @TruffleBoundary
  String toDisplayString(boolean allowSideEffects) {
    return "Constructor<" + name + ">";
  }

  /** @return the fully qualified name of this constructor. */
  @TruffleBoundary
  public QualifiedName getQualifiedName() {
    return type.getQualifiedName().createChild(getName());
  }

  /** @return the fully qualified name of constructor type. */
  @CompilerDirectives.TruffleBoundary
  public QualifiedName getQualifiedTypeName() {
    return type.getQualifiedName();
  }

  /** @return the fields defined by this constructor. */
  public ArgumentDefinition[] getFields() {
    return constructorFunction.getSchema().getArgumentInfos();
  }

  @ExportMessage.Ignore
  public Type getType() {
    return type;
  }

  @ExportMessage
  boolean hasType() {
    return true;
  }

  @ExportMessage
  Type getType(@CachedLibrary("this") TypesLibrary thisLib) {
    return EnsoContext.get(thisLib).getBuiltins().function();
  }
>>>>>>> 37af06b1
}<|MERGE_RESOLUTION|>--- conflicted
+++ resolved
@@ -16,12 +16,8 @@
 import org.enso.interpreter.node.callable.function.BlockNode;
 import org.enso.interpreter.node.expression.atom.InstantiateNode;
 import org.enso.interpreter.node.expression.atom.QualifiedAccessorNode;
-<<<<<<< HEAD
 import org.enso.interpreter.runtime.callable.atom.unboxing.Layout;
-import org.enso.interpreter.runtime.Context;
-=======
 import org.enso.interpreter.runtime.EnsoContext;
->>>>>>> 37af06b1
 import org.enso.interpreter.runtime.callable.argument.ArgumentDefinition;
 import org.enso.interpreter.runtime.callable.function.Function;
 import org.enso.interpreter.runtime.callable.function.FunctionSchema;
@@ -191,196 +187,6 @@
         return name;
     }
 
-    /**
-     * Gets the scope in which this constructor was defined.
-     *
-     * @return the scope in which this constructor was defined
-     */
-    public ModuleScope getDefinitionScope() {
-        return definitionScope;
-    }
-
-    /**
-     * Gets the number of arguments expected by the constructor.
-     *
-     * @return the number of args expected by the constructor.
-     */
-    public int getArity() {
-        return constructorFunction.getSchema().getArgumentsCount();
-    }
-
-    /**
-     * Creates a new runtime instance of the Atom represented by this constructor.
-     *
-     * @param arguments the runtime arguments to the constructor
-     * @return a new instance of the atom represented by this constructor
-     */
-    // TODO [AA] Check where this can be called from user code.
-    public Atom newInstance(Object... arguments) {
-        if (cachedInstance != null) return cachedInstance;
-        return new BoxingAtom(this, arguments);
-    }
-
-    /**
-     * Creates a textual representation of this Atom constructor, useful for debugging.
-     *
-     * @return a textual representation of this Atom constructor
-     */
-    @Override
-    public String toString() {
-        return name;
-    }
-
-    /**
-     * Gets the constructor function of this constructor.
-     *
-     * @return the constructor function of this constructor.
-     */
-    public Function getConstructorFunction() {
-        return constructorFunction;
-    }
-
-    public Lock getLayoutsLock() {
-        return layoutsLock;
-    }
-
-    public Layout[] getUnboxingLayouts() {
-        return unboxingLayouts;
-    }
-
-    public Layout getBoxedLayout() {
-        return boxedLayout;
-    }
-
-    public void addLayout(Layout layout) {
-        var newLayouts = new Layout[unboxingLayouts.length + 1];
-        System.arraycopy(unboxingLayouts, 0, newLayouts, 0, unboxingLayouts.length);
-        newLayouts[unboxingLayouts.length] = layout;
-        unboxingLayouts = newLayouts;
-    }
-
-    /**
-     * Marks this object as instantiable through the polyglot APIs.
-     *
-     * @return {@code true}
-     */
-    @ExportMessage
-    boolean isInstantiable() {
-        return true;
-    }
-
-    /**
-     * Handles instantiation through the polyglot APIs.
-     *
-     * @param arguments the field values for the new instance.
-     * @return an instance of this constructor with expected fields.
-     * @throws ArityException when the provided field count does match this constructor's field count.
-     */
-    @ExportMessage
-    Atom instantiate(Object... arguments) throws ArityException {
-        int expected_arity = getArity();
-        if (arguments.length != expected_arity) {
-            throw ArityException.create(expected_arity, expected_arity, arguments.length);
-        }
-        if (cachedInstance != null) {
-            return cachedInstance;
-        }
-        return newInstance(arguments);
-    }
-
-    @ExportMessage
-    @TruffleBoundary
-    String toDisplayString(boolean allowSideEffects) {
-        return "Constructor<" + name + ">";
-    }
-
-    /**
-     * @return the fully qualified name of this constructor.
-     */
-    @TruffleBoundary
-    public QualifiedName getQualifiedName() {
-        return type.getQualifiedName().createChild(getName());
-    }
-
-    /**
-     * @return the fully qualified name of constructor type.
-     */
-    @CompilerDirectives.TruffleBoundary
-    public QualifiedName getQualifiedTypeName() {
-        return type.getQualifiedName();
-    }
-
-    /**
-     * @return the fields defined by this constructor.
-     */
-    public ArgumentDefinition[] getFields() {
-        return constructorFunction.getSchema().getArgumentInfos();
-    }
-<<<<<<< HEAD
-
-    @ExportMessage.Ignore
-    public Type getType() {
-        return type;
-=======
-    return this;
-  }
-
-  /**
-   * Generates a constructor function to be used for object instantiation from other Enso code.
-   * Building constructor function involves storing the argument in a local var and then reading it
-   * again on purpose. That way default arguments can refer to previously defined constructor
-   * arguments.
-   *
-   * @param localScope a description of the local scope
-   * @param assignments the expressions that evaluate and assign constructor arguments to local vars
-   * @param varReads the expressions that read field values from previously evaluated local vars
-   * @param args the argument definitions for the constructor function to take
-   * @return a {@link Function} taking the specified arguments and returning an instance for this
-   *     {@link AtomConstructor}
-   */
-  private Function buildConstructorFunction(
-      LocalScope localScope,
-      ExpressionNode[] assignments,
-      ExpressionNode[] varReads,
-      ArgumentDefinition[] args) {
-
-    ExpressionNode instantiateNode = InstantiateNode.build(this, varReads);
-    BlockNode instantiateBlock = BlockNode.buildSilent(assignments, instantiateNode);
-    RootNode rootNode =
-        ClosureRootNode.build(
-            null,
-            localScope,
-            definitionScope,
-            instantiateBlock,
-            instantiateNode.getSourceSection(),
-            type.getName() + "." + name,
-            null,
-            false);
-    RootCallTarget callTarget = rootNode.getCallTarget();
-    return new Function(callTarget, null, new FunctionSchema(args));
-  }
-
-  private void generateQualifiedAccessor() {
-    QualifiedAccessorNode node = new QualifiedAccessorNode(null, this);
-    RootCallTarget callTarget = node.getCallTarget();
-    Function function =
-        new Function(
-            callTarget,
-            null,
-            new FunctionSchema(
-                new ArgumentDefinition(0, "self", ArgumentDefinition.ExecutionMode.EXECUTE)));
-    definitionScope.registerMethod(type.getEigentype(), this.name, function);
-  }
-
-  /**
-   * Gets the name of the constructor.
-   *
-   * @return the name of the Atom constructor
-   */
-  public String getName() {
-    return name;
-  }
-
   /**
    * Gets the display name of the constructor. If the name is Value or Error will include the type
    * name as well.
@@ -400,121 +206,135 @@
     return definitionScope;
   }
 
-  /**
-   * Gets the number of arguments expected by the constructor.
-   *
-   * @return the number of args expected by the constructor.
-   */
-  public int getArity() {
-    return constructorFunction.getSchema().getArgumentsCount();
-  }
-
-  /**
-   * Creates a new runtime instance of the Atom represented by this constructor.
-   *
-   * @param arguments the runtime arguments to the constructor
-   * @return a new instance of the atom represented by this constructor
-   */
-  // TODO [AA] Check where this can be called from user code.
-  public Atom newInstance(Object... arguments) {
-    if (cachedInstance != null) return cachedInstance;
-    return new Atom(this, arguments);
-  }
-
-  /**
-   * Creates a textual representation of this Atom constructor, useful for debugging.
-   *
-   * @return a textual representation of this Atom constructor
-   */
-  @Override
-  public String toString() {
-    return name;
-  }
-
-  /**
-   * Gets the constructor function of this constructor.
-   *
-   * @return the constructor function of this constructor.
-   */
-  public Function getConstructorFunction() {
-    return constructorFunction;
-  }
-
-  /**
-   * Marks this object as instantiable through the polyglot APIs.
-   *
-   * @return {@code true}
-   */
-  @ExportMessage
-  boolean isInstantiable() {
-    return true;
-  }
-
-  /**
-   * Handles instantiation through the polyglot APIs.
-   *
-   * @param arguments the field values for the new instance.
-   * @return an instance of this constructor with expected fields.
-   * @throws ArityException when the provided field count does match this constructor's field count.
-   */
-  @ExportMessage
-  Atom instantiate(Object... arguments) throws ArityException {
-    int expected_arity = getArity();
-    if (arguments.length != expected_arity) {
-      throw ArityException.create(expected_arity, expected_arity, arguments.length);
->>>>>>> 37af06b1
+    /**
+     * Gets the number of arguments expected by the constructor.
+     *
+     * @return the number of args expected by the constructor.
+     */
+    public int getArity() {
+        return constructorFunction.getSchema().getArgumentsCount();
+    }
+
+    /**
+     * Creates a new runtime instance of the Atom represented by this constructor.
+     *
+     * @param arguments the runtime arguments to the constructor
+     * @return a new instance of the atom represented by this constructor
+     */
+    // TODO [AA] Check where this can be called from user code.
+    public Atom newInstance(Object... arguments) {
+        if (cachedInstance != null) return cachedInstance;
+        return new BoxingAtom(this, arguments);
+    }
+
+    /**
+     * Creates a textual representation of this Atom constructor, useful for debugging.
+     *
+     * @return a textual representation of this Atom constructor
+     */
+    @Override
+    public String toString() {
+        return name;
+    }
+
+    /**
+     * Gets the constructor function of this constructor.
+     *
+     * @return the constructor function of this constructor.
+     */
+    public Function getConstructorFunction() {
+        return constructorFunction;
+    }
+
+    public Lock getLayoutsLock() {
+        return layoutsLock;
+    }
+
+    public Layout[] getUnboxingLayouts() {
+        return unboxingLayouts;
+    }
+
+    public Layout getBoxedLayout() {
+        return boxedLayout;
+    }
+
+    public void addLayout(Layout layout) {
+        var newLayouts = new Layout[unboxingLayouts.length + 1];
+        System.arraycopy(unboxingLayouts, 0, newLayouts, 0, unboxingLayouts.length);
+        newLayouts[unboxingLayouts.length] = layout;
+        unboxingLayouts = newLayouts;
+    }
+
+    /**
+     * Marks this object as instantiable through the polyglot APIs.
+     *
+     * @return {@code true}
+     */
+    @ExportMessage
+    boolean isInstantiable() {
+        return true;
+    }
+
+    /**
+     * Handles instantiation through the polyglot APIs.
+     *
+     * @param arguments the field values for the new instance.
+     * @return an instance of this constructor with expected fields.
+     * @throws ArityException when the provided field count does match this constructor's field count.
+     */
+    @ExportMessage
+    Atom instantiate(Object... arguments) throws ArityException {
+        int expected_arity = getArity();
+        if (arguments.length != expected_arity) {
+            throw ArityException.create(expected_arity, expected_arity, arguments.length);
+        }
+        if (cachedInstance != null) {
+            return cachedInstance;
+        }
+        return newInstance(arguments);
+    }
+
+    @ExportMessage
+    @TruffleBoundary
+    String toDisplayString(boolean allowSideEffects) {
+        return "Constructor<" + name + ">";
+    }
+
+    /**
+     * @return the fully qualified name of this constructor.
+     */
+    @TruffleBoundary
+    public QualifiedName getQualifiedName() {
+        return type.getQualifiedName().createChild(getName());
+    }
+
+    /**
+     * @return the fully qualified name of constructor type.
+     */
+    @CompilerDirectives.TruffleBoundary
+    public QualifiedName getQualifiedTypeName() {
+        return type.getQualifiedName();
+    }
+
+    /**
+     * @return the fields defined by this constructor.
+     */
+    public ArgumentDefinition[] getFields() {
+        return constructorFunction.getSchema().getArgumentInfos();
+    }
+
+    @ExportMessage.Ignore
+    public Type getType() {
+        return type;
     }
 
     @ExportMessage
     boolean hasType() {
         return true;
     }
-
-    @ExportMessage
-    Type getType(@CachedLibrary("this") TypesLibrary thisLib) {
-        return Context.get(thisLib).getBuiltins().function();
-    }
-<<<<<<< HEAD
-=======
-    return newInstance(arguments);
-  }
-
-  @ExportMessage
-  @TruffleBoundary
-  String toDisplayString(boolean allowSideEffects) {
-    return "Constructor<" + name + ">";
-  }
-
-  /** @return the fully qualified name of this constructor. */
-  @TruffleBoundary
-  public QualifiedName getQualifiedName() {
-    return type.getQualifiedName().createChild(getName());
-  }
-
-  /** @return the fully qualified name of constructor type. */
-  @CompilerDirectives.TruffleBoundary
-  public QualifiedName getQualifiedTypeName() {
-    return type.getQualifiedName();
-  }
-
-  /** @return the fields defined by this constructor. */
-  public ArgumentDefinition[] getFields() {
-    return constructorFunction.getSchema().getArgumentInfos();
-  }
-
-  @ExportMessage.Ignore
-  public Type getType() {
-    return type;
-  }
-
-  @ExportMessage
-  boolean hasType() {
-    return true;
-  }
 
   @ExportMessage
   Type getType(@CachedLibrary("this") TypesLibrary thisLib) {
     return EnsoContext.get(thisLib).getBuiltins().function();
   }
->>>>>>> 37af06b1
 }