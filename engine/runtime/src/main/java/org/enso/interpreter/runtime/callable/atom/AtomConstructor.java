--- conflicted
+++ resolved
@@ -51,13 +51,8 @@
 
   /**
    * Creates a new Atom constructor for a given name. The constructor is not valid until {@link
-<<<<<<< HEAD
-   * AtomConstructor#initializeFields(LocalScope,ExpressionNode[],ExpressionNode[],Annotation[],ArgumentDefinition...)}
-   * is called.
-=======
-   * AtomConstructor#initializeFields(LocalScope, ExpressionNode[], ExpressionNode[],
+   * AtomConstructor#initializeFields(LocalScope, ExpressionNode[], ExpressionNode[], Annotation[],
    * ArgumentDefinition...)} is called.
->>>>>>> 242bd529
    *
    * @param name the name of the Atom constructor
    * @param definitionScope the scope in which this constructor was defined
@@ -68,13 +63,8 @@
 
   /**
    * Creates a new Atom constructor for a given name. The constructor is not valid until {@link
-<<<<<<< HEAD
-   * AtomConstructor#initializeFields(LocalScope,ExpressionNode[],ExpressionNode[],Annotation[],ArgumentDefinition...)}
-   * is called.
-=======
-   * AtomConstructor#initializeFields(LocalScope, ExpressionNode[], ExpressionNode[],
+   * AtomConstructor#initializeFields(LocalScope, ExpressionNode[], ExpressionNode[], Annotation[],
    * ArgumentDefinition...)} is called.
->>>>>>> 242bd529
    *
    * @param name the name of the Atom constructor
    * @param definitionScope the scope in which this constructor was defined
@@ -126,13 +116,7 @@
       Annotation[] annotations,
       ArgumentDefinition... args) {
     CompilerDirectives.transferToInterpreterAndInvalidate();
-<<<<<<< HEAD
-    this.constructorFunction =
-        buildConstructorFunction(localScope, assignments, varReads, annotations, args);
-    generateQualifiedAccessor();
-=======
-
->>>>>>> 242bd529
+
     if (args.length == 0) {
       cachedInstance = new BoxingAtom(this);
     } else {
@@ -141,7 +125,8 @@
     if (Layout.isAritySupported(args.length)) {
       boxedLayout = Layout.create(args.length, 0);
     }
-    this.constructorFunction = buildConstructorFunction(localScope, assignments, varReads, args);
+    this.constructorFunction =
+        buildConstructorFunction(localScope, assignments, varReads, annotations, args);
     generateQualifiedAccessor();
     return this;
   }
