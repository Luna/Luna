package org.enso.interpreter.runtime.data;

import com.oracle.truffle.api.interop.InteropLibrary;
import com.oracle.truffle.api.interop.InvalidArrayIndexException;
import com.oracle.truffle.api.interop.TruffleObject;
import com.oracle.truffle.api.library.CachedLibrary;
import com.oracle.truffle.api.library.ExportLibrary;
import com.oracle.truffle.api.library.ExportMessage;
import org.enso.interpreter.dsl.Builtin;
import org.enso.interpreter.node.expression.builtin.error.InvalidArrayIndexError;
import org.enso.interpreter.runtime.Context;
import org.enso.interpreter.runtime.library.dispatch.TypesLibrary;

import java.util.Arrays;

/** A primitive boxed array type for use in the runtime. */
@ExportLibrary(InteropLibrary.class)
@ExportLibrary(TypesLibrary.class)
@Builtin(pkg = "mutable", stdlibName = "Standard.Base.Data.Array.Array")
public class Array implements TruffleObject {
  public static class InvalidIndexException extends RuntimeException {
    private final long index;
    private final Array array;

    public InvalidIndexException(long index, Array array) {
      this.index = index;
      this.array = array;
    }

    public long getIndex() {
      return index;
    }

    public Array getArray() {
      return array;
    }
  }

  private final Object[] items;

  /**
   * Creates a new array
   *
   * @param items the element values
   */
  @Builtin.Method(expandVarargs = 4, description = "Creates an array with given elements.")
  public Array(Object... items) {
    this.items = items;
  }

  /**
   * Creates an uninitialized array of the given size.
   *
   * @param size the size of the created array.
   */
  @Builtin.Method(description = "Creates an uninitialized array of a given size.")
  public Array(long size) {
    this.items = new Object[(int) size];
  }

  /**
   * @return the elements of this array as a java array.
   */
  public Object[] getItems() {
    return items;
  }

  /**
   * Marks the object as array-like for Polyglot APIs.
   *
   * @return {@code true}
   */
  @ExportMessage
  public boolean hasArrayElements() {
    return true;
  }

  /**
   * Handles reading an element by index through the polyglot API.
   *
   * @param index the index to read
   * @return the element value at the provided index
   * @throws InvalidArrayIndexException when the index is out of bounds.
   */
  @ExportMessage
  public Object readArrayElement(long index) throws InvalidArrayIndexException {
    if (index >= items.length || index < 0) {
      throw InvalidArrayIndexException.create(index);
    }
    return items[(int) index];
  }

  /**
   * @return the size of this array
   */
  @Builtin.Method(description = "Returns the size of this array.")
  public long length() {
    return this.getItems().length;
  }

  /**
   * @return an empty array
   */
  @Builtin.Method(description = "Creates an empty Array")
  public static Object empty() {
    return new Array();
  }

  /**
   * @return an identity array
   */
  @Builtin.Method(description = "Identity on arrays, implemented for protocol completeness.")
  public Object toArray() {
    return this;
  }

  /**
   * Exposes the size of this collection through the polyglot API.
   *
   * @return the size of this array
   */
  @ExportMessage
  long getArraySize() {
    return items.length;
  }

  @Builtin.Method(name = "at", description = "Gets an array element at the given index.")
  @Builtin.WrapException(from = InvalidIndexException.class, to = InvalidArrayIndexError.class)
  public Object get(long index) {
    if (index < 0 || index >= items.length) {
      throw new InvalidIndexException(index, this);
    }
    return getItems()[(int) index];
  }

<<<<<<< HEAD
  @Builtin.Method(name = "setAt", description = "Gets an array element at the given index.")
  @Builtin.WrapException(from = InvalidIndexException.class, to = InvalidArrayIndexError.class)
  public Object set(long index, @AcceptsError Object value) {
    if (index < 0 || index >= items.length) {
      throw new InvalidIndexException(index, this);
    }
    getItems()[(int) index] = value;
    return this;
  }

=======
>>>>>>> 63fecec3
  /**
   * Exposes an index validity check through the polyglot API.
   *
   * @param index the index to check
   * @return {@code true} if the index is valid, {@code false} otherwise.
   */
  @ExportMessage
  boolean isArrayElementReadable(long index) {
    return index < getArraySize() && index >= 0;
  }

  @ExportMessage
  String toDisplayString(boolean b) {
    return toString();
  }

  @Override
  public String toString() {
    return Arrays.toString(items);
  }

  @ExportMessage
  boolean hasType() {
    return true;
  }

  @ExportMessage
  Type getType(@CachedLibrary("this") TypesLibrary thisLib) {
    return Context.get(thisLib).getBuiltins().array();
  }
}<|MERGE_RESOLUTION|>--- conflicted
+++ resolved
@@ -133,19 +133,6 @@
     return getItems()[(int) index];
   }
 
-<<<<<<< HEAD
-  @Builtin.Method(name = "setAt", description = "Gets an array element at the given index.")
-  @Builtin.WrapException(from = InvalidIndexException.class, to = InvalidArrayIndexError.class)
-  public Object set(long index, @AcceptsError Object value) {
-    if (index < 0 || index >= items.length) {
-      throw new InvalidIndexException(index, this);
-    }
-    getItems()[(int) index] = value;
-    return this;
-  }
-
-=======
->>>>>>> 63fecec3
   /**
    * Exposes an index validity check through the polyglot API.
    *
