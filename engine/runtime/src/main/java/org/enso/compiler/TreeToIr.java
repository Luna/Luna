package org.enso.compiler;

<<<<<<< HEAD
import java.util.ArrayList;
import java.util.Collections;

=======
>>>>>>> 4485a6c8
import org.enso.compiler.core.IR;
import org.enso.compiler.core.IR$Application$Literal$Sequence;
import org.enso.compiler.core.IR$Application$Operator$Binary;
import org.enso.compiler.core.IR$Application$Prefix;
import org.enso.compiler.core.IR$CallArgument$Specified;
import org.enso.compiler.core.IR$Case$Branch;
import org.enso.compiler.core.IR$Case$Expr;
import org.enso.compiler.core.IR$Comment$Documentation;
import org.enso.compiler.core.IR$DefinitionArgument$Specified;
import org.enso.compiler.core.IR$Error$Syntax;
import org.enso.compiler.core.IR$Error$Syntax$InvalidBaseInDecimalLiteral$;
import org.enso.compiler.core.IR$Error$Syntax$UnexpectedDeclarationInType$;
import org.enso.compiler.core.IR$Error$Syntax$UnexpectedExpression$;
import org.enso.compiler.core.IR$Error$Syntax$UnsupportedSyntax;
import org.enso.compiler.core.IR$Expression$Binding;
import org.enso.compiler.core.IR$Expression$Block;
import org.enso.compiler.core.IR$Function$Lambda;
import org.enso.compiler.core.IR$Literal$Text;
import org.enso.compiler.core.IR$Literal$Number;
import org.enso.compiler.core.IR$Module$Scope$Definition;
import org.enso.compiler.core.IR$Module$Scope$Definition$Data;
import org.enso.compiler.core.IR$Module$Scope$Definition$Method$Binding;
import org.enso.compiler.core.IR$Module$Scope$Definition$SugaredType;
import org.enso.compiler.core.IR$Module$Scope$Export;
import org.enso.compiler.core.IR$Module$Scope$Export$Module;
import org.enso.compiler.core.IR$Module$Scope$Import;
import org.enso.compiler.core.IR$Module$Scope$Import$Module;
import org.enso.compiler.core.IR$Module$Scope$Import$Polyglot;
import org.enso.compiler.core.IR$Module$Scope$Import$Polyglot$Java;
import org.enso.compiler.core.IR$Name$Blank;
import org.enso.compiler.core.IR$Name$Literal;
import org.enso.compiler.core.IR$Name$MethodReference;
import org.enso.compiler.core.IR$Name$Qualified;
import org.enso.compiler.core.IR$Pattern$Constructor;
import org.enso.compiler.core.IR$Pattern$Name;
import org.enso.compiler.core.IR$Type$Ascription;
import org.enso.compiler.core.IR$Type$Function;
import org.enso.compiler.core.IR.IdentifiedLocation;
import org.enso.compiler.core.ir.DiagnosticStorage;
import org.enso.compiler.core.ir.MetadataStorage;
import org.enso.compiler.exception.UnhandledEntity;
import org.enso.syntax.text.Location;
import org.enso.syntax2.ArgumentDefinition;
import org.enso.syntax2.Case;
import org.enso.syntax2.Either;
import org.enso.syntax2.FractionalDigits;
import org.enso.syntax2.Line;
import org.enso.syntax2.MultipleOperatorError;
import org.enso.syntax2.Token;
import org.enso.syntax2.Token.Operator;
import org.enso.syntax2.Tree;

import scala.Option;
import scala.collection.immutable.List;
import scala.jdk.javaapi.CollectionConverters;

final class TreeToIr {
  static final TreeToIr MODULE = new TreeToIr();

  private TreeToIr() {
  }

  /** Translates a program represented in the parser {@link Tree} to the compiler's
    * {@link IR}.
    *
    * @param ast the tree representing the program to translate
    * @return the IR representation of `inputAST`
    */
  IR.Module translate(Tree ast) {
    return translateModule(ast);
  }

  /** Translate a top-level Enso module into [[IR]].
    *
    * @param module the [[AST]] representation of the module to translate
    * @return the [[IR]] representation of `module`
    */
  IR.Module translateModule(Tree module) {
    return switch (module) {
      case Tree.BodyBlock b -> {
        List<IR$Module$Scope$Definition> bindings = nil();
        List<IR$Module$Scope$Import> imports = nil();
        List<IR$Module$Scope$Export> exports = nil();
        for (Line line : b.getStatements()) {
          switch (line.getExpression()) {
            case Tree.Assignment a -> {
              var name = switch (a.getPattern()) {
                case Tree.Ident id -> new IR$Name$Literal(
                  id.getToken().codeRepr(), false,
                  getIdentifiedLocation(id),
                  meta(), diag()
                );
                default -> throw new IllegalStateException("Not an identifier: " + a.getPattern());
              };
              var r = new IR$Name$MethodReference(
                Option.empty(),
                name,
                name.location(),
                meta(), diag()
              );
              var m = new IR$Module$Scope$Definition$Method$Binding(
                r,
                nil(),
                translateExpression(a.getExpr(), false),
                getIdentifiedLocation(module),
                meta(), diag()
              );
              bindings = cons(m, bindings);
            }
            case Tree.TypeDef def -> {
              var t = translateModuleSymbol(def);
              bindings= cons(t, bindings);
            }
            case Tree.Import imp -> {
              imports = cons(translateImport(imp), imports);
            }
            case Tree.Export exp -> {
              exports = cons(translateExport(exp), exports);
            }
            case Tree.Function fn -> {
              var t = translateModuleSymbol(fn);
              bindings = cons(t, bindings);
            }
//            case Tree.Comment comment -> {
//              var doc = comment.getToken().codeRepr();
//              doc = doc.replace("##", "");
//              var t = new IR$Comment$Documentation(doc, getIdentifiedLocation(comment), meta(), diag());
//              bindings = cons(t, bindings);
//            }
            case Tree.TypeSignature def -> {
              var t = translateModuleSymbol(def);
              bindings = cons(t, bindings);
            }
            case Tree.ArgumentBlockApplication app -> {
              var t = translateComment(app);
              bindings = cons(t, bindings);
            }
            case null -> {
            }
            default -> {
              throw new UnhandledEntity(line.getExpression(), "translateModule");
            }
          }
        }
        yield new IR.Module(imports.reverse(), exports.reverse(), bindings.reverse(), getIdentifiedLocation(module), meta(), diag());
      }
      default -> throw new UnhandledEntity(module, "translateModule");
    };

            /*
    module match {
      case AST.Module(blocks) =>
        val presentBlocks = blocks.collect {
          case t if t.elem.isDefined => t.elem.get
        }

        val imports = presentBlocks.collect {
          case AST.Import.any(list) => translateImport(list)
          case AST.JavaImport.any(imp) =>
            val pkg    = imp.path.init.map(_.name)
            val cls    = imp.path.last.name
            val rename = imp.rename.map(_.name)
            Module.Scope.Import.Polyglot(
              Module.Scope.Import.Polyglot.Java(pkg.mkString("."), cls),
              rename,
              getIdentifiedLocation(imp)
            )
        }

        val exports = presentBlocks.collect { case AST.Export.any(export) =>
          translateExport(export)
        }

        val nonImportBlocks = presentBlocks.filter {
          case AST.Import.any(_)     => false
          case AST.JavaImport.any(_) => false
          case AST.Export.any(_)     => false
          case _                     => true
        }

        val statements = nonImportBlocks.map(translateModuleSymbol)
        Module(imports, exports, statements, getIdentifiedLocation(module))
    }
      */
  }

  /*



  def translate(inputAST: AST): Module =
    inputAST match {
      case AST.Module.any(inputAST) => translateModule(inputAST)
      case _ =>
        throw new UnhandledEntity(inputAST, "translate")
    }

  /** Translates an inline program expression represented in the parser [[AST]]
    * into the compiler's [[IR]] representation.
    *
    * Inline expressions must _only_ be expressions, and may not contain any
    * type of definition.
    *
    * @param inputAST the [[AST]] representing the expression to translate.
    * @return the [[IR]] representation of `inputAST` if it is valid, otherwise
    *         [[None]]

  def translateInline(inputAST: AST): Option[Expression] = {
    inputAST match {
      case AST.Module.any(module) =>
        val presentBlocks = module.lines.collect {
          case t if t.elem.isDefined => t.elem.get
        }

        val expressions = presentBlocks.map(translateExpression(_))

        expressions match {
          case List()     => None
          case List(expr) => Some(expr)
          case _ =>
            val locations    = expressions.map(_.location.map(_.location))
            val locationsSum = Foldable[List].fold(locations)
            Some(
              Expression.Block(
                expressions.dropRight(1),
                expressions.last,
                location = locationsSum.map(IdentifiedLocation(_))
              )
            )
        }
      case _ => None
    }
  }

  /** Translates a module-level definition from its [[AST]] representation into
    * [[IR]].
    *
    * @param inputAst the definition to be translated
    * @return the [[IR]] representation of `inputAST`
    */
  IR$Module$Scope$Definition translateModuleSymbol(Tree inputAst) {
    return switch (inputAst) {
    /*
    inputAst match {
      case AST.Ident.Annotation.any(annotation) =>
        IR.Name.Annotation(annotation.name, getIdentifiedLocation(annotation))
      */
      case Tree.TypeDef def -> {
        var typeName = buildName(def.getName());
        var translatedBody = translateTypeBody(def.getBlock(), true);
        for (var c : def.getConstructors()) {
          var cExpr = c.getExpression();
          if (cExpr == null) {
            continue;
          }
          var constructorName = buildName(inputAst, cExpr.getConstructor());
          List<IR.DefinitionArgument> args = translateArgumentsDefinition(cExpr.getArguments(), nil());
          var cAt = getIdentifiedLocation(inputAst);
          var data = new IR$Module$Scope$Definition$Data(constructorName, args, cAt, meta(), diag());

          translatedBody = cons(data, translatedBody);
        }
        // type
        List<IR.DefinitionArgument> args = translateArgumentsDefinition(def.getParams(), nil());
        yield new IR$Module$Scope$Definition$SugaredType(
          typeName,
          args,
          translatedBody.reverse(),
          getIdentifiedLocation(inputAst),
          meta(), diag()
        );
      }
      case Tree.Function fn -> {
        var nameId = buildName(fn, fn.getName());

        /*
      case AstView.MethodDefinition(targetPath, name, args, definition) =>
        val nameId: AST.Ident = name match {
          case AST.Ident.Var.any(name) => name
          case AST.Ident.Opr.any(opr)  => opr
          case _ =>
            throw new UnhandledEntity(name, "translateModuleSymbol")
        }

        val methodRef = if (targetPath.nonEmpty) {
          val pathSegments = targetPath.collect { case AST.Ident.Cons.any(c) =>
            c
          }
          val pathNames = pathSegments.map(buildName(_))

          val methodSegments = pathNames :+ buildName(nameId)

          val typeSegments = methodSegments.init

          Name.MethodReference(
            Some(
              IR.Name.Qualified(
                typeSegments,
                MethodReference.genLocation(typeSegments)
              )
            ),
            methodSegments.last,
            MethodReference.genLocation(methodSegments)
          )
        } else {
        */
        var methodName = nameId;
        var methodRef = new IR$Name$MethodReference(
          Option.empty(),
          methodName,
          getIdentifiedLocation(fn),
          meta(), diag()
        );
        var args = translateArgumentsDefinition(fn.getArgs(), nil());
        var body = translateExpression(fn.getBody(), false);

        yield new IR$Module$Scope$Definition$Method$Binding(
          methodRef,
          args,
          body,
          getIdentifiedLocation(inputAst),
          meta(), diag()
        );
      }
      /*
      case AstView.FunctionSugar(
            AST.Ident.Var("foreign"),
            header,
            body
          ) =>
        translateForeignDefinition(header, body) match {
          case Right((name, arguments, body)) =>
            val methodRef =
              Name.MethodReference(None, name, name.location)
            Module.Scope.Definition.Method.Binding(
              methodRef,
              arguments,
              body,
              getIdentifiedLocation(inputAst)
            )
          case Left(reason) =>
            IR.Error.Syntax(
              inputAst,
              IR.Error.Syntax.InvalidForeignDefinition(reason)
            )
        }
      case AstView.FunctionSugar(name, args, body) =>
        val methodName = buildName(name)

        val methodReference = Name.MethodReference(
          None,
          methodName,
          methodName.location
        )

        Module.Scope.Definition.Method.Binding(
          methodReference,
          args.map(translateArgumentDefinition(_)),
          translateExpression(body),
          getIdentifiedLocation(inputAst)
        )
      case AST.Comment.any(comment) => translateComment(comment)
      */
      case Tree.TypeSignature sig -> {
//      case AstView.TypeAscription(typed, sig) =>
        var methodName = buildName(sig, sig.getVariable());
        var methodReference = new IR$Name$MethodReference(
          Option.empty(),
          methodName,
          getIdentifiedLocation(sig),
          meta(), diag()
        );
        var signature = translateExpression(sig.getType(), true);
        yield new IR$Type$Ascription(methodReference, signature, getIdentifiedLocation(sig), meta(), diag());
        /*
        typed match {
          case AST.Ident.any(ident)       => buildAscription(ident)
          case AST.App.Section.Sides(opr) => buildAscription(opr)
          case AstView.MethodReference(_, _) =>
            IR.Type.Ascription(
              translateMethodReference(typed),
              translateExpression(sig, insideTypeSignature = true),
              getIdentifiedLocation(inputAst)
            )
          case _ => Error.Syntax(typed, Error.Syntax.InvalidStandaloneSignature)
        }
      case _ => Error.Syntax(inputAst, Error.Syntax.UnexpectedExpression)
    }
    */
      }
      default -> new IR$Error$Syntax(inputAst, new IR$Error$Syntax$UnexpectedExpression$(), meta(), diag());
    };
  }

  private List<IR.DefinitionArgument> translateArgumentsDefinition(java.util.List<ArgumentDefinition> params, List<IR.DefinitionArgument> args) {
      for (var p : params) {
        var m = translateArgumentDefinition(p.getPattern(), p.getDefault() != null ? p.getDefault().getExpression() : null, false);
        args = cons(m, args);
      }
    return args.reverse();
  }

  /** Translates the body of a type expression.
    *
    * @param body the body to be translated
    * @return the [[IR]] representation of `body`
    */
  private scala.collection.immutable.List<IR> translateTypeBody(java.util.List<Line> block, boolean found) {
    var ir = block.stream().map(line -> translateTypeBodyExpression(line)).filter(line -> line != null).iterator();
    return CollectionConverters.asScala(ir).toList();
  }

  /** Translates any expression that can be found in the body of a type
    * declaration from [[AST]] into [[IR]].
    *
    * @param maybeParensedInput the expression to be translated
    * @return the [[IR]] representation of `maybeParensedInput`
    */
  private IR translateTypeBodyExpression(Line maybeParensedInput) {
    var inputAst = maybeManyParensed(maybeParensedInput.getExpression());
    return switch (inputAst) {
      case null -> null;
    /*
    inputAst match {
      case AST.Ident.Annotation.any(ann) =>
        IR.Name.Annotation(ann.name, getIdentifiedLocation(ann))
      case AST.Ident.Cons.any(include) => translateIdent(include)
      */
      case Tree.TypeDef def -> translateModuleSymbol(def);
      case Tree.ArgumentBlockApplication app -> {
//        if (app.getLhs() instanceof Tree.Comment comment) {
//          var doc = new StringBuilder();
//          doc.append(comment.getToken().codeRepr());
//          yield new IR$Comment$Documentation(
//            doc.toString(), getIdentifiedLocation(comment), meta(), diag()
//          );
//        }
        yield null;
      }
      /*
      case AstView.FunctionSugar(
            AST.Ident.Var("foreign"),
            header,
            body
          ) =>
        translateForeignDefinition(header, body) match {
          case Right((name, arguments, body)) =>
            IR.Function.Binding(
              name,
              arguments,
              body,
              getIdentifiedLocation(inputAst)
            )
          case Left(reason) =>
            IR.Error.Syntax(
              inputAst,
              IR.Error.Syntax.InvalidForeignDefinition(reason)
            )
        }
      case fs @ AstView.FunctionSugar(_, _, _) => translateExpression(fs)
      case AST.Comment.any(inputAST)           => translateComment(inputAST)
      case AstView.Binding(AST.App.Section.Right(opr, arg), body) =>
        Function.Binding(
          buildName(opr),
          List(translateArgumentDefinition(arg)),
          translateExpression(body),
          getIdentifiedLocation(inputAst)
        )
      case AstView.TypeAscription(typed, sig) =>
        val typedIdent = typed match {
          case AST.App.Section.Sides(opr) => buildName(opr)
          case AST.Ident.any(ident)       => buildName(ident)
          case other                      => translateExpression(other)
        }
        IR.Type.Ascription(
          typedIdent,
          translateExpression(sig, insideTypeSignature = true),
          getIdentifiedLocation(inputAst)
        )
      case assignment @ AstView.BasicAssignment(_, _) =>
        translateExpression(assignment)
      case _ =>
        IR.Error.Syntax(inputAst, IR.Error.Syntax.UnexpectedDeclarationInType)
    }
    */
      default ->
        new IR$Error$Syntax(inputAst, IR$Error$Syntax$UnexpectedDeclarationInType$.MODULE$, meta(), diag());
    };
  }

  /*
  private def translateForeignDefinition(header: List[AST], body: AST): Either[
    String,
    (IR.Name, List[IR.DefinitionArgument], IR.Foreign.Definition)
  ] = {
    header match {
      case AST.Ident.Var(lang) :: AST.Ident.Var.any(name) :: args =>
        body.shape match {
          case AST.Literal.Text.Block.Raw(lines, _, _) =>
            val code = lines
              .map(t =>
                t.text.collect {
                  case AST.Literal.Text.Segment.Plain(str)   => str
                  case AST.Literal.Text.Segment.RawEsc(code) => code.repr
                }.mkString
              )
              .mkString("\n")
            val methodName = buildName(name)
            val arguments  = args.map(translateArgumentDefinition(_))
            val language   = EpbParser.ForeignLanguage.getBySyntacticTag(lang)
            if (language == null) {
              Left(s"Language $lang is not a supported polyglot language.")
            } else {
              val foreign = IR.Foreign.Definition(
                language,
                code,
                getIdentifiedLocation(body)
              )
              Right((methodName, arguments, foreign))
            }
          case _ =>
            Left(
              "The body of a foreign block must be an uninterpolated string block literal."
            )
        }
      case _ => Left("The method name is not specified.")
    }
  }

  /** Translates a method reference from [[AST]] into [[IR]].
    *
    * @param inputAst the method reference to translate
    * @return the [[IR]] representation of `inputAst`

  def translateMethodReference(inputAst: AST): IR.Name.MethodReference = {
    inputAst match {
      case AstView.MethodReference(path, methodName) =>
        val typeParts = path.map(translateExpression(_).asInstanceOf[IR.Name])
        IR.Name.MethodReference(
          Some(
            IR.Name.Qualified(typeParts, MethodReference.genLocation(typeParts))
          ),
          translateExpression(methodName).asInstanceOf[IR.Name],
          getIdentifiedLocation(inputAst)
        )
      case _ => throw new UnhandledEntity(inputAst, "translateMethodReference")
    }
  }

  /** Translates an arbitrary program expression from {@link Tree} into {@link IR}.
    *
    * @param maybeParensedInput the expresion to be translated
    * @return the {@link IR} representation of `maybeParensedInput`
    */
  IR.Expression translateExpression(Tree tree, boolean insideTypeSignature) {
    return translateExpression(tree, nil(), insideTypeSignature, false);
  }

  IR.Expression translateExpression(Tree tree, List<Tree> moreArgs, boolean insideTypeSignature, boolean isMethod) {
    return switch (tree) {
      case null -> null;
      case Tree.OprApp app -> {
        var op = app.getOpr().getRight();
        yield switch (op.codeRepr()) {
          case "." -> {
            var rhs = translateExpression(app.getRhs(), nil(), insideTypeSignature, true);
            var lhs = translateExpression(app.getLhs(), insideTypeSignature);
            IR.CallArgument callArgument = new IR$CallArgument$Specified(Option.empty(), lhs, getIdentifiedLocation(tree), meta(), diag());
            var firstArg = cons(callArgument, nil());
            var args = moreArgs.isEmpty() ? firstArg : translateCallArguments(moreArgs, firstArg, insideTypeSignature);
            var prefix = new IR$Application$Prefix(
                rhs, args,
                false,
                getIdentifiedLocation(tree),
                meta(),
                diag()
            );
            yield prefix;
          }
          case "->" -> {
            if (insideTypeSignature) {
              var literal = translateExpression(app.getLhs(), insideTypeSignature);
              var body = translateExpression(app.getRhs(), insideTypeSignature);
              var args = switch (body) {
                case IR$Type$Function fn -> {
                  body = fn.result();
                  yield cons(literal, fn.args());
                }
                default -> cons(literal, nil());
              };
              yield new IR$Type$Function(args, body, Option.empty(), meta(), diag());
            } else {
              // Old-style lambdas; this syntax will be eliminated after the parser transition is complete.
              var arg = app.getLhs();
              var isSuspended = false;
              if (arg instanceof Tree.UnaryOprApp susApp && "~".equals(susApp.getOpr().codeRepr())) {
                  arg = susApp.getRhs();
                  isSuspended = true;
              }
              IR.Name name = switch (arg) {
                case Tree.Wildcard wild -> new IR$Name$Blank(getIdentifiedLocation(wild.getToken()), meta(), diag());
                case Tree.Ident id -> {
                  IR.Expression identifier = translateIdent(id, false);
                  yield switch (identifier) {
                    case IR.Name name_ -> name_;
                    default -> throw new UnhandledEntity(identifier, "translateExpression");
                  };
                }
                default -> throw new UnhandledEntity(arg, "translateExpressiontranslateArgumentDefinition");
              };
              var arg_ = new IR$DefinitionArgument$Specified(
                      name,
                      Option.empty(),
                      Option.empty(),
                      isSuspended,
                      getIdentifiedLocation(arg),
                      meta(),
                      diag()
              );
              List<IR.DefinitionArgument> args = cons(arg_, nil());
              var body = translateExpression(app.getRhs(), false);
              yield new IR$Function$Lambda(args, body, getIdentifiedLocation(tree), true, meta(), diag());
            }
          }
          default -> {
            var lhs = translateCallArgument(app.getLhs(), insideTypeSignature);
            var rhs = translateCallArgument(app.getRhs(), insideTypeSignature);
            yield new IR$Application$Operator$Binary(
              lhs,
              new IR$Name$Literal(
                op.codeRepr(), true,
                getIdentifiedLocation(app),
                meta(), diag()
              ),
              rhs,
              getIdentifiedLocation(app),
              meta(), diag()
            );
          }
        };
      }

      case Tree.App app -> {
        var fn = translateExpression(app.getFunc(), cons(app.getArg(), moreArgs), insideTypeSignature, false);
        yield fn;
      }
      case Tree.NamedApp app -> {
        var fn = translateExpression(app.getFunc(), cons(app, moreArgs), insideTypeSignature, false);
        yield fn;
      }
      case Tree.Array arr -> {
        List<IR.Expression> items = nil();
        if (arr.getFirst() != null) {
          var exp = translateExpression(arr.getFirst(), insideTypeSignature);
          items = cons(exp, items);
        }
        for (var next : arr.getRest()) {
          var exp = translateExpression(next.getBody(), insideTypeSignature);
          items = cons(exp, items);
        }
        yield new IR$Application$Literal$Sequence(
          items.reverse(),
          getIdentifiedLocation(arr), meta(), diag()
        );
      }
      case Tree.Number n -> translateDecimalLiteral(n, n.getInteger(), n.getFractionalDigits());
      case Tree.Ident id -> {
        var exprId = translateIdent(id, isMethod);
        if (moreArgs.isEmpty()) {
          yield exprId;
        } else {
          var args = translateCallArguments(moreArgs, nil(), insideTypeSignature);
          var prefix = new IR$Application$Prefix(
              exprId, args,
              false,
              getIdentifiedLocation(tree),
              meta(),
              diag()
          );
          yield prefix;
        }
      }
      case Tree.MultiSegmentApp app -> {
        var fnName = new StringBuilder();
        var sep = "";
        List<IR.CallArgument> args = nil();
        for (var seg : app.getSegments()) {
          var id = seg.getHeader().codeRepr();
          fnName.append(sep);
          fnName.append(id);

          var body = translateCallArgument(seg.getBody(), insideTypeSignature);
          args = cons(body, args);

          sep = "_";
        }
        var fn = new IR$Name$Literal(fnName.toString(), true, Option.empty(), meta(), diag());
        yield new IR$Application$Prefix(fn, args.reverse(), false, getIdentifiedLocation(tree), meta(), diag());
      }
      case Tree.BodyBlock body -> {
        List<IR.Expression> expressions = nil();
        IR.Expression last = null;
        for (var line : body.getStatements()) {
          final Tree expr = line.getExpression();
          if (expr == null) {
            continue;
          }
          if (last != null) {
            expressions = cons(last, expressions);
          }
          last = translateExpression(expr, insideTypeSignature);
        }
        yield new IR$Expression$Block(expressions.reverse(), last, getIdentifiedLocation(body), false, meta(), diag());
      }
      case Tree.Assignment assign -> {
        var name = buildName(assign.getPattern());
        var expr = translateExpression(assign.getExpr(), insideTypeSignature);
        yield new IR$Expression$Binding(name, expr, getIdentifiedLocation(tree), meta(), diag());
      }
      case Tree.ArgumentBlockApplication body -> {
        List<IR.Expression> expressions = nil();
        IR.Expression last = null;
        for (var line : body.getArguments()) {
          final Tree expr = line.getExpression();
          if (expr == null) {
            continue;
          }
          if (last != null) {
            expressions = cons(last, expressions);
          }
          last = translateExpression(expr, insideTypeSignature);
        }
        yield new IR$Expression$Block(expressions.reverse(), last, getIdentifiedLocation(body), false, meta(), diag());
      }
      case Tree.TypeAnnotated anno -> {
        var type = translateCallArgument(anno.getType(), true);
        var expr = translateCallArgument(anno.getExpression(), false);
        var opName = new IR$Name$Literal(anno.getOperator().codeRepr(), true, Option.empty(), meta(), diag());
        yield new IR$Application$Operator$Binary(
          expr,
          opName,
          type,
          getIdentifiedLocation(anno),
          meta(), diag()
        );
      }
      case Tree.Group group -> {
        yield translateExpression(group.getBody(), moreArgs, insideTypeSignature, isMethod);
      }
      case Tree.TextLiteral txt -> {
        var fullTxt = txt.codeRepr().trim();
        var t = fullTxt.substring(1, fullTxt.length() - 1);
        yield new IR$Literal$Text(t, getIdentifiedLocation(txt), meta(), diag());
      }
<<<<<<< HEAD
      /*
      case Tree.OprApp arrow when insideTypeSignature -> {
        List<IR.Expression> args = nil();
        Tree treeBody = null;
        {
          Tree.OprApp head = arrow;
          while (head != null) {
            var literal = translateExpression(head.getArguments().get(0), insideTypeSignature);
            if (head.getArguments().size() == 1) {
            } else {
              List<IR.CallArgument> typeArguments = nil();
              for (int i = 1; i < head.getArguments().size(); i++) {
                final Tree argTree = head.getArguments().get(i);
                var argLiteral = buildName(argTree);
                var callLiteral = new IR$CallArgument$Specified(
                  Option.empty(),
                  argLiteral,
                  getIdentifiedLocation(argTree),
                  meta(), diag()
                );
                typeArguments = cons(callLiteral, typeArguments);
              }
              var prefix = new IR$Application$Prefix(
                literal, typeArguments.reverse(), false, getIdentifiedLocation(tree), meta(), diag()
              );
              args = cons(prefix, args);
            }
            treeBody = head.getBody();
            head = switch (treeBody) {
              case Tree.OprApp a -> a;
              default -> null;
            };
          }
          args = args.reverse();
        }
        var body = translateExpression(treeBody, isMethod);
        yield new IR$Type$Function(args, body, Option.empty(), meta(), diag());
      }

      case Tree.OprApp arrow -> {
        var arguments = translateArgumentsTree(arrow.getArguments(), nil());
        var body = translateExpression(arrow.getBody(), isMethod);
        yield new IR$Function$Lambda(arguments, body, getIdentifiedLocation(arrow), true, meta(), diag());
      }
      */
=======
>>>>>>> 4485a6c8
      case Tree.CaseOf cas -> {
        var expr = translateExpression(cas.getExpression(), insideTypeSignature);
        List<IR$Case$Branch> branches = nil();
        for (var line : cas.getCases()) {
          if (line.getCase() == null) {
            continue;
          }
          var br = translateCaseBranch(line.getCase());
          branches = cons(br, branches);
        }
        yield new IR$Case$Expr(expr, branches.reverse(), getIdentifiedLocation(tree), meta(), diag());
      }
      default -> throw new UnhandledEntity(tree, "translateExpression");
    };
    /*
    val inputAst = AstView.MaybeManyParensed
      .unapply(maybeParensedInput)
      .getOrElse(maybeParensedInput)

        IR.Error
          .Syntax(inputAst, IR.Error.Syntax.TypeDefinedInline(consName.name))
      case AstView.UnaryMinus(expression) =>
        expression match {
          case AST.Literal.Number(base, number) =>
            translateExpression(
              AST.Literal
                .Number(base, s"-$number")
                .setLocation(inputAst.location)
            )
          case _ =>
            IR.Application.Prefix(
              IR.Name
                .Literal("negate", isMethod = true, None),
              List(
                IR.CallArgument.Specified(
                  None,
                  translateExpression(expression),
                  getIdentifiedLocation(expression)
                )
              ),
              hasDefaultsSuspended = false,
              getIdentifiedLocation(inputAst)
            )
        }
      case AstView.FunctionSugar(name, args, body) =>
        Function.Binding(
          translateIdent(name).asInstanceOf[IR.Name.Literal],
          args.map(translateArgumentDefinition(_)),
          translateExpression(body),
          getIdentifiedLocation(inputAst)
        )
      case AstView
            .SuspendedBlock(name, block @ AstView.Block(lines, lastLine)) =>
        Expression.Binding(
          buildName(name),
          Expression.Block(
            lines.map(translateExpression(_)),
            translateExpression(lastLine),
            getIdentifiedLocation(block),
            suspended = true
          ),
          getIdentifiedLocation(inputAst)
        )
      case AstView.BasicAssignment(name, expr) =>
        translateBinding(getIdentifiedLocation(inputAst), name, expr)
      case AstView.TypeAscription(left, right) =>
        IR.Application.Operator.Binary(
          translateCallArgument(left),
          buildName(AST.Ident.Opr(AstView.TypeAscription.operatorName)),
          translateCallArgument(right, insideTypeSignature = true),
          getIdentifiedLocation(inputAst)
        )
      case AstView.MethodDefinition(_, name, _, _) =>
        IR.Error.Syntax(
          inputAst,
          IR.Error.Syntax.MethodDefinedInline(name.asInstanceOf[AST.Ident].name)
        )
      case AstView.MethodCall(target, name, args) =>
        inputAst match {
          case AstView.QualifiedName(idents) if insideTypeSignature =>
            IR.Name.Qualified(
              idents.map(x => translateIdent(x).asInstanceOf[IR.Name]),
              getIdentifiedLocation(inputAst)
            )
          case _ =>
            val (validArguments, hasDefaultsSuspended) =
              calculateDefaultsSuspension(args)

            Application.Prefix(
              buildName(name, isMethod = true),
              (target :: validArguments).map(translateCallArgument(_)),
              hasDefaultsSuspended = hasDefaultsSuspended,
              getIdentifiedLocation(inputAst)
            )
        }
      case AstView.CaseExpression(scrutinee, branches) =>
        val actualScrutinee = translateExpression(scrutinee)
        val allBranches     = branches.map(translateCaseBranch)

        Case.Expr(
          actualScrutinee,
          allBranches,
          getIdentifiedLocation(inputAst)
        )
      case AstView.DecimalLiteral(intPart, fracPart) =>
        translateDecimalLiteral(inputAst, intPart, fracPart)
      case AST.App.any(inputAST) =>
        translateApplicationLike(inputAST, insideTypeSignature)
      case AST.Mixfix.any(inputAST)  => translateApplicationLike(inputAST)
      case AST.Literal.any(inputAST) => translateLiteral(inputAST)
      case AST.Group.any(inputAST)   => translateGroup(inputAST)
      case AST.Ident.any(inputAST)   => translateIdent(inputAST)
      case AST.TypesetLiteral.any(tSet) =>
        IR.Application.Literal.Typeset(
          tSet.expression.map(translateExpression(_)),
          getIdentifiedLocation(tSet)
        )
      case AST.SequenceLiteral.any(inputAST) =>
        translateSequenceLiteral(inputAST)
      case AstView.Block(lines, retLine) =>
        Expression.Block(
          lines.map(translateExpression(_)),
          translateExpression(retLine),
          location = getIdentifiedLocation(inputAst)
        )
      case AST.Comment.any(inputAST) => translateComment(inputAST)
      case AST.Invalid.any(inputAST) => translateInvalid(inputAST)
      case AST.Foreign(_, _, _) =>
        Error.Syntax(
          inputAst,
          Error.Syntax.UnsupportedSyntax("foreign blocks")
        )
      case AstView.Pattern(_) =>
        Error.Syntax(inputAst, Error.Syntax.InvalidPattern)
      case AST.Macro.Ambiguous(_, _) =>
        Error.Syntax(inputAst, Error.Syntax.AmbiguousExpression)
      case _ =>
        throw new UnhandledEntity(inputAst, "translateExpression")
    }
    */
  }

  IR.Expression translateDecimalLiteral(
    Tree ast,
    Token.Digits intPart,
    FractionalDigits fracPart
  ) {
    if (intPart.getBase() != null && !"10".equals(intPart.getBase())) {
      return new IR$Error$Syntax(
        intPart,
        new IR$Error$Syntax$UnsupportedSyntax("non-base-10 decimal literals"),
        meta(), diag()
      );
    } else {
      if (fracPart != null && fracPart.getDigits().getBase() != null) {
        if (!"10".equals(fracPart.getDigits().getBase())) {
          return new IR$Error$Syntax(
            intPart,
            IR$Error$Syntax$InvalidBaseInDecimalLiteral$.MODULE$,
            meta(), diag()
          );
        }
      }
      String literal = fracPart != null ?
          intPart.codeRepr() + "." + fracPart.getDigits().codeRepr() :
          intPart.codeRepr();
      return new IR$Literal$Number(
        Option.empty(),
        literal,
        getIdentifiedLocation(ast), meta(), diag()
      );
    }
  }

  /** Translates a program literal from its [[AST]] representation into
    * [[IR]].
    *
    * @param literal the literal to translate
    * @return the [[IR]] representation of `literal`
    *
  IR.Expression translateLiteral(Tree.TextLiteral literal) {
    literal match {
      case AST.Literal.Number(base, number) =>
        if (base.isDefined) {
          val baseNum =
            try { Integer.parseInt(base.get) }
            catch {
              case _: NumberFormatException =>
                return Error.Syntax(
                  literal,
                  Error.Syntax.InvalidBase(base.get)
                )
            }
          try { new BigInteger(number, baseNum) }
          catch {
            case _: NumberFormatException =>
              return Error.Syntax(
                literal,
                Error.Syntax.InvalidNumberForBase(number, base.get)
              )
          }
        }
        Literal.Number(base, number, getIdentifiedLocation(literal))
      case AST.Literal.Text.any(literal) =>
        literal.shape match {
          case AST.Literal.Text.Line.Raw(segments) =>
            val fullString = segments.collect {
              case AST.Literal.Text.Segment.Plain(str)   => str
              case AST.Literal.Text.Segment.RawEsc(code) => code.repr
            }.mkString

            Literal.Text(fullString, getIdentifiedLocation(literal))
          case AST.Literal.Text.Block.Raw(lines, _, _) =>
            val fullString = lines
              .map(t =>
                t.text.collect {
                  case AST.Literal.Text.Segment.Plain(str)   => str
                  case AST.Literal.Text.Segment.RawEsc(code) => code.repr
                }.mkString
              )
              .mkString("\n")

            Literal.Text(fullString, getIdentifiedLocation(literal))
          case AST.Literal.Text.Block.Fmt(lines, _, _) =>
            val ls  = lines.map(l => parseFmtSegments(literal, l.text))
            val err = ls.collectFirst { case Left(e) => e }
            err match {
              case Some(err) => err
              case None =>
                val str = ls.collect { case Right(str) => str }.mkString("\n")
                IR.Literal.Text(str, getIdentifiedLocation(literal))
            }
          case AST.Literal.Text.Line.Fmt(segments) =>
            parseFmtSegments(literal, segments) match {
              case Left(err) => err
              case Right(str) =>
                IR.Literal.Text(str, getIdentifiedLocation(literal))
            }
          case TextUnclosed(_) =>
            Error.Syntax(literal, Error.Syntax.UnclosedTextLiteral)

          case _ =>
            throw new UnhandledEntity(literal.shape, "translateLiteral")
        }
      case _ => throw new UnhandledEntity(literal, "processLiteral")
    }
  private def parseFmtSegments(
    literal: AST,
    segments: Seq[AST.Literal.Text.Segment[AST]]
  ): Either[IR.Error, String] = {
    val bldr                  = new StringBuilder
    var err: Option[IR.Error] = None
    breakable {
      segments.foreach {
        case SegmentEscape(code) =>
          code match {
            case Escape.Number(_) =>
              err = Some(
                Error.Syntax(
                  literal,
                  Error.Syntax.UnsupportedSyntax("escaped numbers")
                )
              )
              break()
            case unicode: Escape.Unicode =>
              unicode match {
                case Unicode.InvalidUnicode(unicode) =>
                  err = Some(
                    Error.Syntax(
                      literal,
                      Error.Syntax.InvalidEscapeSequence(unicode.repr)
                    )
                  )
                  break()
                case Unicode._U16(digits) =>
                  val buffer = ByteBuffer.allocate(2)
                  buffer.putChar(
                    Integer.parseInt(digits, 16).asInstanceOf[Char]
                  )
                  val str = new String(buffer.array(), "UTF-16")
                  bldr.addAll(str)
                case Unicode._U32(digits) =>
                  val buffer = ByteBuffer.allocate(4)
                  buffer.putInt(Integer.parseInt(digits, 16))
                  val str = new String(buffer.array(), "UTF-32")
                  bldr.addAll(str)
                case Unicode._U21(digits) =>
                  val buffer = ByteBuffer.allocate(4)
                  buffer.putInt(Integer.parseInt(digits, 16))
                  val str = new String(buffer.array(), "UTF-32")
                  bldr.addAll(str)
              }
            case e: Escape.Character => bldr.addOne(e.code)
            case e: Escape.Control   => bldr.addAll(e.repr)
          }
        case SegmentPlain(text) => bldr.addAll(text)
        case SegmentExpr(_) =>
          err = Some(
            Error.Syntax(
              literal,
              Error.Syntax.UnsupportedSyntax("interpolated expressions")
            )
          )
          break()
        case SegmentRawEscape(e) => bldr.addAll(e.repr)
      }
    }
    err.map(Left(_)).getOrElse(Right(bldr.toString))
  }

  /** Translates a sequence literal into its [[IR]] counterpart.
    * @param literal the literal to translate
    * @return the [[IR]] representation of `literal`

  def translateSequenceLiteral(literal: AST.SequenceLiteral): Expression = {
    IR.Application.Literal.Sequence(
      literal.items.map(translateExpression(_)),
      getIdentifiedLocation(literal)
    )
  }

  /** Translates an arbitrary expression, making sure to properly recognize
    * qualified names. Qualified names should, probably, at some point be
    * handled deeper in the compiler pipeline.
    */
  IR.Expression translateQualifiedNameOrExpression(Tree arg) {
    IR$Name$Qualified name = buildQualifiedName(arg, false);
    if (name != null) {
      return name;
    } else {
      return translateExpression(arg, false);
    }
  }

  private static boolean isOperator(String txt, Either<MultipleOperatorError, Operator> op) {
    if (op.getRight() == null) {
      return false;
    }
    return txt.equals(op.getRight().codeRepr());
  }


  /** Translates an argument definition from [[AST]] into [[IR]].
    *
    * @param arg the argument to translate
    * @param isSuspended `true` if the argument is suspended, otherwise `false`
    * @return the [[IR]] representation of `arg`
<<<<<<< HEAD
    * @tailrec
=======
>>>>>>> 4485a6c8
    */
  IR.DefinitionArgument translateArgumentDefinition(Tree arg, Tree defValue, boolean isSuspended) {
    var core = maybeManyParensed(arg);
    return switch (core) {
      case null -> null;
      case Tree.OprApp app when isOperator(":", app.getOpr()) -> {
        yield switch (translateIdent(app.getLhs(), false)) {
          case IR.Name name -> {
            var type = translateQualifiedNameOrExpression(app.getRhs());
            var defaultValue = translateExpression(defValue, false);
            yield new IR$DefinitionArgument$Specified(
              name,
              Option.apply(type), Option.apply(defaultValue),
              false, getIdentifiedLocation(app), meta(), diag()
            );
          }
          default -> throw new UnhandledEntity(app.getLhs(), "translateArgumentDefinition");
        };
      }
      case Tree.OprApp withValue when isOperator("=", withValue.getOpr()) -> {
        var defaultValue = translateExpression(withValue.getRhs(), false);
        yield switch (withValue.getLhs()) {
          case Tree.OprApp app when isOperator(":", app.getOpr()) -> {
            yield switch (translateIdent(app.getLhs(), false)) {
              case IR.Name name -> {
                var type = translateQualifiedNameOrExpression(app.getRhs());
                yield new IR$DefinitionArgument$Specified(
                  name,
                  Option.apply(type), Option.apply(defaultValue),
                  false, getIdentifiedLocation(app), meta(), diag()
                );
              }
              default -> throw new UnhandledEntity(app.getLhs(), "translateArgumentDefinition");
            };
          }
          case Tree.TypeAnnotated anno -> {
            yield null;
          }
          default -> throw new UnhandledEntity(withValue.getLhs(), "translateArgumentDefinition");
        };
      }
      case Tree.OprSectionBoundary bound -> {
          yield translateArgumentDefinition(bound.getAst(), null, isSuspended);
      }
      case Tree.TypeAnnotated anno -> {
        yield null;
      }
<<<<<<< HEAD
      /*
      case AstView.AscribedArgument(name, ascType, mValue, isSuspended) =>
        translateIdent(name) match {
          case name: IR.Name =>
            DefinitionArgument.Specified(
              name,
              Some(translateQualifiedNameOrExpression(ascType)),
              mValue.map(translateExpression(_)),
              isSuspended,
              getIdentifiedLocation(arg)
            )
          case _ =>
            throw new UnhandledEntity(arg, "translateArgumentDefinition")
        }
      case AstView.LazyAssignedArgumentDefinition(name, value) =>
        translateIdent(name) match {
          case name: IR.Name =>
            DefinitionArgument.Specified(
              name,
              None,
              Some(translateExpression(value)),
              suspended = true,
              getIdentifiedLocation(arg)
            )
          case _ =>
            throw new UnhandledEntity(arg, "translateArgumentDefinition")
        }
      case AstView.LazyArgument(arg) =>
        translateArgumentDefinition(arg, isSuspended = true)
        */

/* XXX:
   *
   * @param def the argument to translate
   * @return the [[IR]] representation of `arg`
   * /
  IR.DefinitionArgument translateArgumentDefinition(ArgumentDefinition def) {
    Tree pattern = def.getPattern();
    IR.Name name = switch (pattern) {
      case Tree.Wildcard wild -> new IR$Name$Blank(getIdentifiedLocation(wild.getToken()), meta(), diag());
*/
=======
>>>>>>> 4485a6c8
      case Tree.Ident id -> {
        IR.Expression identifier = translateIdent(id, false);
        var defaultValue = translateExpression(defValue, false);
        yield switch (identifier) {
          case IR.Name name -> new IR$DefinitionArgument$Specified(
            name,
            Option.empty(),
            Option.apply(defaultValue),
            isSuspended,
            getIdentifiedLocation(arg),
            meta(), diag()
          );
          default -> throw new UnhandledEntity(arg, "translateArgumentDefinition");
<<<<<<< HEAD
        };
      }
      case Tree.UnaryOprApp opr when "~".equals(opr.getOpr().codeRepr()) -> {
        yield translateArgumentDefinition(opr.getRhs(), null, true);
      }
        /*
      case AstView.AssignedArgument(name, value) =>
        translateIdent(name) match {
          case name: IR.Name =>
            DefinitionArgument.Specified(
              name,
              None,
              Some(translateExpression(value)),
              isSuspended,
              getIdentifiedLocation(arg)
            )
          case _ =>
            throw new UnhandledEntity(arg, "translateArgumentDefinition")
        }
      */
      case Tree.Wildcard wild -> {
        var loc = getIdentifiedLocation(arg);
        yield new IR$DefinitionArgument$Specified(
            new IR$Name$Blank(loc, meta(), diag()),
            Option.empty(),
            Option.empty(),
            isSuspended,
            loc,
            meta(), diag()
          );
      }
      default -> throw new UnhandledEntity(core, "translateArgumentDefinition");
/* XXX:
          case IR.Name name_ -> name_;
          // TODO: Other types of pattern. Needs IR support.
          default -> throw new UnhandledEntity(pattern, "translateArgumentDefinition");
        };
      }
      // TODO: Other types of pattern. Needs IR support.
      default -> throw new UnhandledEntity(pattern, "translateArgumentDefinition");
*/
=======
        };
      }
      case Tree.UnaryOprApp opr when "~".equals(opr.getOpr().codeRepr()) -> {
        yield translateArgumentDefinition(opr.getRhs(), null, true);
      }
        /*
      case AstView.AssignedArgument(name, value) =>
        translateIdent(name) match {
          case name: IR.Name =>
            DefinitionArgument.Specified(
              name,
              None,
              Some(translateExpression(value)),
              isSuspended,
              getIdentifiedLocation(arg)
            )
          case _ =>
            throw new UnhandledEntity(arg, "translateArgumentDefinition")
        }
      */
      case Tree.Wildcard wild -> {
        var loc = getIdentifiedLocation(arg);
        yield new IR$DefinitionArgument$Specified(
            new IR$Name$Blank(loc, meta(), diag()),
            Option.empty(),
            Option.empty(),
            isSuspended,
            loc,
            meta(), diag()
          );
      }
      default -> throw new UnhandledEntity(core, "translateArgumentDefinition");
>>>>>>> 4485a6c8
    };
    /*
    var ascribedType = Option.apply(def.getType()).map(ascription -> translateExpression(ascription.getType(), true));
    var defaultValue = Option.apply(def.getDefault()).map(default_ -> translateExpression(default_.getExpression(), false));
    return new IR$DefinitionArgument$Specified(
            name,
            ascribedType,
            defaultValue,
            isSuspended,
            getIdentifiedLocation(def),
            meta(),
            diag()
    );
    */
  }

  @SuppressWarnings("unchecked")
  private List<IR.CallArgument> translateCallArguments(List<Tree> args, List<IR.CallArgument> res, boolean insideTypeSignature) {
    while (args.nonEmpty()) {
      var a = translateCallArgument(args.head(), insideTypeSignature);
      if (a != null) {
        res = cons(a, res);
      }
      args = (List<Tree>) args.tail();
    }
    return res.reverse();
  }

  /** Translates a call-site function argument from its [[AST]] representation
    * into [[IR]].
    *
    * @param arg the argument to translate
    * @return the [[IR]] representation of `arg`
    */
  IR$CallArgument$Specified translateCallArgument(
    Tree arg,
    boolean insideTypeSignature
  ) {
    var loc = getIdentifiedLocation(arg);
    return switch (arg) {
      case Tree.NamedApp app -> {
        var expr = translateExpression(app.getArg(), insideTypeSignature);
        var id = buildName(app, app.getName());
        yield new IR$CallArgument$Specified(Option.apply(id), expr, loc, meta(), diag());
      }
      case null -> null;
      default -> {
        var expr = translateExpression(arg, insideTypeSignature);
        yield new IR$CallArgument$Specified(Option.empty(), expr, loc, meta(), diag());
      }
    };
  }

  /** Calculates whether a set of arguments has its defaults suspended, and
    * processes the argument list to remove that operator.
    *
    * @param args the list of arguments
    * @return the list of arguments with the suspension operator removed, and
    *         whether or not the defaults are suspended

  def calculateDefaultsSuspension(args: List[AST]): (List[AST], Boolean) = {
    val validArguments = args.filter {
      case AstView.SuspendDefaultsOperator(_) => false
      case _                                  => true
    }

    val suspendPositions = args.zipWithIndex.collect {
      case (AstView.SuspendDefaultsOperator(_), ix) => ix
    }

    val hasDefaultsSuspended = suspendPositions.contains(args.length - 1)

    (validArguments, hasDefaultsSuspended)
  }

  /** Translates an arbitrary expression that takes the form of a syntactic
    * application from its [[AST]] representation into [[IR]].
    *
    * @param callable the callable to translate
    * @return the [[IR]] representation of `callable`
    */
  private IR.Expression translateApplicationLike(
    Tree callable,
    boolean insideTypeAscription
  ) {
    /*
    callable match {
      case AstView.Application(name, args) =>
        val (validArguments, hasDefaultsSuspended) =
          calculateDefaultsSuspension(args)

        val fun = name match {
          case AstView.Method(ast) => buildName(ast, isMethod = true)
          case AstView.Expr(ast) =>
            translateExpression(ast, insideTypeAscription)
        }

        Application.Prefix(
          fun,
          validArguments.map(translateCallArgument(_, insideTypeAscription)),
          hasDefaultsSuspended,
          getIdentifiedLocation(callable)
        )
      case AstView.Lambda(args, body) =>
        if (args.length > 1) {
          Error.Syntax(
            args(1),
            Error.Syntax.UnsupportedSyntax(
              "pattern matching function arguments"
            )
          )
        } else {
          val realArgs =
            args.map(translateArgumentDefinition(_, insideTypeAscription))
          val realBody = translateExpression(body, insideTypeAscription)
          Function.Lambda(realArgs, realBody, getIdentifiedLocation(callable))
        }
      case AST.App.Infix(left, fn, right) =>
        val leftArg  = translateCallArgument(left, insideTypeAscription)
        val rightArg = translateCallArgument(right, insideTypeAscription)

        fn match {
          case AST.Ident.Opr.any(fn) =>
            if (leftArg.name.isDefined) {
              IR.Error.Syntax(left, IR.Error.Syntax.NamedArgInOperator)
            } else if (rightArg.name.isDefined) {
              IR.Error.Syntax(right, IR.Error.Syntax.NamedArgInOperator)
            } else {
              Application.Operator.Binary(
                leftArg,
                buildName(fn),
                rightArg,
                getIdentifiedLocation(callable)
              )
            }
          case _ => IR.Error.Syntax(left, IR.Error.Syntax.InvalidOperatorName)
        }
      case AST.App.Prefix(_, _) =>
        throw new UnhandledEntity(callable, "translateCallable")
      case AST.App.Section.any(sec) => translateOperatorSection(sec)
      case AST.Mixfix(nameSegments, args) =>
        val realNameSegments = nameSegments.collect {
          case AST.Ident.Var.any(v)  => v.name
          case AST.Ident.Cons.any(v) => v.name.toLowerCase
        }

        val functionName =
          AST.Ident.Var(realNameSegments.mkString("_"))

        Application.Prefix(
          buildName(functionName, isMethod = true),
          args.map(translateCallArgument(_, insideTypeAscription)).toList,
          hasDefaultsSuspended = false,
          getIdentifiedLocation(callable)
        )
      case AST.Macro.Ambiguous(_, _) =>
        Error.Syntax(callable, Error.Syntax.AmbiguousExpression)
      case _ => throw new UnhandledEntity(callable, "translateCallable")
    }
    */
    return null;
  }

  /** Translates an operator section from its [[AST]] representation into the
    * [[IR]] representation.
    *
    * @param section the operator section
    * @return the [[IR]] representation of `section`

  def translateOperatorSection(
    section: AST.App.Section
  ): Expression = {
    section match {
      case AST.App.Section.Left.any(left) =>
        val leftArg = translateCallArgument(left.arg)

        if (leftArg.name.isDefined) {
          Error.Syntax(section, Error.Syntax.NamedArgInSection)
        } else {
          Application.Operator.Section.Left(
            leftArg,
            buildName(left.opr),
            getIdentifiedLocation(left)
          )
        }
      case AST.App.Section.Sides.any(sides) =>
        Application.Operator.Section.Sides(
          buildName(sides.opr),
          getIdentifiedLocation(sides)
        )
      case AST.App.Section
            .Right(AST.Ident.Opr("."), AstView.ConsOrVar(ident)) =>
        buildName(ident, isMethod = true)
      case AST.App.Section.Right.any(right) =>
        val rightArg = translateCallArgument(right.arg)

        if (rightArg.name.isDefined) {
          Error.Syntax(section, Error.Syntax.NamedArgInSection)
        } else {
          Application.Operator.Section.Right(
            buildName(right.opr),
            translateCallArgument(right.arg),
            getIdentifiedLocation(right)
          )
        }
      case _ => throw new UnhandledEntity(section, "translateOperatorSection")
    }
  }

  /** Translates an arbitrary program identifier from its [[AST]] representation
    * into [[IR]].
    *
    * @param identifier the identifier to translate
    * @return the [[IR]] representation of `identifier`
    */
  IR.Expression translateIdent(Tree identifier, boolean isMethod) {
    return switch (identifier) {
      case null -> null;
      case Tree.Ident id -> buildName(id, id.getToken(), isMethod);
      default -> throw new UnhandledEntity(identifier, "translateIdent");
    };
    /*
    identifier match {
      case AST.Ident.Var(name) =>
        if (name == Constants.Names.SELF_ARGUMENT) {
          Name.Self(getIdentifiedLocation(identifier))
        } else {
          buildName(identifier)
        }
      case AST.Ident.Annotation(name) =>
        Name.Annotation(name, getIdentifiedLocation(identifier))
      case AST.Ident.Cons(_) =>
        buildName(identifier)
      case AST.Ident.Blank(_) =>
        Name.Blank(getIdentifiedLocation(identifier))
      case AST.Ident.Opr.any(_) =>
        Error.Syntax(
          identifier,
          Error.Syntax.UnsupportedSyntax("operator sections")
        )
      case AST.Ident.Mod(_) =>
        Error.Syntax(
          identifier,
          Error.Syntax.UnsupportedSyntax("module identifiers")
        )
      case _ =>
    }
    */
  }

  /** Translates an arbitrary binding operation from its [[AST]] representation
    * into [[IR]].
    *
    * @param location the source location of the binding
    * @param name the name of the binding being assigned to
    * @param expr the expression being assigned to `name`
    * @return the [[IR]] representation of `expr` being bound to `name`

  def translateBinding(
    location: Option[IdentifiedLocation],
    name: AST,
    expr: AST
  ): Expression.Binding = {
    val irName = translateExpression(name)

    irName match {
      case n: IR.Name =>
        Expression.Binding(n, translateExpression(expr), location)
      case _ =>
        throw new UnhandledEntity(name, "translateBinding")
    }
  }

  /** Translates the branch of a case expression from its [[AST]] representation
    * into [[IR]], also handling the documentation comments in between branches.
    *
    * The documentation comments are translated to dummy branches that contain
    * an empty expression and a dummy [[IR.Pattern.Documentation]] pattern
    * containing the comment. These dummy branches are removed in the
    * DocumentationComments pass where the comments are attached to the actual
    * branches.
    *
    * @param branch the case branch or comment to translate
    * @return the [[IR]] representation of `branch`
    */
  IR$Case$Branch translateCaseBranch(Case branch) {
    return new IR$Case$Branch(
          translatePattern(branch.getPattern(), nil()),
          translateExpression(branch.getExpression(), false),
          getIdentifiedLocation(branch.getExpression()), meta(), diag()
      );
  }

  /** Translates a pattern in a case expression from its [[AST]] representation
    * into [[IR]].
    *
    * @param block the case pattern to translate
    * @return
    */
  IR.Pattern translatePattern(Tree block, List<IR.Pattern> fields) {
    var pattern = maybeManyParensed(block);
    return switch (pattern) {
      case Tree.Ident id -> {
        yield new IR$Pattern$Constructor(
          buildName(id), fields,
          getIdentifiedLocation(id), meta(), diag()
        );
      }
      case Tree.OprApp id -> {
        var qualifiedName = buildQualifiedName(pattern);
        yield new IR$Pattern$Constructor(
          qualifiedName, fields,
          getIdentifiedLocation(id), meta(), diag()
        );
      }
      case Tree.App id -> {
        var args = translatePatternArguments(id.getArg(), fields);
        yield translatePattern(id.getFunc(), args);
      }
      case Tree.Wildcard wild -> translateWildcardPattern(wild);
      default -> throw new UnhandledEntity(pattern, "translatePattern");
    };
  }

  private List<IR.Pattern> translatePatternArguments(Tree tree, List<IR.Pattern> prev) {
    return switch (tree) {
      case Tree.OprApp app -> {
       var tail = translatePatternArguments(app.getRhs(), prev);
       yield cons(translatePattern(app.getLhs(), tail), nil());
      }
      case Tree.Ident id -> {
        var name = buildName(id);
        var pattern = new IR$Pattern$Name(name, getIdentifiedLocation(id), meta(), diag());
        yield cons(pattern, prev);
      }
      case Tree.Wildcard wild -> cons(translateWildcardPattern(wild), prev);
      default -> throw new UnhandledEntity(tree, "translatePattern");
    };
  }

  private IR$Pattern$Name translateWildcardPattern(Tree.Wildcard wild) {
      var at = getIdentifiedLocation(wild);
      var blank = new IR$Name$Blank(
              at, meta(), diag()
      );
      return new IR$Pattern$Name(blank, at, meta(), diag());
  }

  /** Translates an arbitrary grouped piece of syntax from its [[AST]]
    * representation into [[IR]].
    *
    * It is currently an error to have an empty group.
    *
    * @param group the group to translate
    * @return the [[IR]] representation of the contents of `group`

  def translateGroup(group: AST.Group): Expression = {
    group.body match {
      case Some(ast) => translateExpression(ast)
      case None      => Error.Syntax(group, Error.Syntax.EmptyParentheses)
    }
  }
  */

  private IR$Name$Qualified buildQualifiedName(Tree t) {
    return buildQualifiedName(t, true);
  }
  private IR$Name$Qualified buildQualifiedName(Tree t, boolean fail) {
    var segments = buildNames(t, '.', fail);
    return segments == null ? null : new IR$Name$Qualified(segments, Option.empty(), meta(), diag());
  }

  private List<IR.Name> buildNames(Tree t, char separator, boolean fail) {
    List<IR.Name> segments = nil();
    for (;;) {
      switch (t) {
        case Tree.OprApp app -> {
          if (!String.valueOf(separator).equals(app.getOpr().getRight().codeRepr())) {
            throw new UnhandledEntity(t, "buildNames with " + separator);
          }
          segments = cons(buildName(app.getRhs()), segments);
          t = app.getLhs();
        }
        case Tree.Ident id -> {
          segments = cons(buildName(id), segments);
          return segments;
        }
        default -> {
          if (fail) {
            throw new UnhandledEntity(t, "buildNames");
          } else {
            return null;
          }
        }
      }
    }
  }

  /** Translates an import statement from its [[AST]] representation into
    * [[IR]].
    *
    * @param imp the import to translate
    * @return the [[IR]] representation of `imp`
    */
  IR$Module$Scope$Import translateImport(Tree.Import imp) {
    Option<IR$Name$Literal> rename = Option.apply(imp.getAs()).map(as -> buildName(as.getBody()));
    if (imp.getPolyglot() != null) {
      List<IR.Name> qualifiedName = buildNames(imp.getImport().getBody(), '.', true);
      StringBuilder pkg = new StringBuilder();
      String cls = extractPackageAndName(qualifiedName, pkg);
      return new IR$Module$Scope$Import$Polyglot(
              new IR$Module$Scope$Import$Polyglot$Java(pkg.toString(), cls),
              rename.map(name -> name.name()), getIdentifiedLocation(imp),
              meta(), diag()
      );
    }
    IR$Name$Qualified qualifiedName;
    // TODO: onlyNames, hiddenNames
    if (imp.getFrom() != null) {
      qualifiedName = buildQualifiedName(imp.getFrom().getBody());
    } else {
      qualifiedName = buildQualifiedName(imp.getImport().getBody());
    }
    var isAll = imp.getAll() != null;
    return new IR$Module$Scope$Import$Module(
      qualifiedName, rename, isAll, Option.empty(),
      Option.empty(), getIdentifiedLocation(imp), false,
      meta(), diag()
    );
  }

  @SuppressWarnings("unchecked")
  private String extractPackageAndName(List<IR.Name> qualifiedName, StringBuilder pkg) {
      String cls = null;
      for (List<IR.Name> next = qualifiedName; !next.isEmpty();) {
        if (cls != null) {
          if (pkg.length() != 0) {
            pkg.append(".");
          }
          pkg.append(cls);
        }
        cls = next.head().name();
        next = (List<IR.Name>) next.tail();
      }
    return cls;
  }

  /** Translates an export statement from its [[AST]] representation into
    * [[IR]].
    *
    * @param exp the export to translate
    * @return the [[IR]] representation of `imp`
    */
  @SuppressWarnings("unchecked")
  IR$Module$Scope$Export$Module translateExport(Tree.Export exp) {
    Option<IR$Name$Literal> rename = Option.apply(exp.getAs()).map(as -> buildName(as.getBody()));
    if (exp.getFrom() != null) {
      var qualifiedName = buildQualifiedName(exp.getFrom().getBody());
      var onlyBodies = exp.getExport().getBody();
      var isAll = exp.getAll() != null;
      final Option<List<IR$Name$Literal>> onlyNames = isAll ? Option.empty() :
        Option.apply((List<IR$Name$Literal>) (Object)buildNames(onlyBodies, ',', false));

      var hidingList = exp.getHiding() == null ? nil() : buildNames(exp.getHiding().getBody(), ',', false);
      final Option<List<IR$Name$Literal>> hidingNames = hidingList.isEmpty() ? Option.empty() :
        Option.apply((List<IR$Name$Literal>) (Object)hidingList);

      return new IR$Module$Scope$Export$Module(
        qualifiedName, rename,
        true, onlyNames, hidingNames, getIdentifiedLocation(exp), false,
        meta(), diag()
      );
    } else {
      var qualifiedName = buildQualifiedName(exp.getExport().getBody());
      return new IR$Module$Scope$Export$Module(
        qualifiedName, rename, false, Option.empty(),
        Option.empty(), getIdentifiedLocation(exp), false,
        meta(), diag()
        );
    }
  }

  /** Translates an arbitrary invalid expression from the [[AST]] representation
    * of the program into its [[IR]] representation.
    *
    * @param invalid the invalid entity to translate
    * @return the [[IR]] representation of `invalid`

  def translateInvalid(invalid: AST.Invalid): Expression = {
    invalid match {
      case AST.Invalid.Unexpected(_, _) =>
        Error.Syntax(
          invalid,
          Error.Syntax.UnexpectedExpression
        )
      case AST.Invalid.Unrecognized(_) =>
        Error.Syntax(
          invalid,
          Error.Syntax.UnrecognizedToken
        )
      case AST.Ident.InvalidSuffix(_, _) =>
        Error.Syntax(
          invalid,
          Error.Syntax.InvalidSuffix
        )
      case AST.Literal.Text.Unclosed(_) =>
        Error.Syntax(
          invalid,
          Error.Syntax.UnclosedTextLiteral
        )
      case _ =>
        throw new UnhandledEntity(invalid, "translateInvalid")
    }
  }

  /** Translates a comment from its [[AST]] representation into its [[IR]]
    * representation.
    *
    * Currently this only supports documentation comments, and not standarc
    * types of comments as they can't currently be represented.
    *
    * @param tree the comment to transform
    * @return the [[IR]] representation of `comment`
    */
  IR.Comment translateComment(Tree tree) {
    return switch (tree) {
      case Tree.ArgumentBlockApplication comment -> {
        var doc = new StringBuilder();
        var sep = "";
        for (var l : comment.getArguments()) {
          if (l.getExpression() != null) {
            doc.append(sep);
            doc.append(l.getExpression().codeRepr());
            sep = "\n";
          }
        }
        yield new IR$Comment$Documentation(doc.toString(), getIdentifiedLocation(comment), meta(), diag());
      }
      default ->
        throw new UnhandledEntity(tree, "translateComment");
    };
  }

  private IR$Name$Literal buildName(Token name) {
    return new IR$Name$Literal(
            name.codeRepr(),
            false,
            getIdentifiedLocation(name),
            meta(), diag()
    );
  }
  private IR$Name$Literal buildName(Tree ident) {
    return switch (ident) {
      case Tree.Ident id -> buildName(id.getToken());
      default -> throw new UnhandledEntity(ident, "buildName");
    };
  }
  private IR$Name$Literal buildName(Tree ident, Token id) {
    return buildName(ident, id, false);
  }
  private IR$Name$Literal buildName(Tree ident, Token id, boolean isMethod) {
    return new IR$Name$Literal(
      id.codeRepr(),
      isMethod , // || AST.Opr.any.unapply(ident).isDefined,
      getIdentifiedLocation(ident),
      meta(), diag()
    );
  }

  private Option<IdentifiedLocation> getIdentifiedLocation(Tree ast) {
    return Option.apply(ast).map(ast_ -> {
      int begin = Math.toIntExact(ast_.getStartCode());
      int end = Math.toIntExact(ast_.getEndCode());
      return new IdentifiedLocation(new Location(begin, end), Option.empty());
    });
  }

  private Option<IdentifiedLocation> getIdentifiedLocation(ArgumentDefinition ast) {
    // Note: In the IR, `DefinitionArgument` is a type of AST node; in the parser, it is not an AST-level type, but a
    // type used only in specific locations. As a result, the IR expects it to have a source-code location, but the
    // parser doesn't have a span for it. Here we synthesize one. This will not be necessary if we refactor IR so that
    // `ArgumentDefinition` is not an AST node, though that change would have effects throughout the compiler and may
    // not be worthwhile if IR is expected to be replaced.
    long begin;
    if (ast.getOpen() != null) {
      begin = ast.getOpen().getStartCode();
    } else if (ast.getOpen2() != null) {
      begin = ast.getOpen2().getStartCode();
    } else if (ast.getSuspension() != null) {
      begin = ast.getSuspension().getStartCode();
    } else {
      begin = ast.getPattern().getStartCode();
    }
    int begin_ = Math.toIntExact(begin);
    long end;
    if (ast.getClose() != null) {
      end = ast.getClose().getEndCode();
    } else if (ast.getDefault() != null) {
      end = ast.getDefault().getEquals().getEndCode();
    } else if (ast.getClose2() != null) {
      end = ast.getClose2().getEndCode();
    } else if (ast.getType() != null) {
      end = ast.getType().getOperator().getEndCode();
    } else {
      end = ast.getPattern().getEndCode();
    }
    int end_ = Math.toIntExact(end);
    return Option.apply(new IdentifiedLocation(new Location(begin_, end_), Option.empty()));
  }

  private Option<IdentifiedLocation> getIdentifiedLocation(Token ast) {
    return Option.apply(ast).map(ast_ -> {
      int begin = Math.toIntExact(ast_.getStartCode());
      int end = Math.toIntExact(ast_.getEndCode());
      return new IdentifiedLocation(new Location(begin, end), Option.empty());
    });
  }
  private MetadataStorage meta() {
    return MetadataStorage.apply(nil());
  }
  private DiagnosticStorage diag() {
    return DiagnosticStorage.apply(nil());
  }
  @SuppressWarnings("unchecked")
  private static final <T> scala.collection.immutable.List<T> nil() {
    return (scala.collection.immutable.List<T>) scala.collection.immutable.Nil$.MODULE$;
  }
  private static final <T> scala.collection.immutable.List<T> cons(T head, scala.collection.immutable.List<T> tail) {
    return scala.collection.immutable.$colon$colon$.MODULE$.apply(head, tail);
  }

  private static Tree maybeManyParensed(Tree t) {
    for (;;) {
      switch (t) {
        case null -> {
          return null;
        }
        case Tree.Group g -> {
          assert "(".equals(g.getOpen().codeRepr());
          assert ")".equals(g.getClose().codeRepr());
          t = g.getBody();
        }
        default -> {
          return t;
        }
      }
    }
  }
}<|MERGE_RESOLUTION|>--- conflicted
+++ resolved
@@ -1,11 +1,5 @@
 package org.enso.compiler;
 
-<<<<<<< HEAD
-import java.util.ArrayList;
-import java.util.Collections;
-
-=======
->>>>>>> 4485a6c8
 import org.enso.compiler.core.IR;
 import org.enso.compiler.core.IR$Application$Literal$Sequence;
 import org.enso.compiler.core.IR$Application$Operator$Binary;
@@ -760,54 +754,6 @@
         var t = fullTxt.substring(1, fullTxt.length() - 1);
         yield new IR$Literal$Text(t, getIdentifiedLocation(txt), meta(), diag());
       }
-<<<<<<< HEAD
-      /*
-      case Tree.OprApp arrow when insideTypeSignature -> {
-        List<IR.Expression> args = nil();
-        Tree treeBody = null;
-        {
-          Tree.OprApp head = arrow;
-          while (head != null) {
-            var literal = translateExpression(head.getArguments().get(0), insideTypeSignature);
-            if (head.getArguments().size() == 1) {
-            } else {
-              List<IR.CallArgument> typeArguments = nil();
-              for (int i = 1; i < head.getArguments().size(); i++) {
-                final Tree argTree = head.getArguments().get(i);
-                var argLiteral = buildName(argTree);
-                var callLiteral = new IR$CallArgument$Specified(
-                  Option.empty(),
-                  argLiteral,
-                  getIdentifiedLocation(argTree),
-                  meta(), diag()
-                );
-                typeArguments = cons(callLiteral, typeArguments);
-              }
-              var prefix = new IR$Application$Prefix(
-                literal, typeArguments.reverse(), false, getIdentifiedLocation(tree), meta(), diag()
-              );
-              args = cons(prefix, args);
-            }
-            treeBody = head.getBody();
-            head = switch (treeBody) {
-              case Tree.OprApp a -> a;
-              default -> null;
-            };
-          }
-          args = args.reverse();
-        }
-        var body = translateExpression(treeBody, isMethod);
-        yield new IR$Type$Function(args, body, Option.empty(), meta(), diag());
-      }
-
-      case Tree.OprApp arrow -> {
-        var arguments = translateArgumentsTree(arrow.getArguments(), nil());
-        var body = translateExpression(arrow.getBody(), isMethod);
-        yield new IR$Function$Lambda(arguments, body, getIdentifiedLocation(arrow), true, meta(), diag());
-      }
-      */
-=======
->>>>>>> 4485a6c8
       case Tree.CaseOf cas -> {
         var expr = translateExpression(cas.getExpression(), insideTypeSignature);
         List<IR$Case$Branch> branches = nil();
@@ -1155,10 +1101,6 @@
     * @param arg the argument to translate
     * @param isSuspended `true` if the argument is suspended, otherwise `false`
     * @return the [[IR]] representation of `arg`
-<<<<<<< HEAD
-    * @tailrec
-=======
->>>>>>> 4485a6c8
     */
   IR.DefinitionArgument translateArgumentDefinition(Tree arg, Tree defValue, boolean isSuspended) {
     var core = maybeManyParensed(arg);
@@ -1206,50 +1148,6 @@
       case Tree.TypeAnnotated anno -> {
         yield null;
       }
-<<<<<<< HEAD
-      /*
-      case AstView.AscribedArgument(name, ascType, mValue, isSuspended) =>
-        translateIdent(name) match {
-          case name: IR.Name =>
-            DefinitionArgument.Specified(
-              name,
-              Some(translateQualifiedNameOrExpression(ascType)),
-              mValue.map(translateExpression(_)),
-              isSuspended,
-              getIdentifiedLocation(arg)
-            )
-          case _ =>
-            throw new UnhandledEntity(arg, "translateArgumentDefinition")
-        }
-      case AstView.LazyAssignedArgumentDefinition(name, value) =>
-        translateIdent(name) match {
-          case name: IR.Name =>
-            DefinitionArgument.Specified(
-              name,
-              None,
-              Some(translateExpression(value)),
-              suspended = true,
-              getIdentifiedLocation(arg)
-            )
-          case _ =>
-            throw new UnhandledEntity(arg, "translateArgumentDefinition")
-        }
-      case AstView.LazyArgument(arg) =>
-        translateArgumentDefinition(arg, isSuspended = true)
-        */
-
-/* XXX:
-   *
-   * @param def the argument to translate
-   * @return the [[IR]] representation of `arg`
-   * /
-  IR.DefinitionArgument translateArgumentDefinition(ArgumentDefinition def) {
-    Tree pattern = def.getPattern();
-    IR.Name name = switch (pattern) {
-      case Tree.Wildcard wild -> new IR$Name$Blank(getIdentifiedLocation(wild.getToken()), meta(), diag());
-*/
-=======
->>>>>>> 4485a6c8
       case Tree.Ident id -> {
         IR.Expression identifier = translateIdent(id, false);
         var defaultValue = translateExpression(defValue, false);
@@ -1263,7 +1161,6 @@
             meta(), diag()
           );
           default -> throw new UnhandledEntity(arg, "translateArgumentDefinition");
-<<<<<<< HEAD
         };
       }
       case Tree.UnaryOprApp opr when "~".equals(opr.getOpr().codeRepr()) -> {
@@ -1296,49 +1193,6 @@
           );
       }
       default -> throw new UnhandledEntity(core, "translateArgumentDefinition");
-/* XXX:
-          case IR.Name name_ -> name_;
-          // TODO: Other types of pattern. Needs IR support.
-          default -> throw new UnhandledEntity(pattern, "translateArgumentDefinition");
-        };
-      }
-      // TODO: Other types of pattern. Needs IR support.
-      default -> throw new UnhandledEntity(pattern, "translateArgumentDefinition");
-*/
-=======
-        };
-      }
-      case Tree.UnaryOprApp opr when "~".equals(opr.getOpr().codeRepr()) -> {
-        yield translateArgumentDefinition(opr.getRhs(), null, true);
-      }
-        /*
-      case AstView.AssignedArgument(name, value) =>
-        translateIdent(name) match {
-          case name: IR.Name =>
-            DefinitionArgument.Specified(
-              name,
-              None,
-              Some(translateExpression(value)),
-              isSuspended,
-              getIdentifiedLocation(arg)
-            )
-          case _ =>
-            throw new UnhandledEntity(arg, "translateArgumentDefinition")
-        }
-      */
-      case Tree.Wildcard wild -> {
-        var loc = getIdentifiedLocation(arg);
-        yield new IR$DefinitionArgument$Specified(
-            new IR$Name$Blank(loc, meta(), diag()),
-            Option.empty(),
-            Option.empty(),
-            isSuspended,
-            loc,
-            meta(), diag()
-          );
-      }
-      default -> throw new UnhandledEntity(core, "translateArgumentDefinition");
->>>>>>> 4485a6c8
     };
     /*
     var ascribedType = Option.apply(def.getType()).map(ascription -> translateExpression(ascription.getType(), true));
