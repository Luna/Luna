package org.enso.compiler;

import java.util.ArrayList;

import org.enso.compiler.core.IR;
import org.enso.compiler.core.IR$Application$Operator$Binary;
import org.enso.compiler.core.IR$Application$Prefix;
import org.enso.compiler.core.IR$CallArgument$Specified;
import org.enso.compiler.core.IR$Comment$Documentation;
import org.enso.compiler.core.IR$DefinitionArgument$Specified;
import org.enso.compiler.core.IR$Error$Syntax;
import org.enso.compiler.core.IR$Error$Syntax$InvalidBaseInDecimalLiteral$;
import org.enso.compiler.core.IR$Error$Syntax$InvalidImport$;
import org.enso.compiler.core.IR$Error$Syntax$UnexpectedDeclarationInType$;
import org.enso.compiler.core.IR$Error$Syntax$UnexpectedExpression$;
import org.enso.compiler.core.IR$Error$Syntax$UnsupportedSyntax;
import org.enso.compiler.core.IR$Expression$Binding;
import org.enso.compiler.core.IR$Expression$Block;
import org.enso.compiler.core.IR$Function$Lambda;
import org.enso.compiler.core.IR$Literal$Text;
import org.enso.compiler.core.IR$Literal$Number;
import org.enso.compiler.core.IR$Module$Scope$Definition;
import org.enso.compiler.core.IR$Module$Scope$Definition$Data;
import org.enso.compiler.core.IR$Module$Scope$Definition$Method$Binding;
import org.enso.compiler.core.IR$Module$Scope$Definition$SugaredType;
import org.enso.compiler.core.IR$Module$Scope$Export;
import org.enso.compiler.core.IR$Module$Scope$Export$Module;
import org.enso.compiler.core.IR$Module$Scope$Import;
import org.enso.compiler.core.IR$Module$Scope$Import$Module;
import org.enso.compiler.core.IR$Module$Scope$Import$Polyglot;
import org.enso.compiler.core.IR$Module$Scope$Import$Polyglot$Java;
import org.enso.compiler.core.IR$Name$Blank;
import org.enso.compiler.core.IR$Name$Literal;
import org.enso.compiler.core.IR$Name$MethodReference;
import org.enso.compiler.core.IR$Name$Qualified;
import org.enso.compiler.core.IR$Type$Ascription;
import org.enso.compiler.core.IR$Type$Function;
import org.enso.compiler.core.IR.IdentifiedLocation;
import org.enso.compiler.core.ir.DiagnosticStorage;
import org.enso.compiler.core.ir.MetadataStorage;
import org.enso.compiler.exception.UnhandledEntity;
import org.enso.syntax.text.Location;
import org.enso.syntax2.ArgumentDefinition;
import org.enso.syntax2.Either;
import org.enso.syntax2.FractionalDigits;
import org.enso.syntax2.Line;
import org.enso.syntax2.MultipleOperatorError;
import org.enso.syntax2.Token;
import org.enso.syntax2.Token.Operator;
import org.enso.syntax2.Tree;

import scala.Option;
import scala.collection.immutable.List;
import scala.jdk.javaapi.CollectionConverters;

final class TreeToIr {
  static final TreeToIr MODULE = new TreeToIr();

  private TreeToIr() {
  }

  /** Translates a program represented in the parser {@link Tree} to the compiler's
    * {@link IR}.
    *
    * @param ast the tree representing the program to translate
    * @return the IR representation of `inputAST`
    */
  IR.Module translate(Tree ast) {
    return translateModule(ast);
  }

  /** Translate a top-level Enso module into [[IR]].
    *
    * @param module the [[AST]] representation of the module to translate
    * @return the [[IR]] representation of `module`
    */
  IR.Module translateModule(Tree module) {
    return switch (module) {
      case Tree.BodyBlock b -> {
        List<IR$Module$Scope$Definition> bindings = nil();
        List<IR$Module$Scope$Import> imports = nil();
        List<IR$Module$Scope$Export> exports = nil();
        for (Line line : b.getStatements()) {
          switch (line.getExpression()) {
            case Tree.Assignment a -> {
              var name = switch (a.getPattern()) {
                case Tree.Ident id -> new IR$Name$Literal(
                  id.getToken().codeRepr(), false,
                  getIdentifiedLocation(id),
                  meta(), diag()
                );
                default -> throw new IllegalStateException("Not an identifier: " + a.getPattern());
              };
              var r = new IR$Name$MethodReference(
                Option.empty(),
                name,
                name.location(),
                meta(), diag()
              );
              var m = new IR$Module$Scope$Definition$Method$Binding(
                r,
                nil(),
                translateExpression(a.getExpr(), false),
                getIdentifiedLocation(module),
                meta(), diag()
              );
              bindings = cons(m, bindings);
            }
            case Tree.TypeDef def -> {
              var t = translateModuleSymbol(def);
              bindings= cons(t, bindings);
            }
            case Tree.Import imp -> {
              imports = cons(translateImport(imp), imports);
            }
            case Tree.Export exp -> {
              exports = cons(translateExport(exp), exports);
            }
            case Tree.Function fn -> {
              var t = translateModuleSymbol(fn);
              bindings = cons(t, bindings);
            }
//            case Tree.Comment comment -> {
//              var doc = comment.getToken().codeRepr();
//              doc = doc.replace("##", "");
//              var t = new IR$Comment$Documentation(doc, getIdentifiedLocation(comment), meta(), diag());
//              bindings = cons(t, bindings);
//            }
            case Tree.TypeSignature def -> {
              var t = translateModuleSymbol(def);
              bindings = cons(t, bindings);
            }
            case null -> {
            }
            default -> {
              throw new UnhandledEntity(line.getExpression(), "translateModule");
            }
          }
        }
        yield new IR.Module(imports.reverse(), exports.reverse(), bindings.reverse(), getIdentifiedLocation(module), meta(), diag());
      }
      default -> throw new UnhandledEntity(module, "translateModule");
    };

            /*
    module match {
      case AST.Module(blocks) =>
        val presentBlocks = blocks.collect {
          case t if t.elem.isDefined => t.elem.get
        }

        val imports = presentBlocks.collect {
          case AST.Import.any(list) => translateImport(list)
          case AST.JavaImport.any(imp) =>
            val pkg    = imp.path.init.map(_.name)
            val cls    = imp.path.last.name
            val rename = imp.rename.map(_.name)
            Module.Scope.Import.Polyglot(
              Module.Scope.Import.Polyglot.Java(pkg.mkString("."), cls),
              rename,
              getIdentifiedLocation(imp)
            )
        }

        val exports = presentBlocks.collect { case AST.Export.any(export) =>
          translateExport(export)
        }

        val nonImportBlocks = presentBlocks.filter {
          case AST.Import.any(_)     => false
          case AST.JavaImport.any(_) => false
          case AST.Export.any(_)     => false
          case _                     => true
        }

        val statements = nonImportBlocks.map(translateModuleSymbol)
        Module(imports, exports, statements, getIdentifiedLocation(module))
    }
      */
  }

  /*



  def translate(inputAST: AST): Module =
    inputAST match {
      case AST.Module.any(inputAST) => translateModule(inputAST)
      case _ =>
        throw new UnhandledEntity(inputAST, "translate")
    }

  /** Translates an inline program expression represented in the parser [[AST]]
    * into the compiler's [[IR]] representation.
    *
    * Inline expressions must _only_ be expressions, and may not contain any
    * type of definition.
    *
    * @param inputAST the [[AST]] representing the expression to translate.
    * @return the [[IR]] representation of `inputAST` if it is valid, otherwise
    *         [[None]]

  def translateInline(inputAST: AST): Option[Expression] = {
    inputAST match {
      case AST.Module.any(module) =>
        val presentBlocks = module.lines.collect {
          case t if t.elem.isDefined => t.elem.get
        }

        val expressions = presentBlocks.map(translateExpression(_))

        expressions match {
          case List()     => None
          case List(expr) => Some(expr)
          case _ =>
            val locations    = expressions.map(_.location.map(_.location))
            val locationsSum = Foldable[List].fold(locations)
            Some(
              Expression.Block(
                expressions.dropRight(1),
                expressions.last,
                location = locationsSum.map(IdentifiedLocation(_))
              )
            )
        }
      case _ => None
    }
  }

  /** Translates a module-level definition from its [[AST]] representation into
    * [[IR]].
    *
    * @param inputAst the definition to be translated
    * @return the [[IR]] representation of `inputAST`
    */
  IR$Module$Scope$Definition translateModuleSymbol(Tree inputAst) {
    return switch (inputAst) {
    /*
    inputAst match {
      case AST.Ident.Annotation.any(annotation) =>
        IR.Name.Annotation(annotation.name, getIdentifiedLocation(annotation))
      */
      case Tree.TypeDef def -> {
        var typeName = buildName(def.getName());
        var translatedBody = translateTypeBody(def.getBlock(), true);
        for (var c : def.getConstructors()) {
          var cExpr = c.getExpression();
          if (cExpr == null) {
            continue;
          }
          var constructorName = buildName(inputAst, cExpr.getConstructor());
          List<IR.DefinitionArgument> args = translateArgumentsDefinition(cExpr.getArguments());
          var cAt = getIdentifiedLocation(inputAst);
          var data = new IR$Module$Scope$Definition$Data(constructorName, args, cAt, meta(), diag());

          translatedBody = cons(data, translatedBody);
        }
        // type
        List<IR.DefinitionArgument> args = translateArgumentsDefinition(def.getParams());
        yield new IR$Module$Scope$Definition$SugaredType(
          typeName,
          args,
          translatedBody.reverse(),
          getIdentifiedLocation(inputAst),
          meta(), diag()
        );
      }
      case Tree.Function fn -> {
        var nameId = buildName(fn, fn.getName());

        /*
      case AstView.MethodDefinition(targetPath, name, args, definition) =>
        val nameId: AST.Ident = name match {
          case AST.Ident.Var.any(name) => name
          case AST.Ident.Opr.any(opr)  => opr
          case _ =>
            throw new UnhandledEntity(name, "translateModuleSymbol")
        }

        val methodRef = if (targetPath.nonEmpty) {
          val pathSegments = targetPath.collect { case AST.Ident.Cons.any(c) =>
            c
          }
          val pathNames = pathSegments.map(buildName(_))

          val methodSegments = pathNames :+ buildName(nameId)

          val typeSegments = methodSegments.init

          Name.MethodReference(
            Some(
              IR.Name.Qualified(
                typeSegments,
                MethodReference.genLocation(typeSegments)
              )
            ),
            methodSegments.last,
            MethodReference.genLocation(methodSegments)
          )
        } else {
        */
        var methodName = nameId;
        var methodRef = new IR$Name$MethodReference(
          Option.empty(),
          methodName,
          getIdentifiedLocation(fn),
          meta(), diag()
        );
        var args = translateArgumentsDefinition(fn.getArgs());
        var body = translateExpression(fn.getBody(), false);

        yield new IR$Module$Scope$Definition$Method$Binding(
          methodRef,
          args,
          body,
          getIdentifiedLocation(inputAst),
          meta(), diag()
        );
      }
      /*
      case AstView.FunctionSugar(
            AST.Ident.Var("foreign"),
            header,
            body
          ) =>
        translateForeignDefinition(header, body) match {
          case Right((name, arguments, body)) =>
            val methodRef =
              Name.MethodReference(None, name, name.location)
            Module.Scope.Definition.Method.Binding(
              methodRef,
              arguments,
              body,
              getIdentifiedLocation(inputAst)
            )
          case Left(reason) =>
            IR.Error.Syntax(
              inputAst,
              IR.Error.Syntax.InvalidForeignDefinition(reason)
            )
        }
      case AstView.FunctionSugar(name, args, body) =>
        val methodName = buildName(name)

        val methodReference = Name.MethodReference(
          None,
          methodName,
          methodName.location
        )

        Module.Scope.Definition.Method.Binding(
          methodReference,
          args.map(translateArgumentDefinition(_)),
          translateExpression(body),
          getIdentifiedLocation(inputAst)
        )
      case AST.Comment.any(comment) => translateComment(comment)
      */
      case Tree.TypeSignature sig -> {
//      case AstView.TypeAscription(typed, sig) =>
        var methodName = buildName(sig, sig.getVariable());
        var methodReference = new IR$Name$MethodReference(
          Option.empty(),
          methodName,
          getIdentifiedLocation(sig),
          meta(), diag()
        );
        var signature = translateExpression(sig.getType(), true);
        yield new IR$Type$Ascription(methodReference, signature, getIdentifiedLocation(sig), meta(), diag());
        /*
        typed match {
          case AST.Ident.any(ident)       => buildAscription(ident)
          case AST.App.Section.Sides(opr) => buildAscription(opr)
          case AstView.MethodReference(_, _) =>
            IR.Type.Ascription(
              translateMethodReference(typed),
              translateExpression(sig, insideTypeSignature = true),
              getIdentifiedLocation(inputAst)
            )
          case _ => Error.Syntax(typed, Error.Syntax.InvalidStandaloneSignature)
        }
      case _ => Error.Syntax(inputAst, Error.Syntax.UnexpectedExpression)
    }
    */
      }
      default -> new IR$Error$Syntax(inputAst, new IR$Error$Syntax$UnexpectedExpression$(), meta(), diag());
    };
  }

<<<<<<< HEAD
  private List<IR.DefinitionArgument> translateArgumentsDefinition(java.util.List<ArgumentDefinition> args) {
    return CollectionConverters.asScala(args.stream().map(p -> translateArgumentDefinition(p)).iterator()).toList();
=======
  private List<IR.DefinitionArgument> translateArgumentsDefs(java.util.List<ArgumentDefinition> args) {
    ArrayList<Tree> params = new ArrayList<>();
    for (var d : args) {
      params.add(d.getPattern());
    }
    return translateArgumentsDefinition(params);
  }
  private List<IR.DefinitionArgument> translateArgumentsDefinition(java.util.List<Tree> params) {
      return translateArgumentsDefinition(params, nil());
  }
  private List<IR.DefinitionArgument> translateArgumentsDefinition(java.util.List<Tree> params, List<IR.DefinitionArgument> args) {
      for (var p : params) {
        var m = translateArgumentDefinition(p, false);
        args = cons(m, args);
      }
    return args.reverse();
>>>>>>> 146b8a56
  }

  /** Translates the body of a type expression.
    *
    * @param body the body to be translated
    * @return the [[IR]] representation of `body`
    */
  private scala.collection.immutable.List<IR> translateTypeBody(java.util.List<Line> block, boolean found) {
    var ir = block.stream().map(line -> translateTypeBodyExpression(line)).filter(line -> line != null).iterator();
    return CollectionConverters.asScala(ir).toList();
  }

  /** Translates any expression that can be found in the body of a type
    * declaration from [[AST]] into [[IR]].
    *
    * @param maybeParensedInput the expression to be translated
    * @return the [[IR]] representation of `maybeParensedInput`
    */
  private IR translateTypeBodyExpression(Line maybeParensedInput) {
    var inputAst = maybeManyParensed(maybeParensedInput.getExpression());
    return switch (inputAst) {
      case null -> null;
    /*
    inputAst match {
      case AST.Ident.Annotation.any(ann) =>
        IR.Name.Annotation(ann.name, getIdentifiedLocation(ann))
      case AST.Ident.Cons.any(include) => translateIdent(include)
      */
      case Tree.TypeDef def -> translateModuleSymbol(def);
      case Tree.ArgumentBlockApplication app -> {
//        if (app.getLhs() instanceof Tree.Comment comment) {
//          var doc = new StringBuilder();
//          doc.append(comment.getToken().codeRepr());
//          yield new IR$Comment$Documentation(
//            doc.toString(), getIdentifiedLocation(comment), meta(), diag()
//          );
//        }
        yield null;
      }
      /*
      case AstView.FunctionSugar(
            AST.Ident.Var("foreign"),
            header,
            body
          ) =>
        translateForeignDefinition(header, body) match {
          case Right((name, arguments, body)) =>
            IR.Function.Binding(
              name,
              arguments,
              body,
              getIdentifiedLocation(inputAst)
            )
          case Left(reason) =>
            IR.Error.Syntax(
              inputAst,
              IR.Error.Syntax.InvalidForeignDefinition(reason)
            )
        }
      case fs @ AstView.FunctionSugar(_, _, _) => translateExpression(fs)
      case AST.Comment.any(inputAST)           => translateComment(inputAST)
      case AstView.Binding(AST.App.Section.Right(opr, arg), body) =>
        Function.Binding(
          buildName(opr),
          List(translateArgumentDefinition(arg)),
          translateExpression(body),
          getIdentifiedLocation(inputAst)
        )
      case AstView.TypeAscription(typed, sig) =>
        val typedIdent = typed match {
          case AST.App.Section.Sides(opr) => buildName(opr)
          case AST.Ident.any(ident)       => buildName(ident)
          case other                      => translateExpression(other)
        }
        IR.Type.Ascription(
          typedIdent,
          translateExpression(sig, insideTypeSignature = true),
          getIdentifiedLocation(inputAst)
        )
      case assignment @ AstView.BasicAssignment(_, _) =>
        translateExpression(assignment)
      case _ =>
        IR.Error.Syntax(inputAst, IR.Error.Syntax.UnexpectedDeclarationInType)
    }
    */
      default ->
        new IR$Error$Syntax(inputAst, IR$Error$Syntax$UnexpectedDeclarationInType$.MODULE$, meta(), diag());
    };
  }

  /*
  private def translateForeignDefinition(header: List[AST], body: AST): Either[
    String,
    (IR.Name, List[IR.DefinitionArgument], IR.Foreign.Definition)
  ] = {
    header match {
      case AST.Ident.Var(lang) :: AST.Ident.Var.any(name) :: args =>
        body.shape match {
          case AST.Literal.Text.Block.Raw(lines, _, _) =>
            val code = lines
              .map(t =>
                t.text.collect {
                  case AST.Literal.Text.Segment.Plain(str)   => str
                  case AST.Literal.Text.Segment.RawEsc(code) => code.repr
                }.mkString
              )
              .mkString("\n")
            val methodName = buildName(name)
            val arguments  = args.map(translateArgumentDefinition(_))
            val language   = EpbParser.ForeignLanguage.getBySyntacticTag(lang)
            if (language == null) {
              Left(s"Language $lang is not a supported polyglot language.")
            } else {
              val foreign = IR.Foreign.Definition(
                language,
                code,
                getIdentifiedLocation(body)
              )
              Right((methodName, arguments, foreign))
            }
          case _ =>
            Left(
              "The body of a foreign block must be an uninterpolated string block literal."
            )
        }
      case _ => Left("The method name is not specified.")
    }
  }

  /** Translates a method reference from [[AST]] into [[IR]].
    *
    * @param inputAst the method reference to translate
    * @return the [[IR]] representation of `inputAst`

  def translateMethodReference(inputAst: AST): IR.Name.MethodReference = {
    inputAst match {
      case AstView.MethodReference(path, methodName) =>
        val typeParts = path.map(translateExpression(_).asInstanceOf[IR.Name])
        IR.Name.MethodReference(
          Some(
            IR.Name.Qualified(typeParts, MethodReference.genLocation(typeParts))
          ),
          translateExpression(methodName).asInstanceOf[IR.Name],
          getIdentifiedLocation(inputAst)
        )
      case _ => throw new UnhandledEntity(inputAst, "translateMethodReference")
    }
  }

  /** Translates an arbitrary program expression from {@link Tree} into {@link IR}.
    *
    * @param maybeParensedInput the expresion to be translated
    * @return the {@link IR} representation of `maybeParensedInput`
    */
  IR.Expression translateExpression(Tree tree, boolean insideTypeSignature) {
    return translateExpression(tree, nil(), insideTypeSignature, false);
  }

  IR.Expression translateExpression(Tree tree, List<Tree> moreArgs, boolean insideTypeSignature, boolean isMethod) {
    return switch (tree) {
      case null -> null;
      case Tree.OprApp app -> {
        var op = app.getOpr().getRight();
        yield switch (op.codeRepr()) {
          case "." -> {
            var rhs = translateExpression(app.getRhs(), nil(), insideTypeSignature, true);
            var lhs = translateExpression(app.getLhs(), insideTypeSignature);
            IR.CallArgument callArgument = new IR$CallArgument$Specified(Option.empty(), lhs, getIdentifiedLocation(tree), meta(), diag());
            var firstArg = cons(callArgument, nil());
            var args = moreArgs.isEmpty() ? firstArg : translateCallArguments(moreArgs, firstArg, insideTypeSignature);
            var prefix = new IR$Application$Prefix(
                rhs, args,
                false,
                getIdentifiedLocation(tree),
                meta(),
                diag()
            );
            yield prefix;
          }
          default -> {
            var lhs = translateCallArgument(app.getLhs(), insideTypeSignature);
            var rhs = translateCallArgument(app.getRhs(), insideTypeSignature);
            yield new IR$Application$Operator$Binary(
              lhs,
              new IR$Name$Literal(
                op.codeRepr(), true,
                getIdentifiedLocation(app),
                meta(), diag()
              ),
              rhs,
              getIdentifiedLocation(app),
              meta(), diag()
            );
          }
        };
      }

      case Tree.App app -> {
        var fn = translateExpression(app.getFunc(), cons(app.getArg(), moreArgs), insideTypeSignature, false);
        yield fn;
      }
      case Tree.Number n -> translateDecimalLiteral(n, n.getInteger(), n.getFractionalDigits());
      case Tree.Ident id -> {
        var exprId = translateIdent(id, isMethod);
        if (moreArgs.isEmpty()) {
          yield exprId;
        } else {
          var args = translateCallArguments(moreArgs, nil(), insideTypeSignature);
          var prefix = new IR$Application$Prefix(
              exprId, args,
              false,
              getIdentifiedLocation(tree),
              meta(),
              diag()
          );
          yield prefix;
        }
      }
      case Tree.MultiSegmentApp app -> {
        var fnName = new StringBuilder();
        var sep = "";
        List<IR.CallArgument> args = nil();
        for (var seg : app.getSegments()) {
          var id = seg.getHeader().codeRepr();
          fnName.append(sep);
          fnName.append(id);

          var body = translateCallArgument(seg.getBody(), insideTypeSignature);
          args = cons(body, args);

          sep = "_";
        }
        var fn = new IR$Name$Literal(fnName.toString(), true, Option.empty(), meta(), diag());
        yield new IR$Application$Prefix(fn, args.reverse(), false, getIdentifiedLocation(tree), meta(), diag());
      }
      case Tree.BodyBlock body -> {
        List<IR.Expression> expressions = nil();
        IR.Expression last = null;
        for (var line : body.getStatements()) {
          final Tree expr = line.getExpression();
          if (expr == null) {
            continue;
          }
          if (last != null) {
            expressions = cons(last, expressions);
          }
          last = translateExpression(expr, insideTypeSignature);
        }
        yield new IR$Expression$Block(expressions.reverse(), last, getIdentifiedLocation(body), false, meta(), diag());
      }
      case Tree.Assignment assign -> {
        var name = buildName(assign.getPattern());
        var expr = translateExpression(assign.getExpr(), insideTypeSignature);
        yield new IR$Expression$Binding(name, expr, getIdentifiedLocation(tree), meta(), diag());
      }
      case Tree.ArgumentBlockApplication body -> {
        List<IR.Expression> expressions = nil();
        IR.Expression last = null;
        for (var line : body.getArguments()) {
          final Tree expr = line.getExpression();
          if (expr == null) {
            continue;
          }
          if (last != null) {
            expressions = cons(last, expressions);
          }
          last = translateExpression(expr, insideTypeSignature);
        }
        yield new IR$Expression$Block(expressions.reverse(), last, getIdentifiedLocation(body), false, meta(), diag());
      }
      case Tree.TypeAnnotated anno -> {
        var type = translateCallArgument(anno.getType(), true);
        var expr = translateCallArgument(anno.getExpression(), false);
        var opName = new IR$Name$Literal(anno.getOperator().codeRepr(), true, Option.empty(), meta(), diag());
        yield new IR$Application$Operator$Binary(
          expr,
          opName,
          type,
          getIdentifiedLocation(anno),
          meta(), diag()
        );
      }
      case Tree.Group group -> {
        yield translateExpression(group.getBody(), moreArgs, insideTypeSignature, isMethod);
      }
      case Tree.TextLiteral txt -> {
        var fullTxt = txt.codeRepr().trim();
        var t = fullTxt.substring(1, fullTxt.length() - 1);
        yield new IR$Literal$Text(t, getIdentifiedLocation(txt), meta(), diag());
      }
      case Tree.Arrow arrow when insideTypeSignature -> {
        List<IR.Expression> args = nil();
        Tree treeBody = null;
        {
          Tree.Arrow head = arrow;
          while (head != null) {
            for (var a : head.getArguments()) {
              var literal = buildName(a);
              args = cons(literal, args);
            }
            treeBody = head.getBody();
            head = switch (treeBody) {
              case Tree.Arrow a -> a;
              default -> null;
            };
          }
          args = args.reverse();
        }
        var body = translateExpression(treeBody, isMethod);
        yield new IR$Type$Function(args, body, Option.empty(), meta(), diag());
      }

      case Tree.Arrow arrow -> {
        var arguments = translateArgumentsDefinition(arrow.getArguments());
        var body = translateExpression(arrow.getBody(), isMethod);
        yield new IR$Function$Lambda(arguments, body, getIdentifiedLocation(arrow), true, meta(), diag());
      }
      default -> throw new UnhandledEntity(tree, "translateExpression");
    };
    /*
    val inputAst = AstView.MaybeManyParensed
      .unapply(maybeParensedInput)
      .getOrElse(maybeParensedInput)

    inputAst match {
      case AST.Def(consName, _, _) =>
        IR.Error
          .Syntax(inputAst, IR.Error.Syntax.TypeDefinedInline(consName.name))
      case AstView.UnaryMinus(expression) =>
        expression match {
          case AST.Literal.Number(base, number) =>
            translateExpression(
              AST.Literal
                .Number(base, s"-$number")
                .setLocation(inputAst.location)
            )
          case _ =>
            IR.Application.Prefix(
              IR.Name
                .Literal("negate", isMethod = true, None),
              List(
                IR.CallArgument.Specified(
                  None,
                  translateExpression(expression),
                  getIdentifiedLocation(expression)
                )
              ),
              hasDefaultsSuspended = false,
              getIdentifiedLocation(inputAst)
            )
        }
      case AstView.FunctionSugar(name, args, body) =>
        Function.Binding(
          translateIdent(name).asInstanceOf[IR.Name.Literal],
          args.map(translateArgumentDefinition(_)),
          translateExpression(body),
          getIdentifiedLocation(inputAst)
        )
      case AstView
            .SuspendedBlock(name, block @ AstView.Block(lines, lastLine)) =>
        Expression.Binding(
          buildName(name),
          Expression.Block(
            lines.map(translateExpression(_)),
            translateExpression(lastLine),
            getIdentifiedLocation(block),
            suspended = true
          ),
          getIdentifiedLocation(inputAst)
        )
      case AstView.BasicAssignment(name, expr) =>
        translateBinding(getIdentifiedLocation(inputAst), name, expr)
      case AstView.TypeAscription(left, right) =>
        IR.Application.Operator.Binary(
          translateCallArgument(left),
          buildName(AST.Ident.Opr(AstView.TypeAscription.operatorName)),
          translateCallArgument(right, insideTypeSignature = true),
          getIdentifiedLocation(inputAst)
        )
      case AstView.MethodDefinition(_, name, _, _) =>
        IR.Error.Syntax(
          inputAst,
          IR.Error.Syntax.MethodDefinedInline(name.asInstanceOf[AST.Ident].name)
        )
      case AstView.MethodCall(target, name, args) =>
        inputAst match {
          case AstView.QualifiedName(idents) if insideTypeSignature =>
            IR.Name.Qualified(
              idents.map(x => translateIdent(x).asInstanceOf[IR.Name]),
              getIdentifiedLocation(inputAst)
            )
          case _ =>
            val (validArguments, hasDefaultsSuspended) =
              calculateDefaultsSuspension(args)

            Application.Prefix(
              buildName(name, isMethod = true),
              (target :: validArguments).map(translateCallArgument(_)),
              hasDefaultsSuspended = hasDefaultsSuspended,
              getIdentifiedLocation(inputAst)
            )
        }
      case AstView.CaseExpression(scrutinee, branches) =>
        val actualScrutinee = translateExpression(scrutinee)
        val allBranches     = branches.map(translateCaseBranch)

        Case.Expr(
          actualScrutinee,
          allBranches,
          getIdentifiedLocation(inputAst)
        )
      case AstView.DecimalLiteral(intPart, fracPart) =>
        translateDecimalLiteral(inputAst, intPart, fracPart)
      case AST.App.any(inputAST) =>
        translateApplicationLike(inputAST, insideTypeSignature)
      case AST.Mixfix.any(inputAST)  => translateApplicationLike(inputAST)
      case AST.Literal.any(inputAST) => translateLiteral(inputAST)
      case AST.Group.any(inputAST)   => translateGroup(inputAST)
      case AST.Ident.any(inputAST)   => translateIdent(inputAST)
      case AST.TypesetLiteral.any(tSet) =>
        IR.Application.Literal.Typeset(
          tSet.expression.map(translateExpression(_)),
          getIdentifiedLocation(tSet)
        )
      case AST.SequenceLiteral.any(inputAST) =>
        translateSequenceLiteral(inputAST)
      case AstView.Block(lines, retLine) =>
        Expression.Block(
          lines.map(translateExpression(_)),
          translateExpression(retLine),
          location = getIdentifiedLocation(inputAst)
        )
      case AST.Comment.any(inputAST) => translateComment(inputAST)
      case AST.Invalid.any(inputAST) => translateInvalid(inputAST)
      case AST.Foreign(_, _, _) =>
        Error.Syntax(
          inputAst,
          Error.Syntax.UnsupportedSyntax("foreign blocks")
        )
      case AstView.Pattern(_) =>
        Error.Syntax(inputAst, Error.Syntax.InvalidPattern)
      case AST.Macro.Ambiguous(_, _) =>
        Error.Syntax(inputAst, Error.Syntax.AmbiguousExpression)
      case _ =>
        throw new UnhandledEntity(inputAst, "translateExpression")
    }
    */
  }

  IR.Expression translateDecimalLiteral(
    Tree ast,
    Token.Digits intPart,
    FractionalDigits fracPart
  ) {
    if (intPart.getBase() != null && !"10".equals(intPart.getBase())) {
      return new IR$Error$Syntax(
        intPart,
        new IR$Error$Syntax$UnsupportedSyntax("non-base-10 decimal literals"),
        meta(), diag()
      );
    } else {
      if (fracPart != null && fracPart.getDigits().getBase() != null) {
        if (!"10".equals(fracPart.getDigits().getBase())) {
          return new IR$Error$Syntax(
            intPart,
            IR$Error$Syntax$InvalidBaseInDecimalLiteral$.MODULE$,
            meta(), diag()
          );
        }
      }
      String literal = fracPart != null ?
          intPart.codeRepr() + "." + fracPart.getDigits().codeRepr() :
          intPart.codeRepr();
      return new IR$Literal$Number(
        Option.empty(),
        literal,
        getIdentifiedLocation(ast), meta(), diag()
      );
    }
  }

  /** Translates a program literal from its [[AST]] representation into
    * [[IR]].
    *
    * @param literal the literal to translate
    * @return the [[IR]] representation of `literal`
    *
  IR.Expression translateLiteral(Tree.TextLiteral literal) {
    literal match {
      case AST.Literal.Number(base, number) =>
        if (base.isDefined) {
          val baseNum =
            try { Integer.parseInt(base.get) }
            catch {
              case _: NumberFormatException =>
                return Error.Syntax(
                  literal,
                  Error.Syntax.InvalidBase(base.get)
                )
            }
          try { new BigInteger(number, baseNum) }
          catch {
            case _: NumberFormatException =>
              return Error.Syntax(
                literal,
                Error.Syntax.InvalidNumberForBase(number, base.get)
              )
          }
        }
        Literal.Number(base, number, getIdentifiedLocation(literal))
      case AST.Literal.Text.any(literal) =>
        literal.shape match {
          case AST.Literal.Text.Line.Raw(segments) =>
            val fullString = segments.collect {
              case AST.Literal.Text.Segment.Plain(str)   => str
              case AST.Literal.Text.Segment.RawEsc(code) => code.repr
            }.mkString

            Literal.Text(fullString, getIdentifiedLocation(literal))
          case AST.Literal.Text.Block.Raw(lines, _, _) =>
            val fullString = lines
              .map(t =>
                t.text.collect {
                  case AST.Literal.Text.Segment.Plain(str)   => str
                  case AST.Literal.Text.Segment.RawEsc(code) => code.repr
                }.mkString
              )
              .mkString("\n")

            Literal.Text(fullString, getIdentifiedLocation(literal))
          case AST.Literal.Text.Block.Fmt(lines, _, _) =>
            val ls  = lines.map(l => parseFmtSegments(literal, l.text))
            val err = ls.collectFirst { case Left(e) => e }
            err match {
              case Some(err) => err
              case None =>
                val str = ls.collect { case Right(str) => str }.mkString("\n")
                IR.Literal.Text(str, getIdentifiedLocation(literal))
            }
          case AST.Literal.Text.Line.Fmt(segments) =>
            parseFmtSegments(literal, segments) match {
              case Left(err) => err
              case Right(str) =>
                IR.Literal.Text(str, getIdentifiedLocation(literal))
            }
          case TextUnclosed(_) =>
            Error.Syntax(literal, Error.Syntax.UnclosedTextLiteral)

          case _ =>
            throw new UnhandledEntity(literal.shape, "translateLiteral")
        }
      case _ => throw new UnhandledEntity(literal, "processLiteral")
    }
  private def parseFmtSegments(
    literal: AST,
    segments: Seq[AST.Literal.Text.Segment[AST]]
  ): Either[IR.Error, String] = {
    val bldr                  = new StringBuilder
    var err: Option[IR.Error] = None
    breakable {
      segments.foreach {
        case SegmentEscape(code) =>
          code match {
            case Escape.Number(_) =>
              err = Some(
                Error.Syntax(
                  literal,
                  Error.Syntax.UnsupportedSyntax("escaped numbers")
                )
              )
              break()
            case unicode: Escape.Unicode =>
              unicode match {
                case Unicode.InvalidUnicode(unicode) =>
                  err = Some(
                    Error.Syntax(
                      literal,
                      Error.Syntax.InvalidEscapeSequence(unicode.repr)
                    )
                  )
                  break()
                case Unicode._U16(digits) =>
                  val buffer = ByteBuffer.allocate(2)
                  buffer.putChar(
                    Integer.parseInt(digits, 16).asInstanceOf[Char]
                  )
                  val str = new String(buffer.array(), "UTF-16")
                  bldr.addAll(str)
                case Unicode._U32(digits) =>
                  val buffer = ByteBuffer.allocate(4)
                  buffer.putInt(Integer.parseInt(digits, 16))
                  val str = new String(buffer.array(), "UTF-32")
                  bldr.addAll(str)
                case Unicode._U21(digits) =>
                  val buffer = ByteBuffer.allocate(4)
                  buffer.putInt(Integer.parseInt(digits, 16))
                  val str = new String(buffer.array(), "UTF-32")
                  bldr.addAll(str)
              }
            case e: Escape.Character => bldr.addOne(e.code)
            case e: Escape.Control   => bldr.addAll(e.repr)
          }
        case SegmentPlain(text) => bldr.addAll(text)
        case SegmentExpr(_) =>
          err = Some(
            Error.Syntax(
              literal,
              Error.Syntax.UnsupportedSyntax("interpolated expressions")
            )
          )
          break()
        case SegmentRawEscape(e) => bldr.addAll(e.repr)
      }
    }
    err.map(Left(_)).getOrElse(Right(bldr.toString))
  }

  /** Translates a sequence literal into its [[IR]] counterpart.
    * @param literal the literal to translate
    * @return the [[IR]] representation of `literal`

  def translateSequenceLiteral(literal: AST.SequenceLiteral): Expression = {
    IR.Application.Literal.Sequence(
      literal.items.map(translateExpression(_)),
      getIdentifiedLocation(literal)
    )
  }

  /** Translates an arbitrary expression, making sure to properly recognize
    * qualified names. Qualified names should, probably, at some point be
    * handled deeper in the compiler pipeline.
    */
  IR.Expression translateQualifiedNameOrExpression(Tree arg) {
    IR$Name$Qualified name = buildQualifiedName(arg, false);
    if (name != null) {
      return name;
    } else {
      return translateExpression(arg, false);
    }
  }

  private static boolean isOperator(String txt, Either<MultipleOperatorError, Operator> op) {
    if (op.getRight() == null) {
      return false;
    }
    return txt.equals(op.getRight().codeRepr());
  }


  /** Translates an argument definition from [[AST]] into [[IR]].
   *
   * @param def the argument to translate
   * @return the [[IR]] representation of `arg`
   */
  IR.DefinitionArgument translateArgumentDefinition(ArgumentDefinition def) {
    Tree pattern = def.getPattern();
    IR.Name name = switch (pattern) {
      case Tree.Ident id -> {
        IR.Expression identifier = translateIdent(id, false);
        yield switch (identifier) {
          case IR.Name name_ -> name_;
          // TODO: Other types of pattern. Needs IR support.
          default -> throw new UnhandledEntity(pattern, "translateArgumentDefinition");
        };
      }
<<<<<<< HEAD
      // TODO: Other types of pattern. Needs IR support.
      default -> throw new UnhandledEntity(pattern, "translateArgumentDefinition");
=======
      case Tree.UnaryOprApp opr when "~".equals(opr.getOpr().codeRepr()) -> {
        yield translateArgumentDefinition(opr.getRhs(), true);
      }
        /*
      case AstView.AssignedArgument(name, value) =>
        translateIdent(name) match {
          case name: IR.Name =>
            DefinitionArgument.Specified(
              name,
              None,
              Some(translateExpression(value)),
              isSuspended,
              getIdentifiedLocation(arg)
            )
          case _ =>
            throw new UnhandledEntity(arg, "translateArgumentDefinition")
        }
      */
      case Tree.Wildcard wild -> {
        var loc = getIdentifiedLocation(arg);
        yield new IR$DefinitionArgument$Specified(
            new IR$Name$Blank(loc, meta(), diag()),
            Option.empty(),
            Option.empty(),
            isSuspended,
            loc,
            meta(), diag()
          );
      }
      default -> throw new UnhandledEntity(core, "translateArgumentDefinition");
>>>>>>> 146b8a56
    };
    boolean isSuspended = def.getSuspension() != null;
    var ascribedType = Option.apply(def.getType()).map(ascription -> translateExpression(ascription.getType(), true));
    var defaultValue = Option.apply(def.getDefault()).map(default_ -> translateExpression(default_.getExpression(), false));
    return new IR$DefinitionArgument$Specified(
            name,
            ascribedType,
            defaultValue,
            isSuspended,
            getIdentifiedLocation(def),
            meta(),
            diag()
    );
  }

  private List<IR.CallArgument> translateCallArguments(List<Tree> args, List<IR.CallArgument> res, boolean insideTypeSignature) {
    while (args.nonEmpty()) {
      var a = translateCallArgument(args.head(), insideTypeSignature);
      if (a != null) {
        res = cons(a, res);
      }
      args = (List<Tree>) args.tail();
    }
    return res.reverse();
  }

  /** Translates a call-site function argument from its [[AST]] representation
    * into [[IR]].
    *
    * @param arg the argument to translate
    * @return the [[IR]] representation of `arg`
    */
  IR$CallArgument$Specified translateCallArgument(
    Tree arg,
    boolean insideTypeSignature
  ) {
    /*
    arg match {
      case AstView.AssignedArgument(left, right) =>
        CallArgument
          .Specified(
            Some(buildName(left)),
            translateExpression(right, insideTypeSignature),
            getIdentifiedLocation(arg)
          )
      case _ =>
    }
    */
    var expr = translateExpression(arg, insideTypeSignature);
    var loc = getIdentifiedLocation(arg);
    return new IR$CallArgument$Specified(Option.empty(), expr, loc, meta(), diag());
  }

  /** Calculates whether a set of arguments has its defaults suspended, and
    * processes the argument list to remove that operator.
    *
    * @param args the list of arguments
    * @return the list of arguments with the suspension operator removed, and
    *         whether or not the defaults are suspended

  def calculateDefaultsSuspension(args: List[AST]): (List[AST], Boolean) = {
    val validArguments = args.filter {
      case AstView.SuspendDefaultsOperator(_) => false
      case _                                  => true
    }

    val suspendPositions = args.zipWithIndex.collect {
      case (AstView.SuspendDefaultsOperator(_), ix) => ix
    }

    val hasDefaultsSuspended = suspendPositions.contains(args.length - 1)

    (validArguments, hasDefaultsSuspended)
  }

  /** Translates an arbitrary expression that takes the form of a syntactic
    * application from its [[AST]] representation into [[IR]].
    *
    * @param callable the callable to translate
    * @return the [[IR]] representation of `callable`
    */
  private IR.Expression translateApplicationLike(
    Tree callable,
    boolean insideTypeAscription
  ) {
    /*
    callable match {
      case AstView.Application(name, args) =>
        val (validArguments, hasDefaultsSuspended) =
          calculateDefaultsSuspension(args)

        val fun = name match {
          case AstView.Method(ast) => buildName(ast, isMethod = true)
          case AstView.Expr(ast) =>
            translateExpression(ast, insideTypeAscription)
        }

        Application.Prefix(
          fun,
          validArguments.map(translateCallArgument(_, insideTypeAscription)),
          hasDefaultsSuspended,
          getIdentifiedLocation(callable)
        )
      case AstView.Lambda(args, body) =>
        if (args.length > 1) {
          Error.Syntax(
            args(1),
            Error.Syntax.UnsupportedSyntax(
              "pattern matching function arguments"
            )
          )
        } else {
          val realArgs =
            args.map(translateArgumentDefinition(_, insideTypeAscription))
          val realBody = translateExpression(body, insideTypeAscription)
          Function.Lambda(realArgs, realBody, getIdentifiedLocation(callable))
        }
      case AST.App.Infix(left, fn, right) =>
        val leftArg  = translateCallArgument(left, insideTypeAscription)
        val rightArg = translateCallArgument(right, insideTypeAscription)

        fn match {
          case AST.Ident.Opr.any(fn) =>
            if (leftArg.name.isDefined) {
              IR.Error.Syntax(left, IR.Error.Syntax.NamedArgInOperator)
            } else if (rightArg.name.isDefined) {
              IR.Error.Syntax(right, IR.Error.Syntax.NamedArgInOperator)
            } else {
              Application.Operator.Binary(
                leftArg,
                buildName(fn),
                rightArg,
                getIdentifiedLocation(callable)
              )
            }
          case _ => IR.Error.Syntax(left, IR.Error.Syntax.InvalidOperatorName)
        }
      case AST.App.Prefix(_, _) =>
        throw new UnhandledEntity(callable, "translateCallable")
      case AST.App.Section.any(sec) => translateOperatorSection(sec)
      case AST.Mixfix(nameSegments, args) =>
        val realNameSegments = nameSegments.collect {
          case AST.Ident.Var.any(v)  => v.name
          case AST.Ident.Cons.any(v) => v.name.toLowerCase
        }

        val functionName =
          AST.Ident.Var(realNameSegments.mkString("_"))

        Application.Prefix(
          buildName(functionName, isMethod = true),
          args.map(translateCallArgument(_, insideTypeAscription)).toList,
          hasDefaultsSuspended = false,
          getIdentifiedLocation(callable)
        )
      case AST.Macro.Ambiguous(_, _) =>
        Error.Syntax(callable, Error.Syntax.AmbiguousExpression)
      case _ => throw new UnhandledEntity(callable, "translateCallable")
    }
    */
    return null;
  }

  /** Translates an operator section from its [[AST]] representation into the
    * [[IR]] representation.
    *
    * @param section the operator section
    * @return the [[IR]] representation of `section`

  def translateOperatorSection(
    section: AST.App.Section
  ): Expression = {
    section match {
      case AST.App.Section.Left.any(left) =>
        val leftArg = translateCallArgument(left.arg)

        if (leftArg.name.isDefined) {
          Error.Syntax(section, Error.Syntax.NamedArgInSection)
        } else {
          Application.Operator.Section.Left(
            leftArg,
            buildName(left.opr),
            getIdentifiedLocation(left)
          )
        }
      case AST.App.Section.Sides.any(sides) =>
        Application.Operator.Section.Sides(
          buildName(sides.opr),
          getIdentifiedLocation(sides)
        )
      case AST.App.Section
            .Right(AST.Ident.Opr("."), AstView.ConsOrVar(ident)) =>
        buildName(ident, isMethod = true)
      case AST.App.Section.Right.any(right) =>
        val rightArg = translateCallArgument(right.arg)

        if (rightArg.name.isDefined) {
          Error.Syntax(section, Error.Syntax.NamedArgInSection)
        } else {
          Application.Operator.Section.Right(
            buildName(right.opr),
            translateCallArgument(right.arg),
            getIdentifiedLocation(right)
          )
        }
      case _ => throw new UnhandledEntity(section, "translateOperatorSection")
    }
  }

  /** Translates an arbitrary program identifier from its [[AST]] representation
    * into [[IR]].
    *
    * @param identifier the identifier to translate
    * @return the [[IR]] representation of `identifier`
    */
  IR.Expression translateIdent(Tree identifier, boolean isMethod) {
    return switch (identifier) {
      case null -> null;
      case Tree.Ident id -> buildName(id, id.getToken(), isMethod);
      default -> throw new UnhandledEntity(identifier, "translateIdent");
    };
    /*
    identifier match {
      case AST.Ident.Var(name) =>
        if (name == Constants.Names.SELF_ARGUMENT) {
          Name.Self(getIdentifiedLocation(identifier))
        } else {
          buildName(identifier)
        }
      case AST.Ident.Annotation(name) =>
        Name.Annotation(name, getIdentifiedLocation(identifier))
      case AST.Ident.Cons(_) =>
        buildName(identifier)
      case AST.Ident.Blank(_) =>
        Name.Blank(getIdentifiedLocation(identifier))
      case AST.Ident.Opr.any(_) =>
        Error.Syntax(
          identifier,
          Error.Syntax.UnsupportedSyntax("operator sections")
        )
      case AST.Ident.Mod(_) =>
        Error.Syntax(
          identifier,
          Error.Syntax.UnsupportedSyntax("module identifiers")
        )
      case _ =>
    }
    */
  }

  /** Translates an arbitrary binding operation from its [[AST]] representation
    * into [[IR]].
    *
    * @param location the source location of the binding
    * @param name the name of the binding being assigned to
    * @param expr the expression being assigned to `name`
    * @return the [[IR]] representation of `expr` being bound to `name`

  def translateBinding(
    location: Option[IdentifiedLocation],
    name: AST,
    expr: AST
  ): Expression.Binding = {
    val irName = translateExpression(name)

    irName match {
      case n: IR.Name =>
        Expression.Binding(n, translateExpression(expr), location)
      case _ =>
        throw new UnhandledEntity(name, "translateBinding")
    }
  }

  /** Translates the branch of a case expression from its [[AST]] representation
    * into [[IR]], also handling the documentation comments in between branches.
    *
    * The documentation comments are translated to dummy branches that contain
    * an empty expression and a dummy [[IR.Pattern.Documentation]] pattern
    * containing the comment. These dummy branches are removed in the
    * DocumentationComments pass where the comments are attached to the actual
    * branches.
    *
    * @param branch the case branch or comment to translate
    * @return the [[IR]] representation of `branch`

  def translateCaseBranch(branch: AST): Case.Branch = {
    branch match {
      case AstView.CaseBranch(pattern, expression) =>
        Case.Branch(
          translatePattern(pattern),
          translateExpression(expression),
          getIdentifiedLocation(branch)
        )
      case c @ AST.Comment(lines) =>
        val doc      = lines.mkString("\n")
        val location = getIdentifiedLocation(c)
        Case.Branch(
          Pattern.Documentation(doc, location),
          IR.Empty(None),
          location
        )
      case _ => throw new UnhandledEntity(branch, "translateCaseBranch")
    }
  }

  /** Translates a pattern in a case expression from its [[AST]] representation
    * into [[IR]].
    *
    * @param pattern the case pattern to translate
    * @return

  def translatePattern(pattern: AST): Pattern = {
    AstView.MaybeManyParensed.unapply(pattern).getOrElse(pattern) match {
      case AstView.ConstructorPattern(conses, fields) =>
        val irConses = conses.map(translateIdent(_).asInstanceOf[IR.Name])
        val name = irConses match {
          case List(n) => n
          case _       => IR.Name.Qualified(irConses, None)
        }
        Pattern.Constructor(
          name,
          fields.map(translatePattern),
          getIdentifiedLocation(pattern)
        )
      case AstView.CatchAllPattern(name) =>
        Pattern.Name(
          translateIdent(name).asInstanceOf[IR.Name],
          getIdentifiedLocation(pattern)
        )
      case _ =>
        throw new UnhandledEntity(pattern, "translatePattern")
    }
  }

  /** Translates an arbitrary grouped piece of syntax from its [[AST]]
    * representation into [[IR]].
    *
    * It is currently an error to have an empty group.
    *
    * @param group the group to translate
    * @return the [[IR]] representation of the contents of `group`

  def translateGroup(group: AST.Group): Expression = {
    group.body match {
      case Some(ast) => translateExpression(ast)
      case None      => Error.Syntax(group, Error.Syntax.EmptyParentheses)
    }
  }
  */

  private IR$Name$Qualified buildQualifiedName(Tree t) {
    return buildQualifiedName(t, true);
  }
  private IR$Name$Qualified buildQualifiedName(Tree t, boolean fail) {
    var segments = buildNames(t, '.', fail);
    return segments == null ? null : new IR$Name$Qualified(segments, Option.empty(), meta(), diag());
  }

  private List<IR.Name> buildNames(Tree t, char separator, boolean fail) {
    List<IR.Name> segments = nil();
    for (;;) {
      switch (t) {
        case Tree.OprApp app -> {
          if (!String.valueOf(separator).equals(app.getOpr().getRight().codeRepr())) {
            throw new UnhandledEntity(t, "buildNames with " + separator);
          }
          segments = cons(buildName(app.getRhs()), segments);
          t = app.getLhs();
        }
        case Tree.Ident id -> {
          segments = cons(buildName(id), segments);
          return segments;
        }
        default -> {
          if (fail) {
            throw new UnhandledEntity(t, "buildNames");
          } else {
            return null;
          }
        }
      }
    }
  }

  /** Translates an import statement from its [[AST]] representation into
    * [[IR]].
    *
    * @param imp the import to translate
    * @return the [[IR]] representation of `imp`
    */
  IR$Module$Scope$Import translateImport(Tree.Import imp) {
    Option<IR$Name$Literal> rename = Option.apply(imp.getAs()).map(as -> buildName(as.getBody()));
    if (imp.getPolyglot() != null) {
      List<IR.Name> qualifiedName = buildNames(imp.getImport().getBody(), '.', true);
      StringBuilder pkg = new StringBuilder();
      String cls = extractPackageAndName(qualifiedName, pkg);
      return new IR$Module$Scope$Import$Polyglot(
              new IR$Module$Scope$Import$Polyglot$Java(pkg.toString(), cls),
              rename.map(name -> name.name()), getIdentifiedLocation(imp),
              meta(), diag()
      );
    }
    IR$Name$Qualified qualifiedName;
    // TODO: onlyNames, hiddenNames
    if (imp.getFrom() != null) {
      qualifiedName = buildQualifiedName(imp.getFrom().getBody());
    } else {
      qualifiedName = buildQualifiedName(imp.getImport().getBody());
    }
    var isAll = imp.getAll() != null;
    return new IR$Module$Scope$Import$Module(
      qualifiedName, rename, isAll, Option.empty(),
      Option.empty(), getIdentifiedLocation(imp), false,
      meta(), diag()
    );
  }

  @SuppressWarnings("unchecked")
  private String extractPackageAndName(List<IR.Name> qualifiedName, StringBuilder pkg) {
      String cls = null;
      for (List<IR.Name> next = qualifiedName; !next.isEmpty();) {
        if (cls != null) {
          if (pkg.length() != 0) {
            pkg.append(".");
          }
          pkg.append(cls);
        }
        cls = next.head().name();
        next = (List<IR.Name>) next.tail();
      }
    return cls;
  }

  /** Translates an export statement from its [[AST]] representation into
    * [[IR]].
    *
    * @param exp the export to translate
    * @return the [[IR]] representation of `imp`
    */
  IR$Module$Scope$Export$Module translateExport(Tree.Export exp) {
    Option<IR$Name$Literal> rename = Option.apply(exp.getAs()).map(as -> buildName(as.getBody()));
    if (exp.getFrom() != null) {
      var qualifiedName = buildQualifiedName(exp.getFrom().getBody());
      var onlyBodies = exp.getExport().getBody();
      var isAll = exp.getAll() != null;
      final Option<List<IR$Name$Literal>> onlyNames = isAll ? Option.empty() :
        Option.apply((List<IR$Name$Literal>) (Object)buildNames(onlyBodies, ',', false));

      var hidingList = exp.getHiding() == null ? nil() : buildNames(exp.getHiding().getBody(), ',', false);
      final Option<List<IR$Name$Literal>> hidingNames = hidingList.isEmpty() ? Option.empty() :
        Option.apply((List<IR$Name$Literal>) (Object)hidingList);

      return new IR$Module$Scope$Export$Module(
        qualifiedName, rename,
        true, onlyNames, hidingNames, getIdentifiedLocation(exp), false,
        meta(), diag()
      );
    } else {
      var qualifiedName = buildQualifiedName(exp.getExport().getBody());
      return new IR$Module$Scope$Export$Module(
        qualifiedName, rename, false, Option.empty(),
        Option.empty(), getIdentifiedLocation(exp), false,
        meta(), diag()
        );
    }
  }

  /** Translates an arbitrary invalid expression from the [[AST]] representation
    * of the program into its [[IR]] representation.
    *
    * @param invalid the invalid entity to translate
    * @return the [[IR]] representation of `invalid`

  def translateInvalid(invalid: AST.Invalid): Expression = {
    invalid match {
      case AST.Invalid.Unexpected(_, _) =>
        Error.Syntax(
          invalid,
          Error.Syntax.UnexpectedExpression
        )
      case AST.Invalid.Unrecognized(_) =>
        Error.Syntax(
          invalid,
          Error.Syntax.UnrecognizedToken
        )
      case AST.Ident.InvalidSuffix(_, _) =>
        Error.Syntax(
          invalid,
          Error.Syntax.InvalidSuffix
        )
      case AST.Literal.Text.Unclosed(_) =>
        Error.Syntax(
          invalid,
          Error.Syntax.UnclosedTextLiteral
        )
      case _ =>
        throw new UnhandledEntity(invalid, "translateInvalid")
    }
  }

  /** Translates a comment from its [[AST]] representation into its [[IR]]
    * representation.
    *
    * Currently this only supports documentation comments, and not standarc
    * types of comments as they can't currently be represented.
    *
    * @param tree the comment to transform
    * @return the [[IR]] representation of `comment`
    *
  IR.Comment translateComment(Tree tree) {
    return switch (tree) {
      case Tree.ArgumentBlockApplication comment -> {
        var doc = new StringBuilder();
        var sep = "";
        for (var l : comment.getArguments()) {
          if (l.getExpression() != null) {
            doc.append(sep);
            doc.append(l.getExpression().codeRepr());
            sep = "\n";
          }
        }
        yield new IR$Comment$Documentation(doc.toString(), getIdentifiedLocation(comment), meta(), diag());
      }
      default ->
        throw new UnhandledEntity(tree, "translateComment");
    };
  }
  */
<<<<<<< HEAD
  private IR$Name$Literal buildName(Token name) {
    return new IR$Name$Literal(
            name.codeRepr(),
            false,
            getIdentifiedLocation(name),
            meta(), diag()
    );
  }
=======

>>>>>>> 146b8a56
  private IR$Name$Literal buildName(Tree ident) {
    return switch (ident) {
      case Tree.Ident id -> buildName(id.getToken());
      default -> throw new UnhandledEntity(ident, "buildName");
    };
  }
  private IR$Name$Literal buildName(Tree ident, Token id) {
    return buildName(ident, id, false);
  }
  private IR$Name$Literal buildName(Tree ident, Token id, boolean isMethod) {
    return new IR$Name$Literal(
      id.codeRepr(),
      isMethod , // || AST.Opr.any.unapply(ident).isDefined,
      getIdentifiedLocation(ident),
      meta(), diag()
    );
  }

  private Option<IdentifiedLocation> getIdentifiedLocation(Tree ast) {
    return Option.apply(ast).map(ast_ -> {
      int begin = Math.toIntExact(ast_.getStartCode());
      int end = Math.toIntExact(ast_.getEndCode());
      return new IdentifiedLocation(new Location(begin, end), Option.empty());
    });
  }

  private Option<IdentifiedLocation> getIdentifiedLocation(ArgumentDefinition ast) {
    // Note: In the IR, `DefinitionArgument` is a type of AST node; in the parser, it is not an AST-level type, but a
    // type used only in specific locations. As a result, the IR expects it to have a source-code location, but the
    // parser doesn't have a span for it. Here we synthesize one. This will not be necessary if we refactor IR so that
    // `ArgumentDefinition` is not an AST node, though that change would have effects throughout the compiler and may
    // not be worthwhile if IR is expected to be replaced.
    long begin;
    if (ast.getOpen() != null) {
      begin = ast.getOpen().getStartCode();
    } else if (ast.getOpen2() != null) {
      begin = ast.getOpen2().getStartCode();
    } else if (ast.getSuspension() != null) {
      begin = ast.getSuspension().getStartCode();
    } else {
      begin = ast.getPattern().getStartCode();
    }
    int begin_ = Math.toIntExact(begin);
    long end;
    if (ast.getClose() != null) {
      end = ast.getClose().getEndCode();
    } else if (ast.getDefault() != null) {
      end = ast.getDefault().getEquals().getEndCode();
    } else if (ast.getClose2() != null) {
      end = ast.getClose2().getEndCode();
    } else if (ast.getType() != null) {
      end = ast.getType().getOperator().getEndCode();
    } else {
      end = ast.getPattern().getEndCode();
    }
    int end_ = Math.toIntExact(end);
    return Option.apply(new IdentifiedLocation(new Location(begin_, end_), Option.empty()));
  }

  private Option<IdentifiedLocation> getIdentifiedLocation(Token ast) {
    return Option.apply(ast).map(ast_ -> {
      int begin = Math.toIntExact(ast_.getStartCode());
      int end = Math.toIntExact(ast_.getEndCode());
      return new IdentifiedLocation(new Location(begin, end), Option.empty());
    });
  }
  private MetadataStorage meta() {
    return MetadataStorage.apply(nil());
  }
  private DiagnosticStorage diag() {
    return DiagnosticStorage.apply(nil());
  }
  @SuppressWarnings("unchecked")
  private static final <T> scala.collection.immutable.List<T> nil() {
    return (scala.collection.immutable.List<T>) scala.collection.immutable.Nil$.MODULE$;
  }
  private static final <T> scala.collection.immutable.List<T> cons(T head, scala.collection.immutable.List<T> tail) {
    return scala.collection.immutable.$colon$colon$.MODULE$.apply(head, tail);
  }

  private static Tree maybeManyParensed(Tree t) {
    for (;;) {
      switch (t) {
        case null -> {
          return null;
        }
        case Tree.Group g -> {
          assert "(".equals(g.getOpen().codeRepr());
          assert ")".equals(g.getClose().codeRepr());
          t = g.getBody();
        }
        default -> {
          return t;
        }
      }
    }
  }
}<|MERGE_RESOLUTION|>--- conflicted
+++ resolved
@@ -387,27 +387,8 @@
     };
   }
 
-<<<<<<< HEAD
   private List<IR.DefinitionArgument> translateArgumentsDefinition(java.util.List<ArgumentDefinition> args) {
     return CollectionConverters.asScala(args.stream().map(p -> translateArgumentDefinition(p)).iterator()).toList();
-=======
-  private List<IR.DefinitionArgument> translateArgumentsDefs(java.util.List<ArgumentDefinition> args) {
-    ArrayList<Tree> params = new ArrayList<>();
-    for (var d : args) {
-      params.add(d.getPattern());
-    }
-    return translateArgumentsDefinition(params);
-  }
-  private List<IR.DefinitionArgument> translateArgumentsDefinition(java.util.List<Tree> params) {
-      return translateArgumentsDefinition(params, nil());
-  }
-  private List<IR.DefinitionArgument> translateArgumentsDefinition(java.util.List<Tree> params, List<IR.DefinitionArgument> args) {
-      for (var p : params) {
-        var m = translateArgumentDefinition(p, false);
-        args = cons(m, args);
-      }
-    return args.reverse();
->>>>>>> 146b8a56
   }
 
   /** Translates the body of a type expression.
@@ -587,6 +568,64 @@
             );
             yield prefix;
           }
+          case "->" -> {
+            if (insideTypeSignature) {
+              List<IR.Expression> args = nil();
+              Tree treeBody = null;
+              Tree.OprApp head = app;
+              while (head != null) {
+                // FIXME: Handle parameterized types here.
+                var literal = buildName(head.getLhs());
+                args = cons(literal, args);
+                treeBody = head.getRhs();
+                head = switch (treeBody) {
+                   case Tree.OprApp a -> {
+                     var opr = a.getOpr().getRight();
+                     if (opr != null && "->".equals(opr.codeRepr()))
+                       yield a;
+                     yield null;
+                  }
+                  default -> null;
+                };
+              }
+              args = args.reverse();
+              var body = translateExpression(treeBody, false);
+              yield new IR$Type$Function(args, body, Option.empty(), meta(), diag());
+            } else {
+              // Old-style lambdas; this syntax will be eliminated after the parser transition is complete.
+              var arg = app.getLhs();
+              var isSuspended = switch (arg) {
+                case Tree.UnaryOprApp susApp when "~".equals(susApp.getOpr().codeRepr()) -> {
+                  arg = susApp.getRhs();
+                  yield true;
+                }
+                default -> false;
+              };
+              IR.Name name = switch (arg) {
+                case Tree.Wildcard wild -> new IR$Name$Blank(getIdentifiedLocation(wild.getToken()), meta(), diag());
+                case Tree.Ident id -> {
+                  IR.Expression identifier = translateIdent(id, false);
+                  yield switch (identifier) {
+                    case IR.Name name_ -> name_;
+                    default -> throw new UnhandledEntity(identifier, "translateExpression");
+                  };
+                }
+                default -> throw new UnhandledEntity(arg, "translateExpressiontranslateArgumentDefinition");
+              };
+              var arg_ = new IR$DefinitionArgument$Specified(
+                      name,
+                      Option.empty(),
+                      Option.empty(),
+                      isSuspended,
+                      getIdentifiedLocation(arg),
+                      meta(),
+                      diag()
+              );
+              List<IR.DefinitionArgument> args = cons(arg_, nil());
+              var body = translateExpression(app.getRhs(), false);
+              yield new IR$Function$Lambda(args, body, getIdentifiedLocation(tree), true, meta(), diag());
+            }
+          }
           default -> {
             var lhs = translateCallArgument(app.getLhs(), insideTypeSignature);
             var rhs = translateCallArgument(app.getRhs(), insideTypeSignature);
@@ -697,33 +736,6 @@
         var fullTxt = txt.codeRepr().trim();
         var t = fullTxt.substring(1, fullTxt.length() - 1);
         yield new IR$Literal$Text(t, getIdentifiedLocation(txt), meta(), diag());
-      }
-      case Tree.Arrow arrow when insideTypeSignature -> {
-        List<IR.Expression> args = nil();
-        Tree treeBody = null;
-        {
-          Tree.Arrow head = arrow;
-          while (head != null) {
-            for (var a : head.getArguments()) {
-              var literal = buildName(a);
-              args = cons(literal, args);
-            }
-            treeBody = head.getBody();
-            head = switch (treeBody) {
-              case Tree.Arrow a -> a;
-              default -> null;
-            };
-          }
-          args = args.reverse();
-        }
-        var body = translateExpression(treeBody, isMethod);
-        yield new IR$Type$Function(args, body, Option.empty(), meta(), diag());
-      }
-
-      case Tree.Arrow arrow -> {
-        var arguments = translateArgumentsDefinition(arrow.getArguments());
-        var body = translateExpression(arrow.getBody(), isMethod);
-        yield new IR$Function$Lambda(arguments, body, getIdentifiedLocation(arrow), true, meta(), diag());
       }
       default -> throw new UnhandledEntity(tree, "translateExpression");
     };
@@ -1065,6 +1077,7 @@
   IR.DefinitionArgument translateArgumentDefinition(ArgumentDefinition def) {
     Tree pattern = def.getPattern();
     IR.Name name = switch (pattern) {
+      case Tree.Wildcard wild -> new IR$Name$Blank(getIdentifiedLocation(wild.getToken()), meta(), diag());
       case Tree.Ident id -> {
         IR.Expression identifier = translateIdent(id, false);
         yield switch (identifier) {
@@ -1073,41 +1086,8 @@
           default -> throw new UnhandledEntity(pattern, "translateArgumentDefinition");
         };
       }
-<<<<<<< HEAD
       // TODO: Other types of pattern. Needs IR support.
       default -> throw new UnhandledEntity(pattern, "translateArgumentDefinition");
-=======
-      case Tree.UnaryOprApp opr when "~".equals(opr.getOpr().codeRepr()) -> {
-        yield translateArgumentDefinition(opr.getRhs(), true);
-      }
-        /*
-      case AstView.AssignedArgument(name, value) =>
-        translateIdent(name) match {
-          case name: IR.Name =>
-            DefinitionArgument.Specified(
-              name,
-              None,
-              Some(translateExpression(value)),
-              isSuspended,
-              getIdentifiedLocation(arg)
-            )
-          case _ =>
-            throw new UnhandledEntity(arg, "translateArgumentDefinition")
-        }
-      */
-      case Tree.Wildcard wild -> {
-        var loc = getIdentifiedLocation(arg);
-        yield new IR$DefinitionArgument$Specified(
-            new IR$Name$Blank(loc, meta(), diag()),
-            Option.empty(),
-            Option.empty(),
-            isSuspended,
-            loc,
-            meta(), diag()
-          );
-      }
-      default -> throw new UnhandledEntity(core, "translateArgumentDefinition");
->>>>>>> 146b8a56
     };
     boolean isSuspended = def.getSuspension() != null;
     var ascribedType = Option.apply(def.getType()).map(ascription -> translateExpression(ascription.getType(), true));
@@ -1636,7 +1616,7 @@
     };
   }
   */
-<<<<<<< HEAD
+
   private IR$Name$Literal buildName(Token name) {
     return new IR$Name$Literal(
             name.codeRepr(),
@@ -1645,9 +1625,6 @@
             meta(), diag()
     );
   }
-=======
-
->>>>>>> 146b8a56
   private IR$Name$Literal buildName(Tree ident) {
     return switch (ident) {
       case Tree.Ident id -> buildName(id.getToken());
