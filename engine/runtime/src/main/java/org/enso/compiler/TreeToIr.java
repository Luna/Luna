--- conflicted
+++ resolved
@@ -100,42 +100,12 @@
             case Tree.Export exp -> {
               exports = cons(translateExport(exp), exports);
             }
-<<<<<<< HEAD
-            case Tree.Function fn -> {
-              var t = translateModuleSymbol(fn);
-              bindings = cons(t, bindings);
-            }
-//            case Tree.Comment comment -> {
-//              var doc = comment.getToken().codeRepr();
-//              doc = doc.replace("##", "");
-//              var t = new IR$Comment$Documentation(doc, getIdentifiedLocation(comment), meta(), diag());
-//              bindings = cons(t, bindings);
-//            }
-            case Tree.TypeSignature def -> {
-              var t = translateModuleSymbol(def);
-              bindings = cons(t, bindings);
-            }
-            case Tree.Annotated anno -> {
-              var n = new IR$Name$Annotation("@" + anno.getAnnotation().codeRepr(), getIdentifiedLocation(anno), meta(), diag());
-              bindings = cons(n, bindings);
-              var t = translateModuleSymbol(anno.getExpression());
-              bindings = cons(t, bindings);
-            }
-            case Tree.Documented doc -> {
-              var c = translateComment(doc);
-              bindings = cons(c, bindings);
-              var t = translateModuleSymbol(doc.getExpression());
-              bindings = cons(t, bindings);
-            }
-=======
->>>>>>> 21fe0b88
             case null -> {
               bindings = translateModuleSymbol(expr, bindings);
             }
             default -> {
               bindings = translateModuleSymbol(expr, bindings);
             }
-
           }
         }
         yield new IR.Module(imports.reverse(), exports.reverse(), bindings.reverse(), getIdentifiedLocation(module), meta(), diag());
@@ -378,11 +348,7 @@
     * @param body the body to be translated
     * @return the [[IR]] representation of `body`
     */
-<<<<<<< HEAD
-  private List<IR> translateTypeBody(java.util.List<Line> block, boolean found) {
-=======
   private List<IR> translateTypeBody(java.util.List<Line> block) {
->>>>>>> 21fe0b88
     List<IR> res = nil();
     for (var line : block) {
       res = translateTypeBodyExpression(line.getExpression(), res);
@@ -396,10 +362,7 @@
     * @param exp the expression to be translated
     * @return the [[IR]] representation of `maybeParensedInput`
     */
-<<<<<<< HEAD
-=======
   @SuppressWarnings("unchecked")
->>>>>>> 21fe0b88
   private List<IR> translateTypeBodyExpression(Tree exp, List<IR> appendTo) {
     var inputAst = maybeManyParensed(exp);
     return switch (inputAst) {
@@ -411,12 +374,7 @@
       case AST.Ident.Cons.any(include) => translateIdent(include)
       */
       case Tree.TypeDef def -> {
-<<<<<<< HEAD
-        var ir = translateModuleSymbol(def);
-        yield cons(ir, appendTo);
-=======
         yield translateModuleSymbol(def, (List) appendTo);
->>>>>>> 21fe0b88
       }
       case Tree.ArgumentBlockApplication app -> {
 //        if (app.getLhs() instanceof Tree.Comment comment) {
@@ -472,11 +430,6 @@
       case fs @ AstView.FunctionSugar(_, _, _) => translateExpression(fs)
       */
       case Tree.Documented doc -> {
-<<<<<<< HEAD
-        var irDoc = translateComment(doc);
-        yield translateTypeBodyExpression(doc.getExpression(), cons(irDoc, appendTo));
-      }
-=======
         var irDoc = translateComment(doc, doc.getDocumentation());
         yield translateTypeBodyExpression(doc.getExpression(), cons(irDoc, appendTo));
       }
@@ -485,7 +438,6 @@
         var annotation = translateAnnotation(ir, anno.getExpression(), nil());
         yield cons(annotation, appendTo);
       }
->>>>>>> 21fe0b88
       /*
       case AstView.Binding(AST.App.Section.Right(opr, arg), body) =>
         Function.Binding(
@@ -1197,26 +1149,11 @@
   IR.Literal translateLiteral(Tree.TextLiteral txt) {
     StringBuilder sb = new StringBuilder();
     for (var t : txt.getElements()) {
-<<<<<<< HEAD
-      var sectionTxt = switch (t) {
-          case TextElement.Section s -> s.getText().codeRepr();
-          case TextElement.Escape e -> switch (e.getToken().codeRepr()) {
-            case "\\n" -> "\n";
-            case "\\t" -> "\t";
-            case "\\r" -> "\r";
-            case "\\f" -> "\f";
-            default -> throw new UnhandledEntity(e, "translateLiteral");
-          };
-          default -> throw new UnhandledEntity(t, "translateLiteral");
-      };
-      sb.append(sectionTxt);
-=======
       switch (t) {
           case TextElement.Section s -> sb.append(s.getText().codeRepr());
           case TextElement.Escape e -> sb.appendCodePoint(e.getToken().getValue());
           default -> throw new UnhandledEntity(t, "translateLiteral");
       }
->>>>>>> 21fe0b88
     }
     return new IR$Literal$Text(sb.toString(), getIdentifiedLocation(txt), meta(), diag());
   }
@@ -1968,21 +1905,6 @@
     * @param doc the comment to transform
     * @return the [[IR]] representation of `comment`
     */
-<<<<<<< HEAD
-  IR.Comment translateComment(Tree.Documented doc) {
-      var msg = new StringBuilder();
-      for (var t : doc.getDocumentation().getElements()) {
-        switch (t) {
-          case TextElement.Section s -> {
-            var txt = s.getText().codeRepr();
-            if (txt.startsWith("#")) {
-              txt = txt.substring(1);
-            }
-            if (msg.length() > 0) {
-              msg.append(" ");
-            }
-            msg.append(txt);
-=======
   IR.Comment translateComment(Tree where, DocComment doc) {
       var msg = new StringBuilder();
       for (var t : doc.getElements()) {
@@ -1995,17 +1917,12 @@
             }
             msg.append(whitespace);
             msg.append(txt.replaceAll("\n", ""));
->>>>>>> 21fe0b88
           }
 
           default -> throw new UnhandledEntity(t, "translateComment");
         }
       }
-<<<<<<< HEAD
-      return new IR$Comment$Documentation(msg.toString(), getIdentifiedLocation(doc), meta(), diag());
-=======
       return new IR$Comment$Documentation(msg.toString(), getIdentifiedLocation(where), meta(), diag());
->>>>>>> 21fe0b88
   }
 
   private IR$Name$Literal buildName(Token name) {
