--- conflicted
+++ resolved
@@ -379,11 +379,7 @@
   @Test
   public void testTextLiteralWithEscape() throws Exception {
     parseTest("""
-<<<<<<< HEAD
-    wrap_junit_testsuites = '<?xml version="1.0" encoding="UTF-8"?>\\n'
-=======
     wrap_junit_testsuites = '<?xml version="1.0"\\tencoding="UTF-8"?>\\n'
->>>>>>> 21fe0b88
     """);
   }
 
@@ -407,10 +403,6 @@
   }
 
   @Test
-<<<<<<< HEAD
-  @Ignore // shifted positions confused `Tree.codeRepr()` for identifiers
-=======
->>>>>>> 21fe0b88
   public void testTestGroup() throws Exception {
     parseTest("""
     type Test
@@ -430,11 +422,7 @@
 
                  example_group = Test_Suite.run <|
                      Test.group "Number" <| Nothing
-<<<<<<< HEAD
-        group : Text -> Any -> (Text | Nothing) -> Nothing
-=======
         group : Text -> Any
->>>>>>> 21fe0b88
         """);
   }
 
