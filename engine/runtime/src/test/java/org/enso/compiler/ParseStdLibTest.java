package org.enso.compiler;

import com.oracle.truffle.api.source.Source;
import java.io.File;
import java.io.IOException;
import java.net.URISyntaxException;
import java.nio.file.FileVisitResult;
import java.nio.file.FileVisitor;
import java.nio.file.Files;
import java.nio.file.Path;
import java.nio.file.StandardOpenOption;
import java.nio.file.attribute.BasicFileAttributes;
import java.util.Arrays;
import java.util.HashSet;
import java.util.Set;
import java.util.function.Function;
import junit.framework.TestCase;
import static junit.framework.TestCase.fail;
import junit.framework.TestSuite;
import org.enso.compiler.codegen.AstToIr;
import org.enso.compiler.core.IR;
import org.enso.syntax.text.AST.ASTOf;
import org.enso.syntax.text.Parser;
import org.enso.syntax.text.Shape;
import org.junit.runner.RunWith;
import org.junit.runners.AllTests;

@RunWith(AllTests.class)
public final class ParseStdLibTest extends TestCase {
  private static final EnsoCompiler ensoCompiler = new EnsoCompiler();
  private final File where;
  private final Dump dump;

  private ParseStdLibTest(String name, File where, Dump dump) {
    super(name);
    this.where = where;
    this.dump = dump;
  }

  public static TestSuite suite() throws Exception {
    TestSuite s = new TestSuite();
    var os = System.getProperty("os.name");
    if (os != null && os.contains("Window")) {
      s.addTest(new ParseStdLibTest("IgnoringStdLibParsingOnWindows", null, null));
    } else {
      collectDistribution(s, "Base");
    }
    return s;
  }

  private static File file(File dir, String... relative) {
    var f = dir;
    for (var ch : relative) {
      f = new File(f, ch);
    }
    return f;
  }

  private static Path locateDistribution(final String name) throws URISyntaxException {
    var where =
        new File(ParseStdLibTest.class.getProtectionDomain().getCodeSource().getLocation().toURI());
    var dir = where;
    for (; ; ) {
      dir = file(where, "distribution", "lib", "Standard", name, "0.0.0-dev", "src");
      if (dir.exists()) {
        break;
      }
      where = where.getParentFile();
    }
    return dir.toPath();
  }

  private static void collectDistribution(TestSuite s, String name) throws Exception {
    var dir = locateDistribution(name);
    var dump = new Dump();
    class CollectSuites implements FileVisitor<Path> {

      private final TestSuite suite;

      CollectSuites(TestSuite suite) {
        this.suite = suite;
      }

      @Override
      public FileVisitResult preVisitDirectory(Path dir, BasicFileAttributes attrs)
          throws IOException {
        return FileVisitResult.CONTINUE;
      }

      @Override
      public FileVisitResult visitFile(Path file, BasicFileAttributes attrs) throws IOException {
        if (!file.getFileName().toString().endsWith(".enso")) {
          return FileVisitResult.CONTINUE;
        }
        final String name = file.toFile().getPath().substring(dir.toFile().getPath().length() + 1);
        suite.addTest(new ParseStdLibTest(name, file.toFile(), dump));
        return FileVisitResult.CONTINUE;
      }

      @Override
      public FileVisitResult visitFileFailed(Path file, IOException exc) throws IOException {
        return FileVisitResult.CONTINUE;
      }

      @Override
      public FileVisitResult postVisitDirectory(Path dir, IOException exc) throws IOException {
        return FileVisitResult.CONTINUE;
      }
    }
    Files.walkFileTree(dir, new CollectSuites(s));
  }

  @SuppressWarnings("unchecked")
  private void parseTest(Source src, boolean generate) throws IOException {
    var ir = ensoCompiler.compile(src);
    assertNotNull("IR was generated", ir);

    var oldAst = new Parser().runWithIds(src.getCharacters().toString());
    var oldIr = AstToIr.translate((ASTOf<Shape>) (Object) oldAst);

    Function<IR, String> filter = EnsoCompilerTest::simplifyIR;

    var old = filter.apply(oldIr);
    var now = filter.apply(ir);
    if (!old.equals(now)) {
      if (generate) {
        dump.dump(where, old, now);
      } else {
        fail("IR for " + where.getName() + " shall be equal");
      }
    }
  }

  @Override
  public void runBare() throws Throwable {
    if (where == null) {
      return;
    }
    var code = Files.readString(where.toPath());
    var src = Source.newBuilder("enso", code, getName()).uri(where.toURI()).build();
    if (isKnownToWork(getName())) {
      parseTest(src, true);
    } else {
      try {
        parseTest(src, false);
      } catch (Exception | Error e) {
        // OK
        return;
      }
      fail("This test isn't known to work!");
    }
  }

<<<<<<< HEAD
    private static final Set<String> SHOULD_FAIL;
    static {
        SHOULD_FAIL = new HashSet<>();
        SHOULD_FAIL.addAll(Arrays.asList(
=======
  private static final Set<String> SHOULD_FAIL;

  static {
    SHOULD_FAIL = new HashSet<>();
    SHOULD_FAIL.addAll(
        Arrays.asList(
>>>>>>> 33061211
            // Files containing type expressions not supported by old parser.
            "Data/Index_Sub_Range.enso",
            "Data/Text/Regex/Engine/Default.enso",
            "Function.enso",
            "Internal/Base_Generator.enso",
            "Data/Sort_Column_Selector.enso",
<<<<<<< HEAD
            "Data/Value_Type.enso"
        ));
    }
    private static boolean isKnownToWork(String name) {
        return !SHOULD_FAIL.contains(name);
    }

    private static final class Dump {
        private boolean first = true;

        public void dump(File where, CharSequence old, CharSequence now) throws IOException {
            var name = where.getName();
            var result = where.getParentFile().toPath();
            final Path oldPath = result.resolve(name + ".old");
            Files.writeString(oldPath, old, StandardOpenOption.TRUNCATE_EXISTING, StandardOpenOption.CREATE, StandardOpenOption.WRITE);
            final Path nowPath = result.resolve(name + ".now");
            Files.writeString(nowPath, now, StandardOpenOption.TRUNCATE_EXISTING, StandardOpenOption.CREATE, StandardOpenOption.WRITE);
            if (first) {
                first = false;
                fail("IR for " + where.getName() + " shall be equal:\n$ diff -u '" + oldPath + "' '" + nowPath + "'\n ===== Old =====\n" + old + "\n===== Now =====\n" + now);
            }
            fail("IR for " + where.getName() + " shall be equal:\n$ diff -u '" + oldPath + "' '" + nowPath + "'");
        }
=======
            "Data/Value_Type.enso"));
  }

  private static boolean isKnownToWork(String name) {
    return !SHOULD_FAIL.contains(name);
  }

  private static final class Dump {
    private boolean first = true;

    public void dump(File where, CharSequence old, CharSequence now) throws IOException {
      var name = where.getName();
      var result = where.getParentFile().toPath();
      final Path oldPath = result.resolve(name + ".old");
      Files.writeString(
          oldPath,
          old,
          StandardOpenOption.TRUNCATE_EXISTING,
          StandardOpenOption.CREATE,
          StandardOpenOption.WRITE);
      final Path nowPath = result.resolve(name + ".now");
      Files.writeString(
          nowPath,
          now,
          StandardOpenOption.TRUNCATE_EXISTING,
          StandardOpenOption.CREATE,
          StandardOpenOption.WRITE);
      if (first) {
        first = false;
        fail(
            "IR for "
                + where.getName()
                + " shall be equal:\n$ diff -u '"
                + oldPath
                + "' '"
                + nowPath
                + "'\n ===== Old =====\n"
                + old
                + "\n===== Now =====\n"
                + now);
      }
      fail(
          "IR for "
              + where.getName()
              + " shall be equal:\n$ diff -u '"
              + oldPath
              + "' '"
              + nowPath
              + "'");
>>>>>>> 33061211
    }
  }
}<|MERGE_RESOLUTION|>--- conflicted
+++ resolved
@@ -151,50 +151,18 @@
     }
   }
 
-<<<<<<< HEAD
-    private static final Set<String> SHOULD_FAIL;
-    static {
-        SHOULD_FAIL = new HashSet<>();
-        SHOULD_FAIL.addAll(Arrays.asList(
-=======
   private static final Set<String> SHOULD_FAIL;
 
   static {
     SHOULD_FAIL = new HashSet<>();
     SHOULD_FAIL.addAll(
         Arrays.asList(
->>>>>>> 33061211
             // Files containing type expressions not supported by old parser.
             "Data/Index_Sub_Range.enso",
             "Data/Text/Regex/Engine/Default.enso",
             "Function.enso",
             "Internal/Base_Generator.enso",
             "Data/Sort_Column_Selector.enso",
-<<<<<<< HEAD
-            "Data/Value_Type.enso"
-        ));
-    }
-    private static boolean isKnownToWork(String name) {
-        return !SHOULD_FAIL.contains(name);
-    }
-
-    private static final class Dump {
-        private boolean first = true;
-
-        public void dump(File where, CharSequence old, CharSequence now) throws IOException {
-            var name = where.getName();
-            var result = where.getParentFile().toPath();
-            final Path oldPath = result.resolve(name + ".old");
-            Files.writeString(oldPath, old, StandardOpenOption.TRUNCATE_EXISTING, StandardOpenOption.CREATE, StandardOpenOption.WRITE);
-            final Path nowPath = result.resolve(name + ".now");
-            Files.writeString(nowPath, now, StandardOpenOption.TRUNCATE_EXISTING, StandardOpenOption.CREATE, StandardOpenOption.WRITE);
-            if (first) {
-                first = false;
-                fail("IR for " + where.getName() + " shall be equal:\n$ diff -u '" + oldPath + "' '" + nowPath + "'\n ===== Old =====\n" + old + "\n===== Now =====\n" + now);
-            }
-            fail("IR for " + where.getName() + " shall be equal:\n$ diff -u '" + oldPath + "' '" + nowPath + "'");
-        }
-=======
             "Data/Value_Type.enso"));
   }
 
@@ -244,7 +212,6 @@
               + "' '"
               + nowPath
               + "'");
->>>>>>> 33061211
     }
   }
 }