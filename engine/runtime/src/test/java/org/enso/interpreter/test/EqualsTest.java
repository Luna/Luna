--- conflicted
+++ resolved
@@ -19,12 +19,8 @@
 @RunWith(Theories.class)
 public class EqualsTest extends TestBase {
   private static Context context;
-<<<<<<< HEAD
   private EqualsNode equalsNode;
-=======
-  private EqualsAnyNode equalsNode;
   private TestRootNode testRootNode;
->>>>>>> 9b260777
 
   @BeforeClass
   public static void initContextAndData() {
@@ -37,13 +33,9 @@
     executeInContext(
         context,
         () -> {
-<<<<<<< HEAD
+          testRootNode = new TestRootNode();
           equalsNode = EqualsNode.build();
-=======
-          testRootNode = new TestRootNode();
-          equalsNode = EqualsAnyNode.build();
           testRootNode.insertChildren(equalsNode);
->>>>>>> 9b260777
           return null;
         });
   }
