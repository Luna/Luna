--- conflicted
+++ resolved
@@ -86,13 +86,8 @@
           |free_resource r = IO.println ("Freeing: " + r.to_text)
           |
           |create_resource i =
-<<<<<<< HEAD
           |    c = Mk_Mock_File i
-          |    r = Managed_Resource.register c here.free_resource
-=======
-          |    c = Mock_File i
           |    r = Managed_Resource.register c free_resource
->>>>>>> 8f3c5a01
           |    r . with f-> IO.println ("Accessing: " + f.to_text)
           |
           |main =
@@ -132,13 +127,8 @@
           |free_resource r = IO.println ("Freeing: " + r.to_text)
           |
           |create_resource i =
-<<<<<<< HEAD
           |    c = Mk_Mock_File i
-          |    r = Managed_Resource.register c here.free_resource
-=======
-          |    c = Mock_File i
           |    r = Managed_Resource.register c free_resource
->>>>>>> 8f3c5a01
           |    r . with f-> IO.println ("Accessing: " + f.to_text)
           |    if i % 2 == 0 then r.finalize else Nothing
           |
@@ -179,13 +169,8 @@
           |free_resource r = IO.println ("Freeing: " + r.to_text)
           |
           |create_resource i =
-<<<<<<< HEAD
           |    c = Mk_Mock_File i
-          |    r = Managed_Resource.register c here.free_resource
-=======
-          |    c = Mock_File i
           |    r = Managed_Resource.register c free_resource
->>>>>>> 8f3c5a01
           |    r . with f-> IO.println ("Accessing: " + f.to_text)
           |    if i % 2 == 0 then r.take else Nothing
           |
