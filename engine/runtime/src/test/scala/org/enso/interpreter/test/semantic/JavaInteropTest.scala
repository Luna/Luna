--- conflicted
+++ resolved
@@ -1,25 +1,22 @@
 package org.enso.interpreter.test.semantic
 
-import org.enso.interpreter.test.{InterpreterTest, InterpreterContext}
+import org.enso.interpreter.test.{InterpreterContext, InterpreterTest}
 
 class JavaInteropTest extends InterpreterTest {
 
   override def subject: String = "Java Interop"
 
-  override def specify(
-    implicit interpreterContext: InterpreterContext
+  override def specify(implicit
+    interpreterContext: InterpreterContext
   ): Unit = {
 
     "allow importing classes and calling methods on them" in {
       val code =
         """
           |polyglot java import org.enso.example.TestClass
+          |from Builtins import all
           |
-<<<<<<< HEAD
-          |main = TestClass.add [1, 2]
-=======
           |main = TestClass.add 1 2
->>>>>>> af1aab35
           |""".stripMargin
 
       eval(code) shouldEqual 3
@@ -29,15 +26,11 @@
       val code =
         """
           |polyglot java import org.enso.example.TestClass
+          |from Builtins import all
           |
           |main =
-<<<<<<< HEAD
-          |    instance = TestClass.new [x -> x * 2]
-          |    instance.callFunctionAndIncrement [10]
-=======
           |    instance = TestClass.new (x -> x * 2)
           |    instance.callFunctionAndIncrement 10
->>>>>>> af1aab35
           |""".stripMargin
       eval(code) shouldEqual 21
     }
