--- conflicted
+++ resolved
@@ -15,16 +15,10 @@
 
     "be used in function bodies" in {
       val code =
-<<<<<<< HEAD
-        """
-          |Unit.a = 10
-          |Unit.addTen = b -> a Unit + b
-=======
         """from Builtins import all
           |
           |Nothing.a = 10
           |Nothing.addTen = b -> a Nothing + b
->>>>>>> a0f87b36
           |
           |main = addTen Nothing (b = 10)
       """.stripMargin
@@ -34,14 +28,9 @@
 
     "be passed when given out of order" in {
       val code =
-<<<<<<< HEAD
-        """
-          |Unit.subtract = a -> b -> a - b
-=======
         """from Builtins import all
           |
           |Nothing.subtract = a -> b -> a - b
->>>>>>> a0f87b36
           |
           |main = subtract Nothing (b = 10) (a = 5)
     """.stripMargin
@@ -64,14 +53,9 @@
 
     "be definable" in {
       val code =
-<<<<<<< HEAD
-        """
-          |Unit.addNum = a -> (num = 10) -> a + num
-=======
         """from Builtins import all
           |
           |Nothing.addNum = a -> (num = 10) -> a + num
->>>>>>> a0f87b36
           |
           |main = addNum Nothing 5
     """.stripMargin
@@ -81,16 +65,10 @@
 
     "be able to default to complex expressions" in {
       val code =
-<<<<<<< HEAD
-        """
-          |Unit.add = a -> b -> a + b
-          |Unit.doThing = a -> (b = add Unit 1 2) -> a + b
-=======
         """from Builtins import all
           |
           |Nothing.add = a -> b -> a + b
           |Nothing.doThing = a -> (b = add Nothing 1 2) -> a + b
->>>>>>> a0f87b36
           |
           |main = doThing Nothing 10
           |""".stripMargin
@@ -113,14 +91,9 @@
 
     "be used in functions when no arguments are supplied" in {
       val code =
-<<<<<<< HEAD
-        """
-          |Unit.addTogether = (a = 5) -> (b = 6) -> a + b
-=======
         """from Builtins import all
           |
           |Nothing.addTogether = (a = 5) -> (b = 6) -> a + b
->>>>>>> a0f87b36
           |
           |main = addTogether Nothing
     """.stripMargin
@@ -130,14 +103,9 @@
 
     "be overridable by name" in {
       val code =
-<<<<<<< HEAD
-        """
-          |Unit.addNum = a -> (num = 10) -> a + num
-=======
         """from Builtins import all
           |
           |Nothing.addNum = a -> (num = 10) -> a + num
->>>>>>> a0f87b36
           |
           |main = addNum Nothing 1 (num = 1)
     """.stripMargin
@@ -147,14 +115,9 @@
 
     "overridable by position" in {
       val code =
-<<<<<<< HEAD
-        """
-          |Unit.addNum = a -> (num = 10) -> a + num
-=======
         """from Builtins import all
           |
           |Nothing.addNum = a -> (num = 10) -> a + num
->>>>>>> a0f87b36
           |
           |main = addNum Nothing 1 2
           |""".stripMargin
@@ -164,14 +127,9 @@
 
     "work in a recursive context" in {
       val code =
-<<<<<<< HEAD
-        """
-          |Unit.summer = sumTo ->
-=======
         """from Builtins import all
           |
           |Nothing.summer = sumTo ->
->>>>>>> a0f87b36
           |  summator = (acc = 0) -> current ->
           |      if current == 0 then acc else summator (current = current - 1) (acc = acc + current)
           |  res = summator (current = sumTo)
@@ -200,16 +158,10 @@
 
     "be applied in a sequence compatible with Eta-expansions" in {
       val code =
-<<<<<<< HEAD
-        """
-          |Unit.foo = a -> b -> c -> a -> a
-          |main = foo Unit 20 (a = 10) 0 0
-=======
         """from Builtins import all
           |
           |Nothing.foo = a -> b -> c -> a -> a
           |main = foo Nothing 20 (a = 10) 0 0
->>>>>>> a0f87b36
           |""".stripMargin
 
       eval(code) shouldEqual 10
@@ -217,14 +169,9 @@
 
     "be able to depend on prior arguments" in {
       val code =
-<<<<<<< HEAD
-        """
-          |Unit.doubleOrAdd = a -> (b = a) -> a + b
-=======
         """from Builtins import all
           |
           |Nothing.doubleOrAdd = a -> (b = a) -> a + b
->>>>>>> a0f87b36
           |
           |main = doubleOrAdd Nothing 5
           |""".stripMargin
@@ -234,14 +181,9 @@
 
     "not be able to depend on later arguments" in {
       val code =
-<<<<<<< HEAD
-        """
-          |Unit.badArgFn = a -> (b = c) -> (c = a) -> a + b + c
-=======
         """from Builtins import all
           |
           |Nothing.badArgFn = a -> (b = c) -> (c = a) -> a + b + c
->>>>>>> a0f87b36
           |
           |main = badArgFn Nothing 3
           |""".stripMargin
@@ -296,12 +238,13 @@
           |main = Cons2 5
           |""".stripMargin
 
-      eval(code).toString shouldEqual "Cons2 5 Nil2"
+      eval(code).toString shouldEqual "(Cons2 5 Nil2)"
     }
 
     "work with constructors" in {
       val code =
-        """
+        """from Builtins import all
+          |
           |type Cons2 head (rest = Nil2)
           |type Nil2
           |
@@ -314,15 +257,5 @@
 
       eval(code) shouldEqual 10
     }
-
-    "be assignable from Vectors" in {
-      val code =
-        """
-          |main =
-          |    lam = (x=[1,3]) -> y -> y + Polyglot.get_array_element x 0 + Polyglot.get_array_element x 1
-          |    lam y=10
-          |""".stripMargin
-      eval(code) shouldEqual 14
-    }
   }
 }