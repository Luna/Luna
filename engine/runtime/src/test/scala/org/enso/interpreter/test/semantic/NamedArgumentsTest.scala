--- conflicted
+++ resolved
@@ -1,34 +1,26 @@
 package org.enso.interpreter.test.semantic
 
 import org.enso.interpreter.test.{
-  InterpreterTest,
   InterpreterContext,
-  InterpreterException
+  InterpreterException,
+  InterpreterTest
 }
 
 class NamedArgumentsTest extends InterpreterTest {
   override def subject: String = "Named and Default Arguments"
 
-  override def specify(
-    implicit interpreterContext: InterpreterContext
+  override def specify(implicit
+    interpreterContext: InterpreterContext
   ): Unit = {
 
     "be used in function bodies" in {
       val code =
-<<<<<<< HEAD
-        """
-          |Unit.a = 10
-          |Unit.addTen = b -> a Unit + b
-          |
-          |main = addTen Unit (b = 10)
-=======
         """from Builtins import all
           |
           |Nothing.a = 10
           |Nothing.add_ten = b -> Nothing.a + b
           |
           |main = Nothing.add_ten (b = 10)
->>>>>>> af1aab35
       """.stripMargin
 
       eval(code) shouldEqual 20
@@ -36,14 +28,11 @@
 
     "be passed when given out of order" in {
       val code =
-        """
-          |Unit.subtract = a -> b -> a - b
-          |
-<<<<<<< HEAD
-          |main = subtract Unit (b = 10) (a = 5)
-=======
+        """from Builtins import all
+          |
+          |Nothing.subtract = a -> b -> a - b
+          |
           |main = Nothing.subtract (b = 10) (a = 5)
->>>>>>> af1aab35
     """.stripMargin
 
       eval(code) shouldEqual -5
@@ -64,18 +53,11 @@
 
     "be definable" in {
       val code =
-<<<<<<< HEAD
-        """
-          |Unit.addNum = a -> (num = 10) -> a + num
-          |
-          |main = addNum Unit 5
-=======
         """from Builtins import all
           |
           |Nothing.add_num = a -> (num = 10) -> a + num
           |
           |main = Nothing.add_num 5
->>>>>>> af1aab35
     """.stripMargin
 
       eval(code) shouldEqual 15
@@ -83,20 +65,12 @@
 
     "be able to default to complex expressions" in {
       val code =
-<<<<<<< HEAD
-        """
-          |Unit.add = a -> b -> a + b
-          |Unit.doThing = a -> (b = add Unit 1 2) -> a + b
-          |
-          |main = doThing Unit 10
-=======
         """from Builtins import all
           |
           |Nothing.add = a -> b -> a + b
           |Nothing.do_thing = a -> (b = Nothing.add 1 2) -> a + b
           |
           |main = Nothing.do_thing 10
->>>>>>> af1aab35
           |""".stripMargin
 
       eval(code) shouldEqual 13
@@ -117,18 +91,11 @@
 
     "be used in functions when no arguments are supplied" in {
       val code =
-<<<<<<< HEAD
-        """
-          |Unit.addTogether = (a = 5) -> (b = 6) -> a + b
-          |
-          |main = addTogether Unit
-=======
         """from Builtins import all
           |
           |Nothing.add_together = (a = 5) -> (b = 6) -> a + b
           |
           |main = Nothing.add_together
->>>>>>> af1aab35
     """.stripMargin
 
       eval(code) shouldEqual 11
@@ -136,18 +103,11 @@
 
     "be overridable by name" in {
       val code =
-<<<<<<< HEAD
-        """
-          |Unit.addNum = a -> (num = 10) -> a + num
-          |
-          |main = addNum Unit 1 (num = 1)
-=======
         """from Builtins import all
           |
           |Nothing.add_num = a -> (num = 10) -> a + num
           |
           |main = Nothing.add_num 1 (num = 1)
->>>>>>> af1aab35
     """.stripMargin
 
       eval(code) shouldEqual 2
@@ -155,18 +115,11 @@
 
     "overridable by position" in {
       val code =
-<<<<<<< HEAD
-        """
-          |Unit.addNum = a -> (num = 10) -> a + num
-          |
-          |main = addNum Unit 1 2
-=======
         """from Builtins import all
           |
           |Nothing.add_num = a -> (num = 10) -> a + num
           |
           |main = Nothing.add_num 1 2
->>>>>>> af1aab35
           |""".stripMargin
 
       eval(code) shouldEqual 3
@@ -174,18 +127,15 @@
 
     "work in a recursive context" in {
       val code =
-        """
-          |Unit.summer = sumTo ->
+        """from Builtins import all
+          |
+          |Nothing.summer = sumTo ->
           |  summator = (acc = 0) -> current ->
           |      if current == 0 then acc else summator (current = current - 1) (acc = acc + current)
           |  res = summator (current = sumTo)
           |  res
           |
-<<<<<<< HEAD
-          |main = summer Unit 100
-=======
           |main = Nothing.summer 100
->>>>>>> af1aab35
     """.stripMargin
 
       eval(code) shouldEqual 5050
@@ -208,16 +158,10 @@
 
     "be applied in a sequence compatible with Eta-expansions" in {
       val code =
-<<<<<<< HEAD
-        """
-          |Unit.foo = a -> b -> c -> a -> a
-          |main = foo Unit 20 (a = 10) 0 0
-=======
         """from Builtins import all
           |
           |Nothing.foo = a -> b -> c -> a -> a
           |main = Nothing.foo 20 (a = 10) 0 0
->>>>>>> af1aab35
           |""".stripMargin
 
       eval(code) shouldEqual 10
@@ -225,18 +169,11 @@
 
     "be able to depend on prior arguments" in {
       val code =
-<<<<<<< HEAD
-        """
-          |Unit.doubleOrAdd = a -> (b = a) -> a + b
-          |
-          |main = doubleOrAdd Unit 5
-=======
         """from Builtins import all
           |
           |Nothing.double_or_add = a -> (b = a) -> a + b
           |
           |main = Nothing.double_or_add 5
->>>>>>> af1aab35
           |""".stripMargin
 
       eval(code) shouldEqual 10
@@ -244,18 +181,11 @@
 
     "not be able to depend on later arguments" in {
       val code =
-<<<<<<< HEAD
-        """
-          |Unit.badArgFn = a -> (b = c) -> (c = a) -> a + b + c
-          |
-          |main = badArgFn Unit 3
-=======
         """from Builtins import all
           |
           |Nothing.bad_arg_fn = a -> (b = c) -> (c = a) -> a + b + c
           |
           |main = Nothing.bad_arg_fn 3
->>>>>>> af1aab35
           |""".stripMargin
 
       an[InterpreterException] should be thrownBy eval(code)
@@ -308,41 +238,24 @@
           |main = Cons2 5
           |""".stripMargin
 
-      eval(code).toString shouldEqual "Cons2 5 Nil2"
+      eval(code).toString shouldEqual "(Cons2 5 Nil2)"
     }
 
     "work with constructors" in {
       val code =
-        """
+        """from Builtins import all
+          |
           |type Cons2 head (rest = Nil2)
           |type Nil2
           |
-<<<<<<< HEAD
-          |Unit.sumList = list -> case list of
-          |  Cons2 h t -> h + Unit.sumList t
-          |  Nil2 -> 0
-          |
-          |main = Unit.sumList (Cons2 10)
-=======
           |Nothing.sum_list = list -> case list of
           |  Cons2 h t -> h + Nothing.sum_list t
           |  Nil2 -> 0
           |
           |main = Nothing.sum_list (Cons2 10)
->>>>>>> af1aab35
         """.stripMargin
 
       eval(code) shouldEqual 10
-    }
-
-    "be assignable from Vectors" in {
-      val code =
-        """
-          |main =
-          |    lam = (x=[1,3]) -> y -> y + Polyglot.get_array_element x 0 + Polyglot.get_array_element x 1
-          |    lam y=10
-          |""".stripMargin
-      eval(code) shouldEqual 14
     }
   }
 }