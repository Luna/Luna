--- conflicted
+++ resolved
@@ -75,7 +75,8 @@
 
     "be able to return atoms that are evaluated with oversaturated args" in {
       val code =
-        """
+        """from Builtins import all
+          |
           |main =
           |    f = x -> Cons
           |    myCons = f 1 2 3
@@ -88,14 +89,9 @@
 
     "support the use of oversaturated args in methods" in {
       val code =
-<<<<<<< HEAD
-        """
-          |Unit.myMethod = 1
-=======
         """from Builtins import all
           |
           |Nothing.myMethod = 1
->>>>>>> a0f87b36
           |
           |main =
           |    f = x -> myMethod
@@ -121,7 +117,8 @@
 
     "call fully saturated returned lambdas" in {
       val code =
-        """
+        """from Builtins import all
+          |
           |main =
           |    fn = a -> b ->
           |        IO.println (a + b)
@@ -137,7 +134,8 @@
 
     "call fully saturated lambdas returned with TCO" in {
       val code =
-        """
+        """from Builtins import all
+          |
           |Number.if_then_else = ~t -> ~f -> if this == 0 then t else f
           |
           |main =
