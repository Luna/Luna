--- conflicted
+++ resolved
@@ -1,16 +1,16 @@
 package org.enso.interpreter.test.semantic
 
 import org.enso.interpreter.test.{
-  InterpreterTest,
   InterpreterContext,
-  InterpreterException
+  InterpreterException,
+  InterpreterTest
 }
 
 class MethodsTest extends InterpreterTest {
   override def subject: String = "Methods"
 
-  override def specify(
-    implicit interpreterContext: InterpreterContext
+  override def specify(implicit
+    interpreterContext: InterpreterContext
   ): Unit = {
     "be defined in the global scope and dispatched to" in {
       val code =
@@ -23,14 +23,9 @@
     }
     "execute `this` argument once" in {
       val code =
-<<<<<<< HEAD
-        """
-          |Unit.foo = 0
-=======
         """from Builtins import all
           |
           |Nothing.foo = 0
->>>>>>> a0f87b36
           |
           |main = (IO.println "foo").foo
           |""".stripMargin
@@ -91,7 +86,8 @@
 
     "be definable as blocks without arguments" in {
       val code =
-        """
+        """from Builtins import all
+          |
           |Any.method =
           |    x = this * this
           |    y = x * 2
@@ -104,7 +100,8 @@
 
     "be dispatched to the proper constructor" in {
       val code =
-        """
+        """from Builtins import all
+          |
           |Nil.sum = acc -> acc
           |Cons.sum = acc -> case this of
           |  Cons h t -> sum t (h + acc)
@@ -117,16 +114,10 @@
 
     "allow passing the call target by-name" in {
       val code =
-<<<<<<< HEAD
-        """
-          |Unit.testMethod = x -> y -> z -> x + y + z
-          |main = testMethod x=1 y=2 this=Unit z=3
-=======
         """from Builtins import all
           |
           |Nothing.testMethod = x -> y -> z -> x + y + z
           |main = testMethod x=1 y=2 this=Nothing z=3
->>>>>>> a0f87b36
           |""".stripMargin
       eval(code) shouldEqual 6
     }
@@ -136,12 +127,15 @@
         """
           |main = foo 7
           |""".stripMargin
-      the[InterpreterException] thrownBy eval(code) should have message "Object Number does not define method foo."
+      the[InterpreterException] thrownBy eval(
+        code
+      ) should have message "No_Such_Method_Error 7 UnresolvedSymbol<foo>"
     }
 
     "be callable for any type when defined on Any" in {
       val code =
-        """
+        """from Builtins import all
+          |
           |type Foo
           |type Bar
           |type Baz
@@ -166,7 +160,8 @@
 
     "work as expected when defined across different constructors" in {
       val code =
-        """
+        """from Builtins import all
+          |
           |Nil.sum = 0
           |Cons.sum = case this of
           |  Cons h t -> h + sum t
