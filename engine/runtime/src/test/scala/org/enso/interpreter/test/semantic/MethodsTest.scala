--- conflicted
+++ resolved
@@ -100,23 +100,6 @@
       eval(code) shouldEqual 19
     }
 
-<<<<<<< HEAD
-=======
-    "be dispatched to the proper constructor" in {
-      val code =
-        """from Standard.Base.Data.List import all
-          |
-          |Nil.sum self = acc -> acc
-          |Cons.sum self = acc -> case self of
-          |  Cons h t -> t.sum (h + acc)
-          |
-          |main = Cons 1 (Cons 2 Nil) . sum 0
-          |""".stripMargin
-
-      eval(code) shouldEqual 3
-    }
-
->>>>>>> 8f3c5a01
     "throw an exception when non-existent" in {
       val code =
         """
@@ -137,19 +120,11 @@
           |type Bar
           |type Baz
           |
-<<<<<<< HEAD
-          |Any.Any.method = case self of
+          |Any.Any.method self = case self of
           |    Foo -> 1
           |    Bar -> 2
           |    Baz -> 3
           |    _ -> 0
-=======
-          |Any.Any.method self = case self of
-          |  Foo -> 1
-          |  Bar -> 2
-          |  Baz -> 3
-          |  _ -> 0
->>>>>>> 8f3c5a01
           |
           |main =
           |    IO.println Foo.method
@@ -176,24 +151,5 @@
       //eval(code) shouldEqual 1
       pending
     }
-<<<<<<< HEAD
-=======
-
-    "work as expected when defined across different constructors" in {
-      val code =
-        """from Standard.Base.Data.List import all
-          |
-          |Nil.sum self = 0
-          |Cons.sum self = case self of
-          |  Cons h t -> h + t.sum
-          |
-          |main =
-          |    myList = Cons 1 (Cons 2 (Cons 3 Nil))
-          |    myList.sum
-          |""".stripMargin
-
-      eval(code) shouldEqual 6
-    }
->>>>>>> 8f3c5a01
   }
 }