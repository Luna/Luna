--- conflicted
+++ resolved
@@ -15,13 +15,8 @@
           |type Foo
           |    Mk_Foo a
           |
-<<<<<<< HEAD
-          |Foo.if_then = x -> case self of
+          |Foo.if_then self = x -> case self of
           |    Mk_Foo a -> a + x
-=======
-          |Foo.if_then self = x -> case self of
-          |  Foo a -> a + x
->>>>>>> 8f3c5a01
           |
           |main = if Mk_Foo 2 then 8
           |""".stripMargin
@@ -35,13 +30,8 @@
           |type Foo
           |    Mk_Foo a b
           |
-<<<<<<< HEAD
           |Foo.if_then_else = a -> b -> case self of
           |    Mk_Foo x y -> x + y + a + b
-=======
-          |Foo.if_then_else self = a -> b -> case self of
-          |  Foo x y -> x + y + a + b
->>>>>>> 8f3c5a01
           |
           |main = if (Mk_Foo 1 2) then 3 else 4
           |""".stripMargin
