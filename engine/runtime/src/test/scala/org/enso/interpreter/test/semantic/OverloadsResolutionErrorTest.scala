--- conflicted
+++ resolved
@@ -20,16 +20,10 @@
 
     "result in an error at runtime for methods" in {
       val code =
-<<<<<<< HEAD
-        """
-          |Unit.foo = 10
-          |Unit.foo = 20
-=======
         """from Builtins import all
           |
           |Nothing.foo = 10
           |Nothing.foo = 20
->>>>>>> a0f87b36
           |""".stripMargin.linesIterator.mkString("\n")
 
       the[InterpreterException] thrownBy eval(code) should have message
@@ -38,12 +32,9 @@
       val diagnostics = consumeOut
       diagnostics
         .filterNot(_.contains("Compiler encountered"))
+        .filterNot(_.contains("In module"))
         .toSet shouldEqual Set(
-<<<<<<< HEAD
-        "Test[3:1-3:13]: Method overloads are not supported: Unit.foo is defined multiple times in this module."
-=======
         "Test[4:1-4:16]: Method overloads are not supported: Nothing.foo is defined multiple times in this module."
->>>>>>> a0f87b36
       )
     }
 
@@ -60,6 +51,7 @@
       val diagnostics = consumeOut
       diagnostics
         .filterNot(_.contains("Compiler encountered"))
+        .filterNot(_.contains("In module"))
         .toSet shouldEqual Set(
         "Test[3:1-3:11]: Redefining atoms is not supported: MyAtom is defined multiple times in this module."
       )
