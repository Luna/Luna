package org.enso.compiler.test.semantic

import org.enso.compiler.core.IR
import org.enso.compiler.data.BindingsMap
import org.enso.compiler.pass.analyse.BindingAnalysis
import org.enso.interpreter.runtime
import org.enso.interpreter.runtime.EnsoContext
import org.enso.pkg.QualifiedName
import org.enso.polyglot.{LanguageInfo, MethodNames, RuntimeOptions}
import org.graalvm.polyglot.{Context, Engine}
import org.scalatest.BeforeAndAfter
import org.scalatest.matchers.should.Matchers
import org.scalatest.wordspec.AnyWordSpecLike

import java.io.ByteArrayOutputStream
import java.nio.file.Paths

/** Tests a single package with multiple modules for import/export resolution.
  * Checks whether the exported symbols and defined entities metadata of the modules
  * are correct.
  */
class ImportExportTest
    extends AnyWordSpecLike
    with Matchers
    with BeforeAndAfter {
  private val out = new ByteArrayOutputStream()

  private val engine = Engine
    .newBuilder("enso")
    .allowExperimentalOptions(true)
    .build()

  private val ctx = Context
    .newBuilder(LanguageInfo.ID)
    .engine(engine)
    .allowExperimentalOptions(true)
    .allowAllAccess(true)
    .allowCreateThread(false)
    .out(out)
    .err(out)
    .option(RuntimeOptions.LOG_LEVEL, "WARNING")
    .option(RuntimeOptions.DISABLE_IR_CACHES, "true")
    .logHandler(System.err)
    .option(
      RuntimeOptions.LANGUAGE_HOME_OVERRIDE,
      Paths
        .get("../../test/micro-distribution/component")
        .toFile
        .getAbsolutePath
    )
    .option(RuntimeOptions.EDITION_OVERRIDE, "0.0.0-dev")
    .build()

  private val langCtx: EnsoContext = ctx
    .getBindings(LanguageInfo.ID)
    .invokeMember(MethodNames.TopScope.LEAK_CONTEXT)
    .asHostObject[EnsoContext]()

  private val namespace   = "my_pkg"
  private val packageName = "My_Package"
  private val packageQualifiedName =
    QualifiedName.fromString(namespace + "." + packageName)

  langCtx.getPackageRepository.registerSyntheticPackage(namespace, packageName)

  implicit private class CreateModule(moduleCode: String) {
    def createModule(moduleName: QualifiedName): runtime.Module = {
      val module = new runtime.Module(moduleName, null, moduleCode)
      langCtx.getPackageRepository.registerModuleCreatedInRuntime(module)
      langCtx.getCompiler.run(module)
      module
    }
  }

  implicit private class UnwrapBindingMap(moduleIr: IR.Module) {
    def unwrapBindingMap: BindingsMap = {
      moduleIr.unsafeGetMetadata(BindingAnalysis, "Should be present")
    }
  }

  before {
    ctx.enter()
  }

  after {
    ctx.leave()
    out.reset()
  }

  "Import resolution with just two modules" should {
    "resolve one import symbol from a module" in {
      val moduleCode =
        """
          |type Other_Module_Type
          |    Constructor
          |""".stripMargin
      val moduleIr = moduleCode
        .createModule(
          packageQualifiedName.createChild("Other_Module")
        )
        .getIr
      moduleIr.unwrapBindingMap.definedEntities.size shouldEqual 1
      moduleIr.unwrapBindingMap.definedEntities.head.name shouldEqual "Other_Module_Type"
      val otherTypeDefinedEntity =
        moduleIr.unwrapBindingMap.definedEntities.head
          .asInstanceOf[BindingsMap.Type]
      otherTypeDefinedEntity.members.size shouldEqual 1
      otherTypeDefinedEntity.members.head.name shouldEqual "Constructor"

      val mainCode =
        s"""
           |from $namespace.$packageName.Other_Module import Other_Module_Type
           |
           |main = Other_Module_Type.Constructor
           |""".stripMargin
      val mainIr =
        mainCode.createModule(packageQualifiedName.createChild("Main")).getIr
      mainIr.imports.size shouldEqual 1
      mainIr.imports.head match {
        case importErr: IR.Error.ImportExport =>
          fail(
            s"Import should be resolved, but instead produced IR.Error.ImportExport with ${importErr.reason.message}"
          )
        case _ => ()
      }
      val mainBindingsMap = mainIr.unwrapBindingMap
      mainBindingsMap.resolvedImports.size shouldEqual 1
      mainBindingsMap
        .resolvedImports(0)
        .target
        .isInstanceOf[BindingsMap.ResolvedModule] shouldBe true
    }

    "resolve two types from a module" in {
      val moduleIr =
        """
          |type Other_Module_Type
          |type Another_Type
          |""".stripMargin
          .createModule(packageQualifiedName.createChild("Other_Module"))
          .getIr
      moduleIr.unwrapBindingMap.definedEntities.size shouldEqual 2
      moduleIr.unwrapBindingMap
        .definedEntities(0)
        .name shouldEqual "Other_Module_Type"
      moduleIr.unwrapBindingMap
        .definedEntities(1)
        .name shouldEqual "Another_Type"

      val mainIr =
        s"""
           |from $namespace.$packageName.Other_Module import Other_Module_Type, Another_Type
           |""".stripMargin
          .createModule(packageQualifiedName.createChild("Main"))
          .getIr
      mainIr.unwrapBindingMap.resolvedImports.size shouldEqual 1
      mainIr.unwrapBindingMap
        .resolvedImports(0)
        .target
        .isInstanceOf[BindingsMap.ResolvedModule] shouldBe true
    }

    "result in error when importing mixture of existing and non-existing symbols" in {
      """
        |type Existing_Type
        |    Constructor
        |""".stripMargin
        .createModule(packageQualifiedName.createChild("Other_Module"))
      val mainIr =
        s"""
           |from $namespace.$packageName.Other_Module import Existing_Type, Non_Existing_Symbol
           |""".stripMargin
          .createModule(packageQualifiedName.createChild("Main"))
          .getIr
      mainIr.imports.size shouldEqual 1
      mainIr.imports.head.isInstanceOf[IR.Error.ImportExport] shouldBe true
    }

    "result in error when importing a method from type" in {
      """
        |type Other_Type
        |    method self = 42
        |""".stripMargin
        .createModule(packageQualifiedName.createChild("Other_Module"))
      val mainIr =
        s"""
           |from $namespace.$packageName.Other_Module.Other_Type import method
           |""".stripMargin
          .createModule(packageQualifiedName.createChild("Main"))
          .getIr
      mainIr.imports.size shouldEqual 1
      mainIr.imports.head
        .asInstanceOf[IR.Error.ImportExport]
        .reason
        .asInstanceOf[
          IR.Error.ImportExport.NoSuchConstructor
        ] shouldEqual IR.Error.ImportExport
        .NoSuchConstructor("Other_Type", "method")
    }

    "result in multiple errors when importing more methods from type" in {
      """
        |type Other_Type
        |    method self = 42
        |""".stripMargin
        .createModule(packageQualifiedName.createChild("Other_Module"))
      val mainIr =
        s"""
           |from $namespace.$packageName.Other_Module.Other_Type import method, other_method
           |""".stripMargin
          .createModule(packageQualifiedName.createChild("Main"))
          .getIr
      mainIr.imports
        .take(2)
        .map(_.asInstanceOf[IR.Error.ImportExport].reason) shouldEqual List(
        IR.Error.ImportExport.NoSuchConstructor("Other_Type", "method"),
        IR.Error.ImportExport.NoSuchConstructor("Other_Type", "other_method")
      )
    }

    // TODO[pm]: will be addressed in https://github.com/enso-org/enso/issues/6729
    "resolve static method from a module" ignore {
      """
        |static_method =
        |    42
        |""".stripMargin
        .createModule(packageQualifiedName.createChild("A_Module"))
      val bIr =
        s"""
           |import $namespace.$packageName.A_Module.static_method
           |""".stripMargin
          .createModule(packageQualifiedName.createChild("B_Module"))
          .getIr
      val mainIr =
        s"""
           |from $namespace.$packageName.A_Module import static_method
           |""".stripMargin
          .createModule(packageQualifiedName.createChild("Main"))
          .getIr

      mainIr.imports.head.isInstanceOf[IR.Error.ImportExport] shouldBe false
      bIr.imports.head.isInstanceOf[IR.Error.ImportExport] shouldBe false
      val mainBindingMap = mainIr.unwrapBindingMap
      val bBindingMap    = bIr.unwrapBindingMap
      mainBindingMap.resolvedImports.size shouldEqual 2
      mainBindingMap
        .resolvedImports(0)
        .target
        .asInstanceOf[BindingsMap.ResolvedModule]
        .module
        .getName
        .item shouldEqual "A_Module"
      mainBindingMap
        .resolvedImports(1)
        .target
        .asInstanceOf[BindingsMap.ResolvedMethod]
        .method
        .name shouldEqual "static_method"
      // In B_Module, we only have ResolvedMethod in the resolvedImports, there is no ResolvedModule
      // But that does not matter.
      bBindingMap.resolvedImports.size shouldEqual 1
      bBindingMap
        .resolvedImports(0)
        .target
        .asInstanceOf[BindingsMap.ResolvedMethod]
        .method
        .name shouldEqual "static_method"
    }

    "result in error when trying to import mix of constructors and methods from a type" in {
      """
        |type Other_Module_Type
        |    Constructor_1
        |    Constructor_2 val1 val2
        |    method self = 42
        |""".stripMargin
        .createModule(packageQualifiedName.createChild("Other_Module"))
      val mainIr =
        s"""
           |from $namespace.$packageName.Other_Module.Other_Module_Type import Constructor_1, method, Constructor_2, non_existing_method
           |""".stripMargin
          .createModule(packageQualifiedName.createChild("Main"))
          .getIr
      mainIr.imports
        .take(2)
        .map(_.asInstanceOf[IR.Error.ImportExport].reason) shouldEqual List(
        IR.Error.ImportExport.NoSuchConstructor("Other_Module_Type", "method"),
        IR.Error.ImportExport
          .NoSuchConstructor("Other_Module_Type", "non_existing_method")
      )
    }

    "result in error when trying to import all from a non-type" in {
      """
        |static_method =
        |    42
        |""".stripMargin
        .createModule(packageQualifiedName.createChild("Other_Module"))
      val mainIr =
        s"""
           |from $namespace.$packageName.Other_Module.static_method import all
           |""".stripMargin
          .createModule(packageQualifiedName.createChild("Main"))
          .getIr
      mainIr.imports.head
        .asInstanceOf[IR.Error.ImportExport]
        .reason
        .asInstanceOf[IR.Error.ImportExport.ModuleDoesNotExist]
        .name should include("static_method")
    }

    "result in error when trying to import anything from a non-existing symbol" in {
      """
        |# Left blank on purpose
        |""".stripMargin
        .createModule(packageQualifiedName.createChild("Other_Module"))
      val mainIr =
        s"""
           |from $namespace.$packageName.Other_Module.Non_Existing_Symbol import all
           |""".stripMargin
          .createModule(packageQualifiedName.createChild("Main"))
          .getIr
      mainIr.imports.head
        .asInstanceOf[IR.Error.ImportExport]
        .reason
        .asInstanceOf[IR.Error.ImportExport.ModuleDoesNotExist]
        .name should include("Non_Existing_Symbol")
    }

    // TODO[pm]: Fix in https://github.com/enso-org/enso/issues/6669
    "resolve all symbols from transitively exported type" ignore {
      """
        |type A_Type
        |    A_Constructor
        |    a_method self = 1
        |""".stripMargin
        .createModule(packageQualifiedName.createChild("A_Module"))
      s"""
         |import $namespace.$packageName.A_Module.A_Type
         |export $namespace.$packageName.A_Module.A_Type
         |""".stripMargin
        .createModule(packageQualifiedName.createChild("B_Module"))
      val mainIr =
        s"""
           |from $namespace.$packageName.B_Module.A_Type import all
           |""".stripMargin
          .createModule(packageQualifiedName.createChild("Main"))
          .getIr
      mainIr.imports.size shouldEqual 1
      mainIr.imports.head.isInstanceOf[IR.Error.ImportExport] shouldBe false
      val mainBindingMap = mainIr.unwrapBindingMap
      val resolvedImportTargets =
        mainBindingMap.resolvedImports.map(_.target)
      resolvedImportTargets
        .collect { case c: BindingsMap.ResolvedConstructor => c }
        .map(_.cons.name) should contain theSameElementsAs List("A_Constructor")
    }

    // TODO[pm]: Fix in https://github.com/enso-org/enso/issues/6669
    "resolve constructor from transitively exported type" ignore {
      """
        |type A_Type
        |    A_Constructor
        |""".stripMargin
        .createModule(packageQualifiedName.createChild("A_Module"))
      s"""
         |import $namespace.$packageName.A_Module.A_Type
         |export $namespace.$packageName.A_Module.A_Type
         |""".stripMargin
        .createModule(packageQualifiedName.createChild("B_Module"))
      val mainIr =
        s"""
           |from $namespace.$packageName.B_Module.A_Type import A_Constructor
           |""".stripMargin
          .createModule(packageQualifiedName.createChild("Main"))
          .getIr
      mainIr.imports.size shouldEqual 1
      mainIr.imports.head.isInstanceOf[IR.Error.ImportExport] shouldBe false
      val mainBindingMap = mainIr.unwrapBindingMap
      val resolvedImportTargets =
        mainBindingMap.resolvedImports.map(_.target)
      resolvedImportTargets
        .collect { case c: BindingsMap.ResolvedConstructor => c }
        .map(_.cons.name) should contain theSameElementsAs List("A_Constructor")
    }

    "export is not transitive" in {
      s"""
         |import $namespace.$packageName.A_Module.A_Type
         |export $namespace.$packageName.A_Module.A_Type
         |
         |type A_Type
         |    a_method self = 1
         |""".stripMargin
        .createModule(packageQualifiedName.createChild("A_Module"))
      s"""
         |import $namespace.$packageName.A_Module.A_Type
         |
         |type B_Type
         |    b_method self = 2
         |""".stripMargin
        .createModule(packageQualifiedName.createChild("B_Module"))
      val mainModule =
        s"""
           |from $namespace.$packageName.B_Module import A_Type
           |""".stripMargin
          .createModule(packageQualifiedName.createChild("Main"))

      mainModule.getIr.imports.head
        .isInstanceOf[IR.Error.ImportExport] shouldBe true
      mainModule.getIr.imports.head
        .asInstanceOf[IR.Error.ImportExport]
        .reason
        .asInstanceOf[IR.Error.ImportExport.SymbolDoesNotExist]
        .symbolName shouldEqual "A_Type"
    }
  }

<<<<<<< HEAD
  "Ambiguous symbol resolution" should {
    "generate warning when importing same type twice with different import statements" in {
      s"""
         |type A_Type
         |""".stripMargin
        .createModule(packageQualifiedName.createChild("A_Module"))
      val mainIr =
        s"""
           |import $namespace.$packageName.A_Module.A_Type
           |from $namespace.$packageName.A_Module import A_Type
           |""".stripMargin
          .createModule(packageQualifiedName.createChild("Main_Module"))
          .getIr
      mainIr.imports.size shouldEqual 2
      val origImport = mainIr.imports(0)
      val ambiguousImport = mainIr
        .imports(1)
        .asInstanceOf[IR.Error.ImportExport]
        .reason
        .asInstanceOf[IR.Error.ImportExport.AmbiguousImport]
      ambiguousImport.symbolName shouldEqual "A_Type"
      ambiguousImport.originalImport shouldEqual origImport
    }

    "generate warning when importing same type twice with one-symbol import and all-symbol import" in {
      s"""
         |type A_Type
         |""".stripMargin
        .createModule(packageQualifiedName.createChild("A_Module"))
      val mainIr =
        s"""
           |import $namespace.$packageName.A_Module.A_Type
           |from $namespace.$packageName.A_Module import all
           |""".stripMargin
          .createModule(packageQualifiedName.createChild("Main_Module"))
          .getIr
      mainIr.imports.size shouldEqual 2
      val origImport = mainIr.imports(0)
      val ambiguousImport = mainIr
        .imports(1)
        .asInstanceOf[IR.Error.ImportExport]
        .reason
        .asInstanceOf[IR.Error.ImportExport.AmbiguousImport]
      ambiguousImport.symbolName shouldEqual "A_Type"
      ambiguousImport.originalImport shouldEqual origImport
    }

    "generate warning when importing same type twice with two all-symbol imports" in {
      s"""
         |type A_Type
         |""".stripMargin
        .createModule(packageQualifiedName.createChild("A_Module"))
      val mainIr =
        s"""
           |from $namespace.$packageName.A_Module import all
           |from $namespace.$packageName.A_Module import all
           |""".stripMargin
          .createModule(packageQualifiedName.createChild("Main_Module"))
          .getIr
      mainIr.imports.size shouldEqual 2
      val origImport = mainIr.imports(0)
      val warn = mainIr
        .imports(1)
        .diagnostics
        .collect({ case w: IR.Warning.DuplicatedImport => w })
      warn.size shouldEqual 1
      warn.head.originalImport shouldEqual origImport
      warn.head.symbolName shouldEqual "A_Type"
      warn.head.originalImport shouldEqual origImport
    }

    "result in error when importing same type twice with two one-symbol import and renamed import" in {
      s"""
         |type A_Type
         |""".stripMargin
        .createModule(packageQualifiedName.createChild("A_Module"))
      s"""
         |type B_Type
         |""".stripMargin
        .createModule(packageQualifiedName.createChild("B_Module"))
      val mainIr =
        s"""
           |from $namespace.$packageName.A_Module import A_Type
           |import $namespace.$packageName.B_Module.B_Type as A_Type
           |""".stripMargin
          .createModule(packageQualifiedName.createChild("Main_Module"))
          .getIr
      mainIr.imports.size shouldEqual 2
      val origImport = mainIr.imports(0)
      val ambiguousImport = mainIr
        .imports(1)
        .asInstanceOf[IR.Error.ImportExport]
        .reason
        .asInstanceOf[IR.Error.ImportExport.AmbiguousImport]
      ambiguousImport.symbolName shouldEqual "A_Type"
      ambiguousImport.originalImport shouldEqual origImport
    }

    "generate warning when importing same type twice in one import statement" in {
      s"""
         |type A_Type
         |static_method = 42
         |""".stripMargin
        .createModule(packageQualifiedName.createChild("A_Module"))
      val mainIr =
        s"""
           |from $namespace.$packageName.A_Module import A_Type, static_method, A_Type
           |""".stripMargin
          .createModule(packageQualifiedName.createChild("Main_Module"))
          .getIr
      val warns = mainIr
        .imports(0)
        .diagnostics
        .collect({ case w: IR.Warning.DuplicatedImport => w })
      warns.size shouldEqual 1
      warns.head.symbolName shouldEqual "A_Type"
    }

    "generate error when importing different type twice with one-symbol import and renamed polyglot import" in {
      s"""
         |type A_Type
         |""".stripMargin
        .createModule(packageQualifiedName.createChild("A_Module"))
      val mainIr =
        s"""
           |from $namespace.$packageName.A_Module import A_Type
           |polyglot java import org.enso.example.TestClass as A_Type
           |""".stripMargin
          .createModule(packageQualifiedName.createChild("Main_Module"))
          .getIr
      mainIr.imports.size shouldEqual 2
      val origImport = mainIr.imports(0)
      val ambiguousImport = mainIr
        .imports(1)
        .asInstanceOf[IR.Error.ImportExport]
        .reason
        .asInstanceOf[IR.Error.ImportExport.AmbiguousImport]
      ambiguousImport.symbolName shouldEqual "A_Type"
      ambiguousImport.originalImport shouldEqual origImport
    }

    "generate warning when importing same type twice with two renamed polyglot imports" in {
      s"""
         |type A_Type
         |""".stripMargin
        .createModule(packageQualifiedName.createChild("A_Module"))
      val mainIr =
        s"""
           |polyglot java import org.enso.example.TestClass as A_Type
           |polyglot java import org.enso.example.TestClass as A_Type
           |""".stripMargin
          .createModule(packageQualifiedName.createChild("Main_Module"))
          .getIr
      mainIr.imports.size shouldEqual 2
      val origImport = mainIr.imports(0)
      val warns = mainIr
        .imports(1)
        .diagnostics
        .collect({ case w: IR.Warning.DuplicatedImport => w })
      warns.size shouldEqual 1
      warns.head.symbolName shouldEqual "A_Type"
      warns.head.originalImport shouldEqual origImport
    }

    "result in error when importing different polyglot types with two renamed polyglot imports" in {
      val mainIr =
        s"""
           |polyglot java import org.enso.example.TestClass as A_Type
           |polyglot java import org.enso.example.TestClass.StaticInnerClass as A_Type
           |""".stripMargin
          .createModule(packageQualifiedName.createChild("Main_Module"))
          .getIr
      mainIr.imports.size shouldEqual 2
      val origImport = mainIr.imports(0)
      val ambiguousImport = mainIr
        .imports(1)
        .asInstanceOf[IR.Error.ImportExport]
        .reason
        .asInstanceOf[IR.Error.ImportExport.AmbiguousImport]
      ambiguousImport.symbolName shouldEqual "A_Type"
      ambiguousImport.originalImport shouldEqual origImport
    }

    "generate warnings when importing same type multiple times with one-symbol import statements" in {
      s"""
         |type A_Type
         |""".stripMargin
        .createModule(packageQualifiedName.createChild("A_Module"))
      val mainIr =
        s"""
           |import $namespace.$packageName.A_Module.A_Type
           |import $namespace.$packageName.A_Module.A_Type
           |import $namespace.$packageName.A_Module.A_Type
           |""".stripMargin
          .createModule(packageQualifiedName.createChild("Main_Module"))
          .getIr
      mainIr.imports.size shouldEqual 3
      val origImport = mainIr.imports(0)
      val allWarns =
        mainIr.imports.flatMap(_.diagnostics.collect({
          case w: IR.Warning.DuplicatedImport => w
        }))
      allWarns.size shouldEqual 2
      allWarns.foreach(_.symbolName shouldEqual "A_Type")
      allWarns.foreach(_.originalImport shouldEqual origImport)
    }

    "generate warnings when importing same type multiple times with import-all statements" in {
      s"""
         |type A_Type
         |""".stripMargin
        .createModule(packageQualifiedName.createChild("A_Module"))
      val mainIr =
        s"""
           |from $namespace.$packageName.A_Module import all
           |from $namespace.$packageName.A_Module import all
           |from $namespace.$packageName.A_Module import all
           |""".stripMargin
          .createModule(packageQualifiedName.createChild("Main_Module"))
          .getIr
      mainIr.imports.size shouldEqual 3
      val origImport = mainIr.imports(0)
      val allWarns =
        mainIr.imports.flatMap(_.diagnostics.collect({
          case w: IR.Warning.DuplicatedImport => w
        }))
      allWarns.size shouldEqual 2
      allWarns.foreach(_.symbolName shouldEqual "A_Type")
      allWarns.foreach(_.originalImport shouldEqual origImport)
=======
  "Import resolution from another library honor Main" should {
    "resolve Api from Main" in {
      val mainIr = """
                     |from Test.Logical_Export import Api
                     |
                     |main =
                     |    element = Api.Element.Element.create
                     |    element.describe
                     |""".stripMargin
        .createModule(packageQualifiedName.createChild("Main"))
        .getIr

      mainIr.imports.size shouldEqual 1
      val in = mainIr.imports.head
        .asInstanceOf[IR.Module.Scope.Import.Module]

      in.name.name.toString() should include("Test.Logical_Export.Main")
      in.onlyNames.get.map(_.name.toString()) shouldEqual List("Api")

      val errors = mainIr.preorder.filter(x => x.isInstanceOf[IR.Error])
      errors.size shouldEqual 0
    }

    "don't expose Impl from Main" in {
      val mainIr = """
                     |from Test.Logical_Export import Impl
                     |
                     |main = Impl
                     |""".stripMargin
        .createModule(packageQualifiedName.createChild("Main"))
        .getIr

      mainIr.imports.head
        .asInstanceOf[IR.Error.ImportExport]
        .reason
        .message should include(
        "The symbol Impl (module or type) does not exist in module Test.Logical_Export.Main."
      )
>>>>>>> 65958cba
    }
  }

  "Import resolution for three modules" should {

    "not resolve symbol that is not explicitly exported" in {
      """
        |type A_Type
        |    A_Constructor
        |    instance_method self = 42
        |
        |static_method =
        |    local_var = 42
        |    local_var
        |
        |# Is not really a variable - it is a method returning a constant, so
        |# it is also considered a static module method
        |glob_var = 42
        |
        |# This is also a static method
        |foreign js js_function = \"\"\"
        |    return 42
        |""".stripMargin
        .createModule(packageQualifiedName.createChild("A_Module"))

      s"""
         |from $namespace.$packageName.A_Module import all
         |from $namespace.$packageName.A_Module export static_method
         |
         |type B_Type
         |    B_Constructor val
         |""".stripMargin
        .createModule(packageQualifiedName.createChild("B_Module"))
        .getIr

      val mainIr =
        s"""
           |from $namespace.$packageName.B_Module import A_Type
           |""".stripMargin
          .createModule(packageQualifiedName.createChild("Main"))
          .getIr
      mainIr.imports.head.isInstanceOf[IR.Error.ImportExport] shouldBe true
      mainIr.imports.head
        .asInstanceOf[IR.Error.ImportExport]
        .reason
        .message should include("A_Type")
    }

    "resolve all symbols (types and static module methods) from the module" in {
      s"""
         |type A_Type
         |    A_Constructor
         |    instance_method self = 42
         |
         |static_method =
         |    local_var = 42
         |    local_var
         |
         |# Is not really a variable - it is a method returning a constant, so
         |# it is also considered a static module method
         |glob_var = 42
         |
         |# This is also a static method
         |foreign js js_function = \"\"\"
         |    return 42
         |""".stripMargin
        .createModule(packageQualifiedName.createChild("A_Module"))

      s"""
         |from $namespace.$packageName.A_Module import all
         |from $namespace.$packageName.A_Module export static_method
         |
         |type B_Type
         |    B_Constructor val
         |""".stripMargin
        .createModule(packageQualifiedName.createChild("B_Module"))
        .getIr

      val mainIr =
        s"""
           |from $namespace.$packageName.A_Module import all
           |""".stripMargin
          .createModule(packageQualifiedName.createChild("Main"))
          .getIr
      mainIr.imports.size shouldEqual 1
      mainIr.imports.head.isInstanceOf[IR.Error.ImportExport] shouldBe false
    }

    "resolve re-exported symbol" in {
      """
        |type A_Type
        |    A_Constructor
        |    instance_method self = 42
        |
        |static_method =
        |    local_var = 42
        |    local_var
        |
        |# Is not really a variable - it is a method returning a constant, so
        |# it is also considered a static module method
        |glob_var = 42
        |
        |# This is also a static method
        |foreign js js_function = \"\"\"
        |    return 42
        |""".stripMargin
        .createModule(packageQualifiedName.createChild("A_Module"))

      s"""
         |from $namespace.$packageName.A_Module import all
         |from $namespace.$packageName.A_Module export static_method
         |
         |type B_Type
         |    B_Constructor val
         |""".stripMargin
        .createModule(packageQualifiedName.createChild("B_Module"))
        .getIr

      val mainIr =
        s"""
           |from $namespace.$packageName.B_Module import static_method
           |""".stripMargin
          .createModule(packageQualifiedName.createChild("Main"))
          .getIr
      mainIr.imports.size shouldEqual 1
      mainIr.imports.head.isInstanceOf[IR.Error.ImportExport] shouldBe false
    }

    "resolve re-exported symbol along with all other symbols" in {
      """
        |type A_Type
        |    A_Constructor
        |    instance_method self = 42
        |
        |static_method =
        |    local_var = 42
        |    local_var
        |
        |# Is not really a variable - it is a method returning a constant, so
        |# it is also considered a static module method
        |glob_var = 42
        |
        |# This is also a static method
        |foreign js js_function = \"\"\"
        |    return 42
        |""".stripMargin
        .createModule(packageQualifiedName.createChild("A_Module"))

      s"""
         |from $namespace.$packageName.A_Module import all
         |from $namespace.$packageName.A_Module export static_method
         |
         |type B_Type
         |    B_Constructor val
         |""".stripMargin
        .createModule(packageQualifiedName.createChild("B_Module"))
        .getIr

      val mainIr =
        s"""
           |from $namespace.$packageName.B_Module import all
           |""".stripMargin
          .createModule(packageQualifiedName.createChild("Main"))
          .getIr
      mainIr.imports.size shouldEqual 1
      mainIr.imports.head.isInstanceOf[IR.Error.ImportExport] shouldBe false
    }
  }
}<|MERGE_RESOLUTION|>--- conflicted
+++ resolved
@@ -416,237 +416,6 @@
     }
   }
 
-<<<<<<< HEAD
-  "Ambiguous symbol resolution" should {
-    "generate warning when importing same type twice with different import statements" in {
-      s"""
-         |type A_Type
-         |""".stripMargin
-        .createModule(packageQualifiedName.createChild("A_Module"))
-      val mainIr =
-        s"""
-           |import $namespace.$packageName.A_Module.A_Type
-           |from $namespace.$packageName.A_Module import A_Type
-           |""".stripMargin
-          .createModule(packageQualifiedName.createChild("Main_Module"))
-          .getIr
-      mainIr.imports.size shouldEqual 2
-      val origImport = mainIr.imports(0)
-      val ambiguousImport = mainIr
-        .imports(1)
-        .asInstanceOf[IR.Error.ImportExport]
-        .reason
-        .asInstanceOf[IR.Error.ImportExport.AmbiguousImport]
-      ambiguousImport.symbolName shouldEqual "A_Type"
-      ambiguousImport.originalImport shouldEqual origImport
-    }
-
-    "generate warning when importing same type twice with one-symbol import and all-symbol import" in {
-      s"""
-         |type A_Type
-         |""".stripMargin
-        .createModule(packageQualifiedName.createChild("A_Module"))
-      val mainIr =
-        s"""
-           |import $namespace.$packageName.A_Module.A_Type
-           |from $namespace.$packageName.A_Module import all
-           |""".stripMargin
-          .createModule(packageQualifiedName.createChild("Main_Module"))
-          .getIr
-      mainIr.imports.size shouldEqual 2
-      val origImport = mainIr.imports(0)
-      val ambiguousImport = mainIr
-        .imports(1)
-        .asInstanceOf[IR.Error.ImportExport]
-        .reason
-        .asInstanceOf[IR.Error.ImportExport.AmbiguousImport]
-      ambiguousImport.symbolName shouldEqual "A_Type"
-      ambiguousImport.originalImport shouldEqual origImport
-    }
-
-    "generate warning when importing same type twice with two all-symbol imports" in {
-      s"""
-         |type A_Type
-         |""".stripMargin
-        .createModule(packageQualifiedName.createChild("A_Module"))
-      val mainIr =
-        s"""
-           |from $namespace.$packageName.A_Module import all
-           |from $namespace.$packageName.A_Module import all
-           |""".stripMargin
-          .createModule(packageQualifiedName.createChild("Main_Module"))
-          .getIr
-      mainIr.imports.size shouldEqual 2
-      val origImport = mainIr.imports(0)
-      val warn = mainIr
-        .imports(1)
-        .diagnostics
-        .collect({ case w: IR.Warning.DuplicatedImport => w })
-      warn.size shouldEqual 1
-      warn.head.originalImport shouldEqual origImport
-      warn.head.symbolName shouldEqual "A_Type"
-      warn.head.originalImport shouldEqual origImport
-    }
-
-    "result in error when importing same type twice with two one-symbol import and renamed import" in {
-      s"""
-         |type A_Type
-         |""".stripMargin
-        .createModule(packageQualifiedName.createChild("A_Module"))
-      s"""
-         |type B_Type
-         |""".stripMargin
-        .createModule(packageQualifiedName.createChild("B_Module"))
-      val mainIr =
-        s"""
-           |from $namespace.$packageName.A_Module import A_Type
-           |import $namespace.$packageName.B_Module.B_Type as A_Type
-           |""".stripMargin
-          .createModule(packageQualifiedName.createChild("Main_Module"))
-          .getIr
-      mainIr.imports.size shouldEqual 2
-      val origImport = mainIr.imports(0)
-      val ambiguousImport = mainIr
-        .imports(1)
-        .asInstanceOf[IR.Error.ImportExport]
-        .reason
-        .asInstanceOf[IR.Error.ImportExport.AmbiguousImport]
-      ambiguousImport.symbolName shouldEqual "A_Type"
-      ambiguousImport.originalImport shouldEqual origImport
-    }
-
-    "generate warning when importing same type twice in one import statement" in {
-      s"""
-         |type A_Type
-         |static_method = 42
-         |""".stripMargin
-        .createModule(packageQualifiedName.createChild("A_Module"))
-      val mainIr =
-        s"""
-           |from $namespace.$packageName.A_Module import A_Type, static_method, A_Type
-           |""".stripMargin
-          .createModule(packageQualifiedName.createChild("Main_Module"))
-          .getIr
-      val warns = mainIr
-        .imports(0)
-        .diagnostics
-        .collect({ case w: IR.Warning.DuplicatedImport => w })
-      warns.size shouldEqual 1
-      warns.head.symbolName shouldEqual "A_Type"
-    }
-
-    "generate error when importing different type twice with one-symbol import and renamed polyglot import" in {
-      s"""
-         |type A_Type
-         |""".stripMargin
-        .createModule(packageQualifiedName.createChild("A_Module"))
-      val mainIr =
-        s"""
-           |from $namespace.$packageName.A_Module import A_Type
-           |polyglot java import org.enso.example.TestClass as A_Type
-           |""".stripMargin
-          .createModule(packageQualifiedName.createChild("Main_Module"))
-          .getIr
-      mainIr.imports.size shouldEqual 2
-      val origImport = mainIr.imports(0)
-      val ambiguousImport = mainIr
-        .imports(1)
-        .asInstanceOf[IR.Error.ImportExport]
-        .reason
-        .asInstanceOf[IR.Error.ImportExport.AmbiguousImport]
-      ambiguousImport.symbolName shouldEqual "A_Type"
-      ambiguousImport.originalImport shouldEqual origImport
-    }
-
-    "generate warning when importing same type twice with two renamed polyglot imports" in {
-      s"""
-         |type A_Type
-         |""".stripMargin
-        .createModule(packageQualifiedName.createChild("A_Module"))
-      val mainIr =
-        s"""
-           |polyglot java import org.enso.example.TestClass as A_Type
-           |polyglot java import org.enso.example.TestClass as A_Type
-           |""".stripMargin
-          .createModule(packageQualifiedName.createChild("Main_Module"))
-          .getIr
-      mainIr.imports.size shouldEqual 2
-      val origImport = mainIr.imports(0)
-      val warns = mainIr
-        .imports(1)
-        .diagnostics
-        .collect({ case w: IR.Warning.DuplicatedImport => w })
-      warns.size shouldEqual 1
-      warns.head.symbolName shouldEqual "A_Type"
-      warns.head.originalImport shouldEqual origImport
-    }
-
-    "result in error when importing different polyglot types with two renamed polyglot imports" in {
-      val mainIr =
-        s"""
-           |polyglot java import org.enso.example.TestClass as A_Type
-           |polyglot java import org.enso.example.TestClass.StaticInnerClass as A_Type
-           |""".stripMargin
-          .createModule(packageQualifiedName.createChild("Main_Module"))
-          .getIr
-      mainIr.imports.size shouldEqual 2
-      val origImport = mainIr.imports(0)
-      val ambiguousImport = mainIr
-        .imports(1)
-        .asInstanceOf[IR.Error.ImportExport]
-        .reason
-        .asInstanceOf[IR.Error.ImportExport.AmbiguousImport]
-      ambiguousImport.symbolName shouldEqual "A_Type"
-      ambiguousImport.originalImport shouldEqual origImport
-    }
-
-    "generate warnings when importing same type multiple times with one-symbol import statements" in {
-      s"""
-         |type A_Type
-         |""".stripMargin
-        .createModule(packageQualifiedName.createChild("A_Module"))
-      val mainIr =
-        s"""
-           |import $namespace.$packageName.A_Module.A_Type
-           |import $namespace.$packageName.A_Module.A_Type
-           |import $namespace.$packageName.A_Module.A_Type
-           |""".stripMargin
-          .createModule(packageQualifiedName.createChild("Main_Module"))
-          .getIr
-      mainIr.imports.size shouldEqual 3
-      val origImport = mainIr.imports(0)
-      val allWarns =
-        mainIr.imports.flatMap(_.diagnostics.collect({
-          case w: IR.Warning.DuplicatedImport => w
-        }))
-      allWarns.size shouldEqual 2
-      allWarns.foreach(_.symbolName shouldEqual "A_Type")
-      allWarns.foreach(_.originalImport shouldEqual origImport)
-    }
-
-    "generate warnings when importing same type multiple times with import-all statements" in {
-      s"""
-         |type A_Type
-         |""".stripMargin
-        .createModule(packageQualifiedName.createChild("A_Module"))
-      val mainIr =
-        s"""
-           |from $namespace.$packageName.A_Module import all
-           |from $namespace.$packageName.A_Module import all
-           |from $namespace.$packageName.A_Module import all
-           |""".stripMargin
-          .createModule(packageQualifiedName.createChild("Main_Module"))
-          .getIr
-      mainIr.imports.size shouldEqual 3
-      val origImport = mainIr.imports(0)
-      val allWarns =
-        mainIr.imports.flatMap(_.diagnostics.collect({
-          case w: IR.Warning.DuplicatedImport => w
-        }))
-      allWarns.size shouldEqual 2
-      allWarns.foreach(_.symbolName shouldEqual "A_Type")
-      allWarns.foreach(_.originalImport shouldEqual origImport)
-=======
   "Import resolution from another library honor Main" should {
     "resolve Api from Main" in {
       val mainIr = """
@@ -685,7 +454,238 @@
         .message should include(
         "The symbol Impl (module or type) does not exist in module Test.Logical_Export.Main."
       )
->>>>>>> 65958cba
+    }
+  }
+
+  "Ambiguous symbol resolution" should {
+    "generate warning when importing same type twice with different import statements" in {
+      s"""
+         |type A_Type
+         |""".stripMargin
+        .createModule(packageQualifiedName.createChild("A_Module"))
+      val mainIr =
+        s"""
+           |import $namespace.$packageName.A_Module.A_Type
+           |from $namespace.$packageName.A_Module import A_Type
+           |""".stripMargin
+          .createModule(packageQualifiedName.createChild("Main_Module"))
+          .getIr
+      mainIr.imports.size shouldEqual 2
+      val origImport = mainIr.imports(0)
+      val ambiguousImport = mainIr
+        .imports(1)
+        .asInstanceOf[IR.Error.ImportExport]
+        .reason
+        .asInstanceOf[IR.Error.ImportExport.AmbiguousImport]
+      ambiguousImport.symbolName shouldEqual "A_Type"
+      ambiguousImport.originalImport shouldEqual origImport
+    }
+
+    "generate warning when importing same type twice with one-symbol import and all-symbol import" in {
+      s"""
+         |type A_Type
+         |""".stripMargin
+        .createModule(packageQualifiedName.createChild("A_Module"))
+      val mainIr =
+        s"""
+           |import $namespace.$packageName.A_Module.A_Type
+           |from $namespace.$packageName.A_Module import all
+           |""".stripMargin
+          .createModule(packageQualifiedName.createChild("Main_Module"))
+          .getIr
+      mainIr.imports.size shouldEqual 2
+      val origImport = mainIr.imports(0)
+      val ambiguousImport = mainIr
+        .imports(1)
+        .asInstanceOf[IR.Error.ImportExport]
+        .reason
+        .asInstanceOf[IR.Error.ImportExport.AmbiguousImport]
+      ambiguousImport.symbolName shouldEqual "A_Type"
+      ambiguousImport.originalImport shouldEqual origImport
+    }
+
+    "generate warning when importing same type twice with two all-symbol imports" in {
+      s"""
+         |type A_Type
+         |""".stripMargin
+        .createModule(packageQualifiedName.createChild("A_Module"))
+      val mainIr =
+        s"""
+           |from $namespace.$packageName.A_Module import all
+           |from $namespace.$packageName.A_Module import all
+           |""".stripMargin
+          .createModule(packageQualifiedName.createChild("Main_Module"))
+          .getIr
+      mainIr.imports.size shouldEqual 2
+      val origImport = mainIr.imports(0)
+      val warn = mainIr
+        .imports(1)
+        .diagnostics
+        .collect({ case w: IR.Warning.DuplicatedImport => w })
+      warn.size shouldEqual 1
+      warn.head.originalImport shouldEqual origImport
+      warn.head.symbolName shouldEqual "A_Type"
+      warn.head.originalImport shouldEqual origImport
+    }
+
+    "result in error when importing same type twice with two one-symbol import and renamed import" in {
+      s"""
+         |type A_Type
+         |""".stripMargin
+        .createModule(packageQualifiedName.createChild("A_Module"))
+      s"""
+         |type B_Type
+         |""".stripMargin
+        .createModule(packageQualifiedName.createChild("B_Module"))
+      val mainIr =
+        s"""
+           |from $namespace.$packageName.A_Module import A_Type
+           |import $namespace.$packageName.B_Module.B_Type as A_Type
+           |""".stripMargin
+          .createModule(packageQualifiedName.createChild("Main_Module"))
+          .getIr
+      mainIr.imports.size shouldEqual 2
+      val origImport = mainIr.imports(0)
+      val ambiguousImport = mainIr
+        .imports(1)
+        .asInstanceOf[IR.Error.ImportExport]
+        .reason
+        .asInstanceOf[IR.Error.ImportExport.AmbiguousImport]
+      ambiguousImport.symbolName shouldEqual "A_Type"
+      ambiguousImport.originalImport shouldEqual origImport
+    }
+
+    "generate warning when importing same type twice in one import statement" in {
+      s"""
+         |type A_Type
+         |static_method = 42
+         |""".stripMargin
+        .createModule(packageQualifiedName.createChild("A_Module"))
+      val mainIr =
+        s"""
+           |from $namespace.$packageName.A_Module import A_Type, static_method, A_Type
+           |""".stripMargin
+          .createModule(packageQualifiedName.createChild("Main_Module"))
+          .getIr
+      val warns = mainIr
+        .imports(0)
+        .diagnostics
+        .collect({ case w: IR.Warning.DuplicatedImport => w })
+      warns.size shouldEqual 1
+      warns.head.symbolName shouldEqual "A_Type"
+    }
+
+    "generate error when importing different type twice with one-symbol import and renamed polyglot import" in {
+      s"""
+         |type A_Type
+         |""".stripMargin
+        .createModule(packageQualifiedName.createChild("A_Module"))
+      val mainIr =
+        s"""
+           |from $namespace.$packageName.A_Module import A_Type
+           |polyglot java import org.enso.example.TestClass as A_Type
+           |""".stripMargin
+          .createModule(packageQualifiedName.createChild("Main_Module"))
+          .getIr
+      mainIr.imports.size shouldEqual 2
+      val origImport = mainIr.imports(0)
+      val ambiguousImport = mainIr
+        .imports(1)
+        .asInstanceOf[IR.Error.ImportExport]
+        .reason
+        .asInstanceOf[IR.Error.ImportExport.AmbiguousImport]
+      ambiguousImport.symbolName shouldEqual "A_Type"
+      ambiguousImport.originalImport shouldEqual origImport
+    }
+
+    "generate warning when importing same type twice with two renamed polyglot imports" in {
+      s"""
+         |type A_Type
+         |""".stripMargin
+        .createModule(packageQualifiedName.createChild("A_Module"))
+      val mainIr =
+        s"""
+           |polyglot java import org.enso.example.TestClass as A_Type
+           |polyglot java import org.enso.example.TestClass as A_Type
+           |""".stripMargin
+          .createModule(packageQualifiedName.createChild("Main_Module"))
+          .getIr
+      mainIr.imports.size shouldEqual 2
+      val origImport = mainIr.imports(0)
+      val warns = mainIr
+        .imports(1)
+        .diagnostics
+        .collect({ case w: IR.Warning.DuplicatedImport => w })
+      warns.size shouldEqual 1
+      warns.head.symbolName shouldEqual "A_Type"
+      warns.head.originalImport shouldEqual origImport
+    }
+
+    "result in error when importing different polyglot types with two renamed polyglot imports" in {
+      val mainIr =
+        s"""
+           |polyglot java import org.enso.example.TestClass as A_Type
+           |polyglot java import org.enso.example.TestClass.StaticInnerClass as A_Type
+           |""".stripMargin
+          .createModule(packageQualifiedName.createChild("Main_Module"))
+          .getIr
+      mainIr.imports.size shouldEqual 2
+      val origImport = mainIr.imports(0)
+      val ambiguousImport = mainIr
+        .imports(1)
+        .asInstanceOf[IR.Error.ImportExport]
+        .reason
+        .asInstanceOf[IR.Error.ImportExport.AmbiguousImport]
+      ambiguousImport.symbolName shouldEqual "A_Type"
+      ambiguousImport.originalImport shouldEqual origImport
+    }
+
+    "generate warnings when importing same type multiple times with one-symbol import statements" in {
+      s"""
+         |type A_Type
+         |""".stripMargin
+        .createModule(packageQualifiedName.createChild("A_Module"))
+      val mainIr =
+        s"""
+           |import $namespace.$packageName.A_Module.A_Type
+           |import $namespace.$packageName.A_Module.A_Type
+           |import $namespace.$packageName.A_Module.A_Type
+           |""".stripMargin
+          .createModule(packageQualifiedName.createChild("Main_Module"))
+          .getIr
+      mainIr.imports.size shouldEqual 3
+      val origImport = mainIr.imports(0)
+      val allWarns =
+        mainIr.imports.flatMap(_.diagnostics.collect({
+          case w: IR.Warning.DuplicatedImport => w
+        }))
+      allWarns.size shouldEqual 2
+      allWarns.foreach(_.symbolName shouldEqual "A_Type")
+      allWarns.foreach(_.originalImport shouldEqual origImport)
+    }
+
+    "generate warnings when importing same type multiple times with import-all statements" in {
+      s"""
+         |type A_Type
+         |""".stripMargin
+        .createModule(packageQualifiedName.createChild("A_Module"))
+      val mainIr =
+        s"""
+           |from $namespace.$packageName.A_Module import all
+           |from $namespace.$packageName.A_Module import all
+           |from $namespace.$packageName.A_Module import all
+           |""".stripMargin
+          .createModule(packageQualifiedName.createChild("Main_Module"))
+          .getIr
+      mainIr.imports.size shouldEqual 3
+      val origImport = mainIr.imports(0)
+      val allWarns =
+        mainIr.imports.flatMap(_.diagnostics.collect({
+          case w: IR.Warning.DuplicatedImport => w
+        }))
+      allWarns.size shouldEqual 2
+      allWarns.foreach(_.symbolName shouldEqual "A_Type")
+      allWarns.foreach(_.originalImport shouldEqual origImport)
     }
   }
 
