--- conflicted
+++ resolved
@@ -1,6 +1,5 @@
 package org.enso.compiler.test.pass.desugar
 
-import org.enso.compiler.context.{InlineContext, ModuleContext}
 import org.enso.compiler.core.IR
 import org.enso.compiler.core.IR.IdentifiedLocation
 import org.enso.compiler.pass.desugar.OperatorToFunction
@@ -11,8 +10,8 @@
 
   // === Utilities ============================================================
 
-  val ctx    = InlineContext()
-  val modCtx = ModuleContext()
+  val ctx    = buildInlineContext()
+  val modCtx = buildModuleContext()
 
   /** Generates an operator and its corresponding function.
     *
@@ -46,18 +45,14 @@
   // === The Tests ============================================================
 
   "Operators" should {
-<<<<<<< HEAD
-    val opName   = IR.Name.Literal("=:=", None)
-=======
     val opName   = IR.Name.Literal("=:=", isReferent = false,isMethod = true, None)
->>>>>>> af1aab35
     val left     = IR.Empty(None)
     val right    = IR.Empty(None)
     val rightArg = IR.CallArgument.Specified(None, IR.Empty(None), None)
 
     val (operator, operatorFn) = genOprAndFn(opName, left, right)
 
-    val oprArg = IR.CallArgument.Specified(None, operator, None)
+    val oprArg   = IR.CallArgument.Specified(None, operator, None)
     val oprFnArg = IR.CallArgument.Specified(None, operatorFn, None)
 
     "be translated to functions" in {
@@ -81,7 +76,10 @@
         None
       )
 
-      OperatorToFunction.runExpression(recursiveIR, ctx) shouldEqual recursiveIRResult
+      OperatorToFunction.runExpression(
+        recursiveIR,
+        ctx
+      ) shouldEqual recursiveIRResult
     }
   }
 }