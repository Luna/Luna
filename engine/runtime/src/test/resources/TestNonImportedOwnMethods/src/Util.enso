<<<<<<< HEAD
Unit.util = x -> x.method
=======
from Builtins import all

Nothing.util = x -> x.method
>>>>>>> a0f87b36
<|MERGE_RESOLUTION|>--- conflicted
+++ resolved
@@ -1,7 +1,3 @@
-<<<<<<< HEAD
-Unit.util = x -> x.method
-=======
 from Builtins import all
 
-Nothing.util = x -> x.method
->>>>>>> a0f87b36
+Nothing.util = x -> x.method