package org.enso.compiler.pass.analyse

import org.enso.compiler.context.{InlineContext, ModuleContext}
<<<<<<< HEAD
import org.enso.compiler.core.CompilerError
import org.enso.compiler.core.Implicits.AsMetadata
import org.enso.compiler.core.ir.{Expression, Module}
=======
import org.enso.compiler.core.Implicits.{AsDiagnostics, AsMetadata}
import org.enso.compiler.core.ir.MetadataStorage._
import org.enso.compiler.core.ir.expression.{
  errors,
  Application,
  Case,
  Comment,
  Error,
  Operator
}
import org.enso.compiler.core.ir.module.scope.Definition
import org.enso.compiler.core.ir.module.scope.definition
import org.enso.compiler.core.ir.{
  CallArgument,
  DefinitionArgument,
  Diagnostic,
  Expression,
  Function,
  Literal,
  Module,
  Name,
  Pattern,
  Type,
  Warning
}
import org.enso.compiler.core.{CompilerError, IR}
import org.enso.compiler.pass.IRPass
>>>>>>> 204b37c6
import org.enso.compiler.pass.desugar._
import org.enso.compiler.pass.resolve.{ExpressionAnnotations, GlobalNames}
import org.enso.compiler.pass.{IRPass, MiniPassFactory}

<<<<<<< HEAD
/** Implementation moved to [[org.enso.compiler.test.pass.analyse.TailCallMegaPass]] test
=======
/** This pass performs tail call analysis on the Enso IR.
  *
  * It is responsible for marking every single expression with whether it is in
  * tail position. This allows the code generator to correctly create the
  * Truffle nodes.
  * If the expression is in tail position, [[TailPosition.Tail]] metadata is attached
  * to it, otherwise, nothing is attached.
  *
  * This pass requires the context to provide:
  *
  * - The tail position of its expression, where relevant.
>>>>>>> 204b37c6
  */
case object TailCall extends IRPass with MiniPassFactory {

  /** The annotation metadata type associated with IR nodes by this pass. */
  override type Metadata = TailPosition

  override type Config = IRPass.Configuration.Default

  override lazy val precursorPasses: Seq[IRPass] = List(
    FunctionBinding,
    GenerateMethodBodies,
    SectionsToBinOp,
    OperatorToFunction,
    LambdaShorthandToLambda,
    GlobalNames
  )

  override lazy val invalidatedPasses: Seq[IRPass] = List()

<<<<<<< HEAD
  override def createForInlineCompilation(
=======
  private lazy val TAIL_META = new MetadataPair(this, TailPosition.Tail)

  /** Analyses tail call state for expressions in a module.
    *
    * @param ir the Enso IR to process
    * @param moduleContext a context object that contains the information needed
    *                      to process a module
    * @return `ir`, possibly having made transformations or annotations to that
    *         IR.
    */
  override def runModule(
    ir: Module,
    moduleContext: ModuleContext
  ): Module = {
    ir.copy(bindings = ir.bindings.map(analyseModuleBinding))
  }

  /** Analyses tail call state for an arbitrary expression.
    *
    * @param ir the Enso IR to process
    * @param inlineContext a context object that contains the information needed
    *                      for inline evaluation
    * @return `ir`, possibly having made transformations or annotations to that
    *         IR.
    */
  override def runExpression(
    ir: Expression,
>>>>>>> 204b37c6
    inlineContext: InlineContext
  ): TailCallMini = {
    val isInTailPos = inlineContext.isInTailPosition.getOrElse(
      throw new CompilerError(
        "Information about the tail position for an inline expression " +
        "must be known by the point of tail call analysis."
      )
    )
<<<<<<< HEAD
    new TailCallMini(isInTailPos)
  }

  override def createForModuleCompilation(
    moduleContext: ModuleContext
  ): TailCallMini = {
    new TailCallMini()
  }

  override def runModule(
    ir: Module,
    moduleContext: ModuleContext
  ): Module = {
    ???
  }

  override def runExpression(
    ir: Expression,
    inlineContext: InlineContext
  ): Expression = ???
=======

  /** Performs tail call analysis on a top-level definition in a module.
    *
    * @param moduleDefinition the top-level definition to analyse
    * @return `definition`, annotated with tail call information
    */
  private def analyseModuleBinding(
    moduleDefinition: Definition
  ): Definition = {
    moduleDefinition match {
      case method: definition.Method.Conversion =>
        method
          .copy(
            body = analyseExpression(method.body, isInTailPosition = true)
          )
          .updateMetadata(TAIL_META)
      case method @ definition.Method
            .Explicit(_, body, _, _, _) =>
        method
          .copy(
            body = analyseExpression(body, isInTailPosition = true)
          )
          .updateMetadata(TAIL_META)
      case _: definition.Method.Binding =>
        throw new CompilerError(
          "Sugared method definitions should not occur during tail call " +
          "analysis."
        )
      case _: Definition.Type =>
        moduleDefinition.updateMetadata(
          TAIL_META
        )
      case _: Definition.SugaredType =>
        throw new CompilerError(
          "Complex type definitions should not be present during " +
          "tail call analysis."
        )
      case _: Comment.Documentation =>
        throw new CompilerError(
          "Documentation should not exist as an entity during tail call analysis."
        )
      case _: Type.Ascription =>
        throw new CompilerError(
          "Type signatures should not exist at the top level during " +
          "tail call analysis."
        )
      case _: Name.BuiltinAnnotation =>
        throw new CompilerError(
          "Annotations should already be associated by the point of " +
          "tail call analysis."
        )
      case ann: Name.GenericAnnotation =>
        ann
          .copy(expression =
            analyseExpression(ann.expression, isInTailPosition = true)
          )
          .updateMetadata(TAIL_META)
      case err: Error => err
    }
  }

  /** Performs tail call analysis on an arbitrary expression.
    *
    * @param expression the expression to analyse
    * @param isInTailPosition whether or not the expression is occurring in tail
    *                         position
    * @return `expression`, annotated with tail position metadata
    */
  def analyseExpression(
    expression: Expression,
    isInTailPosition: Boolean
  ): Expression = {
    val expressionWithWarning =
      if (isTailAnnotated(expression) && !isInTailPosition)
        expression.addDiagnostic(
          Warning.WrongTco(expression.identifiedLocation())
        )
      else expression
    expressionWithWarning match {
      case function: Function =>
        analyseFunction(function, isInTailPosition)
      case caseExpr: Case   => analyseCase(caseExpr, isInTailPosition)
      case typ: Type        => analyseType(typ, isInTailPosition)
      case app: Application => analyseApplication(app, isInTailPosition)
      case name: Name       => analyseName(name, isInTailPosition)
      case literal: Literal => analyseLiteral(literal, isInTailPosition)
      case _: Comment =>
        throw new CompilerError(
          "Comments should not be present during tail call analysis."
        )
      case block @ Expression.Block(expressions, returnValue, _, _, _) =>
        updateMetaIfInTailPosition(
          isInTailPosition,
          block
            .copy(
              expressions = expressions.map(
                analyseExpression(_, isInTailPosition = false)
              ),
              returnValue = analyseExpression(returnValue, isInTailPosition)
            )
        )
      case binding @ Expression.Binding(_, expression, _, _) =>
        updateMetaIfInTailPosition(
          isInTailPosition,
          binding
            .copy(
              expression =
                analyseExpression(expression, isInTailPosition = false)
            )
        )
      case err: Diagnostic => updateMetaIfInTailPosition(isInTailPosition, err)
      case _               => expressionWithWarning
    }
  }

  private def updateMetaIfInTailPosition[T <: IR](
    isInTailPosition: Boolean,
    ir: T
  ): T = {
    if (isInTailPosition) {
      ir.updateMetadata(TAIL_META)
    } else {
      ir
    }
  }

  /** Performs tail call analysis on an occurrence of a name.
    *
    * @param name the name to analyse
    * @param isInTailPosition whether the name occurs in tail position or not
    * @return `name`, annotated with tail position metadata
    */
  def analyseName(name: Name, isInTailPosition: Boolean): Name = {
    updateMetaIfInTailPosition(isInTailPosition, name)
  }

  /** Performs tail call analysis on a literal.
    *
    * @param literal the literal to analyse
    * @param isInTailPosition whether or not the literal occurs in tail position
    *                         or not
    * @return `literal`, annotated with tail position metdata
    */
  private def analyseLiteral(
    literal: Literal,
    isInTailPosition: Boolean
  ): Literal = {
    updateMetaIfInTailPosition(isInTailPosition, literal)
  }

  /** Performs tail call analysis on an application.
    *
    * @param application the application to analyse
    * @param isInTailPosition whether or not the application is occurring in
    *                         tail position
    * @return `application`, annotated with tail position metadata
    */
  def analyseApplication(
    application: Application,
    isInTailPosition: Boolean
  ): Application = {
    val newApp = application match {
      case app @ Application.Prefix(fn, args, _, _, _) =>
        app
          .copy(
            function  = analyseExpression(fn, isInTailPosition = false),
            arguments = args.map(analyseCallArg)
          )
      case force @ Application.Force(target, _, _) =>
        force
          .copy(
            target = analyseExpression(target, isInTailPosition)
          )
      case vector @ Application.Sequence(items, _, _) =>
        vector
          .copy(items =
            items.map(analyseExpression(_, isInTailPosition = false))
          )
      case tSet @ Application.Typeset(expr, _, _) =>
        tSet
          .copy(expression =
            expr.map(analyseExpression(_, isInTailPosition = false))
          )
      case _: Operator =>
        throw new CompilerError("Unexpected binary operator.")
    }
    updateMetaIfInTailPosition(isInTailPosition, newApp)
  }

  /** Performs tail call analysis on a call site argument.
    *
    * @param argument the argument to analyse
    * @return `argument`, annotated with tail position metadata
    */
  private def analyseCallArg(argument: CallArgument): CallArgument = {
    argument match {
      case arg @ CallArgument.Specified(_, expr, _, _) =>
        arg
          .copy(
            // Note [Call Argument Tail Position]
            value = analyseExpression(expr, isInTailPosition = true)
          )
          .updateMetadata(TAIL_META)
    }
  }

  /* Note [Call Argument Tail Position]
   * ~~~~~~~~~~~~~~~~~~~~~~~~~~~~~~~~~~
   * In order to efficiently deal with Enso's ability to suspend function
   * arguments, we behave as if all arguments to a function are passed as
   * thunks. This means that the _function_ becomes responsible for deciding
   * when to evaluate its arguments.
   *
   * Conceptually, this results in a desugaring as follows:
   *
   * ```
   * foo a b c
   * ```
   *
   * Becomes:
   *
   * ```
   * foo ({} -> a) ({} -> b) ({} -> c)
   * ```
   *
   * Quite obviously, the arguments `a`, `b` and `c` are in tail position in
   * these closures, and hence should be marked as tail.
   */

  /** Performs tail call analysis on an expression involving type operators.
    *
    * @param value the type operator expression
    * @param isInTailPosition whether or not the type operator occurs in a tail
    *                         call position
    * @return `value`, annotated with tail position metadata
    */
  def analyseType(value: Type, isInTailPosition: Boolean): Type = {
    updateMetaIfInTailPosition(
      isInTailPosition,
      value
        .mapExpressions(analyseExpression(_, isInTailPosition = false))
    )
  }

  /** Performs tail call analysis on a case expression.
    *
    * @param caseExpr the case expression to analyse
    * @param isInTailPosition whether or not the case expression occurs in a tail
    *                         call position
    * @return `caseExpr`, annotated with tail position metadata
    */
  def analyseCase(caseExpr: Case, isInTailPosition: Boolean): Case = {
    val newCaseExpr = caseExpr match {
      case caseExpr @ Case.Expr(scrutinee, branches, _, _, _) =>
        caseExpr
          .copy(
            scrutinee = analyseExpression(scrutinee, isInTailPosition = false),
            // Note [Analysing Branches in Case Expressions]
            branches = branches.map(analyseCaseBranch(_, isInTailPosition))
          )
      case _: Case.Branch =>
        throw new CompilerError("Unexpected case branch.")
    }
    updateMetaIfInTailPosition(isInTailPosition, newCaseExpr)
  }

  /* Note [Analysing Branches in Case Expressions]
   * ~~~~~~~~~~~~~~~~~~~~~~~~~~~~~~~~~~~~~~~~~~~~~
   * When performing tail call analysis on a case expression it is very
   * important to recognise that the branches of a case expression should all
   * have the same tail call state. The branches should only be marked as being
   * in tail position when the case expression _itself_ is in tail position.
   *
   * As only one branch is ever executed, it is hence safe to mark _all_
   * branches as being in tail position if the case expression is.
   */

  /** Performs tail call analysis on a case branch.
    *
    * @param branch the branch to analyse
    * @param isInTailPosition whether or not the branch occurs in a tail call
    *                         position
    * @return `branch`, annotated with tail position metadata
    */
  def analyseCaseBranch(
    branch: Case.Branch,
    isInTailPosition: Boolean
  ): Case.Branch = {
    updateMetaIfInTailPosition(
      isInTailPosition,
      branch
        .copy(
          pattern = analysePattern(branch.pattern),
          expression = analyseExpression(
            branch.expression,
            isInTailPosition
          )
        )
    )
  }

  /** Performs tail call analysis on a pattern.
    *
    * @param pattern the pattern to analyse
    * @return `pattern`, annotated with tail position metadata
    */
  def analysePattern(
    pattern: Pattern
  ): Pattern = {
    pattern match {
      case namePat @ Pattern.Name(name, _, _) =>
        namePat
          .copy(
            name = analyseName(name, isInTailPosition = false)
          )
      case cons @ Pattern.Constructor(constructor, fields, _, _) =>
        cons
          .copy(
            constructor = analyseName(constructor, isInTailPosition = false),
            fields      = fields.map(analysePattern)
          )
      case literal: Pattern.Literal => literal
      case tpePattern @ Pattern.Type(name, tpe, _, _) =>
        tpePattern
          .copy(
            name = analyseName(name, isInTailPosition = false),
            tpe  = analyseName(tpe, isInTailPosition = false)
          )
      case err: errors.Pattern => err
      case _: Pattern.Documentation =>
        throw new CompilerError(
          "Branch documentation should be desugared at an earlier stage."
        )
    }
  }

  /** Performs tail call analysis on a function definition.
    *
    * @param function the function to analyse
    * @param isInTailPosition whether or not the function definition occurs in a
    *                         tail position
    * @return `function`, annotated with tail position metadata
    */
  def analyseFunction(
    function: Function,
    isInTailPosition: Boolean
  ): Function = {
    val canBeTCO   = function.canBeTCO
    val markAsTail = (!canBeTCO && isInTailPosition) || canBeTCO

    val resultFunction = function match {
      case lambda @ Function.Lambda(args, body, _, _, _, _) =>
        lambda.copy(
          arguments = args.map(analyseDefArgument),
          body      = analyseExpression(body, isInTailPosition = markAsTail)
        )
      case _: Function.Binding =>
        throw new CompilerError(
          "Function sugar should not be present during tail call analysis."
        )
    }
    updateMetaIfInTailPosition(isInTailPosition, resultFunction)
  }

  /** Performs tail call analysis on a function definition argument.
    *
    * @param arg the argument definition to analyse
    * @return `arg`, annotated with tail position metadata
    */
  private def analyseDefArgument(
    arg: DefinitionArgument
  ): DefinitionArgument = {
    arg match {
      case arg @ DefinitionArgument.Specified(_, _, default, _, _, _) =>
        arg
          .copy(
            defaultValue =
              default.map(x => analyseExpression(x, isInTailPosition = false))
          )
    }
  }
>>>>>>> 204b37c6

  /** Expresses the tail call state of an IR Node. */
  sealed trait TailPosition extends IRPass.IRMetadata {

    /** A boolean representation of the expression's tail state. */
    def isTail: Boolean
  }
  object TailPosition {

    /** The expression is in a tail position and can be tail call optimised.
      * If the expression is not in tail-call position, it has no metadata attached.
      */
    final case object Tail extends TailPosition {
      override val metadataName: String = "TailCall.TailPosition.Tail"
      override def isTail: Boolean      = true

      override def duplicate(): Option[IRPass.IRMetadata] = Some(Tail)

      /** @inheritdoc */
      override def prepareForSerialization(compiler: Compiler): Tail.type = this

      /** @inheritdoc */
      override def restoreFromSerialization(
        compiler: Compiler
      ): Option[Tail.type] = Some(this)
    }

    /** Implicitly converts the tail position data into a boolean.
      *
      * @param tailPosition the tail position value
      * @return the boolean value corresponding to `tailPosition`
      */
    implicit def toBool(tailPosition: TailPosition): Boolean = {
      tailPosition.isTail
    }
  }

  /** Checks if the provided `expression` is annotated with a tail call
    * annotation.
    *
    * @param expression the expression to check
    * @return `true` if `expression` is annotated with `@Tail_Call`, otherwise
    *         `false`
    */
  def isTailAnnotated(expression: Expression): Boolean = {
    expression
      .getMetadata(ExpressionAnnotations)
      .exists(anns =>
        anns.annotations.exists(a =>
          a.name == ExpressionAnnotations.tailCallName
        )
      )
  }
}<|MERGE_RESOLUTION|>--- conflicted
+++ resolved
@@ -1,58 +1,14 @@
 package org.enso.compiler.pass.analyse
 
 import org.enso.compiler.context.{InlineContext, ModuleContext}
-<<<<<<< HEAD
-import org.enso.compiler.core.CompilerError
 import org.enso.compiler.core.Implicits.AsMetadata
 import org.enso.compiler.core.ir.{Expression, Module}
-=======
-import org.enso.compiler.core.Implicits.{AsDiagnostics, AsMetadata}
-import org.enso.compiler.core.ir.MetadataStorage._
-import org.enso.compiler.core.ir.expression.{
-  errors,
-  Application,
-  Case,
-  Comment,
-  Error,
-  Operator
-}
-import org.enso.compiler.core.ir.module.scope.Definition
-import org.enso.compiler.core.ir.module.scope.definition
-import org.enso.compiler.core.ir.{
-  CallArgument,
-  DefinitionArgument,
-  Diagnostic,
-  Expression,
-  Function,
-  Literal,
-  Module,
-  Name,
-  Pattern,
-  Type,
-  Warning
-}
-import org.enso.compiler.core.{CompilerError, IR}
-import org.enso.compiler.pass.IRPass
->>>>>>> 204b37c6
+import org.enso.compiler.core.CompilerError
 import org.enso.compiler.pass.desugar._
 import org.enso.compiler.pass.resolve.{ExpressionAnnotations, GlobalNames}
 import org.enso.compiler.pass.{IRPass, MiniPassFactory}
 
-<<<<<<< HEAD
 /** Implementation moved to [[org.enso.compiler.test.pass.analyse.TailCallMegaPass]] test
-=======
-/** This pass performs tail call analysis on the Enso IR.
-  *
-  * It is responsible for marking every single expression with whether it is in
-  * tail position. This allows the code generator to correctly create the
-  * Truffle nodes.
-  * If the expression is in tail position, [[TailPosition.Tail]] metadata is attached
-  * to it, otherwise, nothing is attached.
-  *
-  * This pass requires the context to provide:
-  *
-  * - The tail position of its expression, where relevant.
->>>>>>> 204b37c6
   */
 case object TailCall extends IRPass with MiniPassFactory {
 
@@ -72,37 +28,7 @@
 
   override lazy val invalidatedPasses: Seq[IRPass] = List()
 
-<<<<<<< HEAD
   override def createForInlineCompilation(
-=======
-  private lazy val TAIL_META = new MetadataPair(this, TailPosition.Tail)
-
-  /** Analyses tail call state for expressions in a module.
-    *
-    * @param ir the Enso IR to process
-    * @param moduleContext a context object that contains the information needed
-    *                      to process a module
-    * @return `ir`, possibly having made transformations or annotations to that
-    *         IR.
-    */
-  override def runModule(
-    ir: Module,
-    moduleContext: ModuleContext
-  ): Module = {
-    ir.copy(bindings = ir.bindings.map(analyseModuleBinding))
-  }
-
-  /** Analyses tail call state for an arbitrary expression.
-    *
-    * @param ir the Enso IR to process
-    * @param inlineContext a context object that contains the information needed
-    *                      for inline evaluation
-    * @return `ir`, possibly having made transformations or annotations to that
-    *         IR.
-    */
-  override def runExpression(
-    ir: Expression,
->>>>>>> 204b37c6
     inlineContext: InlineContext
   ): TailCallMini = {
     val isInTailPos = inlineContext.isInTailPosition.getOrElse(
@@ -111,7 +37,6 @@
         "must be known by the point of tail call analysis."
       )
     )
-<<<<<<< HEAD
     new TailCallMini(isInTailPos)
   }
 
@@ -132,389 +57,6 @@
     ir: Expression,
     inlineContext: InlineContext
   ): Expression = ???
-=======
-
-  /** Performs tail call analysis on a top-level definition in a module.
-    *
-    * @param moduleDefinition the top-level definition to analyse
-    * @return `definition`, annotated with tail call information
-    */
-  private def analyseModuleBinding(
-    moduleDefinition: Definition
-  ): Definition = {
-    moduleDefinition match {
-      case method: definition.Method.Conversion =>
-        method
-          .copy(
-            body = analyseExpression(method.body, isInTailPosition = true)
-          )
-          .updateMetadata(TAIL_META)
-      case method @ definition.Method
-            .Explicit(_, body, _, _, _) =>
-        method
-          .copy(
-            body = analyseExpression(body, isInTailPosition = true)
-          )
-          .updateMetadata(TAIL_META)
-      case _: definition.Method.Binding =>
-        throw new CompilerError(
-          "Sugared method definitions should not occur during tail call " +
-          "analysis."
-        )
-      case _: Definition.Type =>
-        moduleDefinition.updateMetadata(
-          TAIL_META
-        )
-      case _: Definition.SugaredType =>
-        throw new CompilerError(
-          "Complex type definitions should not be present during " +
-          "tail call analysis."
-        )
-      case _: Comment.Documentation =>
-        throw new CompilerError(
-          "Documentation should not exist as an entity during tail call analysis."
-        )
-      case _: Type.Ascription =>
-        throw new CompilerError(
-          "Type signatures should not exist at the top level during " +
-          "tail call analysis."
-        )
-      case _: Name.BuiltinAnnotation =>
-        throw new CompilerError(
-          "Annotations should already be associated by the point of " +
-          "tail call analysis."
-        )
-      case ann: Name.GenericAnnotation =>
-        ann
-          .copy(expression =
-            analyseExpression(ann.expression, isInTailPosition = true)
-          )
-          .updateMetadata(TAIL_META)
-      case err: Error => err
-    }
-  }
-
-  /** Performs tail call analysis on an arbitrary expression.
-    *
-    * @param expression the expression to analyse
-    * @param isInTailPosition whether or not the expression is occurring in tail
-    *                         position
-    * @return `expression`, annotated with tail position metadata
-    */
-  def analyseExpression(
-    expression: Expression,
-    isInTailPosition: Boolean
-  ): Expression = {
-    val expressionWithWarning =
-      if (isTailAnnotated(expression) && !isInTailPosition)
-        expression.addDiagnostic(
-          Warning.WrongTco(expression.identifiedLocation())
-        )
-      else expression
-    expressionWithWarning match {
-      case function: Function =>
-        analyseFunction(function, isInTailPosition)
-      case caseExpr: Case   => analyseCase(caseExpr, isInTailPosition)
-      case typ: Type        => analyseType(typ, isInTailPosition)
-      case app: Application => analyseApplication(app, isInTailPosition)
-      case name: Name       => analyseName(name, isInTailPosition)
-      case literal: Literal => analyseLiteral(literal, isInTailPosition)
-      case _: Comment =>
-        throw new CompilerError(
-          "Comments should not be present during tail call analysis."
-        )
-      case block @ Expression.Block(expressions, returnValue, _, _, _) =>
-        updateMetaIfInTailPosition(
-          isInTailPosition,
-          block
-            .copy(
-              expressions = expressions.map(
-                analyseExpression(_, isInTailPosition = false)
-              ),
-              returnValue = analyseExpression(returnValue, isInTailPosition)
-            )
-        )
-      case binding @ Expression.Binding(_, expression, _, _) =>
-        updateMetaIfInTailPosition(
-          isInTailPosition,
-          binding
-            .copy(
-              expression =
-                analyseExpression(expression, isInTailPosition = false)
-            )
-        )
-      case err: Diagnostic => updateMetaIfInTailPosition(isInTailPosition, err)
-      case _               => expressionWithWarning
-    }
-  }
-
-  private def updateMetaIfInTailPosition[T <: IR](
-    isInTailPosition: Boolean,
-    ir: T
-  ): T = {
-    if (isInTailPosition) {
-      ir.updateMetadata(TAIL_META)
-    } else {
-      ir
-    }
-  }
-
-  /** Performs tail call analysis on an occurrence of a name.
-    *
-    * @param name the name to analyse
-    * @param isInTailPosition whether the name occurs in tail position or not
-    * @return `name`, annotated with tail position metadata
-    */
-  def analyseName(name: Name, isInTailPosition: Boolean): Name = {
-    updateMetaIfInTailPosition(isInTailPosition, name)
-  }
-
-  /** Performs tail call analysis on a literal.
-    *
-    * @param literal the literal to analyse
-    * @param isInTailPosition whether or not the literal occurs in tail position
-    *                         or not
-    * @return `literal`, annotated with tail position metdata
-    */
-  private def analyseLiteral(
-    literal: Literal,
-    isInTailPosition: Boolean
-  ): Literal = {
-    updateMetaIfInTailPosition(isInTailPosition, literal)
-  }
-
-  /** Performs tail call analysis on an application.
-    *
-    * @param application the application to analyse
-    * @param isInTailPosition whether or not the application is occurring in
-    *                         tail position
-    * @return `application`, annotated with tail position metadata
-    */
-  def analyseApplication(
-    application: Application,
-    isInTailPosition: Boolean
-  ): Application = {
-    val newApp = application match {
-      case app @ Application.Prefix(fn, args, _, _, _) =>
-        app
-          .copy(
-            function  = analyseExpression(fn, isInTailPosition = false),
-            arguments = args.map(analyseCallArg)
-          )
-      case force @ Application.Force(target, _, _) =>
-        force
-          .copy(
-            target = analyseExpression(target, isInTailPosition)
-          )
-      case vector @ Application.Sequence(items, _, _) =>
-        vector
-          .copy(items =
-            items.map(analyseExpression(_, isInTailPosition = false))
-          )
-      case tSet @ Application.Typeset(expr, _, _) =>
-        tSet
-          .copy(expression =
-            expr.map(analyseExpression(_, isInTailPosition = false))
-          )
-      case _: Operator =>
-        throw new CompilerError("Unexpected binary operator.")
-    }
-    updateMetaIfInTailPosition(isInTailPosition, newApp)
-  }
-
-  /** Performs tail call analysis on a call site argument.
-    *
-    * @param argument the argument to analyse
-    * @return `argument`, annotated with tail position metadata
-    */
-  private def analyseCallArg(argument: CallArgument): CallArgument = {
-    argument match {
-      case arg @ CallArgument.Specified(_, expr, _, _) =>
-        arg
-          .copy(
-            // Note [Call Argument Tail Position]
-            value = analyseExpression(expr, isInTailPosition = true)
-          )
-          .updateMetadata(TAIL_META)
-    }
-  }
-
-  /* Note [Call Argument Tail Position]
-   * ~~~~~~~~~~~~~~~~~~~~~~~~~~~~~~~~~~
-   * In order to efficiently deal with Enso's ability to suspend function
-   * arguments, we behave as if all arguments to a function are passed as
-   * thunks. This means that the _function_ becomes responsible for deciding
-   * when to evaluate its arguments.
-   *
-   * Conceptually, this results in a desugaring as follows:
-   *
-   * ```
-   * foo a b c
-   * ```
-   *
-   * Becomes:
-   *
-   * ```
-   * foo ({} -> a) ({} -> b) ({} -> c)
-   * ```
-   *
-   * Quite obviously, the arguments `a`, `b` and `c` are in tail position in
-   * these closures, and hence should be marked as tail.
-   */
-
-  /** Performs tail call analysis on an expression involving type operators.
-    *
-    * @param value the type operator expression
-    * @param isInTailPosition whether or not the type operator occurs in a tail
-    *                         call position
-    * @return `value`, annotated with tail position metadata
-    */
-  def analyseType(value: Type, isInTailPosition: Boolean): Type = {
-    updateMetaIfInTailPosition(
-      isInTailPosition,
-      value
-        .mapExpressions(analyseExpression(_, isInTailPosition = false))
-    )
-  }
-
-  /** Performs tail call analysis on a case expression.
-    *
-    * @param caseExpr the case expression to analyse
-    * @param isInTailPosition whether or not the case expression occurs in a tail
-    *                         call position
-    * @return `caseExpr`, annotated with tail position metadata
-    */
-  def analyseCase(caseExpr: Case, isInTailPosition: Boolean): Case = {
-    val newCaseExpr = caseExpr match {
-      case caseExpr @ Case.Expr(scrutinee, branches, _, _, _) =>
-        caseExpr
-          .copy(
-            scrutinee = analyseExpression(scrutinee, isInTailPosition = false),
-            // Note [Analysing Branches in Case Expressions]
-            branches = branches.map(analyseCaseBranch(_, isInTailPosition))
-          )
-      case _: Case.Branch =>
-        throw new CompilerError("Unexpected case branch.")
-    }
-    updateMetaIfInTailPosition(isInTailPosition, newCaseExpr)
-  }
-
-  /* Note [Analysing Branches in Case Expressions]
-   * ~~~~~~~~~~~~~~~~~~~~~~~~~~~~~~~~~~~~~~~~~~~~~
-   * When performing tail call analysis on a case expression it is very
-   * important to recognise that the branches of a case expression should all
-   * have the same tail call state. The branches should only be marked as being
-   * in tail position when the case expression _itself_ is in tail position.
-   *
-   * As only one branch is ever executed, it is hence safe to mark _all_
-   * branches as being in tail position if the case expression is.
-   */
-
-  /** Performs tail call analysis on a case branch.
-    *
-    * @param branch the branch to analyse
-    * @param isInTailPosition whether or not the branch occurs in a tail call
-    *                         position
-    * @return `branch`, annotated with tail position metadata
-    */
-  def analyseCaseBranch(
-    branch: Case.Branch,
-    isInTailPosition: Boolean
-  ): Case.Branch = {
-    updateMetaIfInTailPosition(
-      isInTailPosition,
-      branch
-        .copy(
-          pattern = analysePattern(branch.pattern),
-          expression = analyseExpression(
-            branch.expression,
-            isInTailPosition
-          )
-        )
-    )
-  }
-
-  /** Performs tail call analysis on a pattern.
-    *
-    * @param pattern the pattern to analyse
-    * @return `pattern`, annotated with tail position metadata
-    */
-  def analysePattern(
-    pattern: Pattern
-  ): Pattern = {
-    pattern match {
-      case namePat @ Pattern.Name(name, _, _) =>
-        namePat
-          .copy(
-            name = analyseName(name, isInTailPosition = false)
-          )
-      case cons @ Pattern.Constructor(constructor, fields, _, _) =>
-        cons
-          .copy(
-            constructor = analyseName(constructor, isInTailPosition = false),
-            fields      = fields.map(analysePattern)
-          )
-      case literal: Pattern.Literal => literal
-      case tpePattern @ Pattern.Type(name, tpe, _, _) =>
-        tpePattern
-          .copy(
-            name = analyseName(name, isInTailPosition = false),
-            tpe  = analyseName(tpe, isInTailPosition = false)
-          )
-      case err: errors.Pattern => err
-      case _: Pattern.Documentation =>
-        throw new CompilerError(
-          "Branch documentation should be desugared at an earlier stage."
-        )
-    }
-  }
-
-  /** Performs tail call analysis on a function definition.
-    *
-    * @param function the function to analyse
-    * @param isInTailPosition whether or not the function definition occurs in a
-    *                         tail position
-    * @return `function`, annotated with tail position metadata
-    */
-  def analyseFunction(
-    function: Function,
-    isInTailPosition: Boolean
-  ): Function = {
-    val canBeTCO   = function.canBeTCO
-    val markAsTail = (!canBeTCO && isInTailPosition) || canBeTCO
-
-    val resultFunction = function match {
-      case lambda @ Function.Lambda(args, body, _, _, _, _) =>
-        lambda.copy(
-          arguments = args.map(analyseDefArgument),
-          body      = analyseExpression(body, isInTailPosition = markAsTail)
-        )
-      case _: Function.Binding =>
-        throw new CompilerError(
-          "Function sugar should not be present during tail call analysis."
-        )
-    }
-    updateMetaIfInTailPosition(isInTailPosition, resultFunction)
-  }
-
-  /** Performs tail call analysis on a function definition argument.
-    *
-    * @param arg the argument definition to analyse
-    * @return `arg`, annotated with tail position metadata
-    */
-  private def analyseDefArgument(
-    arg: DefinitionArgument
-  ): DefinitionArgument = {
-    arg match {
-      case arg @ DefinitionArgument.Specified(_, _, default, _, _, _) =>
-        arg
-          .copy(
-            defaultValue =
-              default.map(x => analyseExpression(x, isInTailPosition = false))
-          )
-    }
-  }
->>>>>>> 204b37c6
 
   /** Expresses the tail call state of an IR Node. */
   sealed trait TailPosition extends IRPass.IRMetadata {
