--- conflicted
+++ resolved
@@ -386,12 +386,8 @@
           isConstructorNameInPatternContext = false,
           builder
         )
-<<<<<<< HEAD
-      case ife: IfThenElse => analyseIfThenElse(ife, graph, parentScope)
-      case cse: Case       => analyseCase(cse, graph, parentScope)
-=======
-      case cse: Case => analyseCase(cse, builder)
->>>>>>> 73abe909
+      case ife: IfThenElse => analyseIfThenElse(ife, builder)
+      case cse: Case       => analyseCase(cse, builder)
       case block: Expression.Block =>
         val currentScope =
           if (!block.suspended) builder else builder.addChild()
@@ -416,13 +412,7 @@
             )
           )
       case binding @ Expression.Binding(name, expression, _, _) =>
-<<<<<<< HEAD
-        if (
-          true // !parentScope.hasSymbolOccurrenceAs[GraphOccurrence.Def](name.name)
-        ) {
-=======
-        if (builder.findDef(name.name) == -1) {
->>>>>>> 73abe909
+        if (true /* XXX: builder.findDef(name.name) == -1 */ ) {
           val isSuspended = expression match {
             case Expression.Block(_, _, _, isSuspended, _) => isSuspended
             case _                                         => false
@@ -772,23 +762,22 @@
   /** Performs alias analysis on a if then else expression.
     *
     * @param ir          the expression to analyse
-    * @param graph       the graph in which the analysis is taking place
-    * @param parentScope the scope in which the expression occurs
+    * @param builder     the graph builder
     * @return `ir`, possibly with alias analysis information attached
     */
   private def analyseIfThenElse(
     ir: IfThenElse,
-    graph: Graph,
-    parentScope: Scope
+    builder: GraphBuilder
   ): IfThenElse = {
-    val condScope  = parentScope; // .addChild()
-    val trueScope  = parentScope; // .addChild()
-    val falseScope = parentScope; // .addChild()
+    val condScope  = builder; // .addChild()
+    val trueScope  = builder; // .addChild()
+    val falseScope = builder; // .addChild()
     ir.copy(
-      cond       = analyseExpression(ir.cond, graph, condScope),
-      trueBranch = analyseExpression(ir.trueBranch, graph, trueScope),
-      falseBranchOrNull =
-        ir.falseBranch.map(analyseExpression(_, graph, falseScope)).orNull
+      cond       = analyseExpression(ir.cond, condScope),
+      trueBranch = analyseExpression(ir.trueBranch, trueScope),
+      falseBranchOrNull = ir.falseBranch.map {
+        analyseExpression(_, falseScope)
+      }.orNull
     )
   }
 
