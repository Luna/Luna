package org.enso.compiler.pass.analyse

import org.enso.compiler.context.{InlineContext, ModuleContext}
import org.enso.compiler.core.Implicits.AsMetadata
import org.enso.compiler.core.ir.MetadataStorage._
import org.enso.compiler.core.ir.expression.errors.Redefined
import org.enso.compiler.core.ir.expression.{
  errors,
  Application,
  Case,
  Comment,
  Error,
  IfThenElse,
  Operator,
  Section
}
import org.enso.compiler.core.ir.module.scope.{definition, Definition}
import org.enso.compiler.core.ir.{
  `type`,
  CallArgument,
  DefinitionArgument,
  Expression,
  Function,
  Literal,
  Module,
  Name,
  Pattern,
  Type
}
import org.enso.compiler.core.{CompilerError, IR}
import org.enso.compiler.pass.IRPass
import org.enso.compiler.pass.IRProcessingPass
import org.enso.compiler.pass.analyse.alias.graph.Graph
import org.enso.compiler.pass.analyse.alias.graph.GraphOccurrence
import org.enso.compiler.pass.analyse.alias.graph.Graph.Scope
import org.enso.compiler.pass.desugar._
import org.enso.compiler.pass.lint.UnusedBindings

import scala.collection.mutable

/** This pass performs scope identification and analysis, as well as symbol
  * resolution where it is possible to do so statically.
  *
  * It attaches the following information to the IR:
  *
  * - Top-level constructs are annotated with an aliasing graph.
  * - Scopes within each top-level construct are annotated with the
  *   corresponding child scope.
  * - Occurrences of symbols are annotated with occurrence information that
  *   points into the graph.
  *
  * The analysis process explicitly compensates for some deficiencies in our
  * underlying IR representation by collapsing certain sets of scopes into each
  * other. The collapsing takes place under the following circumstances:
  *
  * - A lambda whose body is a block does not allocate an additional scope for
  *   the block.
  * - A method whose body is a block does not allocate an additional scope for
  *   the block.
  * - A method whose body is a lambda does not allocate an additional scope for
  *   the lambda.
  * - A method whose body is a lambda containing a block as its body allocates
  *   no additional scope for the lambda or the block.
  *
  * Alias analysis requires its configuration to be in the configuration object.
  *
  * This pass requires the context to provide:
  *
  * - A [[org.enso.compiler.pass.PassConfiguration]] containing an instance of
  *   [[AliasAnalysis.Configuration]].
  * - A [[org.enso.compiler.context.LocalScope]], where relevant.
  */
case object AliasAnalysis extends IRPass {

  /** Alias information for the IR. */
  override type Metadata = alias.AliasMetadata
  override type Config   = Configuration

  override lazy val precursorPasses: Seq[IRProcessingPass] = List(
    FunctionBinding,
    GenerateMethodBodies,
    SectionsToBinOp.INSTANCE,
    OperatorToFunction,
    LambdaShorthandToLambda
  )

  override lazy val invalidatedPasses: Seq[IRProcessingPass] =
    List(DataflowAnalysis, UnusedBindings)

  /** Performs alias analysis on a module.
    *
    * @param ir the Enso IR to process
    * @param moduleContext a context object that contains the information needed
    *                      to process a module
    * @return `ir`, possibly having made transformations or annotations to that
    *         IR.
    */
  override def runModule(
    ir: Module,
    moduleContext: ModuleContext
  ): Module = {
    ir.copy(bindings = ir.bindings.map(analyseModuleDefinition))
  }

  /** Performs alias analysis on an inline expression, starting from the
    * provided scope.
    *
    * @param ir            the Enso IR to process
    * @param inlineContext a context object that contains the information needed
    *                      for inline evaluation
    * @return `ir`, possibly having made transformations or annotations to that
    *         IR.
    */
  override def runExpression(
    ir: Expression,
    inlineContext: InlineContext
  ): Expression = {
    val shouldWriteState =
      inlineContext.passConfiguration
        .flatMap(config => config.get(this))
        .getOrElse(
          throw new CompilerError(
            "Alias analysis execution missing configuration."
          )
        )
        .shouldWriteToContext

    inlineContext.localScope
      .map { localScope =>
        val scope =
          if (shouldWriteState) localScope.scope
          else
            localScope.scope
              .deepCopy(mutable.Map())
              .withParent(localScope.scope)

        val ag = localScope.aliasingGraph()
        val graph =
          if (shouldWriteState) ag
          else {
            val mapping = mutable.Map(localScope.scope -> scope)
            ag.deepCopy(mapping)
          }
        val result = analyseExpression(ir, graph, scope)

        result
      }
      .getOrElse(
        throw new CompilerError(
          "Local scope must be provided for alias analysis."
        )
      )
  }

  /** @inheritdoc */
  override def updateMetadataInDuplicate[T <: IR](
    sourceIr: T,
    copyOfIr: T
  ): T = {
    def doCopy(sourceBinding: IR, copyBinding: IR): Unit = {
      val sourceRootScopeGraphOpt = sourceBinding
        .getMetadata(this)

      sourceRootScopeGraphOpt.foreach { sourceRootScopeGraphScope =>
        val sourceRootScopeGraph =
          sourceRootScopeGraphScope
            .asInstanceOf[alias.AliasMetadata.RootScope]
            .graph

        val scopeMapping = mutable.Map[Scope, Scope]()
        val copyRootScopeGraph =
          sourceRootScopeGraph.deepCopy(scopeMapping)

        val sourceNodes = sourceBinding.preorder
        val copyNodes   = copyBinding.preorder

        val matchedNodes = sourceNodes.lazyZip(copyNodes)

        matchedNodes.foreach { case (sourceNode, copyNode) =>
          sourceNode.getMetadata(this) match {
            case Some(meta) =>
              val newMeta = meta match {
                case root: alias.AliasMetadata.RootScope =>
                  root.copy(graph = copyRootScopeGraph)
                case child: alias.AliasMetadata.ChildScope =>
                  child.copy(
                    graph = copyRootScopeGraph,
                    scope = child.scope.deepCopy(scopeMapping)
                  )
                case occ: alias.AliasMetadata.Occurrence =>
                  occ.copy(graph = copyRootScopeGraph)
              }
              copyNode.updateMetadata(new MetadataPair(this, newMeta))
            case None =>
          }
        }
      }
    }

    (sourceIr, copyOfIr) match {
      case (sourceIr: Module, copyOfIr: Module) =>
        val sourceBindings = sourceIr.bindings
        val copyBindings   = copyOfIr.bindings
        val zippedBindings = sourceBindings.lazyZip(copyBindings)

        zippedBindings.foreach {
          case (
                source: Definition.Type,
                copy: Definition.Type
              ) =>
            doCopy(source, copy)
            source.members.lazyZip(copy.members).foreach {
              case (source, copy) =>
                doCopy(source, copy)
            }
          case (sourceBinding, copyBinding) =>
            doCopy(sourceBinding, copyBinding)
        }
        copyOfIr.asInstanceOf[T]
      case _ => copyOfIr
    }
  }

  /** Performs alias analysis on the module-level definitions.
    *
    * Each module level definition is assigned its own aliasing graph, as under
    * the current dynamic semantics of the language we cannot statically resolve
    * aliasing between top-level constructs within or between modules.
    *
    * @param ir the module-level definition to perform alias analysis on
    * @return `ir`, with the results of alias analysis attached
    */
  def analyseModuleDefinition(
    ir: Definition
  ): Definition = {
    val topLevelGraph = new Graph

    ir match {
      case m: definition.Method.Conversion =>
        m.body match {
          case _: Function =>
            m.copy(
              body = analyseExpression(
                m.body,
                topLevelGraph,
                topLevelGraph.rootScope,
                lambdaReuseScope = true
              )
            ).updateMetadata(
              new MetadataPair(
                this,
                alias.AliasMetadata.RootScope(topLevelGraph)
              )
            )
          case _ =>
            throw new CompilerError(
              "The body of a method should always be a function."
            )
        }
      case m: definition.Method.Explicit =>
        m.body match {
          case _: Function =>
            m.copy(
              body = analyseExpression(
                m.body,
                topLevelGraph,
                topLevelGraph.rootScope,
                lambdaReuseScope = true
              )
            ).updateMetadata(
              new MetadataPair(
                this,
                alias.AliasMetadata.RootScope(topLevelGraph)
              )
            )
          case _ =>
            throw new CompilerError(
              "The body of a method should always be a function."
            )
        }
      case _: definition.Method.Binding =>
        throw new CompilerError(
          "Method definition sugar should not occur during alias analysis."
        )
      case t: Definition.Type =>
        t.copy(
          params = analyseArgumentDefs(
            t.params,
            topLevelGraph,
            topLevelGraph.rootScope
          ),
          members = t.members.map(d => {
            val graph = new Graph
            d.copy(
              arguments = analyseArgumentDefs(
                d.arguments,
                graph,
                graph.rootScope
              ),
              annotations = d.annotations.map { ann =>
                ann
                  .copy(
                    expression = analyseExpression(
                      ann.expression,
                      topLevelGraph,
                      topLevelGraph.rootScope
                    )
                  )
                  .updateMetadata(
                    new MetadataPair(
                      this,
                      alias.AliasMetadata.RootScope(topLevelGraph)
                    )
                  )
              }
            ).updateMetadata(
              new MetadataPair(this, alias.AliasMetadata.RootScope(graph))
            )
          })
        ).updateMetadata(
          new MetadataPair(this, alias.AliasMetadata.RootScope(topLevelGraph))
        )
      case _: Definition.SugaredType =>
        throw new CompilerError(
          "Complex type definitions should not be present during " +
          "alias analysis."
        )
      case _: Comment.Documentation =>
        throw new CompilerError(
          "Documentation should not exist as an entity during alias analysis."
        )
      case _: Type.Ascription =>
        throw new CompilerError(
          "Type signatures should not exist at the top level during " +
          "alias analysis."
        )
      case _: Name.BuiltinAnnotation =>
        throw new CompilerError(
          "Annotations should already be associated by the point of alias " +
          "analysis."
        )
      case ann: Name.GenericAnnotation =>
        ann
          .copy(expression =
            analyseExpression(
              ann.expression,
              topLevelGraph,
              topLevelGraph.rootScope
            )
          )
          .updateMetadata(
            new MetadataPair(this, alias.AliasMetadata.RootScope(topLevelGraph))
          )
      case err: Error => err
    }
  }

  /** Performs alias analysis on an expression.
    *
    * An expression is assumed to be a child of an aliasing `graph`, and the
    * analysis takes place in the context of said graph.
    *
    * It should be noted that not _all_ expressions are annotated with aliasing
    * information. Please see the pass header documentation for more details.
    *
    * @param expression       the expression to perform alias analysis on
    * @param graph            the aliasing graph in which the analysis is being performed
    * @param parentScope      the parent scope for this expression
    * @param lambdaReuseScope whether to reuse the parent scope for a lambda
    *                         instead of creating a new scope
    * @return `expression`, potentially with aliasing information attached
    */
  private def analyseExpression(
    expression: Expression,
    graph: Graph,
    parentScope: Scope,
    lambdaReuseScope: Boolean = false
  ): Expression = {
    expression match {
      case fn: Function =>
        analyseFunction(fn, graph, parentScope, lambdaReuseScope)
      case name: Name =>
        analyseName(
          name,
          isInPatternContext                = false,
          isConstructorNameInPatternContext = false,
          graph,
          parentScope
        )
      case ife: IfThenElse => analyseIfThenElse(ife, graph, parentScope)
      case cse: Case       => analyseCase(cse, graph, parentScope)
      case block: Expression.Block =>
        val currentScope =
          if (!block.suspended) parentScope else parentScope.addChild()

        block
          .copy(
            expressions = block.expressions.map((expression: Expression) =>
              analyseExpression(
                expression,
                graph,
                currentScope
              )
            ),
            returnValue = analyseExpression(
              block.returnValue,
              graph,
              currentScope
            )
          )
          .updateMetadata(
            new MetadataPair(
              this,
              alias.AliasMetadata.ChildScope(graph, currentScope)
            )
          )
      case binding @ Expression.Binding(name, expression, _, _) =>
        if (
          true // !parentScope.hasSymbolOccurrenceAs[GraphOccurrence.Def](name.name)
        ) {
          val isSuspended = expression match {
            case Expression.Block(_, _, _, isSuspended, _) => isSuspended
            case _                                         => false
          }
          val occurrenceId = graph.nextId()
          val occurrence =
            GraphOccurrence.Def(
              occurrenceId,
              name.name,
              binding.getId(),
              binding.getExternalId,
              isSuspended
            )

          parentScope.add(occurrence)
          parentScope.addDefinition(occurrence)

          binding
            .copy(
              expression = analyseExpression(
                expression,
                graph,
                parentScope
              )
            )
            .updateMetadata(
              new MetadataPair(
                this,
                alias.AliasMetadata.Occurrence(graph, occurrenceId)
              )
            )
        } else {
          // errors.Redefined.Binding(binding)
          binding
        }
      case app: Application =>
        analyseApplication(app, graph, parentScope)
      case tpe: Type => analyseType(tpe, graph, parentScope)
      case x =>
        x.mapExpressions((expression: Expression) =>
          analyseExpression(
            expression,
            graph,
            parentScope
          )
        )
    }
  }

  /** Performs alias analysis on a type-related expression.
    *
    * @param value       the ir to analyse
    * @param graph       the graph in which the analysis is taking place
    * @param parentScope the parent scope in which `value` occurs
    * @return `value`, annotated with aliasing information
    */
  def analyseType(
    value: Type,
    graph: Graph,
    parentScope: Scope
  ): Type = {
    value match {
      case member @ `type`.Set.Member(label, memberType, value, _, _) =>
        val memberTypeScope = memberType match {
          case _: Literal => parentScope
          case _          => parentScope.addChild()
        }

        val valueScope = value match {
          case _: Literal => parentScope
          case _          => parentScope.addChild()
        }

        val labelId = graph.nextId()
        val definition =
          GraphOccurrence.Def(
            labelId,
            label.name,
            label.getId,
            label.getExternalId
          )
        parentScope.add(definition)
        parentScope.addDefinition(definition)

        member
          .copy(
            memberType = analyseExpression(memberType, graph, memberTypeScope),
            value      = analyseExpression(value, graph, valueScope)
          )
          .updateMetadata(
            new MetadataPair(
              this,
              alias.AliasMetadata.Occurrence(graph, labelId)
            )
          )
      case x =>
        x.mapExpressions(analyseExpression(_, graph, parentScope))
    }
  }

  /** Performs alias analysis on the argument definitions for a function.
    *
    * Care is taken during this analysis to ensure that spurious resolutions do
    * not happen regarding the ordering of arguments. Only the arguments
    * declared _earlier_ in the arguments list are considered to be in scope for
    * later arguments. This also means that the default for an argument must be
    * resolved _before_ the argument name is defined, lest recursive definitions
    * occur (e.g. `x = x + 1`, the `x` on the RHS must refer to an `x` outside
    * the argument's scope).
    *
    * @param args  the list of arguments to perform analysis on
    * @param graph the graph in which the analysis is taking place
    * @param scope the scope of the function for which `args` are being
    *              defined
    * @return `args`, potentially
    */
  private def analyseArgumentDefs(
    args: List[DefinitionArgument],
    graph: Graph,
    scope: Scope
  ): List[DefinitionArgument] = {
    args.map {
      case arg @ DefinitionArgument.Specified(
            selfName @ Name.Self(_, true, _),
            _,
            _,
            _,
            _,
            _
          ) =>
        // Synthetic `self` must not be added to the scope, but it has to be added as a
        // definition for frame index metadata
        val occurrenceId = graph.nextId()
        val definition = GraphOccurrence.Def(
          occurrenceId,
          selfName.name,
          arg.getId(),
          arg.getExternalId
        )
        scope.addDefinition(definition)
        arg
          .updateMetadata(
            new MetadataPair(
              this,
              alias.AliasMetadata.Occurrence(graph, occurrenceId)
            )
          )
          .copy(
            ascribedType =
              arg.ascribedType.map(analyseExpression(_, graph, scope))
          )

      case arg @ DefinitionArgument.Specified(
            name,
            _,
            value,
            suspended,
            _,
            _
          ) =>
        val nameOccursInScope =
          scope.hasSymbolOccurrenceAs[GraphOccurrence.Def](
            name.name
          )
        if (!nameOccursInScope) {
          val argScope = if (suspended) scope.addChild() else scope
          val newDefault =
            value.map((ir: Expression) =>
              analyseExpression(ir, graph, argScope)
            )

          val occurrenceId = graph.nextId()
          val definition = GraphOccurrence.Def(
            occurrenceId,
            name.name,
            arg.getId(),
            arg.getExternalId,
            suspended
          )
          scope.add(definition)
          scope.addDefinition(definition)

          arg
            .copy(
              defaultValue = newDefault,
              ascribedType =
                arg.ascribedType.map(analyseExpression(_, graph, scope))
            )
            .updateMetadata(
              new MetadataPair(
                this,
                alias.AliasMetadata.Occurrence(graph, occurrenceId)
              )
            )
        } else {
          val f = scope.occurrences.values.collectFirst {
            case x if x.symbol == name.name => x
          }
          arg
            .copy(
              ascribedType = Some(Redefined.Arg(name, arg.identifiedLocation))
            )
            .updateMetadata(
              new MetadataPair(
                this,
                alias.AliasMetadata.Occurrence(graph, f.get.id)
              )
            )
        }
    }
  }

  /** Performs alias analysis on a function application.
    *
    * @param application the function application to analyse
    * @param graph       the graph in which the analysis is taking place
    * @param scope       the scope in which the application is happening
    * @return `application`, possibly with aliasing information attached
    */
  def analyseApplication(
    application: Application,
    graph: Graph,
    scope: Graph.Scope
  ): Application = {
    application match {
      case app: Application.Prefix =>
        app.copy(
          function  = analyseExpression(app.function, graph, scope),
          arguments = analyseCallArguments(app.arguments, graph, scope)
        )
      case app: Application.Force =>
        app.copy(target = analyseExpression(app.target, graph, scope))
      case app: Application.Sequence =>
        app.copy(items = app.items.map(analyseExpression(_, graph, scope)))
      case tSet: Application.Typeset =>
        val newScope = scope.addChild()
        tSet
          .copy(expression =
            tSet.expression.map(analyseExpression(_, graph, newScope))
          )
          .updateMetadata(
            new MetadataPair(
              this,
              alias.AliasMetadata.ChildScope(graph, newScope)
            )
          )
      case _: Operator.Binary =>
        throw new CompilerError(
          "Binary operator occurred during Alias Analysis."
        )
      case _: Section =>
        throw new CompilerError(
          "Operator section occurred during Alias Analysis."
        )
    }
  }

  /** Performs alias analysis on function call arguments.
    *
    * @param args        the list of arguments to analyse
    * @param graph       the graph in which the analysis is taking place
    * @param parentScope the scope in which the arguments are defined
    * @return `args`, with aliasing information attached to each argument
    */
  private def analyseCallArguments(
    args: List[CallArgument],
    graph: Graph,
    parentScope: Graph.Scope
  ): List[CallArgument] = {
    args.map { case arg @ CallArgument.Specified(_, expr, _, _) =>
      val currentScope = expr match {
        case _: Literal => parentScope
        case _          => parentScope.addChild()
      }
      arg
        .copy(value = analyseExpression(expr, graph, currentScope))
        .updateMetadata(
          new MetadataPair(
            this,
            alias.AliasMetadata.ChildScope(graph, currentScope)
          )
        )
    }
  }

  /** Performs alias analysis on a function definition.
    *
    * @param function         the function to analyse
    * @param graph            the graph in which the analysis is taking place
    * @param parentScope      the scope in which the function is declared
    * @param lambdaReuseScope whether or not the lambda should reuse the parent
    *                         scope or allocate a child of it
    * @return `function`, with alias analysis information attached
    */
  def analyseFunction(
    function: Function,
    graph: Graph,
    parentScope: Scope,
    lambdaReuseScope: Boolean = false
  ): Function = {
    val currentScope =
      if (lambdaReuseScope) parentScope else parentScope.addChild()

    function match {
      case lambda: Function.Lambda =>
        lambda
          .copy(
            arguments =
              analyseArgumentDefs(lambda.arguments, graph, currentScope),
            body = analyseExpression(
              lambda.body,
              graph,
              currentScope
            )
          )
          .updateMetadata(
            new MetadataPair(
              this,
              alias.AliasMetadata.ChildScope(graph, currentScope)
            )
          )
      case _: Function.Binding =>
        throw new CompilerError(
          "Function sugar should not be present during alias analysis."
        )
    }
  }

  /** Performs alias analysis for a name.
    *
    * @param name the name to analyse
    * @param isInPatternContext whether or not the name is occurring in a
    *                           pattern context
    * @param isConstructorNameInPatternContext whether or not the name is
    *                           constructor name occurring in a pattern context
    * @param graph the graph in which the analysis is taking place
    * @param parentScope the scope in which `name` is declared
    * @return `name`, with alias analysis information attached
    */
  def analyseName(
    name: Name,
    isInPatternContext: Boolean,
    isConstructorNameInPatternContext: Boolean,
    graph: Graph,
    parentScope: Scope
  ): Name = {
    val occurrenceId = graph.nextId()

    if (isInPatternContext && !isConstructorNameInPatternContext) {
      val definition =
        GraphOccurrence.Def(
          occurrenceId,
          name.name,
          name.getId,
          name.getExternalId
        )
      parentScope.add(definition)
      parentScope.addDefinition(definition)
    } else {
      val occurrence =
        GraphOccurrence.Use(
          occurrenceId,
          name.name,
          name.getId,
          name.getExternalId
        )
      parentScope.add(occurrence)
      if (!isConstructorNameInPatternContext && !name.isMethod) {
        graph.resolveLocalUsage(occurrence)
<<<<<<< HEAD
      } else {
        // graph.resolveGlobalUsage(occurrence)
=======
>>>>>>> 15575b49
      }
    }
    name.updateMetadata(
      new MetadataPair(
        this,
        alias.AliasMetadata.Occurrence(graph, occurrenceId)
      )
    )
  }

  /** Performs alias analysis on a if then else expression.
    *
    * @param ir          the expression to analyse
    * @param graph       the graph in which the analysis is taking place
    * @param parentScope the scope in which the expression occurs
    * @return `ir`, possibly with alias analysis information attached
    */
  private def analyseIfThenElse(
    ir: IfThenElse,
    graph: Graph,
    parentScope: Scope
  ): IfThenElse = {
    val condScope  = parentScope; // .addChild()
    val trueScope  = parentScope; // .addChild()
    val falseScope = parentScope; // .addChild()
    ir.copy(
      cond       = analyseExpression(ir.cond, graph, condScope),
      trueBranch = analyseExpression(ir.trueBranch, graph, trueScope),
      falseBranchOrNull =
        ir.falseBranch.map(analyseExpression(_, graph, falseScope)).orNull
    )
  }

  /** Performs alias analysis on a case expression.
    *
    * @param ir          the case expression to analyse
    * @param graph       the graph in which the analysis is taking place
    * @param parentScope the scope in which the case expression occurs
    * @return `ir`, possibly with alias analysis information attached
    */
  private def analyseCase(
    ir: Case,
    graph: Graph,
    parentScope: Scope
  ): Case = {
    ir match {
      case caseExpr: Case.Expr =>
        caseExpr
          .copy(
            scrutinee =
              analyseExpression(caseExpr.scrutinee, graph, parentScope),
            branches =
              caseExpr.branches.map(analyseCaseBranch(_, graph, parentScope))
          )
      case _: Case.Branch =>
        throw new CompilerError("Case branch in `analyseCase`.")
    }
  }

  /** Performs alias analysis on a case branch.
    *
    * @param branch the case branch to analyse
    * @param graph the graph in which the analysis is taking place
    * @param parentScope the scope in which the case branch occurs
    * @return `branch`, possibly with alias analysis information attached
    */
  def analyseCaseBranch(
    branch: Case.Branch,
    graph: Graph,
    parentScope: Scope
  ): Case.Branch = {
    val currentScope = parentScope.addChild()

    branch
      .copy(
        pattern = analysePattern(branch.pattern, graph, currentScope),
        expression = analyseExpression(
          branch.expression,
          graph,
          currentScope
        )
      )
      .updateMetadata(
        new MetadataPair(
          this,
          alias.AliasMetadata.ChildScope(graph, currentScope)
        )
      )
  }

  /** Performs alias analysis on a pattern.
    *
    * @param pattern the pattern to analyse
    * @param graph the graph in which the analysis is taking place
    * @param parentScope the scope in which the case branch occurs
    * @return `pattern`, possibly with alias analysis information attached
    */
  def analysePattern(
    pattern: Pattern,
    graph: Graph,
    parentScope: Scope
  ): Pattern = {
    pattern match {
      case named: Pattern.Name =>
        named.copy(
          name = analyseName(
            named.name,
            isInPatternContext                = true,
            isConstructorNameInPatternContext = false,
            graph,
            parentScope
          )
        )
      case cons: Pattern.Constructor =>
        if (!cons.isDesugared) {
          throw new CompilerError(
            "Nested patterns should be desugared by the point of alias " +
            "analysis."
          )
        }

        cons.copy(
          constructor = analyseName(
            cons.constructor,
            isInPatternContext                = true,
            isConstructorNameInPatternContext = true,
            graph,
            parentScope
          ),
          fields = cons.fields.map(analysePattern(_, graph, parentScope))
        )
      case literalPattern: Pattern.Literal =>
        literalPattern
      case typePattern: Pattern.Type =>
        typePattern.copy(
          name = analyseName(
            typePattern.name,
            isInPatternContext                = true,
            isConstructorNameInPatternContext = false,
            graph,
            parentScope
          ),
          tpe = analyseName(
            typePattern.tpe,
            isInPatternContext                = false,
            isConstructorNameInPatternContext = false,
            graph,
            parentScope
          )
        )
      case _: Pattern.Documentation =>
        throw new CompilerError(
          "Branch documentation should be desugared at an earlier stage."
        )
      case err: errors.Pattern => err
    }
  }

  // === Data Definitions =====================================================

  // === Pass Configuration ===================================================

  /** Configuration for the alias analysis pass.
    *
    * @param shouldWriteToContext whether the pass should write its results to
    *                             the context or not
    */
  sealed case class Configuration(
    override var shouldWriteToContext: Boolean = false
  ) extends IRPass.Configuration

}<|MERGE_RESOLUTION|>--- conflicted
+++ resolved
@@ -787,11 +787,6 @@
       parentScope.add(occurrence)
       if (!isConstructorNameInPatternContext && !name.isMethod) {
         graph.resolveLocalUsage(occurrence)
-<<<<<<< HEAD
-      } else {
-        // graph.resolveGlobalUsage(occurrence)
-=======
->>>>>>> 15575b49
       }
     }
     name.updateMetadata(
