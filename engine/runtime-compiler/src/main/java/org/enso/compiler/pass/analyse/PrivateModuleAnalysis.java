package org.enso.compiler.pass.analyse;

import java.util.ArrayList;
import java.util.List;
import java.util.UUID;
import org.enso.compiler.context.InlineContext;
import org.enso.compiler.context.ModuleContext;
import org.enso.compiler.core.IR;
import org.enso.compiler.core.ir.Expression;
import org.enso.compiler.core.ir.Module;
import org.enso.compiler.core.ir.expression.errors.ImportExport;
import org.enso.compiler.core.ir.module.scope.Export;
import org.enso.compiler.core.ir.module.scope.Import;
import org.enso.compiler.data.BindingsMap;
import org.enso.compiler.pass.IRPass;
import org.enso.pkg.QualifiedName;
import scala.Option;
import scala.collection.immutable.Seq;
import scala.jdk.javaapi.CollectionConverters;

/**
 * Iterates through all the imports and exports of non-synthetic modules and ensures that:
 *
 * <ul>
 *   <li>No private module is exported
 *   <li>No private module from a different project is imported
 *   <li>Hierarchy of modules and submodules does not mix private and public modules
 * </ul>
 *
 * Inserts errors into imports/exports IRs if the above conditions are violated.
 */
public final class PrivateModuleAnalysis implements IRPass {
  public static final PrivateModuleAnalysis INSTANCE = new PrivateModuleAnalysis();
  private UUID uuid;

  private PrivateModuleAnalysis() {}

  @Override
  public void org$enso$compiler$pass$IRPass$_setter_$key_$eq(UUID v) {
    this.uuid = v;
  }

  @Override
  public UUID key() {
    return uuid;
  }

  @Override
  public Seq<IRPass> precursorPasses() {
    List<IRPass> passes = List.of(BindingAnalysis$.MODULE$, ImportSymbolAnalysis$.MODULE$);
    return CollectionConverters.asScala(passes).toList();
  }

  @Override
  @SuppressWarnings("unchecked")
  public Seq<IRPass> invalidatedPasses() {
    Object obj = scala.collection.immutable.Nil$.MODULE$;
    return (scala.collection.immutable.List<IRPass>) obj;
  }

  @Override
  public Module runModule(Module moduleIr, ModuleContext moduleContext) {
    var bindingsMap = (BindingsMap) moduleIr.passData().get(BindingAnalysis$.MODULE$).get();
    var currentPackage = moduleContext.getPackage();
    List<Import> importErrors = new ArrayList<>();
    List<Export> exportErrors = new ArrayList<>();
    var isCurrentModulePrivate = moduleIr.isPrivate();
    var isCurrentModuleSynthetic = moduleContext.isSynthetic();

    // Ensure that imported modules from a different project are not private.
    bindingsMap
        .resolvedImports()
        .foreach(
            resolvedImp -> {
              var importedTargets = resolvedImp.targets();
              importedTargets.foreach(
                  importedTarget -> {
                    var importedModule = importedTarget.module().unsafeAsModule("should succeed");
                    var importedModuleName = importedModule.getName().toString();
                    var importedModulePackage = importedModule.getPackage();
                    if (currentPackage != null
                        && !currentPackage.equals(importedModulePackage)
                        && importedModule.isPrivate()) {
                      importErrors.add(
                          ImportExport.apply(
                              resolvedImp.importDef(),
                              new ImportExport.ImportPrivateModule(importedModuleName),
                              ImportExport.apply$default$3()));
                    }
                    return null;
                  });
              return null;
            });

    // Ensure that no symbols are exported from a private module.
    if (isCurrentModulePrivate && containsExport(moduleIr)) {
      exportErrors.add(
          ImportExport.apply(
              moduleIr.exports().apply(0),
              new ImportExport.ExportSymbolsFromPrivateModule(moduleContext.getName().toString()),
              ImportExport.apply$default$3()));
    }

    // Ensure that private modules are not exported
    bindingsMap
        .getDirectlyExportedModules()
        .foreach(
            expModule -> {
              var expModuleRef = expModule.module().module().unsafeAsModule("should succeed");
              if (expModuleRef.isPrivate() && !isCurrentModuleSynthetic) {
                var associatedExportIR = findExportIRByName(moduleIr, expModuleRef.getName());
                assert associatedExportIR.isDefined();
                exportErrors.add(
                    ImportExport.apply(
                        associatedExportIR.get(),
                        new ImportExport.ExportPrivateModule(expModuleRef.getName().toString()),
                        ImportExport.apply$default$3()));
              }
              return null;
            });

    scala.collection.immutable.List<Import> convertedImports =
        importErrors.isEmpty()
            ? moduleIr.imports()
            : CollectionConverters.asScala(importErrors).toList();
    scala.collection.immutable.List<Export> convertedExports =
        exportErrors.isEmpty()
            ? moduleIr.exports()
            : CollectionConverters.asScala(exportErrors).toList();

    return moduleIr.copy(
        convertedImports,
        convertedExports,
<<<<<<< HEAD
        moduleIr.copy$default$3(),
        moduleIr.copy$default$4(),
        moduleIr.copy$default$5(),
        moduleIr.copy$default$6(),
        moduleIr.copy$default$7());
=======
        moduleIr.bindings(),
        moduleIr.isPrivate(),
        moduleIr.location(),
        moduleIr.passData(),
        moduleIr.diagnostics(),
        moduleIr.id());
>>>>>>> 62610185
  }

  @Override
  public Expression runExpression(Expression ir, InlineContext inlineContext) {
    return ir;
  }

  /** Returns true iff the given Module's IR contains an export that is not synthetic. */
  private static boolean containsExport(Module moduleIr) {
    return !moduleIr.exports().isEmpty()
        && moduleIr
            .exports()
            .exists(
                exp -> {
                  if (exp instanceof Export.Module moduleExport) {
                    return !moduleExport.isSynthetic();
                  } else {
                    return false;
                  }
                });
  }

  private static Option<Export> findExportIRByName(Module moduleIr, QualifiedName fqn) {
    return moduleIr
        .exports()
        .find(
            exp -> {
              if (exp instanceof Export.Module expMod) {
                if (expMod.name().parts().last().name().equals(fqn.item())) {
                  return true;
                }
              } else {
                throw new IllegalStateException("unknown exp: " + exp);
              }
              return null;
            });
  }

  @Override
  public <T extends IR> T updateMetadataInDuplicate(T sourceIr, T copyOfIr) {
    return IRPass.super.updateMetadataInDuplicate(sourceIr, copyOfIr);
  }
}<|MERGE_RESOLUTION|>--- conflicted
+++ resolved
@@ -131,20 +131,12 @@
     return moduleIr.copy(
         convertedImports,
         convertedExports,
-<<<<<<< HEAD
         moduleIr.copy$default$3(),
         moduleIr.copy$default$4(),
         moduleIr.copy$default$5(),
         moduleIr.copy$default$6(),
-        moduleIr.copy$default$7());
-=======
-        moduleIr.bindings(),
-        moduleIr.isPrivate(),
-        moduleIr.location(),
-        moduleIr.passData(),
-        moduleIr.diagnostics(),
-        moduleIr.id());
->>>>>>> 62610185
+        moduleIr.copy$default$7(),
+        moduleIr.copy$default$8());
   }
 
   @Override
