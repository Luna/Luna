package org.enso.interpreter.test;

import com.oracle.truffle.api.interop.InteropLibrary;
import java.util.ArrayList;
import org.enso.interpreter.runtime.data.EnsoMultiValue;
import org.enso.interpreter.runtime.data.Type;
import org.enso.test.utils.ContextUtils;
import org.graalvm.polyglot.Context;
import org.graalvm.polyglot.Value;
import org.junit.AfterClass;
import org.junit.Test;
import org.junit.runner.RunWith;
import org.junit.runners.Parameterized;

@RunWith(Parameterized.class)
public class EnsoMultiValueInteropTest {

  @Parameterized.Parameter(0)
  public Object value;

  private static Context ctx;

  private static Context ctx() {
    if (ctx == null) {
      ctx = ContextUtils.defaultContextBuilder().build();
    }
    return ctx;
  }

  @Parameterized.Parameters
  public static Object[][] allEnsoMultiValuePairs() throws Exception {
    var g = ValuesGenerator.create(ctx());
    var typeOf =
        ContextUtils.evalModule(
            ctx(),
            """
    from Standard.Base import all

    typ obj = Meta.type_of obj
    main = typ
    """);
    var data = new ArrayList<Object[]>();
    for (var v1 : g.allValues()) {
      for (var v2 : g.allValues()) {
        registerValue(g, typeOf, v1, v2, data);
      }
    }
    return data.toArray(new Object[0][]);
  }

  private static void registerValue(
      ValuesGenerator g, Value typeOf, Value v1, Value v2, ArrayList<Object[]> data) {
    var t1 = typeOf.execute(v1);
    var t2 = typeOf.execute(v2);
    if (!t1.isNull() && !t2.isNull()) {
      var rawT1 = ContextUtils.unwrapValue(ctx(), t1);
      var rawT2 = ContextUtils.unwrapValue(ctx(), t2);
      if (rawT1 instanceof Type typ1 && rawT2 instanceof Type typ2) {
        var r1 = ContextUtils.unwrapValue(ctx, v1);
        if (r1 instanceof EnsoMultiValue) {
          return;
        }
        var r2 = ContextUtils.unwrapValue(ctx, v2);
<<<<<<< HEAD
        var both =
            EnsoMultiValue.NewNode.getUncached()
                .newValue(new Type[] {typ1, typ2}, 2, new Object[] {r1, r2});
=======
        if (r2 instanceof EnsoMultiValue) {
          return;
        }
        var both = EnsoMultiValue.create(new Type[] {typ1, typ2}, 2, new Object[] {r1, r2});
>>>>>>> 10d95f1d
        data.add(new Object[] {both});
      }
    }
  }

  @AfterClass
  public static void disposeCtx() throws Exception {
    if (ctx != null) {
      ctx.close();
      ctx = null;
    }
  }

  @Test
  public void isStringDoesntFail() {
    ContextUtils.executeInContext(
        ctx,
        () -> {
          return InteropLibrary.getUncached().isString(value);
        });
  }
}<|MERGE_RESOLUTION|>--- conflicted
+++ resolved
@@ -61,16 +61,12 @@
           return;
         }
         var r2 = ContextUtils.unwrapValue(ctx, v2);
-<<<<<<< HEAD
+        if (r2 instanceof EnsoMultiValue) {
+          return;
+        }
         var both =
             EnsoMultiValue.NewNode.getUncached()
                 .newValue(new Type[] {typ1, typ2}, 2, new Object[] {r1, r2});
-=======
-        if (r2 instanceof EnsoMultiValue) {
-          return;
-        }
-        var both = EnsoMultiValue.create(new Type[] {typ1, typ2}, 2, new Object[] {r1, r2});
->>>>>>> 10d95f1d
         data.add(new Object[] {both});
       }
     }
