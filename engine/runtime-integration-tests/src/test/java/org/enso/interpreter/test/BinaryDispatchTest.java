package org.enso.interpreter.test;

import static org.junit.Assert.assertEquals;
import static org.junit.Assert.assertTrue;
import static org.junit.Assert.fail;

import org.enso.common.MethodNames;
import org.enso.interpreter.runtime.error.PanicException;
import org.graalvm.polyglot.Context;
import org.graalvm.polyglot.PolyglotException;
import org.graalvm.polyglot.Source;
import org.graalvm.polyglot.Value;
import org.junit.AfterClass;
import org.junit.BeforeClass;
import org.junit.Test;

public class BinaryDispatchTest extends TestBase {
  private static Context ctx;
  private static Value module;

  public BinaryDispatchTest() {}

  @BeforeClass
  public static void initCtx() throws Exception {
    ctx = createDefaultContext();

    var prelude =
        Source.newBuilder(
                "enso",
                """
                import Standard.Base.Data.Numbers
                from Standard.Base import Text

                type Z
                    Number n

                    --- self that:Z = (self.n.abs - that.n.abs).abs

                type R
                    Fraction r q

                    --- self that:R =
                        s = self.r/self.q
                        t = that.r/that.q
                        (s.abs - t.abs).abs

                R.from (that:Z) = R.Fraction that.n 1
                Text.from (that:Z) = "z["+that.n.to_text+"]"

                wrapRText (n : R & Text) = n
                wrapTextR (n : Text & R) = n
                wrapZText (n : Z & Text) = n
                wrapTextZ (n : Text & Z) = n
                """,
                "prelude.enso")
            .build();
    module = ctx.eval(prelude);
  }

  @AfterClass
  public static void closeCtx() {
    ctx.close();
  }

  @Test
  public void verifyZ() {
    var six = module.invokeMember(MethodNames.Module.EVAL_EXPRESSION, "Z.Number 6");
    var ten = module.invokeMember(MethodNames.Module.EVAL_EXPRESSION, "Z.Number 10");

    var diff1 = six.invokeMember("---", ten);
    assertEquals(diff1.asInt(), 4);
  }

  @Test
  public void verifyR() {
    var half = module.invokeMember(MethodNames.Module.EVAL_EXPRESSION, "R.Fraction 1 2");
    var oneEight = module.invokeMember(MethodNames.Module.EVAL_EXPRESSION, "R.Fraction 1 8");

    var diff1 = half.invokeMember("---", oneEight);
    assertEquals(diff1.asDouble(), 3.0 / 8, 0.01);
  }

  @Test
  public void thatArgumentIsConverted() {
    var half = module.invokeMember(MethodNames.Module.EVAL_EXPRESSION, "R.Fraction 1 2");
    var two = module.invokeMember(MethodNames.Module.EVAL_EXPRESSION, "Z.Number 2");

    var diff1 = half.invokeMember("---", two);
    assertEquals(diff1.asDouble(), 3.0 / 2, 0.01);
  }

  @Test
  public void selfArgumentIsConverted() {
    var one = module.invokeMember(MethodNames.Module.EVAL_EXPRESSION, "Z.Number 1");
    var threeHalfs = module.invokeMember(MethodNames.Module.EVAL_EXPRESSION, "R.Fraction 3 2");

    var diff1 = one.invokeMember("---", threeHalfs);
    assertEquals(diff1.asDouble(), 1.0 / 2, 0.01);
  }

  @Test
  public void thatArgumentIsMultiRText() {
    var wrap = module.invokeMember(MethodNames.Module.EVAL_EXPRESSION, "wrapRText");
    var half = module.invokeMember(MethodNames.Module.EVAL_EXPRESSION, "R.Fraction 1 2");
    var z = module.invokeMember(MethodNames.Module.EVAL_EXPRESSION, "Z.Number 2");
    var two = wrap.execute(z);

    var diff1 = half.invokeMember("---", two);
    assertEquals(diff1.asDouble(), 3.0 / 2, 0.01);
  }

  @Test
  public void selfArgumentIsMultiRText() {
    var wrap = module.invokeMember(MethodNames.Module.EVAL_EXPRESSION, "wrapRText");
    var z = module.invokeMember(MethodNames.Module.EVAL_EXPRESSION, "Z.Number 1");
    var one = wrap.execute(z);
    var threeHalfs = module.invokeMember(MethodNames.Module.EVAL_EXPRESSION, "R.Fraction 3 2");

    var diff1 = one.invokeMember("---", threeHalfs);
    assertEquals(diff1.asDouble(), 1.0 / 2, 0.01);
  }

  @Test
  public void thatArgumentIsMultiTextR() {
    var wrap = module.invokeMember(MethodNames.Module.EVAL_EXPRESSION, "wrapTextR");
    var half = module.invokeMember(MethodNames.Module.EVAL_EXPRESSION, "R.Fraction 1 2");
    var z = module.invokeMember(MethodNames.Module.EVAL_EXPRESSION, "Z.Number 2");
    var two = wrap.execute(z);

    var diff1 = half.invokeMember("---", two);
    assertEquals(diff1.asDouble(), 3.0 / 2, 0.01);
  }

  @Test
  public void selfArgumentIsMultiTextR() {
    var wrap = module.invokeMember(MethodNames.Module.EVAL_EXPRESSION, "wrapTextR");
    var z = module.invokeMember(MethodNames.Module.EVAL_EXPRESSION, "Z.Number 1");
    var one = wrap.execute(z);
    var threeHalfs = module.invokeMember(MethodNames.Module.EVAL_EXPRESSION, "R.Fraction 3 2");

    var diff1 = one.invokeMember("---", threeHalfs);
    assertEquals(diff1.asDouble(), 1.0 / 2, 0.01);
  }

  @Test
  public void thatArgumentIsMultiZText() {
    var wrap = module.invokeMember(MethodNames.Module.EVAL_EXPRESSION, "wrapZText");
    var half = module.invokeMember(MethodNames.Module.EVAL_EXPRESSION, "R.Fraction 1 2");
    var z = module.invokeMember(MethodNames.Module.EVAL_EXPRESSION, "Z.Number 2");
    var two = wrap.execute(z);

    var diff1 = half.invokeMember("---", two);
    assertEquals(diff1.asDouble(), 3.0 / 2, 0.01);
  }

  @Test
  public void selfArgumentIsMultiZText() {
    var wrap = module.invokeMember(MethodNames.Module.EVAL_EXPRESSION, "wrapZText");
    var z = module.invokeMember(MethodNames.Module.EVAL_EXPRESSION, "Z.Number 1");
    var one = wrap.execute(z);
    var threeHalfs = module.invokeMember(MethodNames.Module.EVAL_EXPRESSION, "R.Fraction 3 2");

    var diff1 = one.invokeMember("---", threeHalfs);
    assertEquals(diff1.asDouble(), 1.0 / 2, 0.01);
  }

  @Test
  public void thatArgumentIsMultiTextZ() {
    var wrap = module.invokeMember(MethodNames.Module.EVAL_EXPRESSION, "wrapTextZ");
    var half = module.invokeMember(MethodNames.Module.EVAL_EXPRESSION, "R.Fraction 1 2");
    var z = module.invokeMember(MethodNames.Module.EVAL_EXPRESSION, "Z.Number 2");
    var two = wrap.execute(z);

    var diff1 = half.invokeMember("---", two);
    assertEquals(diff1.asDouble(), 3.0 / 2, 0.01);
  }

  @Test
  public void selfArgumentIsMultiTextZ() {
    var wrap = module.invokeMember(MethodNames.Module.EVAL_EXPRESSION, "wrapTextZ");
    var z = module.invokeMember(MethodNames.Module.EVAL_EXPRESSION, "Z.Number 1");
    var one = wrap.execute(z);
    var threeHalfs = module.invokeMember(MethodNames.Module.EVAL_EXPRESSION, "R.Fraction 3 2");

    var diff1 = one.invokeMember("---", threeHalfs);
    assertEquals(diff1.asDouble(), 1.0 / 2, 0.01);
  }

  @Test
  public void staticVerifyZ() {
    var zOperator = module.invokeMember(MethodNames.Module.EVAL_EXPRESSION, "Z.---");
    assertTrue("It's executable", zOperator.canExecute());

    var six = module.invokeMember(MethodNames.Module.EVAL_EXPRESSION, "Z.Number 6");
    var ten = module.invokeMember(MethodNames.Module.EVAL_EXPRESSION, "Z.Number 10");

    var diff1 = zOperator.execute(six, ten);
    assertEquals(diff1.asInt(), 4);
  }

  @Test
  public void staticVerifyR() {
    var rOperator = module.invokeMember(MethodNames.Module.EVAL_EXPRESSION, "R.---");
    assertTrue("It's executable", rOperator.canExecute());

    var half = module.invokeMember(MethodNames.Module.EVAL_EXPRESSION, "R.Fraction 1 2");
    var oneEight = module.invokeMember(MethodNames.Module.EVAL_EXPRESSION, "R.Fraction 1 8");

    var diff1 = rOperator.execute(half, oneEight);
    assertEquals(diff1.asDouble(), 3.0 / 8, 0.01);
  }

  @Test
  public void staticWithRFirstArgumentIsConverted() {
    var rOperator = module.invokeMember(MethodNames.Module.EVAL_EXPRESSION, "R.---");

    var two = module.invokeMember(MethodNames.Module.EVAL_EXPRESSION, "Z.Number 2");
    var half = module.invokeMember(MethodNames.Module.EVAL_EXPRESSION, "R.Fraction 1 2");

    var diff1 = rOperator.execute(two, half);
    assertEquals(diff1.asDouble(), 3.0 / 2, 0.01);
  }

  @Test
  public void staticWithRSecondArgumentIsConverted() {
    var rOperator = module.invokeMember(MethodNames.Module.EVAL_EXPRESSION, "R.---");

    var half = module.invokeMember(MethodNames.Module.EVAL_EXPRESSION, "R.Fraction 1 2");
    var two = module.invokeMember(MethodNames.Module.EVAL_EXPRESSION, "Z.Number 2");

    var diff1 = rOperator.execute(half, two);
    assertEquals(diff1.asDouble(), 3.0 / 2, 0.01);
  }

  @Test
  public void staticWithZFirstAndRSecondNoConversionHappens() {
    var zOperator = module.invokeMember(MethodNames.Module.EVAL_EXPRESSION, "Z.---");

    var two = module.invokeMember(MethodNames.Module.EVAL_EXPRESSION, "Z.Number 2");
    var half = module.invokeMember(MethodNames.Module.EVAL_EXPRESSION, "R.Fraction 1 2");

    try {
      var diff1 = zOperator.execute(two, half);
      fail("Shouldn't return a value: " + diff1);
    } catch (PolyglotException ex) {
      assertContains("Type error", ex.getMessage());
      assertContains("`that` to be Z", ex.getMessage());
    }
  }

  @Test
  public void staticWithRFirstAndZSecondNoConversionHappens() {
    var zOperator = module.invokeMember(MethodNames.Module.EVAL_EXPRESSION, "Z.---");

    var half = module.invokeMember(MethodNames.Module.EVAL_EXPRESSION, "R.Fraction 1 2");
    var two = module.invokeMember(MethodNames.Module.EVAL_EXPRESSION, "Z.Number 2");

    try {
      var diff1 = zOperator.execute(half, two);
      fail("Shouldn't return a value: " + diff1);
    } catch (PolyglotException ex) {
      assertContains("Type error", ex.getMessage());
      assertContains("`self` to be Z", ex.getMessage());
    }
  }

  @Test
  public void thatArgumentChallengedByManyValues() throws Exception {
    var half = module.invokeMember(MethodNames.Module.EVAL_EXPRESSION, "R.Fraction 1 2");

    var g = ValuesGenerator.create(ctx);

    for (var second : g.allValues()) {
      try {
        var result = half.invokeMember("---", second);
        if (result.isException()) {
          continue;
        }
        fail("No result expected: " + result + " for " + second);
      } catch (PolyglotException e) {
        if (e.getMessage().contains("expected `that` to be R, but got")) {
          continue;
        }
        throw e;
      } catch (PanicException e) {
        if (e.getMessage().contains("Type_Error")) {
          continue;
        }
        throw e;
      }
    }
  }
<<<<<<< HEAD
=======

  static void assertContains(String expected, String actual) {
    assertContains("Expecting", expected, actual);
  }

  static void assertContains(String msg, String expected, String actual) {
    if (actual != null && actual.contains(expected)) {
      return;
    }
    fail(msg + " " + expected + " in " + actual);
  }
>>>>>>> 5721760a
}<|MERGE_RESOLUTION|>--- conflicted
+++ resolved
@@ -290,10 +290,8 @@
       }
     }
   }
-<<<<<<< HEAD
-=======
-
-  static void assertContains(String expected, String actual) {
+
+  protected static void assertContains(String expected, String actual) {
     assertContains("Expecting", expected, actual);
   }
 
@@ -303,5 +301,4 @@
     }
     fail(msg + " " + expected + " in " + actual);
   }
->>>>>>> 5721760a
 }