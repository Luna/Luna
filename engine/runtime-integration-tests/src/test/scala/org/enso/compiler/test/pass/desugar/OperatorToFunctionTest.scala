--- conflicted
+++ resolved
@@ -84,15 +84,9 @@
   // === The Tests ============================================================
   val opName =
     Name.Literal("=:=", isMethod = true, null)
-<<<<<<< HEAD
   val left     = new Empty(null)
   val right    = new Empty(null)
-  val rightArg = CallArgument.Specified(None, new Empty(null), false, null)
-=======
-  val left     = Empty(null)
-  val right    = Empty(null)
-  val rightArg = new CallArgument.Specified(None, Empty(null), false, null)
->>>>>>> 9299f059
+  val rightArg = new CallArgument.Specified(None, new Empty(null), false, null)
 
   val (operator, operatorFn) = genOprAndFn(opName, left, right)
 
@@ -102,15 +96,9 @@
   "Operators" should {
     val opName =
       Name.Literal("=:=", isMethod = true, identifiedLocation = null)
-<<<<<<< HEAD
     val left  = new Empty(null)
     val right = new Empty(null)
-    val rightArg = CallArgument.Specified(
-=======
-    val left  = Empty(identifiedLocation = null)
-    val right = Empty(identifiedLocation = null)
     val rightArg = new CallArgument.Specified(
->>>>>>> 9299f059
       None,
       new Empty(null),
       false,
