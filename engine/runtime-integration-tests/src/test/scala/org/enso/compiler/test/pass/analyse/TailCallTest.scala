package org.enso.compiler.test.pass.analyse

import org.enso.compiler.Passes
import org.enso.compiler.context.{FreshNameSupply, InlineContext, ModuleContext}
import org.enso.compiler.core.Implicits.AsMetadata
import org.enso.compiler.core.ir.{Expression, Function, Pattern, Warning}
import org.enso.compiler.core.ir.module.scope.definition
import org.enso.compiler.core.ir.expression.Application
import org.enso.compiler.core.ir.expression.Case
import org.enso.compiler.pass.PassConfiguration._
import org.enso.compiler.pass.analyse.TailCall.TailPosition
import org.enso.compiler.pass.analyse.{AliasAnalysis, TailCall}
import org.enso.compiler.pass.{
  IRPass,
  MiniPassFactory,
  PassConfiguration,
  PassGroup,
  PassManager
}
import org.enso.compiler.test.MiniPassTest
import org.enso.compiler.context.LocalScope

class TailCallTest extends MiniPassTest {
  override def testName: String = "Tail call"

  override def miniPassFactory: MiniPassFactory = {
    TailCall
  }

  override def megaPass: IRPass = TailCallMegaPass

  override def megaPassManager: PassManager =
    new PassManager(List(precursorPasses), passConfiguration)

  // === Test Setup ===========================================================

  def mkModuleContext: ModuleContext =
    buildModuleContext(
      freshNameSupply = Some(new FreshNameSupply)
    )

  def mkTailContext: InlineContext =
    buildInlineContext(
      localScope       = Some(LocalScope.createEmpty),
      isInTailPosition = Some(true),
      freshNameSupply  = Some(new FreshNameSupply)
    )

  def mkNoTailContext: InlineContext =
    buildInlineContext(
      localScope       = Some(LocalScope.createEmpty),
      isInTailPosition = Some(false),
      freshNameSupply  = Some(new FreshNameSupply)
    )

  val passes = new Passes(defaultConfig)

  val precursorPasses: PassGroup = passes.getPrecursors(TailCall).get

  val passConfiguration: PassConfiguration = PassConfiguration(
    AliasAnalysis -->> AliasAnalysis.Configuration()
  )

  // === The Tests ============================================================

  "Tail call analysis on modules" should {
    val code =
      """
        |Foo.bar = a -> b -> c ->
        |    d = a + b
        |
        |    case c of
        |      Baz a b -> a * b * d
        |      _ -> d
        |
        |type MyAtom a b c
        |
        |Foo.from (that : Bar) = undefined
        |""".stripMargin

    "mark methods as tail" in {
      assertModuleCompilation(
        code,
        () => mkModuleContext,
        ir => {
          ir.bindings.head.getMetadata(TailCall) shouldEqual Some(
            TailPosition.Tail
          )
        }
      )
    }

    "mark atoms as tail" in {
      assertModuleCompilation(
        code,
        () => mkModuleContext,
        ir => {
          ir.bindings(1).getMetadata(TailCall) shouldEqual Some(
            TailPosition.Tail
          )
        }
      )
    }

    "mark conversions as tail" in {
      assertModuleCompilation(
        code,
        () => mkModuleContext,
        ir => {
          ir.bindings(2).getMetadata(TailCall) shouldEqual Some(
            TailPosition.Tail
          )
        }
      )
    }
  }

  "Tail call analysis on expressions" should {
    val code =
      """
        |x -> y -> z -> x y z
        |""".stripMargin

    "mark the expression as tail if the context requires it" in {
      assertInlineCompilation(
        code,
        () => mkTailContext,
        ir => {
          ir.getMetadata(TailCall) shouldEqual Some(TailPosition.Tail)
        },
        true
      )
    }

    "not mark the expression as tail if the context doesn't require it" in {
<<<<<<< HEAD
      assertInlineCompilation(
        code,
        () => mkNoTailContext,
        ir => {
          ir.getMetadata(TailCall) shouldEqual Some(TailPosition.NotTail)
        }
      )
=======
      implicit val ctx: InlineContext = mkNoTailContext
      val ir                          = code.preprocessExpression.get.analyse

      ir.getMetadata(TailCall) shouldEqual None
>>>>>>> 204b37c6
    }

    "mark the value of a tail assignment as non-tail" in {
      assertInlineCompilation(
        """
          |foo = a b
<<<<<<< HEAD
          |""".stripMargin,
        () => mkTailContext,
        ir => {
          val binding = ir.asInstanceOf[Expression.Binding]
          binding.getMetadata(TailCall) shouldEqual Some(TailPosition.Tail)
          binding.expression.getMetadata(TailCall) shouldEqual Some(
            TailPosition.NotTail
          )
        }
      )
    }
=======
          |""".stripMargin.preprocessExpression.get.analyse
          .asInstanceOf[Expression.Binding]
      binding.getMetadata(TailCall) shouldEqual Some(TailPosition.Tail)
      binding.expression.getMetadata(TailCall) shouldEqual None
>>>>>>> 204b37c6

    "mark the value of a tail assignment as non-tail (mini pass)" in {
      assertInlineCompilation(
        """
          |foo = a b
          |""".stripMargin,
        () => mkTailContext,
        ir => {
          val binding = ir.asInstanceOf[Expression.Binding]
          binding.getMetadata(TailCall) shouldEqual Some(TailPosition.Tail)
          binding.expression.getMetadata(TailCall) shouldEqual Some(
            TailPosition.NotTail
          )
        }
      )
    }
  }

  "Tail call analysis on functions" should {
    val code =
      """
        |a -> b -> c ->
        |    d = @Tail_Call (a + b)
        |    e = a * c
        |    @Tail_Call (d + e)
        |""".stripMargin

    "mark the last expression of the function as tail" in {
      assertInlineCompilation(
        code,
        () => mkTailContext,
        ir => {
          val lambda = ir.asInstanceOf[Function.Lambda]
          val fnBody = lambda.body.asInstanceOf[Expression.Block]
          fnBody.returnValue.getMetadata(TailCall) shouldEqual Some(
            TailPosition.Tail
          )
        }
      )
    }

    "mark the other expressions in the function as not tail" in {
<<<<<<< HEAD
      assertInlineCompilation(
        code,
        () => mkTailContext,
        ir => {
          val lambda = ir.asInstanceOf[Function.Lambda]
          val fnBody = lambda.body.asInstanceOf[Expression.Block]
          fnBody.expressions.foreach { expr =>
            expr.getMetadata(TailCall) shouldEqual Some(TailPosition.NotTail)
          }
        }
=======
      fnBody.expressions.foreach(expr =>
        expr.getMetadata(TailCall) shouldEqual None
>>>>>>> 204b37c6
      )
    }

    "warn about misplaced @TailCall annotations" in {
      assertInlineCompilation(
        code,
        () => mkTailContext,
        ir => {
          val lambda = ir.asInstanceOf[Function.Lambda]
          val fnBody = lambda.body.asInstanceOf[Expression.Block]
          fnBody
            .expressions(0)
            .asInstanceOf[Expression.Binding]
            .expression
            .diagnosticsList
            .count(_.isInstanceOf[Warning.WrongTco]) shouldEqual 1
          fnBody.returnValue.diagnosticsList
            .count(_.isInstanceOf[Warning.WrongTco]) shouldEqual 0
        }
      )
    }
  }

  "Tail call analysis on local functions" should {
    "handle application involving local functions" in {
      val code = """
                   |adder_two =
                   |    if 0 == 0 then 0 else
                   |        @Tail_Call adder_two
                   |""".stripMargin

      assertModuleCompilation(
        code,
        () => mkModuleContext,
        ir => {
          val fnBody = ir.bindings.head
            .asInstanceOf[definition.Method]
            .body
            .asInstanceOf[Function.Lambda]
            .body
          fnBody
            .asInstanceOf[Expression.Block]
            .returnValue
            .asInstanceOf[Application.Prefix]
            .arguments(2)
            .value
            .asInstanceOf[Expression.Block]
            .returnValue
            .asInstanceOf[Application.Prefix]
            .function
            .diagnosticsList
            .count(_.isInstanceOf[Warning.WrongTco]) shouldEqual 0
        }
      )
    }
  }

  "Tail call analysis on case expressions" should {
    "not mark any portion of the branch functions as tail by default" in {
      val code =
        """
          |Foo.bar = a ->
          |    x = case a of
          |        Lambda fn arg -> fn arg
          |
          |    x
<<<<<<< HEAD
          |""".stripMargin

      assertModuleCompilation(
        code,
        () => mkModuleContext,
        ir => {
          val caseExpr = ir.bindings.head
            .asInstanceOf[definition.Method]
            .body
            .asInstanceOf[Function.Lambda]
            .body
            .asInstanceOf[Expression.Block]
            .expressions
            .head
            .asInstanceOf[Expression.Binding]
            .expression
            .asInstanceOf[Expression.Block]
            .returnValue
            .asInstanceOf[Case.Expr]

          caseExpr.getMetadata(TailCall) shouldEqual Some(
            TailPosition.NotTail
          )
          caseExpr.branches.foreach(branch => {
            val branchExpression =
              branch.expression.asInstanceOf[Application.Prefix]

            branchExpression.getMetadata(TailCall) shouldEqual Some(
              TailPosition.NotTail
            )
          })
        }
      )
=======
          |""".stripMargin.preprocessModule.analyse

      val caseExpr = ir.bindings.head
        .asInstanceOf[definition.Method]
        .body
        .asInstanceOf[Function.Lambda]
        .body
        .asInstanceOf[Expression.Block]
        .expressions
        .head
        .asInstanceOf[Expression.Binding]
        .expression
        .asInstanceOf[Expression.Block]
        .returnValue
        .asInstanceOf[Case.Expr]

      caseExpr.getMetadata(TailCall) shouldEqual None
      caseExpr.branches.foreach(branch => {
        val branchExpression =
          branch.expression.asInstanceOf[Application.Prefix]

        branchExpression.getMetadata(TailCall) shouldEqual None
      })
>>>>>>> 204b37c6
    }

    "only mark the branches as tail if the expression is in tail position" in {
      val code =
        """
          |Foo.bar = a ->
          |    case a of
          |      Lambda fn arg -> fn arg
          |""".stripMargin

      assertModuleCompilation(
        code,
        () => mkModuleContext,
        ir => {
          val caseExpr = ir.bindings.head
            .asInstanceOf[definition.Method]
            .body
            .asInstanceOf[Function.Lambda]
            .body
            .asInstanceOf[Expression.Block]
            .returnValue
            .asInstanceOf[Expression.Block]
            .returnValue
            .asInstanceOf[Case.Expr]

          caseExpr.getMetadata(TailCall) shouldEqual Some(
            TailPosition.Tail
          )
          caseExpr.branches.foreach(branch => {
            val branchExpression =
              branch.expression.asInstanceOf[Application.Prefix]

            branchExpression.getMetadata(TailCall) shouldEqual Some(
              TailPosition.Tail
            )
          })
        }
      )
    }

    "mark patters and pattern elements as not tail" in {
      val code =
        """
          |case x of
          |    Cons a b -> a + b
<<<<<<< HEAD
          |""".stripMargin

      assertInlineCompilation(
        code,
        () => mkTailContext,
        ir => {
          val caseExpr = ir
            .asInstanceOf[Expression.Block]
            .returnValue
            .asInstanceOf[Case.Expr]
          val caseBranch         = caseExpr.branches.head
          val pattern            = caseBranch.pattern.asInstanceOf[Pattern.Constructor]
          val patternConstructor = pattern.constructor

          pattern.getMetadata(TailCall) shouldEqual Some(
            TailPosition.NotTail
          )
          patternConstructor.getMetadata(TailCall) shouldEqual Some(
            TailPosition.NotTail
          )
          pattern.fields.foreach(f => {
            f.getMetadata(TailCall) shouldEqual Some(TailPosition.NotTail)

            f.asInstanceOf[Pattern.Name]
              .name
              .getMetadata(TailCall) shouldEqual Some(TailPosition.NotTail)
          })
        }
      )
=======
          |""".stripMargin.preprocessExpression.get.analyse
          .asInstanceOf[Expression.Block]
          .returnValue
          .asInstanceOf[Case.Expr]

      val caseBranch         = ir.branches.head
      val pattern            = caseBranch.pattern.asInstanceOf[Pattern.Constructor]
      val patternConstructor = pattern.constructor

      pattern.getMetadata(TailCall) shouldEqual None
      patternConstructor.getMetadata(TailCall) shouldEqual None
      pattern.fields.foreach(f => {
        f.getMetadata(TailCall) shouldEqual None

        f.asInstanceOf[Pattern.Name]
          .name
          .getMetadata(TailCall) shouldEqual None
      })
>>>>>>> 204b37c6
    }
  }

  "Tail call analysis on function calls" should {
    "work on function that has tail call return value" in {
      assertModuleCompilation(
        """
          |Foo.bar =
          |    IO.println "AAAAA"
          |""".stripMargin,
        () => mkModuleContext,
        ir => {
          val tailCall = ir.bindings.head.asInstanceOf[definition.Method]
          val tailCallBody = tailCall.body
            .asInstanceOf[Function.Lambda]
            .body
            .asInstanceOf[Expression.Block]

          withClue("Mark the arguments as tail") {
            tailCallBody.returnValue
              .asInstanceOf[Application.Prefix]
              .arguments
              .foreach(arg =>
                arg.getMetadata(TailCall) shouldEqual Some(
                  TailPosition.Tail
                )
              )
          }

          withClue(
            "Mark the function call as tail if it is in a tail position"
          ) {
            tailCallBody.returnValue.getMetadata(TailCall) shouldEqual Some(
              TailPosition.Tail
            )
          }
        }
      )
    }

<<<<<<< HEAD
    "work on function that has not-tail call return value" in {
      assertModuleCompilation(
        """
          |Foo.bar =
          |    a = b c d
          |    a
          |""".stripMargin,
        () => mkModuleContext,
        ir => {
          val nonTailCall = ir.bindings.head.asInstanceOf[definition.Method]
          val nonTailCallBody = nonTailCall.body
            .asInstanceOf[Function.Lambda]
            .body
            .asInstanceOf[Expression.Block]

          withClue("Mark the arguments as tail") {
            nonTailCallBody
              .expressions(0)
              .asInstanceOf[Expression.Binding]
              .expression
              .asInstanceOf[Application.Prefix]
              .arguments
              .foreach(arg =>
                arg.getMetadata(TailCall) shouldEqual Some(
                  TailPosition.Tail
                )
              )
          }

          withClue(
            "Mark the function call as not tail if it is in a tail position"
          ) {
            nonTailCallBody.expressions.head
              .asInstanceOf[Expression.Binding]
              .expression
              .getMetadata(TailCall) shouldEqual Some(TailPosition.NotTail)
          }
        }
      )
=======
    "mark the function call as not tail if it is in a tail position" in {
      nonTailCallBody.expressions.head
        .asInstanceOf[Expression.Binding]
        .expression
        .getMetadata(TailCall) shouldEqual None
>>>>>>> 204b37c6
    }
  }

  "Tail call analysis on blocks" should {
    val code =
      """
        |Foo.bar = a -> b -> c ->
        |    d = a + b
        |    mul = a -> b -> a * b
        |    mul c d
        |""".stripMargin

    "mark the bodies of bound functions as tail properly" in {
      assertModuleCompilation(
        code,
        () => mkModuleContext,
        ir => {
          val method = ir.bindings.head.asInstanceOf[definition.Method]
          val block = method.body
            .asInstanceOf[Function.Lambda]
            .body
            .asInstanceOf[Expression.Block]

          block
            .expressions(1)
            .asInstanceOf[Expression.Binding]
            .expression
            .asInstanceOf[Function.Lambda]
            .body
            .getMetadata(TailCall) shouldEqual Some(TailPosition.Tail)
        }
      )
    }

    "mark the block expressions as not tail" in {
<<<<<<< HEAD
      assertModuleCompilation(
        code,
        () => mkModuleContext,
        ir => {
          val method = ir.bindings.head.asInstanceOf[definition.Method]
          val block = method.body
            .asInstanceOf[Function.Lambda]
            .body
            .asInstanceOf[Expression.Block]

          block.expressions.foreach(expr =>
            expr.getMetadata(TailCall) shouldEqual Some(
              TailPosition.NotTail
            )
          )
        }
=======
      block.expressions.foreach(expr =>
        expr.getMetadata(TailCall) shouldEqual None
>>>>>>> 204b37c6
      )
    }

    "mark the final expression of the block as tail" in {
      assertModuleCompilation(
        code,
        () => mkModuleContext,
        ir => {
          val method = ir.bindings.head.asInstanceOf[definition.Method]
          val block = method.body
            .asInstanceOf[Function.Lambda]
            .body
            .asInstanceOf[Expression.Block]

          block.returnValue.getMetadata(TailCall) shouldEqual Some(
            TailPosition.Tail
          )
        }
      )
    }

    "mark the block as tail if it is in a tail position" in {
      assertModuleCompilation(
        code,
        () => mkModuleContext,
        ir => {
          val method = ir.bindings.head.asInstanceOf[definition.Method]
          val block = method.body
            .asInstanceOf[Function.Lambda]
            .body
            .asInstanceOf[Expression.Block]

          block.getMetadata(TailCall) shouldEqual Some(TailPosition.Tail)
        }
      )
    }
  }
}<|MERGE_RESOLUTION|>--- conflicted
+++ resolved
@@ -133,44 +133,28 @@
     }
 
     "not mark the expression as tail if the context doesn't require it" in {
-<<<<<<< HEAD
       assertInlineCompilation(
         code,
         () => mkNoTailContext,
         ir => {
-          ir.getMetadata(TailCall) shouldEqual Some(TailPosition.NotTail)
-        }
-      )
-=======
-      implicit val ctx: InlineContext = mkNoTailContext
-      val ir                          = code.preprocessExpression.get.analyse
-
-      ir.getMetadata(TailCall) shouldEqual None
->>>>>>> 204b37c6
+          ir.getMetadata(TailCall) shouldEqual None
+        }
+      )
     }
 
     "mark the value of a tail assignment as non-tail" in {
       assertInlineCompilation(
         """
           |foo = a b
-<<<<<<< HEAD
           |""".stripMargin,
         () => mkTailContext,
         ir => {
           val binding = ir.asInstanceOf[Expression.Binding]
           binding.getMetadata(TailCall) shouldEqual Some(TailPosition.Tail)
-          binding.expression.getMetadata(TailCall) shouldEqual Some(
-            TailPosition.NotTail
-          )
-        }
-      )
-    }
-=======
-          |""".stripMargin.preprocessExpression.get.analyse
-          .asInstanceOf[Expression.Binding]
-      binding.getMetadata(TailCall) shouldEqual Some(TailPosition.Tail)
-      binding.expression.getMetadata(TailCall) shouldEqual None
->>>>>>> 204b37c6
+          binding.expression.getMetadata(TailCall) shouldEqual None
+        }
+      )
+    }
 
     "mark the value of a tail assignment as non-tail (mini pass)" in {
       assertInlineCompilation(
@@ -181,9 +165,7 @@
         ir => {
           val binding = ir.asInstanceOf[Expression.Binding]
           binding.getMetadata(TailCall) shouldEqual Some(TailPosition.Tail)
-          binding.expression.getMetadata(TailCall) shouldEqual Some(
-            TailPosition.NotTail
-          )
+          binding.expression.getMetadata(TailCall) shouldEqual None
         }
       )
     }
@@ -213,7 +195,6 @@
     }
 
     "mark the other expressions in the function as not tail" in {
-<<<<<<< HEAD
       assertInlineCompilation(
         code,
         () => mkTailContext,
@@ -221,13 +202,9 @@
           val lambda = ir.asInstanceOf[Function.Lambda]
           val fnBody = lambda.body.asInstanceOf[Expression.Block]
           fnBody.expressions.foreach { expr =>
-            expr.getMetadata(TailCall) shouldEqual Some(TailPosition.NotTail)
-          }
-        }
-=======
-      fnBody.expressions.foreach(expr =>
-        expr.getMetadata(TailCall) shouldEqual None
->>>>>>> 204b37c6
+            expr.getMetadata(TailCall) shouldEqual None
+          }
+        }
       )
     }
 
@@ -294,7 +271,6 @@
           |        Lambda fn arg -> fn arg
           |
           |    x
-<<<<<<< HEAD
           |""".stripMargin
 
       assertModuleCompilation(
@@ -315,44 +291,15 @@
             .returnValue
             .asInstanceOf[Case.Expr]
 
-          caseExpr.getMetadata(TailCall) shouldEqual Some(
-            TailPosition.NotTail
-          )
+          caseExpr.getMetadata(TailCall) shouldEqual None
           caseExpr.branches.foreach(branch => {
             val branchExpression =
               branch.expression.asInstanceOf[Application.Prefix]
 
-            branchExpression.getMetadata(TailCall) shouldEqual Some(
-              TailPosition.NotTail
-            )
+            branchExpression.getMetadata(TailCall) shouldEqual None
           })
         }
       )
-=======
-          |""".stripMargin.preprocessModule.analyse
-
-      val caseExpr = ir.bindings.head
-        .asInstanceOf[definition.Method]
-        .body
-        .asInstanceOf[Function.Lambda]
-        .body
-        .asInstanceOf[Expression.Block]
-        .expressions
-        .head
-        .asInstanceOf[Expression.Binding]
-        .expression
-        .asInstanceOf[Expression.Block]
-        .returnValue
-        .asInstanceOf[Case.Expr]
-
-      caseExpr.getMetadata(TailCall) shouldEqual None
-      caseExpr.branches.foreach(branch => {
-        val branchExpression =
-          branch.expression.asInstanceOf[Application.Prefix]
-
-        branchExpression.getMetadata(TailCall) shouldEqual None
-      })
->>>>>>> 204b37c6
     }
 
     "only mark the branches as tail if the expression is in tail position" in {
@@ -398,7 +345,6 @@
         """
           |case x of
           |    Cons a b -> a + b
-<<<<<<< HEAD
           |""".stripMargin
 
       assertInlineCompilation(
@@ -413,41 +359,17 @@
           val pattern            = caseBranch.pattern.asInstanceOf[Pattern.Constructor]
           val patternConstructor = pattern.constructor
 
-          pattern.getMetadata(TailCall) shouldEqual Some(
-            TailPosition.NotTail
-          )
-          patternConstructor.getMetadata(TailCall) shouldEqual Some(
-            TailPosition.NotTail
-          )
+          pattern.getMetadata(TailCall) shouldEqual None
+          patternConstructor.getMetadata(TailCall) shouldEqual None
           pattern.fields.foreach(f => {
-            f.getMetadata(TailCall) shouldEqual Some(TailPosition.NotTail)
+            f.getMetadata(TailCall) shouldEqual None
 
             f.asInstanceOf[Pattern.Name]
               .name
-              .getMetadata(TailCall) shouldEqual Some(TailPosition.NotTail)
+              .getMetadata(TailCall) shouldEqual None
           })
         }
       )
-=======
-          |""".stripMargin.preprocessExpression.get.analyse
-          .asInstanceOf[Expression.Block]
-          .returnValue
-          .asInstanceOf[Case.Expr]
-
-      val caseBranch         = ir.branches.head
-      val pattern            = caseBranch.pattern.asInstanceOf[Pattern.Constructor]
-      val patternConstructor = pattern.constructor
-
-      pattern.getMetadata(TailCall) shouldEqual None
-      patternConstructor.getMetadata(TailCall) shouldEqual None
-      pattern.fields.foreach(f => {
-        f.getMetadata(TailCall) shouldEqual None
-
-        f.asInstanceOf[Pattern.Name]
-          .name
-          .getMetadata(TailCall) shouldEqual None
-      })
->>>>>>> 204b37c6
     }
   }
 
@@ -488,7 +410,6 @@
       )
     }
 
-<<<<<<< HEAD
     "work on function that has not-tail call return value" in {
       assertModuleCompilation(
         """
@@ -524,108 +445,115 @@
             nonTailCallBody.expressions.head
               .asInstanceOf[Expression.Binding]
               .expression
-              .getMetadata(TailCall) shouldEqual Some(TailPosition.NotTail)
-          }
-        }
-      )
-=======
-    "mark the function call as not tail if it is in a tail position" in {
-      nonTailCallBody.expressions.head
-        .asInstanceOf[Expression.Binding]
-        .expression
-        .getMetadata(TailCall) shouldEqual None
->>>>>>> 204b37c6
-    }
-  }
-
-  "Tail call analysis on blocks" should {
-    val code =
-      """
-        |Foo.bar = a -> b -> c ->
-        |    d = a + b
-        |    mul = a -> b -> a * b
-        |    mul c d
-        |""".stripMargin
-
-    "mark the bodies of bound functions as tail properly" in {
-      assertModuleCompilation(
-        code,
-        () => mkModuleContext,
-        ir => {
-          val method = ir.bindings.head.asInstanceOf[definition.Method]
-          val block = method.body
-            .asInstanceOf[Function.Lambda]
-            .body
-            .asInstanceOf[Expression.Block]
-
-          block
-            .expressions(1)
-            .asInstanceOf[Expression.Binding]
-            .expression
-            .asInstanceOf[Function.Lambda]
-            .body
-            .getMetadata(TailCall) shouldEqual Some(TailPosition.Tail)
-        }
-      )
-    }
-
-    "mark the block expressions as not tail" in {
-<<<<<<< HEAD
-      assertModuleCompilation(
-        code,
-        () => mkModuleContext,
-        ir => {
-          val method = ir.bindings.head.asInstanceOf[definition.Method]
-          val block = method.body
-            .asInstanceOf[Function.Lambda]
-            .body
-            .asInstanceOf[Expression.Block]
-
-          block.expressions.foreach(expr =>
-            expr.getMetadata(TailCall) shouldEqual Some(
-              TailPosition.NotTail
+              .getMetadata(TailCall) shouldEqual None
+          }
+        }
+      )
+      "mark the function call as not tail if it is in a tail position" in {
+        assertModuleCompilation(
+          """
+            |Foo.bar =
+            |    a = b c d
+            |    a
+            |""".stripMargin,
+          () => mkModuleContext,
+          ir => {
+            val nonTailCall = ir.bindings.head.asInstanceOf[definition.Method]
+            val nonTailCallBody = nonTailCall.body
+              .asInstanceOf[Function.Lambda]
+              .body
+              .asInstanceOf[Expression.Block]
+            nonTailCallBody.expressions.head
+              .asInstanceOf[Expression.Binding]
+              .expression
+              .getMetadata(TailCall) shouldEqual None
+          }
+        )
+      }
+    }
+
+    "Tail call analysis on blocks" should {
+      val code =
+        """
+          |Foo.bar = a -> b -> c ->
+          |    d = a + b
+          |    mul = a -> b -> a * b
+          |    mul c d
+          |""".stripMargin
+
+      "mark the bodies of bound functions as tail properly" in {
+        assertModuleCompilation(
+          code,
+          () => mkModuleContext,
+          ir => {
+            val method = ir.bindings.head.asInstanceOf[definition.Method]
+            val block = method.body
+              .asInstanceOf[Function.Lambda]
+              .body
+              .asInstanceOf[Expression.Block]
+
+            block
+              .expressions(1)
+              .asInstanceOf[Expression.Binding]
+              .expression
+              .asInstanceOf[Function.Lambda]
+              .body
+              .getMetadata(TailCall) shouldEqual Some(TailPosition.Tail)
+          }
+        )
+      }
+
+      "mark the block expressions as not tail" in {
+        assertModuleCompilation(
+          code,
+          () => mkModuleContext,
+          ir => {
+            val method = ir.bindings.head.asInstanceOf[definition.Method]
+            val block = method.body
+              .asInstanceOf[Function.Lambda]
+              .body
+              .asInstanceOf[Expression.Block]
+
+            block.expressions.foreach(expr =>
+              expr.getMetadata(TailCall) shouldEqual None
             )
-          )
-        }
-=======
-      block.expressions.foreach(expr =>
-        expr.getMetadata(TailCall) shouldEqual None
->>>>>>> 204b37c6
-      )
-    }
-
-    "mark the final expression of the block as tail" in {
-      assertModuleCompilation(
-        code,
-        () => mkModuleContext,
-        ir => {
-          val method = ir.bindings.head.asInstanceOf[definition.Method]
-          val block = method.body
-            .asInstanceOf[Function.Lambda]
-            .body
-            .asInstanceOf[Expression.Block]
-
-          block.returnValue.getMetadata(TailCall) shouldEqual Some(
-            TailPosition.Tail
-          )
-        }
-      )
-    }
-
-    "mark the block as tail if it is in a tail position" in {
-      assertModuleCompilation(
-        code,
-        () => mkModuleContext,
-        ir => {
-          val method = ir.bindings.head.asInstanceOf[definition.Method]
-          val block = method.body
-            .asInstanceOf[Function.Lambda]
-            .body
-            .asInstanceOf[Expression.Block]
-
-          block.getMetadata(TailCall) shouldEqual Some(TailPosition.Tail)
-        }
-      )
+          }
+        )
+      }
+
+      "mark the final expression of the block as tail" in {
+        assertModuleCompilation(
+          code,
+          () => mkModuleContext,
+          ir => {
+            val method = ir.bindings.head.asInstanceOf[definition.Method]
+            val block = method.body
+              .asInstanceOf[Function.Lambda]
+              .body
+              .asInstanceOf[Expression.Block]
+
+            block.returnValue.getMetadata(TailCall) shouldEqual Some(
+              TailPosition.Tail
+            )
+          }
+        )
+      }
+
+      "mark the block as tail if it is in a tail position" in {
+        assertModuleCompilation(
+          code,
+          () => mkModuleContext,
+          ir => {
+            val method = ir.bindings.head.asInstanceOf[definition.Method]
+            val block = method.body
+              .asInstanceOf[Function.Lambda]
+              .body
+              .asInstanceOf[Expression.Block]
+
+            block.getMetadata(TailCall) shouldEqual Some(TailPosition.Tail)
+          }
+        )
+      }
     }
   }
 }