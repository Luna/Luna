--- conflicted
+++ resolved
@@ -79,7 +79,6 @@
       val metadata = ir.unsafeGetMetadata(BindingAnalysis, "Should exist.")
 
       metadata.definedEntities should contain theSameElementsAs List(
-<<<<<<< HEAD
         Type(
           "Foo",
           List(),
@@ -94,14 +93,9 @@
             )
           ),
           builtinType = false
-        ),
+        )), false),
         Type("Bar", List(), List(), builtinType         = false),
         Type("Baz", List("x", "y"), List(), builtinType = false),
-=======
-        Type("Foo", List(), List(Cons("Mk_Foo", 3, false, false)), false),
-        Type("Bar", List(), List(), false),
-        Type("Baz", List("x", "y"), List(), false),
->>>>>>> a44bb2b1
         PolyglotSymbol("MyClass"),
         PolyglotSymbol("Renamed_Class"),
         ModuleMethod("foo")
