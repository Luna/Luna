package org.enso.compiler.test.pass.analyse

import org.enso.compiler.Passes
import org.enso.compiler.context.{FreshNameSupply, ModuleContext}
import org.enso.compiler.core.Implicits.AsMetadata
import org.enso.compiler.core.ir.Module
import org.enso.compiler.data.BindingsMap
import org.enso.compiler.data.BindingsMap.{
  Argument,
  Cons,
  ConversionMethod,
  ModuleMethod,
  PolyglotSymbol,
  ResolutionAmbiguous,
  ResolvedStaticMethod,
  StaticMethod,
  Type
}
import org.enso.compiler.pass.analyse.BindingAnalysis
import org.enso.compiler.pass.{PassConfiguration, PassGroup, PassManager}
import org.enso.compiler.test.CompilerTest
import org.enso.persist.Persistance

class BindingAnalysisTest extends CompilerTest {

  // === Test Setup ===========================================================

  def mkModuleContext: ModuleContext =
    buildModuleContext(
      freshNameSupply = Some(new FreshNameSupply)
    )

  val passes = new Passes(defaultConfig)

  val precursorPasses: PassGroup = passes.getPrecursors(BindingAnalysis).get

  val passConfiguration: PassConfiguration = PassConfiguration()

  implicit val passManager: PassManager =
    new PassManager(List(precursorPasses), passConfiguration)

  /** Adds an extension method to analyse an Enso module.
    *
    * @param ir the ir to analyse
    */
  implicit class AnalyseModule(ir: Module) {

    /** Performs tail call analysis on [[ir]].
      *
      * @param context the module context in which analysis takes place
      * @return [[ir]], with tail call analysis metadata attached
      */
    def analyse(implicit context: ModuleContext): Module = {
      BindingAnalysis.runModule(ir, context)
    }
  }

  // === The Tests ============================================================

  "Module binding resolution" should {
    "extension method is a defined entity" in {
      implicit val ctx: ModuleContext = mkModuleContext
      val ir =
        """
          |type My_Type
          |My_Type.extension_method = 42
          |""".stripMargin.preprocessModule.analyse
      val metadata = ir.unsafeGetMetadata(BindingAnalysis, "Should exist.")

      metadata.definedEntities should contain theSameElementsAs List(
        Type("My_Type", List(), List(), false),
        StaticMethod("extension_method", "My_Type")
      )

      metadata.resolveName("extension_method") shouldEqual Right(
        ResolvedStaticMethod(
          ctx.moduleReference(),
          StaticMethod("extension_method", "My_Type")
        )
      )
    }

    "extension methods are defined entities" in {
      implicit val ctx: ModuleContext = mkModuleContext
      val ir =
        """
          |type My_Type
          |type Other_Type
          |My_Type.extension_method = 42
          |Other_Type.extension_method = 42
          |""".stripMargin.preprocessModule.analyse
      val metadata = ir.unsafeGetMetadata(BindingAnalysis, "Should exist.")

      metadata.definedEntities should contain theSameElementsAs List(
        Type("My_Type", List(), List(), false),
        Type("Other_Type", List(), List(), false),
        StaticMethod("extension_method", "My_Type"),
        StaticMethod("extension_method", "Other_Type")
      )

      metadata.resolveName("extension_method") shouldBe Left(
        ResolutionAmbiguous(
          List(
            ResolvedStaticMethod(
              ctx.moduleReference(),
              StaticMethod("extension_method", "My_Type")
            ),
            ResolvedStaticMethod(
              ctx.moduleReference(),
              StaticMethod("extension_method", "Other_Type")
            )
          )
        )
      )
    }

    "conversion method is a defined entity" in {
      implicit val ctx: ModuleContext = mkModuleContext
      val ir =
        """
          |type Source
          |type Target
          |Target.from (that:Source) = 42
          |Source.from (that:Target) = 42
          |""".stripMargin.preprocessModule.analyse
      val metadata = ir.unsafeGetMetadata(BindingAnalysis, "Should exist.")
      metadata.definedEntities should contain theSameElementsAs List(
        Type("Source", List(), List(), false),
        Type("Target", List(), List(), false),
        ConversionMethod("from", "Source", "Target"),
        ConversionMethod("from", "Target", "Source")
      )
    }

    "discover all atoms, methods, and polyglot symbols in a module" in {
      implicit val ctx: ModuleContext = mkModuleContext
      val ir =
        """
          |polyglot java import foo.bar.baz.MyClass
          |polyglot java import foo.bar.baz.OtherClass as Renamed_Class
          |
          |type Foo
          |    Mk_Foo a b c
          |type Bar
          |type Baz x y
          |
          |Baz.foo = 123
          |Bar.baz = Baz 1 2 . foo
          |
          |from (_ : Bar) = Foo 0 0 0
          |from (that : Baz) = Foo that.x that.x that.y
          |
          |Foo.from (_ : Bar) = undefined
          |
          |foo = 123
          |""".stripMargin.preprocessModule.analyse

      val metadata = ir.unsafeGetMetadata(BindingAnalysis, "Should exist.")

      metadata.definedEntities should contain theSameElementsAs List(
<<<<<<< HEAD
        PolyglotSymbol("MyClass"),
        PolyglotSymbol("Renamed_Class"),
        Type("Foo", List(), List(Cons("Mk_Foo", 3, false, false)), false),
        Type("Bar", List(), List(), false),
        Type("Baz", List("x", "y"), List(), false),
        StaticMethod("foo", "Baz"),
        StaticMethod("baz", "Bar"),
        ConversionMethod("from", "Bar", "Foo"),
=======
        Type(
          "Foo",
          List(),
          List(
            Cons(
              "Mk_Foo",
              List(
                Argument(
                  "a",
                  hasDefaultValue = false,
                  Persistance.Reference.none()
                ),
                Argument(
                  "b",
                  hasDefaultValue = false,
                  Persistance.Reference.none()
                ),
                Argument(
                  "c",
                  hasDefaultValue = false,
                  Persistance.Reference.none()
                )
              ),
              isProjectPrivate = false
            )
          ),
          builtinType = false
        ),
        Type("Bar", List(), List(), builtinType         = false),
        Type("Baz", List("x", "y"), List(), builtinType = false),
        PolyglotSymbol("MyClass"),
        PolyglotSymbol("Renamed_Class"),
>>>>>>> bb16db9c
        ModuleMethod("foo")
      )
      metadata.currentModule shouldEqual ctx.moduleReference()
    }

    "properly assign module-level methods when a type with the same name as module is defined" in {
      implicit val ctx: ModuleContext = mkModuleContext
      val moduleName                  = ctx.getName().item
      val ir =
        s"""
           |type $moduleName
           |    type $moduleName
           |    foo x = x + 1
           |
           |bar x = x + 1
           |
           |$moduleName.baz = 65
           |""".stripMargin.preprocessModule.analyse
      ir.getMetadata(BindingAnalysis)
        .get
        .definedEntities
        .filter(
          _.isInstanceOf[BindingsMap.Method]
        ) should contain theSameElementsAs List(
        StaticMethod("foo", moduleName),
        ModuleMethod("bar"),
        StaticMethod("baz", moduleName)
      )

    }
  }
}<|MERGE_RESOLUTION|>--- conflicted
+++ resolved
@@ -158,16 +158,8 @@
       val metadata = ir.unsafeGetMetadata(BindingAnalysis, "Should exist.")
 
       metadata.definedEntities should contain theSameElementsAs List(
-<<<<<<< HEAD
         PolyglotSymbol("MyClass"),
         PolyglotSymbol("Renamed_Class"),
-        Type("Foo", List(), List(Cons("Mk_Foo", 3, false, false)), false),
-        Type("Bar", List(), List(), false),
-        Type("Baz", List("x", "y"), List(), false),
-        StaticMethod("foo", "Baz"),
-        StaticMethod("baz", "Bar"),
-        ConversionMethod("from", "Bar", "Foo"),
-=======
         Type(
           "Foo",
           List(),
@@ -198,9 +190,9 @@
         ),
         Type("Bar", List(), List(), builtinType         = false),
         Type("Baz", List("x", "y"), List(), builtinType = false),
-        PolyglotSymbol("MyClass"),
-        PolyglotSymbol("Renamed_Class"),
->>>>>>> bb16db9c
+        StaticMethod("foo", "Baz"),
+        StaticMethod("baz", "Bar"),
+        ConversionMethod("from", "Bar", "Foo"),
         ModuleMethod("foo")
       )
       metadata.currentModule shouldEqual ctx.moduleReference()
