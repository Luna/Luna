package org.enso.interpreter.test.instrument

import org.enso.interpreter.test.Metadata
import org.enso.common.LanguageInfo
import org.enso.common.RuntimeOptions
import org.enso.interpreter.runtime.`type`.ConstantsGen
import org.enso.polyglot.RuntimeServerInfo
import org.enso.polyglot.runtime.Runtime.Api
import org.enso.polyglot.runtime.Runtime.Api.{
  InvalidatedExpressions,
  MethodCall,
  MethodPointer
}
import org.enso.text.{ContentVersion, Sha3_224VersionCalculator}
import org.enso.text.editing.model
import org.graalvm.polyglot.Context
import org.scalatest.BeforeAndAfterEach
import org.scalatest.flatspec.AnyFlatSpec
import org.scalatest.matchers.should.Matchers

import java.io.{ByteArrayOutputStream, File}
import java.nio.file.{Files, Paths}
import java.util.UUID
import java.util.logging.Level

@scala.annotation.nowarn("msg=multiarg infix syntax")
class RuntimeAsyncCommandsTest
    extends AnyFlatSpec
    with Matchers
    with BeforeAndAfterEach {

  // === Test Utilities =======================================================

  var context: TestContext = _

  object Visualization {

    val metadata = new Metadata

    val code =
      metadata.appendToCode(
        """
          |encode x = (x + 1).to_text
          |""".stripMargin.linesIterator.mkString("\n")
      )

  }

  class TestContext(packageName: String)
      extends InstrumentTestContext(packageName) {
    val out: ByteArrayOutputStream = new ByteArrayOutputStream()
    val context =
      Context
        .newBuilder(LanguageInfo.ID)
        .allowExperimentalOptions(true)
        .allowAllAccess(true)
        .option(RuntimeOptions.PROJECT_ROOT, pkg.root.getAbsolutePath)
        .option(RuntimeOptions.LOG_LEVEL, Level.WARNING.getName)
        .option(
          RuntimeOptions.INTERPRETER_SEQUENTIAL_COMMAND_EXECUTION,
          "false"
        )
        .option(RuntimeOptions.ENABLE_PROJECT_SUGGESTIONS, "false")
        .option(RuntimeOptions.ENABLE_GLOBAL_SUGGESTIONS, "false")
        .option(RuntimeOptions.ENABLE_EXECUTION_TIMER, "false")
        .option(
          RuntimeOptions.DISABLE_IR_CACHES,
          InstrumentTestContext.DISABLE_IR_CACHE
        )
        .option(RuntimeServerInfo.ENABLE_OPTION, "true")
        .option(RuntimeOptions.INTERACTIVE_MODE, "true")
        .option(
          RuntimeOptions.LANGUAGE_HOME_OVERRIDE,
          Paths
            .get("../../test/micro-distribution/component")
            .toFile
            .getAbsolutePath
        )
        .option(RuntimeOptions.EDITION_OVERRIDE, "0.0.0-dev")
        .out(out)
        .logHandler(System.err)
        .serverTransport(runtimeServerEmulator.makeServerTransport)
        .build()

    def writeMain(contents: String): File =
      Files.write(pkg.mainFile.toPath, contents.getBytes).toFile

    def writeFile(file: File, contents: String): File =
      Files.write(file.toPath, contents.getBytes).toFile

    def writeInSrcDir(moduleName: String, contents: String): File = {
      val file = new File(pkg.sourceDir, s"$moduleName.enso")
      Files.write(file.toPath, contents.getBytes).toFile
    }

    def send(msg: Api.Request): Unit = runtimeServerEmulator.sendToRuntime(msg)

    def consumeOut: List[String] = {
      val result = out.toString
      out.reset()
      result.linesIterator.toList
    }

    def executionComplete(contextId: UUID): Api.Response =
      Api.Response(Api.ExecutionComplete(contextId))
  }

  def contentsVersion(content: String): ContentVersion =
    Sha3_224VersionCalculator.evalVersion(content)

  override protected def beforeEach(): Unit = {
    context = new TestContext("Test")
    context.init()
    val Some(Api.Response(_, Api.InitializedNotification())) = context.receive
  }
  override protected def afterEach(): Unit = {
    if (context != null) {
      context.close()
      context.out.reset()
      context = null
    }
  }

  it should "interrupt stopped execution context" in {
    val moduleName = "Enso_Test.Test.Main"
    val contextId  = UUID.randomUUID()
    val requestId  = UUID.randomUUID()

    val metadata = new Metadata
    val code =
      """main = "Hello World!"
        |""".stripMargin.linesIterator.mkString("\n")
    val contents = metadata.appendToCode(code)
    val mainFile = context.writeMain(contents)

    // create context
    context.send(Api.Request(requestId, Api.CreateContextRequest(contextId)))
    context.receive shouldEqual Some(
      Api.Response(requestId, Api.CreateContextResponse(contextId))
    )

    // Open the new file
    context.send(
      Api.Request(requestId, Api.OpenFileRequest(mainFile, contents))
    )
    context.receive shouldEqual Some(
      Api.Response(Some(requestId), Api.OpenFileResponse)
    )

    // push main
    val item1 = Api.StackItem.ExplicitCall(
      Api.MethodPointer(moduleName, "Enso_Test.Test.Main", "main"),
      None,
      Vector()
    )
    context.send(
      Api.Request(requestId, Api.PushContextRequest(contextId, item1))
    )
    context.receiveNIgnoreExpressionUpdates(
      2
    ) should contain theSameElementsAs Seq(
      Api.Response(requestId, Api.PushContextResponse(contextId)),
      context.executionComplete(contextId)
    )

    // interrupt
    context.send(
      Api.Request(requestId, Api.InterruptContextRequest(contextId))
    )
    context.receiveNIgnoreExpressionUpdates(
      1
    ) should contain theSameElementsAs Seq(
      Api.Response(requestId, Api.InterruptContextResponse(contextId))
    )
  }

  it should "interrupt running execution context" in {
    val moduleName = "Enso_Test.Test.Main"
    val contextId  = UUID.randomUUID()
    val requestId  = UUID.randomUUID()

    val metadata = new Metadata
    val code =
      """from Standard.Base import all
        |polyglot java import java.lang.Thread
        |
        |loop n s=0 =
        |    if (s > n) then s else
        |        Thread.sleep 100
        |        loop n s+1
        |
        |main =
        |    IO.println "started"
        |    loop 100
        |""".stripMargin.linesIterator.mkString("\n")
    val contents = metadata.appendToCode(code)
    val mainFile = context.writeMain(contents)

    // create context
    context.send(Api.Request(requestId, Api.CreateContextRequest(contextId)))
    context.receive shouldEqual Some(
      Api.Response(requestId, Api.CreateContextResponse(contextId))
    )

    // Open the new file
    context.send(
      Api.Request(requestId, Api.OpenFileRequest(mainFile, contents))
    )
    context.receive shouldEqual Some(
      Api.Response(Some(requestId), Api.OpenFileResponse)
    )

    // push main
    val item1 = Api.StackItem.ExplicitCall(
      Api.MethodPointer(moduleName, "Enso_Test.Test.Main", "main"),
      None,
      Vector()
    )
    context.send(
      Api.Request(requestId, Api.PushContextRequest(contextId, item1))
    )
    context.receiveNIgnoreExpressionUpdates(
      1
    ) should contain theSameElementsAs Seq(
      Api.Response(requestId, Api.PushContextResponse(contextId))
    )

    // wait for program to start
    var isProgramStarted = false
    var iteration        = 0
    while (!isProgramStarted && iteration < 100) {
      val out = context.consumeOut
      Thread.sleep(200)
      isProgramStarted = out == List("started")
      iteration += 1
    }
    if (!isProgramStarted) {
      fail("Program start timed out")
    }

    // interrupt
    context.send(
      Api.Request(requestId, Api.InterruptContextRequest(contextId))
    )
    val responses = context.receiveNIgnoreExpressionUpdates(
      2
    )
    responses.length shouldEqual 2
    responses should contain(
      Api.Response(requestId, Api.InterruptContextResponse(contextId))
    )

    val failures = responses.filter(_.payload.isInstanceOf[Api.ExecutionFailed])
    failures.length shouldEqual 1

    val failure = failures.head.payload.asInstanceOf[Api.ExecutionFailed]
    failure.contextId shouldEqual contextId
    failure.result shouldBe a[Api.ExecutionResult.Diagnostic]

    val diagnostic = failure.result.asInstanceOf[Api.ExecutionResult.Diagnostic]
    diagnostic.kind shouldEqual Api.DiagnosticType.Error
    diagnostic.message shouldEqual Some("sleep interrupted")
    diagnostic.stack should not be empty
  }

<<<<<<< HEAD
  it should "recompute expression in context after interruption" in {
    val moduleName = "Enso_Test.Test.Main"
    val contextId  = UUID.randomUUID()
    val requestId  = UUID.randomUUID()

    val metadata = new Metadata
    val idOut    = metadata.addItem(179, 17, "aa")

    val code =
      """from Standard.Base import all
        |from Standard.Base.Runtime.Context import Input, Output
        |polyglot java import java.lang.Thread
        |
        |main =
        |    IO.println "started"
        |    loop 50
        |    out = Output.is_enabled
        |    IO.println out
        |
        |loop n=0 s=0 =
        |    if (s > n) then s else
        |        Thread.sleep 100
        |        loop n s+1
        |""".stripMargin.linesIterator.mkString("\n")
    val contents = metadata.appendToCode(code)
    val mainFile = context.writeMain(contents)

    // create context
    context.send(Api.Request(requestId, Api.CreateContextRequest(contextId)))
    context.receive shouldEqual Some(
      Api.Response(requestId, Api.CreateContextResponse(contextId))
    )

    // Open the new file
    context.send(
      Api.Request(requestId, Api.OpenFileRequest(mainFile, contents))
    )
    context.receive shouldEqual Some(
      Api.Response(Some(requestId), Api.OpenFileResponse)
    )

    // push main
    val item1 = Api.StackItem.ExplicitCall(
      Api.MethodPointer(moduleName, moduleName, "main"),
      None,
      Vector()
    )
    context.send(
      Api.Request(requestId, Api.PushContextRequest(contextId, item1))
    )
    context.receiveNIgnoreStdLib(
      3
    ) should contain theSameElementsAs Seq(
      Api.Response(requestId, Api.PushContextResponse(contextId)),
      TestMessages.update(
        contextId,
        idOut,
        ConstantsGen.BOOLEAN,
        methodCall = Some(
          Api.MethodCall(
            Api.MethodPointer(
              "Standard.Base.Runtime",
              "Standard.Base.Runtime.Context",
              "is_enabled"
            ),
            Vector(1)
          )
        )
      ),
      context.executionComplete(contextId)
    )
    context.consumeOut shouldEqual List("started", "False")

    // recompute
    context.send(
      Api.Request(
        requestId,
        Api.RecomputeContextRequest(
          contextId,
          None,
          None,
          Seq(
            Api.ExpressionConfig(idOut, Some(Api.ExecutionEnvironment.Live()))
          )
        )
      )
    )

    val responses = context.receiveNIgnorePendingExpressionUpdates(1)
    responses should contain(
      Api.Response(requestId, Api.RecomputeContextResponse(contextId))
    )

    // wait for program to start and interrupt
    var isProgramStarted = false
    var iteration        = 0
    while (!isProgramStarted && iteration < 100) {
      val out = context.consumeOut
      Thread.sleep(200)
      isProgramStarted = out == List("started")
      iteration += 1
    }
    if (!isProgramStarted) {
      fail("Program start timed out")
    }
    context.consumeOut shouldEqual List()

    // trigger re-computation
    context.send(
      Api.Request(
        Api.EditFileNotification(
          mainFile,
          Seq(
            model.TextEdit(
              model.Range(model.Position(10, 7), model.Position(10, 8)),
              "0"
            )
          ),
          execute = true,
          idMap   = None
        )
      )
    )
    val responses1 = context.receiveNIgnorePendingExpressionUpdates(3)
    responses1 should contain allOf (
      TestMessages.update(
        contextId,
        idOut,
        ConstantsGen.BOOLEAN,
        fromCache   = false,
        typeChanged = false,
        methodCall = Some(
          Api.MethodCall(
            Api.MethodPointer(
              "Standard.Base.Runtime",
              "Standard.Base.Runtime.Context",
              "is_enabled"
            ),
            Vector(1)
          )
        )
      ),
      context.executionComplete(contextId)
    )
    context.consumeOut should contain("True")
  }

  it should "interrupt running execution context without raising Panic" in {
=======
  it should "interrupt running execution context without sending Panic in expression updates" in {
>>>>>>> c85363f4
    val moduleName = "Enso_Test.Test.Main"
    val contextId  = UUID.randomUUID()
    val requestId  = UUID.randomUUID()

    val metadata = new Metadata
    val vId      = metadata.addItem(194, 7)
    val code =
      """from Standard.Base import all
        |polyglot java import java.lang.Thread
        |
        |loop n s=0 =
        |    if (s > n) then s else
        |        Thread.sleep 100
        |        loop n s+1
        |
        |main =
        |    IO.println "started"
        |    v = loop 50
        |    v
        |""".stripMargin.linesIterator.mkString("\n")
    val contents = metadata.appendToCode(code)
    val mainFile = context.writeMain(contents)

    // create context
    context.send(Api.Request(requestId, Api.CreateContextRequest(contextId)))
    context.receive shouldEqual Some(
      Api.Response(requestId, Api.CreateContextResponse(contextId))
    )

    // Open the new file
    context.send(
      Api.Request(requestId, Api.OpenFileRequest(mainFile, contents))
    )
    context.receive shouldEqual Some(
      Api.Response(Some(requestId), Api.OpenFileResponse)
    )

    // push main
    val item1 = Api.StackItem.ExplicitCall(
      Api.MethodPointer(moduleName, "Enso_Test.Test.Main", "main"),
      None,
      Vector()
    )
    context.send(
      Api.Request(requestId, Api.PushContextRequest(contextId, item1))
    )
    context.receiveNIgnoreExpressionUpdates(
      1
    ) should contain theSameElementsAs Seq(
      Api.Response(requestId, Api.PushContextResponse(contextId))
    )

    // wait for program to start
    var isProgramStarted = false
    var iteration        = 0
    while (!isProgramStarted && iteration < 100) {
      val out = context.consumeOut
      Thread.sleep(100)
      isProgramStarted = out == List("started")
      iteration += 1
    }
    if (!isProgramStarted) {
      fail("Program start timed out")
    }

    // recompute/interrupt
    context.send(
      Api.Request(
        requestId,
        Api.RecomputeContextRequest(contextId, None, None, Seq())
      )
    )
    val responses = context.receiveNIgnoreStdLib(
      3
    )

    responses should contain theSameElementsAs Seq(
      Api.Response(requestId, Api.RecomputeContextResponse(contextId)),
      TestMessages.update(
        contextId,
        vId,
        ConstantsGen.INTEGER,
        methodCall = Some(
          MethodCall(
            MethodPointer("Enso_Test.Test.Main", "Enso_Test.Test.Main", "loop"),
            Vector(1)
          )
        )
      ),
      context.executionComplete(contextId)
    )
  }

  it should "interrupt running execution context without sending Panic in visualization updates" in {
    val contextId       = UUID.randomUUID()
    val requestId       = UUID.randomUUID()
    val visualizationId = UUID.randomUUID()
    val moduleName      = "Enso_Test.Test.Main"
    val metadata        = new Metadata("import Standard.Base.Data.Numbers\n\n")

    val visualizationFile =
      context.writeInSrcDir("Visualization", Visualization.code)

    val idOp1 = metadata.addItem(203, 7)
    val idOp2 = metadata.addItem(227, 13)

    val code =
      """from Standard.Base import all
        |
        |polyglot java import java.lang.Thread
        |
        |loop n s=0 =
        |    if (s > n) then s else
        |        Thread.sleep 200
        |        loop n s+1
        |
        |main =
        |    IO.println "started"
        |    operator1 = loop 50
        |    operator2 = operator1 + 1
        |    operator2
        |
        |fun1 x = x.to_text
        |""".stripMargin.linesIterator.mkString("\n")
    val contents = metadata.appendToCode(code)
    val mainFile = context.writeMain(contents)

    // create context
    context.send(Api.Request(requestId, Api.CreateContextRequest(contextId)))
    context.receive shouldEqual Some(
      Api.Response(requestId, Api.CreateContextResponse(contextId))
    )

    // Open visualizations
    context.send(
      Api.Request(
        requestId,
        Api.OpenFileRequest(
          visualizationFile,
          Visualization.code
        )
      )
    )
    context.receive shouldEqual Some(
      Api.Response(Some(requestId), Api.OpenFileResponse)
    )

    // Open the new file
    context.send(
      Api.Request(requestId, Api.OpenFileRequest(mainFile, contents))
    )
    context.receive shouldEqual Some(
      Api.Response(Some(requestId), Api.OpenFileResponse)
    )

    // push main
    val item1 = Api.StackItem.ExplicitCall(
      Api.MethodPointer(moduleName, moduleName, "main"),
      None,
      Vector()
    )
    context.send(
      Api.Request(requestId, Api.PushContextRequest(contextId, item1))
    )

    // attach visualizations to both expressions
    context.send(
      Api.Request(
        requestId,
        Api.AttachVisualization(
          visualizationId,
          idOp2,
          Api.VisualizationConfiguration(
            contextId,
            Api.VisualizationExpression.Text(
              "Enso_Test.Test.Visualization",
              "x -> encode x",
              Vector()
            ),
            "Enso_Test.Test.Visualization"
          )
        )
      )
    )
    context.send(
      Api.Request(
        requestId,
        Api.AttachVisualization(
          visualizationId,
          idOp1,
          Api.VisualizationConfiguration(
            contextId,
            Api.VisualizationExpression.Text(
              "Enso_Test.Test.Visualization",
              "x -> encode x",
              Vector()
            ),
            "Enso_Test.Test.Visualization"
          )
        )
      )
    )

    val response1 = context.receiveNIgnoreExpressionUpdates(
      6,
      timeoutSeconds = 20
    )
    response1 should contain allOf (
      Api.Response(requestId, Api.PushContextResponse(contextId)),
      Api.Response(requestId, Api.VisualizationAttached()),
      context.executionComplete(contextId)
    )
    context.consumeOut
    response1
      .map(_.payload)
      .count(_.isInstanceOf[Api.VisualizationAttached]) should be(2)
    response1
      .map(_.payload)
      .count(_.isInstanceOf[Api.VisualizationUpdate]) should be(2)

    context.send(
      Api.Request(
        requestId,
        Api.RecomputeContextRequest(
          contextId,
          Some(InvalidatedExpressions.Expressions(Vector(idOp1, idOp2))),
          None
        )
      )
    )
    var isProgramStarted = false
    var iteration        = 0
    while (!isProgramStarted && iteration < 100) {
      val out = context.consumeOut
      Thread.sleep(100)
      isProgramStarted = out == List("started")
      iteration += 1
    }
    if (!isProgramStarted) {
      fail("Program start timed out")
    }

    // Trigger interruption
    context.send(
      Api.Request(requestId, Api.InterruptContextRequest(contextId))
    )
    val response2 = context.receiveNIgnoreExpressionUpdates(
      5,
      timeoutSeconds = 20
    )
    response2 should contain allOf (
      Api.Response(requestId, Api.RecomputeContextResponse(contextId)),
      Api.Response(requestId, Api.InterruptContextResponse(contextId)),
      context.executionComplete(contextId)
    )

    val failure = response2.collectFirst({
      case Api.Response(None, Api.VisualizationEvaluationFailed(_, msg, _)) =>
        msg
    })
    failure should be(Symbol("empty"))
  }

}<|MERGE_RESOLUTION|>--- conflicted
+++ resolved
@@ -263,7 +263,6 @@
     diagnostic.stack should not be empty
   }
 
-<<<<<<< HEAD
   it should "recompute expression in context after interruption" in {
     val moduleName = "Enso_Test.Test.Main"
     val contextId  = UUID.randomUUID()
@@ -411,10 +410,7 @@
     context.consumeOut should contain("True")
   }
 
-  it should "interrupt running execution context without raising Panic" in {
-=======
   it should "interrupt running execution context without sending Panic in expression updates" in {
->>>>>>> c85363f4
     val moduleName = "Enso_Test.Test.Main"
     val contextId  = UUID.randomUUID()
     val requestId  = UUID.randomUUID()
