package org.enso.polyglot

import java.util.UUID

import com.fasterxml.jackson.annotation.{JsonSubTypes, JsonTypeInfo}
import org.enso.logger.masking.ToLogString

/** A search suggestion. */
@JsonTypeInfo(use = JsonTypeInfo.Id.NAME, property = "type")
@JsonSubTypes(
  Array(
    new JsonSubTypes.Type(
      value = classOf[Suggestion.Module],
      name  = "suggestionModule"
    ),
    new JsonSubTypes.Type(
      value = classOf[Suggestion.Atom],
      name  = "suggestionAtom"
    ),
    new JsonSubTypes.Type(
      value = classOf[Suggestion.Method],
      name  = "suggestionMethod"
    ),
    new JsonSubTypes.Type(
      value = classOf[Suggestion.Function],
      name  = "suggestionFunction"
    ),
    new JsonSubTypes.Type(
      value = classOf[Suggestion.Local],
      name  = "suggestionLocal"
    )
  )
)
sealed trait Suggestion extends ToLogString {

  def externalId: Option[Suggestion.ExternalId]
  def module:     String
  def name:       String
  def returnType: String
}

object Suggestion {

  type ExternalId = UUID

  /** The type of a suggestion. */
  sealed trait Kind
  object Kind {

    def apply(suggestion: Suggestion): Kind =
      suggestion match {
        case _: Module   => Module
        case _: Atom     => Atom
        case _: Method   => Method
        case _: Function => Function
        case _: Local    => Local
      }

    /** The module suggestion. */
    case object Module extends Kind

    /** The atom suggestion. */
    case object Atom extends Kind

    /** The method suggestion. */
    case object Method extends Kind

    /** The function suggestion. */
    case object Function extends Kind

    /** The suggestion of a local value. */
    case object Local extends Kind
  }

  /** Self type extractor. */
  object SelfType {

    def apply(suggestion: Suggestion): Option[String] =
      suggestion match {
        case _: Module      => None
        case _: Atom        => None
        case method: Method => Some(method.selfType)
        case _: Function    => None
        case _: Local       => None
      }
  }

  /** An argument of an atom or a function.
    *
    * @param name the argument name
    * @param reprType the type of the argument
    * @param isSuspended is the argument lazy
    * @param hasDefault does the argument have a default
    * @param defaultValue optional default value
    */
  case class Argument(
    name: String,
    reprType: String,
    isSuspended: Boolean,
    hasDefault: Boolean,
    defaultValue: Option[String]
  ) extends ToLogString {

    /** @inheritdoc */
    override def toLogString(shouldMask: Boolean): String =
      "Argument(" +
      s"name=$name," +
      s"reprType=$reprType," +
      s"isSuspended=$isSuspended," +
      s"hasDefault=$hasDefault,defaultValue=" +
      (if (shouldMask) defaultValue.map(_ => STUB) else defaultValue) +
      ")"
  }

  /** Position in the text.
    *
    * @param line a line position in a document (zero-based).
    * @param character a character offset
    */
  case class Position(line: Int, character: Int)

  /** The definition scope.
    *
    * @param start the start of the definition scope
    * @param end the end of the definition scope
    */
  case class Scope(start: Position, end: Position)

  /** A module.
    *
    * @param module the fully qualified module name
    * @param documentation the documentation string
    * @param reexport the module re-exporting this module
    */
  case class Module(
    module: String,
    documentation: Option[String],
    reexport: Option[String] = None
  ) extends Suggestion
      with ToLogString {

    override def name: String =
      module

    override def externalId: Option[ExternalId] =
      None

    override def returnType: String =
      module

    /** @inheritdoc */
    override def toLogString(shouldMask: Boolean): String =
      s"Module(module=$module,name=$name,documentation=" +
      (if (shouldMask) documentation.map(_ => STUB) else documentation) +
      s",reexport=$reexport)"
  }

  /** A value constructor.
    *
    * @param externalId the external id
    * @param module the module name
    * @param name the atom name
    * @param arguments the list of arguments
    * @param returnType the type of an atom
    * @param documentation the documentation string
    * @param reexport the module re-exporting this atom
    */
  case class Atom(
    externalId: Option[ExternalId],
    module: String,
    name: String,
    arguments: Seq[Argument],
    returnType: String,
    documentation: Option[String],
<<<<<<< HEAD
    reexport: Option[String] = None
=======
    documentationHtml: Option[String]
>>>>>>> 042a0f81
  ) extends Suggestion
      with ToLogString {

    /** @inheritdoc */
    override def toLogString(shouldMask: Boolean): String =
      "Atom(" +
      s"externalId=$externalId," +
      s"module=$module," +
      s"name=$name," +
      s"arguments=${arguments.map(_.toLogString(shouldMask))}," +
<<<<<<< HEAD
      s"returnType=$returnType,documentation=" +
      (if (shouldMask) documentation.map(_ => STUB) else documentation) +
      s",reexport=$reexport)"
=======
      s"returnType=$returnType" +
      s",documentation=" + (if (shouldMask) documentation.map(_ => STUB)
                            else documentation) +
      s",documentationHtml=" + (if (shouldMask) documentationHtml.map(_ => STUB)
                                else documentationHtml) + ")"
>>>>>>> 042a0f81
  }

  /** A function defined on a type or a module.
    *
    * @param externalId the external id
    * @param module the module name
    * @param name the method name
    * @param arguments the list of arguments
    * @param selfType the self type of a method
    * @param returnType the return type of a method
    * @param documentation the documentation string
    * @param reexport the module re-exporting this method
    */
  case class Method(
    externalId: Option[ExternalId],
    module: String,
    name: String,
    arguments: Seq[Argument],
    selfType: String,
    returnType: String,
    documentation: Option[String],
<<<<<<< HEAD
    reexport: Option[String] = None
=======
    documentationHtml: Option[String]
>>>>>>> 042a0f81
  ) extends Suggestion
      with ToLogString {

    /** @inheritdoc */
    override def toLogString(shouldMask: Boolean): String =
      "Method(" +
      s"module=$module," +
      s"name=$name," +
      s"arguments=${arguments.map(_.toLogString(shouldMask))}," +
      s"selfType=$selfType," +
<<<<<<< HEAD
      s"returnType=$returnType,documentation=" +
      (if (shouldMask) documentation.map(_ => STUB) else documentation) +
      s",reexport=$reexport)"
=======
      s"returnType=$returnType," +
      s"documentation=" + (if (shouldMask) documentation.map(_ => STUB)
                           else documentation) +
      s",documentationHtml=" + (if (shouldMask) documentationHtml.map(_ => STUB)
                                else documentationHtml) +
      ")"
>>>>>>> 042a0f81
  }

  /** A local function definition.
    *
    * @param externalId the external id
    * @param module the module name
    * @param name the function name
    * @param arguments the function arguments
    * @param returnType the return type of a function
    * @param scope the scope where the function is defined
    */
  case class Function(
    externalId: Option[ExternalId],
    module: String,
    name: String,
    arguments: Seq[Argument],
    returnType: String,
    scope: Scope
  ) extends Suggestion
      with ToLogString {

    /** @inheritdoc */
    override def toLogString(shouldMask: Boolean): String =
      "Function(" +
      s"externalId=$externalId," +
      s"module=$module," +
      s"name=$name," +
      s"arguments=${arguments.map(_.toLogString(shouldMask))}," +
      s"returnType=$returnType," +
      s"scope=$scope" +
      ")"
  }

  /** A local value.
    *
    * @param externalId the external id
    * @param module the module name
    * @param name the name of a value
    * @param returnType the type of a local value
    * @param scope the scope where the value is defined
    */
  case class Local(
    externalId: Option[ExternalId],
    module: String,
    name: String,
    returnType: String,
    scope: Scope
  ) extends Suggestion {

    /** @inheritdoc */
    override def toLogString(shouldMask: Boolean): String =
      s"Local(" +
      s"externalId=$externalId," +
      s"module=$module," +
      s"name=$name," +
      s"returnType=$returnType," +
      s"scope=$scope" +
      s")"
  }
}<|MERGE_RESOLUTION|>--- conflicted
+++ resolved
@@ -130,11 +130,13 @@
     *
     * @param module the fully qualified module name
     * @param documentation the documentation string
+    * @param documentationHtml the documentation rendered as HTML
     * @param reexport the module re-exporting this module
     */
   case class Module(
     module: String,
     documentation: Option[String],
+    documentationHtml: Option[String],
     reexport: Option[String] = None
   ) extends Suggestion
       with ToLogString {
@@ -163,6 +165,7 @@
     * @param arguments the list of arguments
     * @param returnType the type of an atom
     * @param documentation the documentation string
+    * @param documentationHtml the documentation rendered as HTML
     * @param reexport the module re-exporting this atom
     */
   case class Atom(
@@ -172,11 +175,8 @@
     arguments: Seq[Argument],
     returnType: String,
     documentation: Option[String],
-<<<<<<< HEAD
+    documentationHtml: Option[String],
     reexport: Option[String] = None
-=======
-    documentationHtml: Option[String]
->>>>>>> 042a0f81
   ) extends Suggestion
       with ToLogString {
 
@@ -187,17 +187,12 @@
       s"module=$module," +
       s"name=$name," +
       s"arguments=${arguments.map(_.toLogString(shouldMask))}," +
-<<<<<<< HEAD
-      s"returnType=$returnType,documentation=" +
-      (if (shouldMask) documentation.map(_ => STUB) else documentation) +
-      s",reexport=$reexport)"
-=======
       s"returnType=$returnType" +
       s",documentation=" + (if (shouldMask) documentation.map(_ => STUB)
                             else documentation) +
       s",documentationHtml=" + (if (shouldMask) documentationHtml.map(_ => STUB)
-                                else documentationHtml) + ")"
->>>>>>> 042a0f81
+                                else documentationHtml) +
+      s",reexport=$reexport)"
   }
 
   /** A function defined on a type or a module.
@@ -209,6 +204,7 @@
     * @param selfType the self type of a method
     * @param returnType the return type of a method
     * @param documentation the documentation string
+    * @param documentationHtml the documentation rendered as HTML
     * @param reexport the module re-exporting this method
     */
   case class Method(
@@ -219,11 +215,8 @@
     selfType: String,
     returnType: String,
     documentation: Option[String],
-<<<<<<< HEAD
+    documentationHtml: Option[String],
     reexport: Option[String] = None
-=======
-    documentationHtml: Option[String]
->>>>>>> 042a0f81
   ) extends Suggestion
       with ToLogString {
 
@@ -234,18 +227,12 @@
       s"name=$name," +
       s"arguments=${arguments.map(_.toLogString(shouldMask))}," +
       s"selfType=$selfType," +
-<<<<<<< HEAD
-      s"returnType=$returnType,documentation=" +
-      (if (shouldMask) documentation.map(_ => STUB) else documentation) +
-      s",reexport=$reexport)"
-=======
       s"returnType=$returnType," +
       s"documentation=" + (if (shouldMask) documentation.map(_ => STUB)
                            else documentation) +
       s",documentationHtml=" + (if (shouldMask) documentationHtml.map(_ => STUB)
                                 else documentationHtml) +
-      ")"
->>>>>>> 042a0f81
+      s",reexport=$reexport)"
   }
 
   /** A local function definition.
