package org.enso.interpreter.test.instrument

<<<<<<< HEAD
import org.apache.commons.io.FileUtils
import org.enso.distribution.locking.ThreadSafeFileLockManager
import org.enso.interpreter.instrument.{TestExecutionEventListener}
=======
>>>>>>> 80f94a21
import org.enso.interpreter.runtime.`type`.ConstantsGen
import org.enso.interpreter.test.Metadata
import org.enso.pkg.QualifiedName
import org.enso.polyglot._
import org.enso.polyglot.runtime.Runtime.Api
import org.enso.text.editing.model
import org.enso.text.editing.model.TextEdit
import org.graalvm.polyglot.Context
import org.scalatest.BeforeAndAfterEach
import org.scalatest.flatspec.AnyFlatSpec
import org.scalatest.matchers.should.Matchers

import java.io.{ByteArrayOutputStream, File}
import java.nio.charset.StandardCharsets
import java.nio.file.{Files, Paths}
import java.util.UUID
import java.util.logging.Level

@scala.annotation.nowarn("msg=multiarg infix syntax")
class RuntimeVisualizationsTest
    extends AnyFlatSpec
    with Matchers
    with BeforeAndAfterEach {

  // === Test Utilities =======================================================

  var context: TestContext = _

  class TestContext(packageName: String)
      extends InstrumentTestContext(packageName) {

    val out: ByteArrayOutputStream = new ByteArrayOutputStream()
    val context =
      Context
        .newBuilder()
        .allowExperimentalOptions(true)
        .allowAllAccess(true)
        .option(RuntimeOptions.PROJECT_ROOT, pkg.root.getAbsolutePath)
        .option(RuntimeOptions.LOG_LEVEL, Level.INFO.getName)
        .option(RuntimeOptions.PREINITIALIZE, "js")
        .option(RuntimeOptions.INTERPRETER_SEQUENTIAL_COMMAND_EXECUTION, "true")
        .option(RuntimeOptions.ENABLE_PROJECT_SUGGESTIONS, "false")
        .option(RuntimeOptions.ENABLE_GLOBAL_SUGGESTIONS, "false")
        .option(RuntimeOptions.ENABLE_EXECUTION_TIMER, "false")
        .option(RuntimeServerInfo.ENABLE_OPTION, "true")
        .option(RuntimeOptions.INTERACTIVE_MODE, "true")
        .option(
          RuntimeOptions.DISABLE_IR_CACHES,
          InstrumentTestContext.DISABLE_IR_CACHE
        )
        .option("engine.WarnInterpreterOnly", "false")
        .option(
          RuntimeOptions.LANGUAGE_HOME_OVERRIDE,
          Paths.get("../../distribution/component").toFile.getAbsolutePath
        )
        .logHandler(System.err)
        .out(out)
        .serverTransport(runtimeServerEmulator.makeServerTransport)
        .build()
<<<<<<< HEAD
    )
    executionContext.context.initialize(LanguageInfo.ID)
    val instruments = executionContext.context.getEngine.getInstruments
    println(s"Instruments: " + instruments.keySet)
    //    val ctxListener = instruments.get(TestContextListener.ID)
    //    ctxListener shouldNot be(null)
    //    val ctxListenerCasted = ctxListener.lookup(classOf[TestContextListener])
    //    ctxListenerCasted shouldNot be(null)
    //    val threadListener = instruments.get(TestThreadListener.ID).lookup(classOf[TestThreadListener])
    //    threadListener shouldNot be(null)
    val executionEventListener = instruments.get(TestExecutionEventListener.ID).lookup(classOf[TestExecutionEventListener])
    executionEventListener shouldNot be(null)
    println("DONE: Test instruments initialized")
=======
>>>>>>> 80f94a21

    def writeMain(contents: String): File =
      Files.write(pkg.mainFile.toPath, contents.getBytes).toFile

    def writeFile(file: File, contents: String): File =
      Files.write(file.toPath, contents.getBytes).toFile

    def writeInSrcDir(moduleName: String, contents: String): File = {
      val file = new File(pkg.sourceDir, s"$moduleName.enso")
      Files.write(file.toPath, contents.getBytes).toFile
    }

    def send(msg: Api.Request): Unit = runtimeServerEmulator.sendToRuntime(msg)

    def consumeOut: List[String] = {
      val result = out.toString
      out.reset()
      result.linesIterator.toList
    }

    def executionComplete(contextId: UUID): Api.Response =
      Api.Response(Api.ExecutionComplete(contextId))

    // === The Tests ==========================================================

    object Main {

      val metadata = new Metadata

      val idMainX = metadata.addItem(63, 1, "aa")
      val idMainY = metadata.addItem(73, 7, "ab")
      val idMainZ = metadata.addItem(89, 5, "ac")
      val idFooY  = metadata.addItem(133, 8, "ad")
      val idFooZ  = metadata.addItem(150, 5, "ae")

      def code =
        metadata.appendToCode(
          """
            |from Standard.Base.Data.Numbers import Number
            |
            |main =
            |    x = 6
            |    y = x.foo 5
            |    z = y + 5
            |    z
            |
            |Number.foo self = x ->
            |    y = self + 3
            |    z = y * x
            |    z
            |""".stripMargin.linesIterator.mkString("\n")
        )

      object Update {

        def mainX(
          contextId: UUID,
          fromCache: Boolean   = false,
          typeChanged: Boolean = true
        ): Api.Response =
          Api.Response(
            Api.ExpressionUpdates(
              contextId,
              Set(
                Api.ExpressionUpdate(
                  Main.idMainX,
                  Some(ConstantsGen.INTEGER),
                  None,
                  Vector(Api.ProfilingInfo.ExecutionTime(0)),
                  fromCache,
                  typeChanged,
                  Api.ExpressionUpdate.Payload.Value()
                )
              )
            )
          )

        def mainY(
          contextId: UUID,
          fromCache: Boolean   = false,
          typeChanged: Boolean = true
        ): Api.Response =
          Api.Response(
            Api.ExpressionUpdates(
              contextId,
              Set(
                Api.ExpressionUpdate(
                  Main.idMainY,
                  Some(ConstantsGen.INTEGER),
                  Some(
                    Api.MethodCall(
                      Api.MethodPointer(
                        "Enso_Test.Test.Main",
                        ConstantsGen.NUMBER,
                        "foo"
                      )
                    )
                  ),
                  Vector(Api.ProfilingInfo.ExecutionTime(0)),
                  fromCache,
                  typeChanged,
                  Api.ExpressionUpdate.Payload.Value()
                )
              )
            )
          )

        def mainZ(
          contextId: UUID,
          fromCache: Boolean   = false,
          typeChanged: Boolean = true
        ): Api.Response =
          Api.Response(
            Api.ExpressionUpdates(
              contextId,
              Set(
                Api.ExpressionUpdate(
                  Main.idMainZ,
                  Some(ConstantsGen.INTEGER),
                  Some(
                    Api.MethodCall(
                      Api.MethodPointer(
                        "Standard.Base.Data.Numbers",
                        "Standard.Base.Data.Numbers.Integer",
                        "+"
                      )
                    )
                  ),
                  Vector(Api.ProfilingInfo.ExecutionTime(0)),
                  fromCache,
                  typeChanged,
                  Api.ExpressionUpdate.Payload.Value()
                )
              )
            )
          )

        def fooY(
          contextId: UUID,
          fromCache: Boolean   = false,
          typeChanged: Boolean = true
        ): Api.Response =
          Api.Response(
            Api.ExpressionUpdates(
              contextId,
              Set(
                Api.ExpressionUpdate(
                  Main.idFooY,
                  Some(ConstantsGen.INTEGER),
                  Some(
                    Api.MethodCall(
                      Api.MethodPointer(
                        "Standard.Base.Data.Numbers",
                        "Standard.Base.Data.Numbers.Integer",
                        "+"
                      )
                    )
                  ),
                  Vector(Api.ProfilingInfo.ExecutionTime(0)),
                  fromCache,
                  typeChanged,
                  Api.ExpressionUpdate.Payload.Value()
                )
              )
            )
          )

        def fooZ(
          contextId: UUID,
          fromCache: Boolean   = false,
          typeChanged: Boolean = true
        ): Api.Response =
          Api.Response(
            Api.ExpressionUpdates(
              contextId,
              Set(
                Api.ExpressionUpdate(
                  Main.idFooZ,
                  Some(ConstantsGen.INTEGER),
                  Some(
                    Api.MethodCall(
                      Api.MethodPointer(
                        "Standard.Base.Data.Numbers",
                        "Standard.Base.Data.Numbers.Integer",
                        "*"
                      )
                    )
                  ),
                  Vector(Api.ProfilingInfo.ExecutionTime(0)),
                  fromCache,
                  typeChanged,
                  Api.ExpressionUpdate.Payload.Value()
                )
              )
            )
          )
      }
    }

    object Visualization {

      val metadata = new Metadata

      val code =
        metadata.appendToCode(
          """
            |encode x = x.to_text
            |
            |incAndEncode x =
            |    y = x + 1
            |    encode y
            |
            |""".stripMargin.linesIterator.mkString("\n")
        )

    }

    object AnnotatedVisualization {

      val metadata    = new Metadata
      val idIncY      = metadata.addItem(111, 7)
      val idIncRes    = metadata.addItem(129, 8)
      val idIncMethod = metadata.addItem(102, 43)

      val code =
        metadata.appendToCode(
          """import Standard.Base.IO
            |
            |encode x =
            |   IO.println "encoding..."
            |   x.to_text
            |
            |incAndEncode x a=1 b=1 =
            |    y = a*x + b
            |    res = encode y
            |    res
            |""".stripMargin.linesIterator.mkString("\n")
        )

    }

  }

  override protected def beforeEach(): Unit = {
    context = new TestContext("Test")
    context.init()
    val Some(Api.Response(_, Api.InitializedNotification())) = context.receive
  }

  override protected def afterEach(): Unit = {
    if (context != null) {
      context.close()
      context.out.reset()
      context = null
    }
  }

  it should "emit visualization update when expression is computed" in {
    val idMainRes  = context.Main.metadata.addItem(99, 1)
    val contents   = context.Main.code
    val mainFile   = context.writeMain(context.Main.code)
    val moduleName = "Enso_Test.Test.Main"
    val visualizationFile =
      context.writeInSrcDir("Visualization", context.Visualization.code)

    val contextId       = UUID.randomUUID()
    val requestId       = UUID.randomUUID()
    val visualizationId = UUID.randomUUID()

    context.send(
      Api.Request(
        requestId,
        Api.OpenFileRequest(
          visualizationFile,
          context.Visualization.code
        )
      )
    )
    context.receive shouldEqual Some(
      Api.Response(Some(requestId), Api.OpenFileResponse)
    )

    // create context
    context.send(Api.Request(requestId, Api.CreateContextRequest(contextId)))
    context.receive shouldEqual Some(
      Api.Response(requestId, Api.CreateContextResponse(contextId))
    )

    // Open the new file
    context.send(
      Api.Request(requestId, Api.OpenFileRequest(mainFile, contents))
    )
    context.receive shouldEqual Some(
      Api.Response(Some(requestId), Api.OpenFileResponse)
    )

    // push main
    val item1 = Api.StackItem.ExplicitCall(
      Api.MethodPointer(moduleName, "Enso_Test.Test.Main", "main"),
      None,
      Vector()
    )
    context.send(
      Api.Request(requestId, Api.PushContextRequest(contextId, item1))
    )
    context.receiveNIgnorePendingExpressionUpdates(
      6
    ) should contain theSameElementsAs Seq(
      Api.Response(requestId, Api.PushContextResponse(contextId)),
      context.Main.Update.mainX(contextId),
      context.Main.Update.mainY(contextId),
      context.Main.Update.mainZ(contextId),
      TestMessages.update(contextId, idMainRes, ConstantsGen.INTEGER),
      context.executionComplete(contextId)
    )

    // attach visualization
    context.send(
      Api.Request(
        requestId,
        Api.AttachVisualization(
          visualizationId,
          idMainRes,
          Api.VisualizationConfiguration(
            contextId,
            Api.VisualizationExpression.Text(
              "Enso_Test.Test.Visualization",
              "x -> encode x"
            ),
            "Enso_Test.Test.Visualization"
          )
        )
      )
    )
    val attachVisualizationResponses =
      context.receiveNIgnoreExpressionUpdates(3)
    attachVisualizationResponses should contain allOf (
      Api.Response(requestId, Api.VisualizationAttached()),
      context.executionComplete(contextId)
    )
    val Some(data) = attachVisualizationResponses.collectFirst {
      case Api.Response(
            None,
            Api.VisualizationUpdate(
              Api.VisualizationContext(
                `visualizationId`,
                `contextId`,
                `idMainRes`
              ),
              data
            )
          ) =>
        data
    }
    data.sameElements("50".getBytes) shouldBe true

    // recompute
    context.send(
      Api.Request(requestId, Api.RecomputeContextRequest(contextId, None, None))
    )

    val recomputeResponses = context.receiveNIgnoreExpressionUpdates(3)
    recomputeResponses should contain allOf (
      Api.Response(requestId, Api.RecomputeContextResponse(contextId)),
      context.executionComplete(contextId)
    )
    val Some(data2) = recomputeResponses.collectFirst {
      case Api.Response(
            None,
            Api.VisualizationUpdate(
              Api.VisualizationContext(
                `visualizationId`,
                `contextId`,
                `idMainRes`
              ),
              data
            )
          ) =>
        data
    }
    data2.sameElements("50".getBytes) shouldBe true
  }

  it should "emit visualization update when expression is cached" in {
    val contents   = context.Main.code
    val mainFile   = context.writeMain(context.Main.code)
    val moduleName = "Enso_Test.Test.Main"
    val visualizationFile =
      context.writeInSrcDir("Visualization", context.Visualization.code)

    val contextId       = UUID.randomUUID()
    val requestId       = UUID.randomUUID()
    val visualizationId = UUID.randomUUID()

    context.send(
      Api.Request(
        requestId,
        Api.OpenFileRequest(
          visualizationFile,
          context.Visualization.code
        )
      )
    )
    context.receive shouldEqual Some(
      Api.Response(Some(requestId), Api.OpenFileResponse)
    )

    // create context
    context.send(Api.Request(requestId, Api.CreateContextRequest(contextId)))
    context.receive shouldEqual Some(
      Api.Response(requestId, Api.CreateContextResponse(contextId))
    )

    // Open the new file
    context.send(
      Api.Request(requestId, Api.OpenFileRequest(mainFile, contents))
    )
    context.receive shouldEqual Some(
      Api.Response(Some(requestId), Api.OpenFileResponse)
    )

    // push main
    val item1 = Api.StackItem.ExplicitCall(
      Api.MethodPointer(moduleName, "Main", "main"),
      None,
      Vector()
    )
    context.send(
      Api.Request(requestId, Api.PushContextRequest(contextId, item1))
    )
    context.receiveNIgnorePendingExpressionUpdates(
      5
    ) should contain theSameElementsAs Seq(
      Api.Response(requestId, Api.PushContextResponse(contextId)),
      context.Main.Update.mainX(contextId),
      context.Main.Update.mainY(contextId),
      context.Main.Update.mainZ(contextId),
      context.executionComplete(contextId)
    )

    // attach visualization
    context.send(
      Api.Request(
        requestId,
        Api.AttachVisualization(
          visualizationId,
          context.Main.idMainX,
          Api.VisualizationConfiguration(
            contextId,
            Api.VisualizationExpression.Text(
              "Enso_Test.Test.Visualization",
              "x -> encode x"
            ),
            "Enso_Test.Test.Visualization"
          )
        )
      )
    )
    val attachVisualizationResponses = context.receiveN(2)
    attachVisualizationResponses should contain(
      Api.Response(requestId, Api.VisualizationAttached())
    )
    val expectedExpressionId = context.Main.idMainX
    val Some(data) = attachVisualizationResponses.collectFirst {
      case Api.Response(
            None,
            Api.VisualizationUpdate(
              Api.VisualizationContext(
                `visualizationId`,
                `contextId`,
                `expectedExpressionId`
              ),
              data
            )
          ) =>
        data
    }
    data.sameElements("6".getBytes) shouldBe true

    // recompute
    context.send(
      Api.Request(requestId, Api.RecomputeContextRequest(contextId, None, None))
    )
    context.receiveNIgnoreExpressionUpdates(2) should contain allOf (
      Api.Response(requestId, Api.RecomputeContextResponse(contextId)),
      context.executionComplete(contextId)
    )

    // recompute invalidating x
    context.send(
      Api.Request(
        requestId,
        Api.RecomputeContextRequest(
          contextId,
          Some(
            Api.InvalidatedExpressions.Expressions(Vector(context.Main.idMainX))
          ),
          None
        )
      )
    )
    val recomputeResponses2 = context.receiveNIgnoreExpressionUpdates(3)
    recomputeResponses2 should contain allOf (
      Api.Response(requestId, Api.RecomputeContextResponse(contextId)),
      context.executionComplete(contextId)
    )
    val Some(data2) = recomputeResponses2.collectFirst {
      case Api.Response(
            None,
            Api.VisualizationUpdate(
              Api.VisualizationContext(
                `visualizationId`,
                `contextId`,
                `expectedExpressionId`
              ),
              data
            )
          ) =>
        data
    }
    data2.sameElements("6".getBytes) shouldBe true
  }

  it should "emit visualization update when expression is modified" in {
    val contents   = context.Main.code
    val moduleName = "Enso_Test.Test.Main"
    val mainFile   = context.writeMain(contents)
    val visualizationFile =
      context.writeInSrcDir("Visualization", context.Visualization.code)

    val contextId       = UUID.randomUUID()
    val requestId       = UUID.randomUUID()
    val visualizationId = UUID.randomUUID()

    // open files
    context.send(
      Api.Request(
        requestId,
        Api.OpenFileRequest(
          visualizationFile,
          context.Visualization.code
        )
      )
    )
    context.receive shouldEqual Some(
      Api.Response(Some(requestId), Api.OpenFileResponse)
    )
    context.send(
      Api.Request(requestId, Api.OpenFileRequest(mainFile, contents))
    )
    context.receive shouldEqual Some(
      Api.Response(Some(requestId), Api.OpenFileResponse)
    )

    // create context
    context.send(Api.Request(requestId, Api.CreateContextRequest(contextId)))
    context.receive shouldEqual Some(
      Api.Response(requestId, Api.CreateContextResponse(contextId))
    )

    // push main
    val item1 = Api.StackItem.ExplicitCall(
      Api.MethodPointer(moduleName, "Enso_Test.Test.Main", "main"),
      None,
      Vector()
    )
    context.send(
      Api.Request(requestId, Api.PushContextRequest(contextId, item1))
    )

    context.receiveNIgnorePendingExpressionUpdates(
      5
    ) should contain theSameElementsAs Seq(
      Api.Response(requestId, Api.PushContextResponse(contextId)),
      context.Main.Update.mainX(contextId),
      context.Main.Update.mainY(contextId),
      context.Main.Update.mainZ(contextId),
      context.executionComplete(contextId)
    )

    // attach visualization
    context.send(
      Api.Request(
        requestId,
        Api.AttachVisualization(
          visualizationId,
          context.Main.idMainX,
          Api.VisualizationConfiguration(
            contextId,
            Api.VisualizationExpression.Text(
              "Enso_Test.Test.Visualization",
              "x -> encode x"
            ),
            "Enso_Test.Test.Visualization"
          )
        )
      )
    )
    val attachVisualizationResponses = context.receiveN(2)
    attachVisualizationResponses should contain(
      Api.Response(requestId, Api.VisualizationAttached())
    )
    val expectedExpressionId = context.Main.idMainX
    val Some(data) = attachVisualizationResponses.collectFirst {
      case Api.Response(
            None,
            Api.VisualizationUpdate(
              Api.VisualizationContext(
                `visualizationId`,
                `contextId`,
                `expectedExpressionId`
              ),
              data
            )
          ) =>
        data
    }
    data.sameElements("6".getBytes) shouldBe true

    // Modify the file
    context.send(
      Api.Request(
        Api.EditFileNotification(
          mainFile,
          Seq(
            TextEdit(
              model.Range(model.Position(4, 8), model.Position(4, 9)),
              "5"
            )
          ),
          execute = true
        )
      )
    )

    val editFileResponse = context.receiveNIgnoreExpressionUpdates(2)
    editFileResponse should contain(
      context.executionComplete(contextId)
    )
    val Some(data1) = editFileResponse.collectFirst {
      case Api.Response(
            None,
            Api.VisualizationUpdate(
              Api.VisualizationContext(
                `visualizationId`,
                `contextId`,
                `expectedExpressionId`
              ),
              data
            )
          ) =>
        data
    }
    data1.sameElements("5".getBytes) shouldBe true
  }

  it should "emit visualization update when transitive expression is modified" in {
    val contents   = context.Main.code
    val moduleName = "Enso_Test.Test.Main"
    val mainFile   = context.writeMain(contents)
    val visualizationFile =
      context.writeInSrcDir("Visualization", context.Visualization.code)

    val contextId       = UUID.randomUUID()
    val requestId       = UUID.randomUUID()
    val visualizationId = UUID.randomUUID()

    // open files
    context.send(
      Api.Request(
        requestId,
        Api.OpenFileRequest(
          visualizationFile,
          context.Visualization.code
        )
      )
    )
    context.receive shouldEqual Some(
      Api.Response(Some(requestId), Api.OpenFileResponse)
    )
    context.send(
      Api.Request(requestId, Api.OpenFileRequest(mainFile, contents))
    )
    context.receive shouldEqual Some(
      Api.Response(Some(requestId), Api.OpenFileResponse)
    )

    // create context
    context.send(Api.Request(requestId, Api.CreateContextRequest(contextId)))
    context.receive shouldEqual Some(
      Api.Response(requestId, Api.CreateContextResponse(contextId))
    )

    // push main
    val item1 = Api.StackItem.ExplicitCall(
      Api.MethodPointer(moduleName, "Enso_Test.Test.Main", "main"),
      None,
      Vector()
    )
    context.send(
      Api.Request(requestId, Api.PushContextRequest(contextId, item1))
    )

    context.receiveNIgnorePendingExpressionUpdates(
      5
    ) should contain theSameElementsAs Seq(
      Api.Response(requestId, Api.PushContextResponse(contextId)),
      context.Main.Update.mainX(contextId),
      context.Main.Update.mainY(contextId),
      context.Main.Update.mainZ(contextId),
      context.executionComplete(contextId)
    )

    // attach visualization
    context.send(
      Api.Request(
        requestId,
        Api.AttachVisualization(
          visualizationId,
          context.Main.idMainZ,
          Api.VisualizationConfiguration(
            contextId,
            Api.VisualizationExpression.Text(
              "Enso_Test.Test.Visualization",
              "encode"
            ),
            "Enso_Test.Test.Visualization"
          )
        )
      )
    )
    val attachVisualizationResponses = context.receiveN(2)
    attachVisualizationResponses should contain(
      Api.Response(requestId, Api.VisualizationAttached())
    )
    val expectedExpressionId = context.Main.idMainZ
    val Some(data) = attachVisualizationResponses.collectFirst {
      case Api.Response(
            None,
            Api.VisualizationUpdate(
              Api.VisualizationContext(
                `visualizationId`,
                `contextId`,
                `expectedExpressionId`
              ),
              data
            )
          ) =>
        data
    }
    data.sameElements("50".getBytes) shouldBe true

    // Modify the file
    context.send(
      Api.Request(
        Api.EditFileNotification(
          mainFile,
          Seq(
            TextEdit(
              model.Range(model.Position(4, 8), model.Position(4, 9)),
              "5"
            )
          ),
          execute = true
        )
      )
    )

    val editFileResponse = context.receiveNIgnoreExpressionUpdates(2)
    editFileResponse should contain(
      context.executionComplete(contextId)
    )
    val Some(data1) = editFileResponse.collectFirst {
      case Api.Response(
            None,
            Api.VisualizationUpdate(
              Api.VisualizationContext(
                `visualizationId`,
                `contextId`,
                `expectedExpressionId`
              ),
              data
            )
          ) =>
        data
    }
    data1.sameElements("45".getBytes) shouldBe true
  }

  it should "emit visualization update when frame popped" in {
    val contents   = context.Main.code
    val moduleName = "Enso_Test.Test.Main"
    val mainFile   = context.writeMain(contents)
    val visualizationFile =
      context.writeInSrcDir("Visualization", context.Visualization.code)

    val contextId       = UUID.randomUUID()
    val requestId       = UUID.randomUUID()
    val visualizationId = UUID.randomUUID()

    // open files
    context.send(
      Api.Request(
        requestId,
        Api.OpenFileRequest(
          visualizationFile,
          context.Visualization.code
        )
      )
    )
    context.receive shouldEqual Some(
      Api.Response(Some(requestId), Api.OpenFileResponse)
    )
    context.send(
      Api.Request(requestId, Api.OpenFileRequest(mainFile, contents))
    )
    context.receive shouldEqual Some(
      Api.Response(Some(requestId), Api.OpenFileResponse)
    )

    // create context
    context.send(Api.Request(requestId, Api.CreateContextRequest(contextId)))
    context.receive shouldEqual Some(
      Api.Response(requestId, Api.CreateContextResponse(contextId))
    )

    // push main
    val item1 = Api.StackItem.ExplicitCall(
      Api.MethodPointer(moduleName, "Enso_Test.Test.Main", "main"),
      None,
      Vector()
    )
    context.send(
      Api.Request(requestId, Api.PushContextRequest(contextId, item1))
    )

    context.receiveNIgnorePendingExpressionUpdates(
      5
    ) should contain theSameElementsAs Seq(
      Api.Response(requestId, Api.PushContextResponse(contextId)),
      context.Main.Update.mainX(contextId),
      context.Main.Update.mainY(contextId),
      context.Main.Update.mainZ(contextId),
      context.executionComplete(contextId)
    )

    // attach visualization
    context.send(
      Api.Request(
        requestId,
        Api.AttachVisualization(
          visualizationId,
          context.Main.idMainZ,
          Api.VisualizationConfiguration(
            contextId,
            Api.VisualizationExpression.Text(
              "Enso_Test.Test.Visualization",
              "encode"
            ),
            "Enso_Test.Test.Visualization"
          )
        )
      )
    )
    val attachVisualizationResponses = context.receiveN(2)
    attachVisualizationResponses should contain(
      Api.Response(requestId, Api.VisualizationAttached())
    )
    val expectedExpressionId = context.Main.idMainZ
    val Some(data) = attachVisualizationResponses.collectFirst {
      case Api.Response(
            None,
            Api.VisualizationUpdate(
              Api.VisualizationContext(
                `visualizationId`,
                `contextId`,
                `expectedExpressionId`
              ),
              data
            )
          ) =>
        data
    }
    new String(data) shouldEqual "50"

    // push foo call
    val item2 = Api.StackItem.LocalCall(context.Main.idMainY)
    context.send(
      Api.Request(requestId, Api.PushContextRequest(contextId, item2))
    )
    context.receiveNIgnorePendingExpressionUpdates(
      4
    ) should contain theSameElementsAs Seq(
      Api.Response(requestId, Api.PushContextResponse(contextId)),
      context.Main.Update.fooY(contextId),
      context.Main.Update.fooZ(contextId),
      context.executionComplete(contextId)
    )

    // attach visualization
    context.send(
      Api.Request(
        requestId,
        Api.AttachVisualization(
          visualizationId,
          context.Main.idFooZ,
          Api.VisualizationConfiguration(
            contextId,
            Api.VisualizationExpression.Text(
              "Enso_Test.Test.Visualization",
              "encode"
            ),
            "Enso_Test.Test.Visualization"
          )
        )
      )
    )
    val attachVisualizationResponses2 = context.receiveN(2)
    attachVisualizationResponses2 should contain(
      Api.Response(requestId, Api.VisualizationAttached())
    )
    val expectedExpressionId2 = context.Main.idFooZ
    val Some(data2) = attachVisualizationResponses2.collectFirst {
      case Api.Response(
            None,
            Api.VisualizationUpdate(
              Api.VisualizationContext(
                `visualizationId`,
                `contextId`,
                `expectedExpressionId2`
              ),
              data
            )
          ) =>
        data
    }
    new String(data2) shouldEqual "45"

    // Modify the file
    context.send(
      Api.Request(
        Api.EditFileNotification(
          mainFile,
          Seq(
            TextEdit(
              model.Range(model.Position(10, 15), model.Position(10, 16)),
              "5"
            )
          ),
          execute = true
        )
      )
    )

    val editFileResponse = context.receiveNIgnorePendingExpressionUpdates(4)
    editFileResponse should contain allOf (
      TestMessages.update(
        contextId,
        context.Main.idFooY,
        ConstantsGen.INTEGER,
        methodCall = Some(
          Api.MethodCall(
            Api.MethodPointer(
              "Standard.Base.Data.Numbers",
              "Standard.Base.Data.Numbers.Integer",
              "+"
            )
          )
        ),
        typeChanged = false
      ),
      TestMessages.update(
        contextId,
        context.Main.idFooZ,
        ConstantsGen.INTEGER,
        methodCall = Some(
          Api.MethodCall(
            Api.MethodPointer(
              "Standard.Base.Data.Numbers",
              "Standard.Base.Data.Numbers.Integer",
              "*"
            )
          )
        ),
        typeChanged = false
      ),
      context.executionComplete(contextId)
    )
    val Some(data3) = editFileResponse.collectFirst {
      case Api.Response(
            None,
            Api.VisualizationUpdate(
              Api.VisualizationContext(
                `visualizationId`,
                `contextId`,
                `expectedExpressionId2`
              ),
              data
            )
          ) =>
        data
    }
    new String(data3) shouldEqual "55"

    // pop foo call
    context.send(Api.Request(requestId, Api.PopContextRequest(contextId)))
    val popContextResponses = context.receiveNIgnorePendingExpressionUpdates(
      5
    )
    popContextResponses should contain allOf (
      Api.Response(requestId, Api.PopContextResponse(contextId)),
      context.Main.Update.mainY(contextId, typeChanged = false),
      context.Main.Update.mainZ(contextId, typeChanged = false),
      context.executionComplete(contextId)
    )

    val Some(data4) = popContextResponses.collectFirst {
      case Api.Response(
            None,
            Api.VisualizationUpdate(
              Api.VisualizationContext(
                `visualizationId`,
                `contextId`,
                `expectedExpressionId`
              ),
              data
            )
          ) =>
        data
    }
    new String(data4) shouldEqual "60"
  }

  it should "be able to modify visualizations" in {
    val contents = context.Main.code
    val mainFile = context.writeMain(contents)
    val visualizationFile =
      context.writeInSrcDir("Visualization", context.Visualization.code)

    val contextId       = UUID.randomUUID()
    val requestId       = UUID.randomUUID()
    val visualizationId = UUID.randomUUID()

    // open files
    context.send(
      Api.Request(requestId, Api.OpenFileRequest(mainFile, contents))
    )

    context.receive shouldEqual Some(
      Api.Response(Some(requestId), Api.OpenFileResponse)
    )
    context.send(
      Api.Request(
        requestId,
        Api.OpenFileRequest(
          visualizationFile,
          context.Visualization.code
        )
      )
    )
    context.receive shouldEqual Some(
      Api.Response(Some(requestId), Api.OpenFileResponse)
    )

    // create context
    context.send(Api.Request(requestId, Api.CreateContextRequest(contextId)))
    context.receive shouldEqual Some(
      Api.Response(requestId, Api.CreateContextResponse(contextId))
    )

    // push main
    val item1 = Api.StackItem.ExplicitCall(
      Api.MethodPointer("Enso_Test.Test.Main", "Enso_Test.Test.Main", "main"),
      None,
      Vector()
    )
    context.send(
      Api.Request(requestId, Api.PushContextRequest(contextId, item1))
    )
    context.receiveNIgnorePendingExpressionUpdates(
      5
    ) should contain theSameElementsAs Seq(
      Api.Response(requestId, Api.PushContextResponse(contextId)),
      context.Main.Update.mainX(contextId),
      context.Main.Update.mainY(contextId),
      context.Main.Update.mainZ(contextId),
      context.executionComplete(contextId)
    )

    // attach visualization
    context.send(
      Api.Request(
        requestId,
        Api.AttachVisualization(
          visualizationId,
          context.Main.idMainX,
          Api.VisualizationConfiguration(
            contextId,
            Api.VisualizationExpression.Text(
              "Enso_Test.Test.Visualization",
              "x -> encode x"
            ),
            "Enso_Test.Test.Visualization"
          )
        )
      )
    )

    val attachVisualizationResponses = context.receiveN(2)
    attachVisualizationResponses should contain(
      Api.Response(requestId, Api.VisualizationAttached())
    )
    val expectedExpressionId = context.Main.idMainX
    val Some(data) = attachVisualizationResponses.collectFirst {
      case Api.Response(
            None,
            Api.VisualizationUpdate(
              Api.VisualizationContext(
                `visualizationId`,
                `contextId`,
                `expectedExpressionId`
              ),
              data
            )
          ) =>
        data
    }
    data.sameElements("6".getBytes) shouldBe true

    // modify visualization
    context.send(
      Api.Request(
        requestId,
        Api.ModifyVisualization(
          visualizationId,
          Api.VisualizationConfiguration(
            contextId,
            Api.VisualizationExpression.Text(
              "Enso_Test.Test.Visualization",
              "x -> incAndEncode x"
            ),
            "Enso_Test.Test.Visualization"
          )
        )
      )
    )
    val modifyVisualizationResponses = context.receiveN(2)
    modifyVisualizationResponses should contain(
      Api.Response(requestId, Api.VisualizationModified())
    )
    val Some(dataAfterModification) =
      modifyVisualizationResponses.collectFirst {
        case Api.Response(
              None,
              Api.VisualizationUpdate(
                Api.VisualizationContext(
                  `visualizationId`,
                  `contextId`,
                  `expectedExpressionId`
                ),
                data
              )
            ) =>
          data
      }
    dataAfterModification.sameElements("7".getBytes) shouldBe true
  }

  it should "not emit visualization update when visualization is detached" in {
    val contents = context.Main.code
    val mainFile = context.writeMain(contents)
    val visualizationFile =
      context.writeInSrcDir("Visualization", context.Visualization.code)

    val contextId       = UUID.randomUUID()
    val requestId       = UUID.randomUUID()
    val visualizationId = UUID.randomUUID()

    // open files
    context.send(
      Api.Request(requestId, Api.OpenFileRequest(mainFile, contents))
    )
    context.receive shouldEqual Some(
      Api.Response(Some(requestId), Api.OpenFileResponse)
    )
    context.send(
      Api.Request(
        requestId,
        Api.OpenFileRequest(
          visualizationFile,
          context.Visualization.code
        )
      )
    )
    context.receive shouldEqual Some(
      Api.Response(Some(requestId), Api.OpenFileResponse)
    )

    // create context
    context.send(Api.Request(requestId, Api.CreateContextRequest(contextId)))
    context.receive shouldEqual Some(
      Api.Response(requestId, Api.CreateContextResponse(contextId))
    )

    // attach visualization
    context.send(
      Api.Request(
        requestId,
        Api.AttachVisualization(
          visualizationId,
          context.Main.idMainX,
          Api.VisualizationConfiguration(
            contextId,
            Api.VisualizationExpression.Text(
              "Enso_Test.Test.Visualization",
              "x -> encode x"
            ),
            "Enso_Test.Test.Visualization"
          )
        )
      )
    )
    context.receiveN(2) should contain theSameElementsAs Seq(
      Api.Response(requestId, Api.VisualizationAttached()),
      Api.Response(
        Api.ExecutionFailed(
          contextId,
          Api.ExecutionResult.Failure("Execution stack is empty.", None)
        )
      )
    )

    // push main
    val item1 = Api.StackItem.ExplicitCall(
      Api.MethodPointer("Enso_Test.Test.Main", "Enso_Test.Test.Main", "main"),
      None,
      Vector()
    )
    context.send(
      Api.Request(requestId, Api.PushContextRequest(contextId, item1))
    )
    val pushResponses = context.receiveNIgnorePendingExpressionUpdates(6)
    pushResponses should contain allOf (
      Api.Response(requestId, Api.PushContextResponse(contextId)),
      context.Main.Update.mainX(contextId),
      context.Main.Update.mainY(contextId),
      context.Main.Update.mainZ(contextId),
      context.executionComplete(contextId)
    )
    val expectedExpressionId = context.Main.idMainX
    val Some(data) =
      pushResponses.collectFirst {
        case Api.Response(
              None,
              Api.VisualizationUpdate(
                Api.VisualizationContext(
                  `visualizationId`,
                  `contextId`,
                  `expectedExpressionId`
                ),
                data
              )
            ) =>
          data
      }
    data.sameElements("6".getBytes) shouldBe true

    // detach visualization
    context.send(
      Api.Request(
        requestId,
        Api.DetachVisualization(
          contextId,
          visualizationId,
          context.Main.idMainX
        )
      )
    )
    context.receive shouldEqual Some(
      Api.Response(requestId, Api.VisualizationDetached())
    )

    // recompute
    context.send(
      Api.Request(requestId, Api.RecomputeContextRequest(contextId, None, None))
    )
    context.receiveNIgnoreExpressionUpdates(
      2
    ) should contain theSameElementsAs Seq(
      Api.Response(requestId, Api.RecomputeContextResponse(contextId)),
      context.executionComplete(contextId)
    )

    // recompute invalidating x
    context.send(
      Api.Request(
        requestId,
        Api.RecomputeContextRequest(
          contextId,
          Some(
            Api.InvalidatedExpressions.Expressions(Vector(context.Main.idMainX))
          ),
          None
        )
      )
    )
    context.receiveNIgnoreExpressionUpdates(
      2
    ) should contain theSameElementsAs Seq(
      Api.Response(requestId, Api.RecomputeContextResponse(contextId)),
      context.executionComplete(contextId)
    )
  }

  it should "not emit visualization update when expression is not affected by the change" in {
    val contents   = context.Main.code
    val moduleName = "Enso_Test.Test.Main"
    val mainFile   = context.writeMain(contents)
    val visualizationFile =
      context.writeInSrcDir("Visualization", context.Visualization.code)

    val contextId       = UUID.randomUUID()
    val requestId       = UUID.randomUUID()
    val visualizationId = UUID.randomUUID()

    // open files
    context.send(
      Api.Request(
        requestId,
        Api.OpenFileRequest(
          visualizationFile,
          context.Visualization.code
        )
      )
    )
    context.receive shouldEqual Some(
      Api.Response(Some(requestId), Api.OpenFileResponse)
    )
    context.send(
      Api.Request(requestId, Api.OpenFileRequest(mainFile, contents))
    )
    context.receive shouldEqual Some(
      Api.Response(Some(requestId), Api.OpenFileResponse)
    )

    // create context
    context.send(Api.Request(requestId, Api.CreateContextRequest(contextId)))
    context.receive shouldEqual Some(
      Api.Response(requestId, Api.CreateContextResponse(contextId))
    )

    // push main
    val item1 = Api.StackItem.ExplicitCall(
      Api.MethodPointer(moduleName, "Enso_Test.Test.Main", "main"),
      None,
      Vector()
    )
    context.send(
      Api.Request(requestId, Api.PushContextRequest(contextId, item1))
    )

    context.receiveNIgnorePendingExpressionUpdates(
      5
    ) should contain theSameElementsAs Seq(
      Api.Response(requestId, Api.PushContextResponse(contextId)),
      context.Main.Update.mainX(contextId),
      context.Main.Update.mainY(contextId),
      context.Main.Update.mainZ(contextId),
      context.executionComplete(contextId)
    )

    // attach visualization
    context.send(
      Api.Request(
        requestId,
        Api.AttachVisualization(
          visualizationId,
          context.Main.idMainX,
          Api.VisualizationConfiguration(
            contextId,
            Api.VisualizationExpression.Text(
              "Enso_Test.Test.Visualization",
              "encode"
            ),
            "Enso_Test.Test.Visualization"
          )
        )
      )
    )
    val attachVisualizationResponses = context.receiveN(2)
    attachVisualizationResponses should contain(
      Api.Response(requestId, Api.VisualizationAttached())
    )
    val expectedExpressionId = context.Main.idMainX
    val Some(data) = attachVisualizationResponses.collectFirst {
      case Api.Response(
            None,
            Api.VisualizationUpdate(
              Api.VisualizationContext(
                `visualizationId`,
                `contextId`,
                `expectedExpressionId`
              ),
              data
            )
          ) =>
        data
    }
    data.sameElements("6".getBytes) shouldBe true

    // Modify the file
    context.send(
      Api.Request(
        Api.EditFileNotification(
          mainFile,
          Seq(
            TextEdit(
              model.Range(model.Position(6, 12), model.Position(6, 13)),
              "6"
            )
          ),
          execute = true
        )
      )
    )

    context.receiveNIgnoreExpressionUpdates(
      1
    ) should contain theSameElementsAs Seq(
      context.executionComplete(contextId)
    )
  }

  it should "not reorder visualization commands" in {
    val contents = context.Main.code
    val mainFile = context.writeMain(contents)
    val visualizationFile =
      context.writeInSrcDir("Visualization", context.Visualization.code)

    val contextId       = UUID.randomUUID()
    val requestId       = UUID.randomUUID()
    val visualizationId = UUID.randomUUID()

    // open files
    context.send(
      Api.Request(requestId, Api.OpenFileRequest(mainFile, contents))
    )

    context.receive shouldEqual Some(
      Api.Response(Some(requestId), Api.OpenFileResponse)
    )
    context.send(
      Api.Request(
        requestId,
        Api.OpenFileRequest(
          visualizationFile,
          context.Visualization.code
        )
      )
    )
    context.receive shouldEqual Some(
      Api.Response(Some(requestId), Api.OpenFileResponse)
    )

    // create context
    context.send(Api.Request(requestId, Api.CreateContextRequest(contextId)))
    context.receive shouldEqual Some(
      Api.Response(requestId, Api.CreateContextResponse(contextId))
    )

    // push main
    val item1 = Api.StackItem.ExplicitCall(
      Api.MethodPointer("Enso_Test.Test.Main", "Enso_Test.Test.Main", "main"),
      None,
      Vector()
    )
    context.send(
      Api.Request(requestId, Api.PushContextRequest(contextId, item1))
    )
    context.receiveNIgnorePendingExpressionUpdates(
      5
    ) should contain theSameElementsAs Seq(
      Api.Response(requestId, Api.PushContextResponse(contextId)),
      context.Main.Update.mainX(contextId),
      context.Main.Update.mainY(contextId),
      context.Main.Update.mainZ(contextId),
      context.executionComplete(contextId)
    )

    // attach visualization
    context.send(
      Api.Request(
        requestId,
        Api.AttachVisualization(
          visualizationId,
          context.Main.idMainX,
          Api.VisualizationConfiguration(
            contextId,
            Api.VisualizationExpression.Text(
              "Enso_Test.Test.Visualization",
              "x -> encode x"
            ),
            "Enso_Test.Test.Visualization"
          )
        )
      )
    )

    val attachVisualizationResponses = context.receiveN(2)
    attachVisualizationResponses should contain(
      Api.Response(requestId, Api.VisualizationAttached())
    )
    val expectedExpressionId = context.Main.idMainX
    val Some(data) = attachVisualizationResponses.collectFirst {
      case Api.Response(
            None,
            Api.VisualizationUpdate(
              Api.VisualizationContext(
                `visualizationId`,
                `contextId`,
                `expectedExpressionId`
              ),
              data
            )
          ) =>
        data
    }
    data.sameElements("6".getBytes) shouldBe true

    // modify visualization
    context.send(
      Api.Request(
        requestId,
        Api.ModifyVisualization(
          visualizationId,
          Api.VisualizationConfiguration(
            contextId,
            Api.VisualizationExpression.Text(
              "Enso_Test.Test.Visualization",
              "x -> incAndEncode x"
            ),
            "Enso_Test.Test.Visualization"
          )
        )
      )
    )
    // detach visualization
    context.send(
      Api.Request(
        requestId,
        Api.DetachVisualization(
          contextId,
          visualizationId,
          context.Main.idMainX
        )
      )
    )
    val modifyVisualizationResponses = context.receiveN(3)
    modifyVisualizationResponses should contain allOf (
      Api.Response(requestId, Api.VisualizationModified()),
      Api.Response(requestId, Api.VisualizationDetached())
    )
    val Some(dataAfterModification) =
      modifyVisualizationResponses.collectFirst {
        case Api.Response(
              None,
              Api.VisualizationUpdate(
                Api.VisualizationContext(
                  `visualizationId`,
                  `contextId`,
                  `expectedExpressionId`
                ),
                data
              )
            ) =>
          data
      }
    dataAfterModification.sameElements("7".getBytes) shouldBe true
  }

  it should "return ModuleNotFound error when attaching visualization" in {
    val idMain     = context.Main.metadata.addItem(99, 1)
    val contents   = context.Main.code
    val mainFile   = context.writeMain(context.Main.code)
    val moduleName = "Enso_Test.Test.Main"

    val contextId       = UUID.randomUUID()
    val requestId       = UUID.randomUUID()
    val visualizationId = UUID.randomUUID()

    // create context
    context.send(Api.Request(requestId, Api.CreateContextRequest(contextId)))
    context.receive shouldEqual Some(
      Api.Response(requestId, Api.CreateContextResponse(contextId))
    )

    // Open the new file
    context.send(
      Api.Request(requestId, Api.OpenFileRequest(mainFile, contents))
    )
    context.receive shouldEqual Some(
      Api.Response(Some(requestId), Api.OpenFileResponse)
    )

    // push main
    val item1 = Api.StackItem.ExplicitCall(
      Api.MethodPointer(moduleName, "Enso_Test.Test.Main", "main"),
      None,
      Vector()
    )
    context.send(
      Api.Request(requestId, Api.PushContextRequest(contextId, item1))
    )
    context.receiveNIgnorePendingExpressionUpdates(
      6
    ) should contain theSameElementsAs Seq(
      Api.Response(requestId, Api.PushContextResponse(contextId)),
      context.Main.Update.mainX(contextId),
      context.Main.Update.mainY(contextId),
      context.Main.Update.mainZ(contextId),
      TestMessages.update(contextId, idMain, ConstantsGen.INTEGER),
      context.executionComplete(contextId)
    )

    // attach visualization
    context.send(
      Api.Request(
        requestId,
        Api.AttachVisualization(
          visualizationId,
          idMain,
          Api.VisualizationConfiguration(
            contextId,
            Api.VisualizationExpression.Text(
              "Test.Undefined",
              "x -> x"
            ),
            "Test.Undefined"
          )
        )
      )
    )
    context.receiveN(2) should contain theSameElementsAs Seq(
      Api.Response(requestId, Api.VisualizationAttached()),
      Api.Response(Api.ModuleNotFound("Test.Undefined"))
    )
  }

  it should "be able to use external libraries if they are needed by the visualization" in {
    val idMain     = context.Main.metadata.addItem(99, 1)
    val contents   = context.Main.code
    val mainFile   = context.writeMain(context.Main.code)
    val moduleName = "Enso_Test.Test.Main"

    val contextId       = UUID.randomUUID()
    val requestId       = UUID.randomUUID()
    val visualizationId = UUID.randomUUID()

    // create context
    context.send(Api.Request(requestId, Api.CreateContextRequest(contextId)))
    context.receive shouldEqual Some(
      Api.Response(requestId, Api.CreateContextResponse(contextId))
    )

    // Open the new file
    context.send(
      Api.Request(requestId, Api.OpenFileRequest(mainFile, contents))
    )
    context.receive shouldEqual Some(
      Api.Response(Some(requestId), Api.OpenFileResponse)
    )

    // push main
    val item1 = Api.StackItem.ExplicitCall(
      Api.MethodPointer(moduleName, "Enso_Test.Test.Main", "main"),
      None,
      Vector()
    )
    context.send(
      Api.Request(requestId, Api.PushContextRequest(contextId, item1))
    )
    context.receiveNIgnorePendingExpressionUpdates(
      6
    ) should contain theSameElementsAs Seq(
      Api.Response(requestId, Api.PushContextResponse(contextId)),
      context.Main.Update.mainX(contextId),
      context.Main.Update.mainY(contextId),
      context.Main.Update.mainZ(contextId),
      TestMessages.update(contextId, idMain, ConstantsGen.INTEGER),
      context.executionComplete(contextId)
    )

    // attach visualization
    context.send(
      Api.Request(
        requestId,
        Api.AttachVisualization(
          visualizationId,
          idMain,
          Api.VisualizationConfiguration(
            contextId,
            Api.VisualizationExpression.Text(
              "Standard.Visualization.Main",
              "x -> x.default_visualization.to_text"
            ),
            "Standard.Visualization.Main"
          )
        )
      )
    )

    val attachVisualizationResponses = context.receiveN(8)
    attachVisualizationResponses should contain allOf (
      Api.Response(requestId, Api.VisualizationAttached()),
      context.executionComplete(contextId)
    )

    val Some(data) = attachVisualizationResponses.collectFirst {
      case Api.Response(
            None,
            Api.VisualizationUpdate(
              Api.VisualizationContext(
                `visualizationId`,
                `contextId`,
                `idMain`
              ),
              data
            )
          ) =>
        data
    }

    data.sameElements("(Builtin 'JSON')".getBytes) shouldBe true

    val loadedLibraries = attachVisualizationResponses
      .collect {
        case Api.Response(None, Api.LibraryLoaded(namespace, name, _, _)) =>
          Some((namespace, name))
        case _ => None
      }
      .filter(_.isDefined)
      .flatten

    loadedLibraries should contain(("Standard", "Visualization"))
  }

  it should "return VisualizationExpressionFailed error when attaching visualization" in {
    val idMain     = context.Main.metadata.addItem(99, 1)
    val contents   = context.Main.code
    val mainFile   = context.writeMain(context.Main.code)
    val moduleName = "Enso_Test.Test.Main"

    val contextId       = UUID.randomUUID()
    val requestId       = UUID.randomUUID()
    val visualizationId = UUID.randomUUID()

    // create context
    context.send(Api.Request(requestId, Api.CreateContextRequest(contextId)))
    context.receive shouldEqual Some(
      Api.Response(requestId, Api.CreateContextResponse(contextId))
    )

    // Open the new file
    context.send(
      Api.Request(requestId, Api.OpenFileRequest(mainFile, contents))
    )
    context.receive shouldEqual Some(
      Api.Response(Some(requestId), Api.OpenFileResponse)
    )

    // push main
    val item1 = Api.StackItem.ExplicitCall(
      Api.MethodPointer(moduleName, "Enso_Test.Test.Main", "main"),
      None,
      Vector()
    )
    context.send(
      Api.Request(requestId, Api.PushContextRequest(contextId, item1))
    )
    context.receiveNIgnorePendingExpressionUpdates(
      6
    ) should contain theSameElementsAs Seq(
      Api.Response(requestId, Api.PushContextResponse(contextId)),
      context.Main.Update.mainX(contextId),
      context.Main.Update.mainY(contextId),
      context.Main.Update.mainZ(contextId),
      TestMessages.update(contextId, idMain, ConstantsGen.INTEGER),
      context.executionComplete(contextId)
    )

    // attach visualization
    context.send(
      Api.Request(
        requestId,
        Api.AttachVisualization(
          visualizationId,
          idMain,
          Api.VisualizationConfiguration(
            contextId,
            Api.VisualizationExpression.Text(
              "Enso_Test.Test.Main",
              "Main.does_not_exist"
            ),
            "Enso_Test.Test.Main"
          )
        )
      )
    )
    context.receiveN(2) should contain theSameElementsAs Seq(
      Api.Response(requestId, Api.VisualizationAttached()),
      Api.Response(
        Api.VisualizationExpressionFailed(
          Api.VisualizationContext(visualizationId, contextId, idMain),
          "Method `does_not_exist` of type Main could not be found.",
          Some(
            Api.ExecutionResult.Diagnostic.error(
              message =
                "Method `does_not_exist` of type Main could not be found.",
              stack = Vector(
                Api.StackTraceElement("<eval>", None, None, None),
                Api.StackTraceElement("Debug.eval", None, None, None)
              )
            )
          )
        )
      )
    )
  }

  it should "return visualization evaluation errors with diagnostic info" in {
    val idMain     = context.Main.metadata.addItem(99, 1)
    val contents   = context.Main.code
    val mainFile   = context.writeMain(context.Main.code)
    val moduleName = "Enso_Test.Test.Main"

    val contextId       = UUID.randomUUID()
    val requestId       = UUID.randomUUID()
    val visualizationId = UUID.randomUUID()

    // create context
    context.send(Api.Request(requestId, Api.CreateContextRequest(contextId)))
    context.receive shouldEqual Some(
      Api.Response(requestId, Api.CreateContextResponse(contextId))
    )

    // Open the new file
    context.send(
      Api.Request(requestId, Api.OpenFileRequest(mainFile, contents))
    )
    context.receive shouldEqual Some(
      Api.Response(Some(requestId), Api.OpenFileResponse)
    )

    // push main
    val item1 = Api.StackItem.ExplicitCall(
      Api.MethodPointer(moduleName, "Enso_Test.Test.Main", "main"),
      None,
      Vector()
    )
    context.send(
      Api.Request(requestId, Api.PushContextRequest(contextId, item1))
    )
    context.receiveNIgnorePendingExpressionUpdates(
      6
    ) should contain theSameElementsAs Seq(
      Api.Response(requestId, Api.PushContextResponse(contextId)),
      context.Main.Update.mainX(contextId),
      context.Main.Update.mainY(contextId),
      context.Main.Update.mainZ(contextId),
      TestMessages.update(contextId, idMain, ConstantsGen.INTEGER),
      context.executionComplete(contextId)
    )

    // attach visualization
    context.send(
      Api.Request(
        requestId,
        Api.AttachVisualization(
          visualizationId,
          idMain,
          Api.VisualizationConfiguration(
            contextId,
            Api.VisualizationExpression.Text(
              moduleName,
              "x -> x.visualise_me"
            ),
            moduleName
          )
        )
      )
    )
    context.receiveNIgnoreExpressionUpdates(
      3
    ) should contain theSameElementsAs Seq(
      Api.Response(requestId, Api.VisualizationAttached()),
      Api.Response(
        Api.VisualizationEvaluationFailed(
          Api.VisualizationContext(
            visualizationId,
            contextId,
            idMain
          ),
          "Method `visualise_me` of type Integer could not be found.",
          Some(
            Api.ExecutionResult.Diagnostic.error(
              "Method `visualise_me` of type Integer could not be found.",
              None,
              Some(model.Range(model.Position(0, 5), model.Position(0, 19))),
              None,
              Vector(
                Api.StackTraceElement(
                  "<anonymous>",
                  None,
                  Some(
                    model.Range(model.Position(0, 5), model.Position(0, 19))
                  ),
                  None
                )
              )
            )
          )
        )
      ),
      context.executionComplete(contextId)
    )
  }

  it should "return visualization error with a stack trace" in {
    val idMain     = context.Main.metadata.addItem(99, 1)
    val contents   = context.Main.code
    val mainFile   = context.writeMain(context.Main.code)
    val moduleName = "Enso_Test.Test.Main"
    val visualizationCode =
      """
        |encode x = x.visualise_me
        |
        |inc_and_encode x = encode x+1
        |""".stripMargin.linesIterator.mkString("\n")

    val visualizationFile =
      context.writeInSrcDir("Visualization", visualizationCode)

    val contextId       = UUID.randomUUID()
    val requestId       = UUID.randomUUID()
    val visualizationId = UUID.randomUUID()

    context.send(
      Api.Request(
        requestId,
        Api.OpenFileRequest(
          visualizationFile,
          visualizationCode
        )
      )
    )
    context.receive shouldEqual Some(
      Api.Response(Some(requestId), Api.OpenFileResponse)
    )

    // create context
    context.send(Api.Request(requestId, Api.CreateContextRequest(contextId)))
    context.receive shouldEqual Some(
      Api.Response(requestId, Api.CreateContextResponse(contextId))
    )

    // Open the new file
    context.send(
      Api.Request(requestId, Api.OpenFileRequest(mainFile, contents))
    )
    context.receive shouldEqual Some(
      Api.Response(Some(requestId), Api.OpenFileResponse)
    )

    // push main
    val item1 = Api.StackItem.ExplicitCall(
      Api.MethodPointer(moduleName, "Enso_Test.Test.Main", "main"),
      None,
      Vector()
    )
    context.send(
      Api.Request(requestId, Api.PushContextRequest(contextId, item1))
    )
    context.receiveNIgnorePendingExpressionUpdates(
      6
    ) should contain theSameElementsAs Seq(
      Api.Response(requestId, Api.PushContextResponse(contextId)),
      context.Main.Update.mainX(contextId),
      context.Main.Update.mainY(contextId),
      context.Main.Update.mainZ(contextId),
      TestMessages.update(contextId, idMain, ConstantsGen.INTEGER),
      context.executionComplete(contextId)
    )

    // attach visualization
    context.send(
      Api.Request(
        requestId,
        Api.AttachVisualization(
          visualizationId,
          idMain,
          Api.VisualizationConfiguration(
            contextId,
            Api.VisualizationExpression.Text(
              "Enso_Test.Test.Visualization",
              "inc_and_encode"
            ),
            "Enso_Test.Test.Visualization"
          )
        )
      )
    )
    context.receiveNIgnoreExpressionUpdates(
      3
    ) should contain theSameElementsAs Seq(
      Api.Response(requestId, Api.VisualizationAttached()),
      Api.Response(
        Api.VisualizationEvaluationFailed(
          Api.VisualizationContext(
            visualizationId,
            contextId,
            idMain
          ),
          "Method `visualise_me` of type Integer could not be found.",
          Some(
            Api.ExecutionResult.Diagnostic.error(
              "Method `visualise_me` of type Integer could not be found.",
              Some(visualizationFile),
              Some(model.Range(model.Position(1, 11), model.Position(1, 25))),
              None,
              Vector(
                Api.StackTraceElement(
                  "Visualization.encode",
                  Some(visualizationFile),
                  Some(
                    model.Range(model.Position(1, 11), model.Position(1, 25))
                  ),
                  None
                ),
                Api.StackTraceElement(
                  "Visualization.inc_and_encode",
                  Some(visualizationFile),
                  Some(
                    model.Range(model.Position(3, 19), model.Position(3, 29))
                  ),
                  None
                )
              )
            )
          )
        )
      ),
      context.executionComplete(contextId)
    )
  }

  it should "run visualization expression catching error" in {
    val contextId       = UUID.randomUUID()
    val requestId       = UUID.randomUUID()
    val visualizationId = UUID.randomUUID()
    val moduleName      = "Enso_Test.Test.Main"
    val metadata        = new Metadata

    val idMain = metadata.addItem(42, 14)

    val code =
      """from Standard.Base import all
        |
        |main =
        |    Error.throw 42
        |""".stripMargin.linesIterator.mkString("\n")
    val contents = metadata.appendToCode(code)
    val mainFile = context.writeMain(contents)

    // create context
    context.send(Api.Request(requestId, Api.CreateContextRequest(contextId)))
    context.receive shouldEqual Some(
      Api.Response(requestId, Api.CreateContextResponse(contextId))
    )

    // Open the new file
    context.send(
      Api.Request(requestId, Api.OpenFileRequest(mainFile, contents))
    )
    context.receive shouldEqual Some(
      Api.Response(Some(requestId), Api.OpenFileResponse)
    )

    // push main
    val item1 = Api.StackItem.ExplicitCall(
      Api.MethodPointer(moduleName, "Enso_Test.Test.Main", "main"),
      None,
      Vector()
    )
    context.send(
      Api.Request(requestId, Api.PushContextRequest(contextId, item1))
    )
    context.receiveNIgnoreStdLib(3) should contain theSameElementsAs Seq(
      Api.Response(requestId, Api.PushContextResponse(contextId)),
      TestMessages.error(
        contextId,
        idMain,
        Api.MethodCall(
          Api.MethodPointer(
            "Standard.Base.Error",
            "Standard.Base.Error.Error",
            "throw"
          )
        ),
        Api.ExpressionUpdate.Payload.DataflowError(Seq(idMain))
      ),
      context.executionComplete(contextId)
    )

    // attach visualization
    context.send(
      Api.Request(
        requestId,
        Api.AttachVisualization(
          visualizationId,
          idMain,
          Api.VisualizationConfiguration(
            contextId,
            Api.VisualizationExpression.Text(
              moduleName,
              "x -> x.catch_primitive _.to_text"
            ),
            moduleName
          )
        )
      )
    )
    val attachVisualizationResponses = context.receiveN(4, timeoutSeconds = 60)
    attachVisualizationResponses should contain allOf (
      Api.Response(requestId, Api.VisualizationAttached()),
      context.executionComplete(contextId)
    )
    val Some(data) = attachVisualizationResponses.collectFirst {
      case Api.Response(
            None,
            Api.VisualizationUpdate(
              Api.VisualizationContext(
                `visualizationId`,
                `contextId`,
                `idMain`
              ),
              data
            )
          ) =>
        data
    }
    data.sameElements("42".getBytes) shouldBe true
  }

  it should "run visualization expression propagating panic" in {
    val contextId       = UUID.randomUUID()
    val requestId       = UUID.randomUUID()
    val visualizationId = UUID.randomUUID()
    val moduleName      = "Enso_Test.Test.Main"
    val metadata        = new Metadata

    val idMain = metadata.addItem(42, 14)

    val code =
      """from Standard.Base import all
        |
        |main =
        |    Panic.throw 42
        |""".stripMargin.linesIterator.mkString("\n")
    val contents = metadata.appendToCode(code)
    val mainFile = context.writeMain(contents)

    // create context
    context.send(Api.Request(requestId, Api.CreateContextRequest(contextId)))
    context.receive shouldEqual Some(
      Api.Response(requestId, Api.CreateContextResponse(contextId))
    )

    // Open the new file
    context.send(
      Api.Request(requestId, Api.OpenFileRequest(mainFile, contents))
    )
    context.receive shouldEqual Some(
      Api.Response(Some(requestId), Api.OpenFileResponse)
    )

    // push main
    val item1 = Api.StackItem.ExplicitCall(
      Api.MethodPointer(moduleName, "Enso_Test.Test.Main", "main"),
      None,
      Vector()
    )
    context.send(
      Api.Request(requestId, Api.PushContextRequest(contextId, item1))
    )
    context.receiveNIgnorePendingExpressionUpdates(
      3
    ) should contain theSameElementsAs Seq(
      Api.Response(requestId, Api.PushContextResponse(contextId)),
      TestMessages.panic(
        contextId,
        idMain,
        Api.MethodCall(
          Api.MethodPointer(
            "Standard.Base.Panic",
            "Standard.Base.Panic.Panic",
            "throw"
          )
        ),
        Api.ExpressionUpdate.Payload.Panic("Integer", Seq(idMain)),
        Some("Standard.Base.Panic.Panic")
      ),
      context.executionComplete(contextId)
    )

    // attach visualization
    context.send(
      Api.Request(
        requestId,
        Api.AttachVisualization(
          visualizationId,
          idMain,
          Api.VisualizationConfiguration(
            contextId,
            Api.VisualizationExpression.Text(
              moduleName,
              "x -> Panic.catch_primitive x caught_panic-> caught_panic.payload.to_text"
            ),
            moduleName
          )
        )
      )
    )
    context.receiveNIgnorePendingExpressionUpdates(
      4
    ) should contain theSameElementsAs Seq(
      Api.Response(requestId, Api.VisualizationAttached()),
      TestMessages.panic(
        contextId,
        idMain,
        Api.MethodCall(
          Api.MethodPointer(
            "Standard.Base.Panic",
            "Standard.Base.Panic.Panic",
            "throw"
          )
        ),
        Api.ExpressionUpdate.Payload.Panic("Integer", Seq(idMain)),
        builtin = false
      ),
      Api.Response(
        Api.VisualizationEvaluationFailed(
          Api.VisualizationContext(
            visualizationId,
            contextId,
            idMain
          ),
          "42",
          Some(
            Api.ExecutionResult.Diagnostic.error(
              message = "42",
              file    = Some(mainFile),
              location =
                Some(model.Range(model.Position(3, 4), model.Position(3, 18))),
              expressionId = Some(idMain),
              stack = Vector(
                Api.StackTraceElement(
                  "Main.main",
                  Some(mainFile),
                  Some(
                    model.Range(model.Position(3, 4), model.Position(3, 18))
                  ),
                  Some(idMain)
                )
              )
            )
          )
        )
      ),
      context.executionComplete(contextId)
    )
  }

  it should "[1] run visualization error preprocessor" in {
    val contextId       = UUID.randomUUID()
    val requestId       = UUID.randomUUID()
    val visualizationId = UUID.randomUUID()
    val moduleName      = "Enso_Test.Test.Main"
    val metadata        = new Metadata

    val idMain = metadata.addItem(106, 34)

    val code =
      """import Standard.Base.Data.List
        |import Standard.Visualization
        |import Standard.Base.Error.Error
        |
        |main =
        |    Error.throw List.Empty_Error.Error
        |""".stripMargin.linesIterator.mkString("\n")
    val contents = metadata.appendToCode(code)
    val mainFile = context.writeMain(contents)

    // NOTE: below values need to be kept in sync with what is used internally by Rust IDE code
    val visualizationModule   = "Standard.Visualization.Preprocessor"
    val visualizationFunction = "error_preprocessor"

    // create context
    context.send(Api.Request(requestId, Api.CreateContextRequest(contextId)))
    context.receive shouldEqual Some(
      Api.Response(requestId, Api.CreateContextResponse(contextId))
    )

    // Open the new file
    context.send(
      Api.Request(requestId, Api.OpenFileRequest(mainFile, contents))
    )
    context.receive shouldEqual Some(
      Api.Response(Some(requestId), Api.OpenFileResponse)
    )

    // push main
    val item1 = Api.StackItem.ExplicitCall(
      Api.MethodPointer(moduleName, "Enso_Test.Test.Main", "main"),
      None,
      Vector()
    )
    context.send(
      Api.Request(requestId, Api.PushContextRequest(contextId, item1))
    )
    context.receiveNIgnoreStdLib(3) should contain theSameElementsAs Seq(
      Api.Response(requestId, Api.PushContextResponse(contextId)),
      TestMessages.error(
        contextId,
        idMain,
        Api.MethodCall(
          Api.MethodPointer(
            "Standard.Base.Error",
            "Standard.Base.Error.Error",
            "throw"
          )
        ),
        Api.ExpressionUpdate.Payload.DataflowError(Seq(idMain))
      ),
      context.executionComplete(contextId)
    )

    // attach visualization
    context.send(
      Api.Request(
        requestId,
        Api.AttachVisualization(
          visualizationId,
          idMain,
          Api.VisualizationConfiguration(
            contextId,
            Api.VisualizationExpression.ModuleMethod(
              Api.MethodPointer(
                visualizationModule,
                visualizationModule,
                visualizationFunction
              ),
              Vector()
            ),
            visualizationModule
          )
        )
      )
    )
    val attachVisualizationResponses =
      context.receiveNIgnoreExpressionUpdates(3)
    attachVisualizationResponses should contain allOf (
      Api.Response(requestId, Api.VisualizationAttached()),
      context.executionComplete(contextId)
    )
    val Some(data) = attachVisualizationResponses.collectFirst {
      case Api.Response(
            None,
            Api.VisualizationUpdate(
              Api.VisualizationContext(
                `visualizationId`,
                `contextId`,
                `idMain`
              ),
              data
            )
          ) =>
        data
    }
    val stringified = new String(data)
    stringified shouldEqual """{"kind":"Dataflow","message":"The List is empty. (at <enso> Main.main(Enso_Test.Test.Main:6:5-38)"}"""
  }

  it should "run visualization default preprocessor" in {
    val contextId       = UUID.randomUUID()
    val requestId       = UUID.randomUUID()
    val visualizationId = UUID.randomUUID()
    val moduleName      = "Enso_Test.Test.Main"
    val metadata        = new Metadata

    val idMain = metadata.addItem(47, 6)

    val code =
      """import Standard.Visualization
        |
        |main =
        |    fn = x -> x
        |    fn
        |""".stripMargin.linesIterator.mkString("\n")
    val contents = metadata.appendToCode(code)
    val mainFile = context.writeMain(contents)

    val visualizationModule   = "Standard.Visualization.Preprocessor"
    val visualizationFunction = "default_preprocessor"

    // create context
    context.send(Api.Request(requestId, Api.CreateContextRequest(contextId)))
    context.receive shouldEqual Some(
      Api.Response(requestId, Api.CreateContextResponse(contextId))
    )

    // Open the new file
    context.send(
      Api.Request(requestId, Api.OpenFileRequest(mainFile, contents))
    )
    context.receive shouldEqual Some(
      Api.Response(Some(requestId), Api.OpenFileResponse)
    )

    // push main
    val item1 = Api.StackItem.ExplicitCall(
      Api.MethodPointer(moduleName, moduleName, "main"),
      None,
      Vector()
    )
    context.send(
      Api.Request(requestId, Api.PushContextRequest(contextId, item1))
    )
    context.receiveNIgnorePendingExpressionUpdates(
      3
    ) should contain theSameElementsAs Seq(
      Api.Response(requestId, Api.PushContextResponse(contextId)),
      TestMessages.update(
        contextId,
        idMain,
        ConstantsGen.FUNCTION
      ),
      context.executionComplete(contextId)
    )

    // attach visualization
    context.send(
      Api.Request(
        requestId,
        Api.AttachVisualization(
          visualizationId,
          idMain,
          Api.VisualizationConfiguration(
            contextId,
            Api.VisualizationExpression.ModuleMethod(
              Api.MethodPointer(
                visualizationModule,
                visualizationModule,
                visualizationFunction
              ),
              Vector()
            ),
            visualizationModule
          )
        )
      )
    )
    val attachVisualizationResponses =
      context.receiveNIgnoreExpressionUpdates(2)
    attachVisualizationResponses should contain(
      Api.Response(requestId, Api.VisualizationAttached())
    )
    val Some(data) = attachVisualizationResponses.collectFirst {
      case Api.Response(
            None,
            Api.VisualizationUpdate(
              Api.VisualizationContext(
                `visualizationId`,
                `contextId`,
                `idMain`
              ),
              data
            )
          ) =>
        data
    }
    val stringified = new String(data)
    stringified shouldEqual "\"Function\""
  }

  it should "attach method pointer visualization without arguments" in {
    val idMainRes = context.Main.metadata.addItem(99, 1)
    val contents  = context.Main.code
    val mainFile  = context.writeMain(context.Main.code)
    val visualizationFile =
      context.writeInSrcDir("Visualization", context.Visualization.code)

    val contextId       = UUID.randomUUID()
    val requestId       = UUID.randomUUID()
    val visualizationId = UUID.randomUUID()

    context.send(
      Api.Request(
        requestId,
        Api.OpenFileRequest(
          visualizationFile,
          context.Visualization.code
        )
      )
    )
    context.receive shouldEqual Some(
      Api.Response(Some(requestId), Api.OpenFileResponse)
    )

    // create context
    context.send(Api.Request(requestId, Api.CreateContextRequest(contextId)))
    context.receive shouldEqual Some(
      Api.Response(requestId, Api.CreateContextResponse(contextId))
    )

    // Open the new file
    context.send(
      Api.Request(requestId, Api.OpenFileRequest(mainFile, contents))
    )
    context.receive shouldEqual Some(
      Api.Response(Some(requestId), Api.OpenFileResponse)
    )

    // push main
    val item1 = Api.StackItem.ExplicitCall(
      Api.MethodPointer("Enso_Test.Test.Main", "Enso_Test.Test.Main", "main"),
      None,
      Vector()
    )
    context.send(
      Api.Request(requestId, Api.PushContextRequest(contextId, item1))
    )
    context.receiveNIgnorePendingExpressionUpdates(
      6
    ) should contain theSameElementsAs Seq(
      Api.Response(requestId, Api.PushContextResponse(contextId)),
      context.Main.Update.mainX(contextId),
      context.Main.Update.mainY(contextId),
      context.Main.Update.mainZ(contextId),
      TestMessages.update(contextId, idMainRes, ConstantsGen.INTEGER),
      context.executionComplete(contextId)
    )

    // attach visualization
    context.send(
      Api.Request(
        requestId,
        Api.AttachVisualization(
          visualizationId,
          idMainRes,
          Api.VisualizationConfiguration(
            contextId,
            Api.VisualizationExpression.ModuleMethod(
              Api.MethodPointer(
                "Enso_Test.Test.Visualization",
                "Enso_Test.Test.Visualization",
                "incAndEncode"
              ),
              Vector()
            ),
            "Enso_Test.Test.Visualization"
          )
        )
      )
    )
    val attachVisualizationResponses =
      context.receiveNIgnoreExpressionUpdates(3)
    attachVisualizationResponses should contain allOf (
      Api.Response(requestId, Api.VisualizationAttached()),
      context.executionComplete(contextId)
    )
    val Some(data) = attachVisualizationResponses.collectFirst {
      case Api.Response(
            None,
            Api.VisualizationUpdate(
              Api.VisualizationContext(
                `visualizationId`,
                `contextId`,
                `idMainRes`
              ),
              data
            )
          ) =>
        data
    }
    data.sameElements("51".getBytes) shouldBe true

    // recompute
    context.send(
      Api.Request(requestId, Api.RecomputeContextRequest(contextId, None, None))
    )

    val recomputeResponses = context.receiveNIgnoreExpressionUpdates(3)
    recomputeResponses should contain allOf (
      Api.Response(requestId, Api.RecomputeContextResponse(contextId)),
      context.executionComplete(contextId)
    )
    val Some(data2) = recomputeResponses.collectFirst {
      case Api.Response(
            None,
            Api.VisualizationUpdate(
              Api.VisualizationContext(
                `visualizationId`,
                `contextId`,
                `idMainRes`
              ),
              data
            )
          ) =>
        data
    }
    data2.sameElements("51".getBytes) shouldBe true
  }

  it should "attach method pointer visualization with arguments" in {
    val idMainRes  = context.Main.metadata.addItem(99, 1)
    val contents   = context.Main.code
    val mainFile   = context.writeMain(context.Main.code)
    val moduleName = "Enso_Test.Test.Main"
    val visualizationFile =
      context.writeInSrcDir(
        "Visualization",
        context.AnnotatedVisualization.code
      )

    val contextId       = UUID.randomUUID()
    val requestId       = UUID.randomUUID()
    val visualizationId = UUID.randomUUID()

    context.send(
      Api.Request(
        requestId,
        Api.OpenFileRequest(
          visualizationFile,
          context.AnnotatedVisualization.code
        )
      )
    )
    context.receive shouldEqual Some(
      Api.Response(Some(requestId), Api.OpenFileResponse)
    )

    // create context
    context.send(Api.Request(requestId, Api.CreateContextRequest(contextId)))
    context.receive shouldEqual Some(
      Api.Response(requestId, Api.CreateContextResponse(contextId))
    )

    // Open the new file
    context.send(
      Api.Request(requestId, Api.OpenFileRequest(mainFile, contents))
    )
    context.receive shouldEqual Some(
      Api.Response(Some(requestId), Api.OpenFileResponse)
    )

    // push main
    val item1 = Api.StackItem.ExplicitCall(
      Api.MethodPointer(moduleName, "Enso_Test.Test.Main", "main"),
      None,
      Vector()
    )
    context.send(
      Api.Request(requestId, Api.PushContextRequest(contextId, item1))
    )
    context.receiveNIgnorePendingExpressionUpdates(
      6
    ) should contain theSameElementsAs Seq(
      Api.Response(requestId, Api.PushContextResponse(contextId)),
      context.Main.Update.mainX(contextId),
      context.Main.Update.mainY(contextId),
      context.Main.Update.mainZ(contextId),
      TestMessages.update(contextId, idMainRes, ConstantsGen.INTEGER),
      context.executionComplete(contextId)
    )
    context.consumeOut shouldEqual List()

    // attach visualization
    context.send(
      Api.Request(
        requestId,
        Api.AttachVisualization(
          visualizationId,
          idMainRes,
          Api.VisualizationConfiguration(
            contextId,
            Api.VisualizationExpression.ModuleMethod(
              Api.MethodPointer(
                "Enso_Test.Test.Visualization",
                "Enso_Test.Test.Visualization",
                "incAndEncode"
              ),
              Vector("2", "3")
            ),
            "Enso_Test.Test.Visualization"
          )
        )
      )
    )
    val attachVisualizationResponses =
      context.receiveNIgnoreExpressionUpdates(3)
    attachVisualizationResponses should contain allOf (
      Api.Response(requestId, Api.VisualizationAttached()),
      context.executionComplete(contextId)
    )
    val Some(data) = attachVisualizationResponses.collectFirst {
      case Api.Response(
            None,
            Api.VisualizationUpdate(
              Api.VisualizationContext(
                `visualizationId`,
                `contextId`,
                `idMainRes`
              ),
              data
            )
          ) =>
        data
    }
    data.sameElements("103".getBytes) shouldBe true
    context.consumeOut shouldEqual List("encoding...")

    // recompute
    context.send(
      Api.Request(requestId, Api.RecomputeContextRequest(contextId, None, None))
    )

    val recomputeResponses = context.receiveNIgnoreExpressionUpdates(3)
    recomputeResponses should contain allOf (
      Api.Response(requestId, Api.RecomputeContextResponse(contextId)),
      context.executionComplete(contextId)
    )
    val Some(data2) = recomputeResponses.collectFirst {
      case Api.Response(
            None,
            Api.VisualizationUpdate(
              Api.VisualizationContext(
                `visualizationId`,
                `contextId`,
                `idMainRes`
              ),
              data
            )
          ) =>
        data
    }
    data2.sameElements("103".getBytes) shouldBe true
    context.consumeOut shouldEqual List()

    // modify visualization
    context.send(
      Api.Request(
        requestId,
        Api.ModifyVisualization(
          visualizationId,
          Api.VisualizationConfiguration(
            contextId,
            Api.VisualizationExpression.ModuleMethod(
              Api.MethodPointer(
                "Enso_Test.Test.Visualization",
                "Enso_Test.Test.Visualization",
                "incAndEncode"
              ),
              Vector("2", "4")
            ),
            "Enso_Test.Test.Visualization"
          )
        )
      )
    )
    val modifyVisualizationResponses =
      context.receiveNIgnoreExpressionUpdates(2)
    modifyVisualizationResponses should contain(
      Api.Response(requestId, Api.VisualizationModified())
    )
    val Some(data3) =
      modifyVisualizationResponses.collectFirst {
        case Api.Response(
              None,
              Api.VisualizationUpdate(
                Api.VisualizationContext(
                  `visualizationId`,
                  `contextId`,
                  `idMainRes`
                ),
                data
              )
            ) =>
          data
      }
    data3.sameElements("104".getBytes) shouldBe true
    context.consumeOut shouldEqual List("encoding...")
  }

  it should "cache intermediate visualization expressions" in {
    val idMainRes  = context.Main.metadata.addItem(99, 1)
    val contents   = context.Main.code
    val mainFile   = context.writeMain(context.Main.code)
    val moduleName = "Enso_Test.Test.Main"
    val visualizationFile =
      context.writeInSrcDir(
        "Visualization",
        context.AnnotatedVisualization.code
      )

    val contextId       = UUID.randomUUID()
    val requestId       = UUID.randomUUID()
    val visualizationId = UUID.randomUUID()

    context.send(
      Api.Request(
        requestId,
        Api.OpenFileRequest(
          visualizationFile,
          context.AnnotatedVisualization.code
        )
      )
    )
    context.receive shouldEqual Some(
      Api.Response(Some(requestId), Api.OpenFileResponse)
    )

    // create context
    context.send(Api.Request(requestId, Api.CreateContextRequest(contextId)))
    context.receive shouldEqual Some(
      Api.Response(requestId, Api.CreateContextResponse(contextId))
    )

    // Open the new file
    context.send(
      Api.Request(requestId, Api.OpenFileRequest(mainFile, contents))
    )
    context.receive shouldEqual Some(
      Api.Response(Some(requestId), Api.OpenFileResponse)
    )

    // push main
    val item1 = Api.StackItem.ExplicitCall(
      Api.MethodPointer(moduleName, "Enso_Test.Test.Main", "main"),
      None,
      Vector()
    )
    context.send(
      Api.Request(requestId, Api.PushContextRequest(contextId, item1))
    )
    context.receiveNIgnorePendingExpressionUpdates(
      6
    ) should contain theSameElementsAs Seq(
      Api.Response(requestId, Api.PushContextResponse(contextId)),
      context.Main.Update.mainX(contextId),
      context.Main.Update.mainY(contextId),
      context.Main.Update.mainZ(contextId),
      TestMessages.update(contextId, idMainRes, ConstantsGen.INTEGER),
      context.executionComplete(contextId)
    )
    context.consumeOut shouldEqual List()

    // attach visualization
    context.send(
      Api.Request(
        requestId,
        Api.AttachVisualization(
          visualizationId,
          idMainRes,
          Api.VisualizationConfiguration(
            contextId,
            Api.VisualizationExpression.ModuleMethod(
              Api.MethodPointer(
                "Enso_Test.Test.Visualization",
                "Enso_Test.Test.Visualization",
                "incAndEncode"
              ),
              Vector()
            ),
            "Enso_Test.Test.Visualization"
          )
        )
      )
    )
    val attachVisualizationResponses =
      context.receiveNIgnoreExpressionUpdates(3)
    attachVisualizationResponses should contain allOf (
      Api.Response(requestId, Api.VisualizationAttached()),
      context.executionComplete(contextId)
    )
    val Some(data) = attachVisualizationResponses.collectFirst {
      case Api.Response(
            None,
            Api.VisualizationUpdate(
              Api.VisualizationContext(
                `visualizationId`,
                `contextId`,
                `idMainRes`
              ),
              data
            )
          ) =>
        data
    }
    data.sameElements("51".getBytes) shouldBe true
    context.consumeOut shouldEqual List("encoding...")

    // recompute
    context.send(
      Api.Request(requestId, Api.RecomputeContextRequest(contextId, None, None))
    )

    val recomputeResponses = context.receiveNIgnoreExpressionUpdates(3)
    recomputeResponses should contain allOf (
      Api.Response(requestId, Api.RecomputeContextResponse(contextId)),
      context.executionComplete(contextId)
    )
    val Some(data2) = recomputeResponses.collectFirst {
      case Api.Response(
            None,
            Api.VisualizationUpdate(
              Api.VisualizationContext(
                `visualizationId`,
                `contextId`,
                `idMainRes`
              ),
              data
            )
          ) =>
        data
    }
    data2.sameElements("51".getBytes) shouldBe true
    context.consumeOut shouldEqual List()

    // Modify the visualization file
    context.send(
      Api.Request(
        Api.EditFileNotification(
          visualizationFile,
          Seq(
            TextEdit(
              model.Range(model.Position(6, 21), model.Position(6, 22)),
              "2"
            )
          ),
          execute = true
        )
      )
    )

    val editFileResponse = context.receiveNIgnoreExpressionUpdates(2)
    editFileResponse should contain(
      context.executionComplete(contextId)
    )
    val Some(data3) = editFileResponse.collectFirst {
      case Api.Response(
            None,
            Api.VisualizationUpdate(
              Api.VisualizationContext(
                `visualizationId`,
                `contextId`,
                `idMainRes`
              ),
              data
            )
          ) =>
        data
    }
    data3.sameElements("52".getBytes) shouldBe true
    context.consumeOut shouldEqual List("encoding...")
  }

  it should "emit visualization update for values annotated with warnings" in {
    val contextId       = UUID.randomUUID()
    val requestId       = UUID.randomUUID()
    val visualizationId = UUID.randomUUID()
    val moduleName      = "Enso_Test.Test.Main"
    val metadata        = new Metadata

    val idMain = metadata.addItem(37, 26)

    val code =
      """from Standard.Base import all
        |
        |main =
        |    Warning.attach "y" 42
        |""".stripMargin.linesIterator.mkString("\n")
    val contents = metadata.appendToCode(code)
    val mainFile = context.writeMain(contents)

    // create context
    context.send(Api.Request(requestId, Api.CreateContextRequest(contextId)))
    context.receive shouldEqual Some(
      Api.Response(requestId, Api.CreateContextResponse(contextId))
    )

    // Open the new file
    context.send(
      Api.Request(requestId, Api.OpenFileRequest(mainFile, contents))
    )
    context.receive shouldEqual Some(
      Api.Response(Some(requestId), Api.OpenFileResponse)
    )

    // push main
    val item1 = Api.StackItem.ExplicitCall(
      Api.MethodPointer(moduleName, "Enso_Test.Test.Main", "main"),
      None,
      Vector()
    )
    context.send(
      Api.Request(requestId, Api.PushContextRequest(contextId, item1))
    )
    context.receiveNIgnorePendingExpressionUpdates(
      3
    ) should contain theSameElementsAs Seq(
      Api.Response(requestId, Api.PushContextResponse(contextId)),
      TestMessages.update(
        contextId,
        idMain,
        ConstantsGen.INTEGER,
        payload = Api.ExpressionUpdate.Payload.Value(
          Some(
            Api.ExpressionUpdate.Payload.Value.Warnings(1, Some("'y'"), false)
          )
        )
      ),
      context.executionComplete(contextId)
    )

    // attach visualization
    context.send(
      Api.Request(
        requestId,
        Api.AttachVisualization(
          visualizationId,
          idMain,
          Api.VisualizationConfiguration(
            contextId,
            Api.VisualizationExpression.Text(
              "Enso_Test.Test.Main",
              "x -> x.to_text"
            ),
            "Enso_Test.Test.Main"
          )
        )
      )
    )
    val attachVisualizationResponses =
      context.receiveNIgnoreExpressionUpdates(3)
    attachVisualizationResponses should contain allOf (
      Api.Response(requestId, Api.VisualizationAttached()),
      context.executionComplete(contextId)
    )
    val Some(data) = attachVisualizationResponses.collectFirst {
      case Api.Response(
            None,
            Api.VisualizationUpdate(
              Api.VisualizationContext(
                `visualizationId`,
                `contextId`,
                `idMain`
              ),
              data
            )
          ) =>
        data
    }
    new String(data, StandardCharsets.UTF_8) shouldEqual "42"
  }

  it should "emit visualization update for values in array annotated with warnings" in {
    val contextId       = UUID.randomUUID()
    val requestId       = UUID.randomUUID()
    val visualizationId = UUID.randomUUID()
    val moduleName      = "Enso_Test.Test.Main"
    val metadata        = new Metadata

    val idMain = metadata.addItem(37, 28)

    val code =
      """from Standard.Base import all
        |
        |main =
        |    [Warning.attach "y" 42]
        |""".stripMargin.linesIterator.mkString("\n")

    metadata.assertInCode(idMain, code, "\n    [Warning.attach \"y\" 42]")

    val contents = metadata.appendToCode(code)
    val mainFile = context.writeMain(contents)

    // create context
    context.send(Api.Request(requestId, Api.CreateContextRequest(contextId)))
    context.receive shouldEqual Some(
      Api.Response(requestId, Api.CreateContextResponse(contextId))
    )

    // Open the new file
    context.send(
      Api.Request(requestId, Api.OpenFileRequest(mainFile, contents))
    )
    context.receive shouldEqual Some(
      Api.Response(Some(requestId), Api.OpenFileResponse)
    )

    // push main
    val item1 = Api.StackItem.ExplicitCall(
      Api.MethodPointer(moduleName, "Enso_Test.Test.Main", "main"),
      None,
      Vector()
    )
    context.send(
      Api.Request(requestId, Api.PushContextRequest(contextId, item1))
    )
    context.receiveNIgnorePendingExpressionUpdates(
      3
    ) should contain theSameElementsAs Seq(
      Api.Response(requestId, Api.PushContextResponse(contextId)),
      TestMessages.update(
        contextId,
        idMain,
        ConstantsGen.VECTOR,
        payload = Api.ExpressionUpdate.Payload.Value(
          Some(
            Api.ExpressionUpdate.Payload.Value.Warnings(1, Some("'y'"), false)
          )
        )
      ),
      context.executionComplete(contextId)
    )

    // attach visualization
    context.send(
      Api.Request(
        requestId,
        Api.AttachVisualization(
          visualizationId,
          idMain,
          Api.VisualizationConfiguration(
            contextId,
            Api.VisualizationExpression.Text(
              "Enso_Test.Test.Main",
              "x -> x.to_text"
            ),
            "Enso_Test.Test.Main"
          )
        )
      )
    )
    val attachVisualizationResponses =
      context.receiveNIgnoreExpressionUpdates(3)
    attachVisualizationResponses should contain allOf (
      Api.Response(requestId, Api.VisualizationAttached()),
      context.executionComplete(contextId)
    )
    val Some(data) = attachVisualizationResponses.collectFirst {
      case Api.Response(
            None,
            Api.VisualizationUpdate(
              Api.VisualizationContext(
                `visualizationId`,
                `contextId`,
                `idMain`
              ),
              data
            )
          ) =>
        data
    }
    new String(data, StandardCharsets.UTF_8) shouldEqual "[42]"
  }

  it should "emit visualization update for values in atom annotated with warnings" in {
    val contextId         = UUID.randomUUID()
    val requestId         = UUID.randomUUID()
    val visualizationId   = UUID.randomUUID()
    val moduleName        = "Enso_Test.Test.Main"
    val warningTypeName   = QualifiedName.fromString(ConstantsGen.WARNING)
    val warningModuleName = warningTypeName.getParent.get
    val metadata          = new Metadata

    val idX   = metadata.addItem(81, 21)
    val idRes = metadata.addItem(107, 20)

    val code =
      """from Standard.Base import all
        |
        |type Newtype
        |    Mk_Newtype value
        |
        |main =
        |    x = Warning.attach "x" 42
        |    Newtype.Mk_Newtype x
        |""".stripMargin.linesIterator.mkString("\n")
    val contents = metadata.appendToCode(code)
    val mainFile = context.writeMain(contents)

    // create context
    context.send(Api.Request(requestId, Api.CreateContextRequest(contextId)))
    context.receive shouldEqual Some(
      Api.Response(requestId, Api.CreateContextResponse(contextId))
    )

    // Open the new file
    context.send(
      Api.Request(requestId, Api.OpenFileRequest(mainFile, contents))
    )
    context.receive shouldEqual Some(
      Api.Response(Some(requestId), Api.OpenFileResponse)
    )

    // push main
    val item1 = Api.StackItem.ExplicitCall(
      Api.MethodPointer(moduleName, "Enso_Test.Test.Main", "main"),
      None,
      Vector()
    )
    context.send(
      Api.Request(requestId, Api.PushContextRequest(contextId, item1))
    )
    context.receiveNIgnorePendingExpressionUpdates(
      4
    ) should contain theSameElementsAs Seq(
      Api.Response(requestId, Api.PushContextResponse(contextId)),
      TestMessages.update(
        contextId,
        idX,
        ConstantsGen.INTEGER,
        methodCall = Some(
          Api.MethodCall(
            Api.MethodPointer(
              warningModuleName.toString,
              warningTypeName.toString,
              "attach"
            )
          )
        ),
        payload = Api.ExpressionUpdate.Payload.Value(
          Some(
            Api.ExpressionUpdate.Payload.Value.Warnings(1, Some("'x'"), false)
          )
        )
      ),
      TestMessages.update(
        contextId,
        idRes,
        s"$moduleName.Newtype",
        methodCall = Some(
          Api.MethodCall(
            Api.MethodPointer(moduleName, s"$moduleName.Newtype", "Mk_Newtype")
          )
        ),
        payload = Api.ExpressionUpdate.Payload.Value(
          Some(
            Api.ExpressionUpdate.Payload.Value.Warnings(1, Some("'x'"), false)
          )
        )
      ),
      context.executionComplete(contextId)
    )

    // attach visualization
    context.send(
      Api.Request(
        requestId,
        Api.AttachVisualization(
          visualizationId,
          idRes,
          Api.VisualizationConfiguration(
            contextId,
            Api.VisualizationExpression.Text(
              "Enso_Test.Test.Main",
              "x -> x.to_text"
            ),
            "Enso_Test.Test.Main"
          )
        )
      )
    )
    val attachVisualizationResponses =
      context.receiveNIgnoreExpressionUpdates(3)
    attachVisualizationResponses should contain allOf (
      Api.Response(requestId, Api.VisualizationAttached()),
      context.executionComplete(contextId)
    )
    val Some(data) = attachVisualizationResponses.collectFirst {
      case Api.Response(
            None,
            Api.VisualizationUpdate(
              Api.VisualizationContext(
                `visualizationId`,
                `contextId`,
                `idRes`
              ),
              data
            )
          ) =>
        data
    }
    new String(data, StandardCharsets.UTF_8) shouldEqual "(Mk_Newtype 42)"
  }

  it should "emit visualization update for the target of a method call" in {
    val contextId       = UUID.randomUUID()
    val requestId       = UUID.randomUUID()
    val visualizationId = UUID.randomUUID()
    val moduleName      = "Enso_Test.Test.Main"
    val metadata        = new Metadata

    val idX      = metadata.addItem(65, 1, "aa")
    val idY      = metadata.addItem(65, 7, "ab")
    val idS      = metadata.addItem(81, 1)
    val idZ      = metadata.addItem(91, 5, "ac")
    val idZexprS = metadata.addItem(93, 1)
    val idZexpr1 = metadata.addItem(95, 1)

    val code =
      """type T
        |    C
        |
        |    inc self x = x + 1
        |
        |main =
        |    x = T.C
        |    y = x.inc 7
        |    s = 1
        |    z = p y s
        |    z
        |
        |p x y = x + y
        |""".stripMargin.linesIterator.mkString("\n")
    val contents = metadata.appendToCode(code)
    val mainFile = context.writeMain(contents)

    // create context
    context.send(Api.Request(requestId, Api.CreateContextRequest(contextId)))
    context.receive shouldEqual Some(
      Api.Response(requestId, Api.CreateContextResponse(contextId))
    )

    // Open the new file
    context.send(
      Api.Request(requestId, Api.OpenFileRequest(mainFile, contents))
    )
    context.receive shouldEqual Some(
      Api.Response(Some(requestId), Api.OpenFileResponse)
    )

    // push main
    val item1 = Api.StackItem.ExplicitCall(
      Api.MethodPointer(moduleName, "Enso_Test.Test.Main", "main"),
      None,
      Vector()
    )
    context.send(
      Api.Request(requestId, Api.PushContextRequest(contextId, item1))
    )
    context.receiveNIgnorePendingExpressionUpdates(
      8
    ) should contain theSameElementsAs Seq(
      Api.Response(requestId, Api.PushContextResponse(contextId)),
      TestMessages.update(contextId, idX, s"$moduleName.T"),
      TestMessages.update(
        contextId,
        idY,
        ConstantsGen.INTEGER_BUILTIN,
        Api.MethodCall(Api.MethodPointer(moduleName, s"$moduleName.T", "inc"))
      ),
      TestMessages.update(contextId, idS, ConstantsGen.INTEGER_BUILTIN),
      TestMessages.update(
        contextId,
        idZ,
        ConstantsGen.INTEGER_BUILTIN,
        Api.MethodCall(Api.MethodPointer(moduleName, moduleName, "p"))
      ),
      TestMessages.update(contextId, idZexprS, ConstantsGen.INTEGER_BUILTIN),
      TestMessages.update(contextId, idZexpr1, ConstantsGen.INTEGER_BUILTIN),
      context.executionComplete(contextId)
    )

    // attach visualization
    context.send(
      Api.Request(
        requestId,
        Api.AttachVisualization(
          visualizationId,
          idX,
          Api.VisualizationConfiguration(
            contextId,
            Api.VisualizationExpression.Text(
              moduleName,
              "x -> x.to_text"
            ),
            moduleName
          )
        )
      )
    )
    val attachVisualizationResponses =
      context.receiveNIgnoreExpressionUpdates(3)
    attachVisualizationResponses should contain allOf (
      Api.Response(requestId, Api.VisualizationAttached()),
      context.executionComplete(contextId)
    )
    val Some(data) = attachVisualizationResponses.collectFirst {
      case Api.Response(
            None,
            Api.VisualizationUpdate(
              Api.VisualizationContext(
                `visualizationId`,
                `contextId`,
                `idX`
              ),
              data
            )
          ) =>
        data
    }
    new String(data, StandardCharsets.UTF_8) shouldEqual "C"

    // Modify the file
    context.send(
      Api.Request(
        Api.EditFileNotification(
          mainFile,
          Seq(
            TextEdit(
              model.Range(model.Position(7, 8), model.Position(7, 9)),
              "x"
            )
          ),
          execute = true
        )
      )
    )

    val editFileResponse = context.receiveNIgnoreExpressionUpdates(2)
    editFileResponse should contain(
      context.executionComplete(contextId)
    )
    val Some(data1) = editFileResponse.collectFirst {
      case Api.Response(
            None,
            Api.VisualizationUpdate(
              Api.VisualizationContext(
                `visualizationId`,
                `contextId`,
                `idX`
              ),
              data
            )
          ) =>
        data
    }
    new String(data1, StandardCharsets.UTF_8) shouldEqual "C"
  }

  it should "execute expression in the scope of local expression cached" in {
    val contextId       = UUID.randomUUID()
    val requestId       = UUID.randomUUID()
    val visualizationId = UUID.randomUUID()
    val moduleName      = "Enso_Test.Test.Main"
    val metadata        = new Metadata

    val idOp1 = metadata.addItem(23, 2)
    val idOp2 = metadata.addItem(42, 13)

    val code =
      """main =
        |    operator1 = 42
        |    operator2 = operator1 + 1
        |    operator2
        |
        |fun1 x = x.to_text
        |""".stripMargin.linesIterator.mkString("\n")
    val contents = metadata.appendToCode(code)
    val mainFile = context.writeMain(contents)

    // create context
    context.send(Api.Request(requestId, Api.CreateContextRequest(contextId)))
    context.receive shouldEqual Some(
      Api.Response(requestId, Api.CreateContextResponse(contextId))
    )

    // Open the new file
    context.send(
      Api.Request(requestId, Api.OpenFileRequest(mainFile, contents))
    )
    context.receive shouldEqual Some(
      Api.Response(Some(requestId), Api.OpenFileResponse)
    )

    // push main
    val item1 = Api.StackItem.ExplicitCall(
      Api.MethodPointer(moduleName, moduleName, "main"),
      None,
      Vector()
    )
    context.send(
      Api.Request(requestId, Api.PushContextRequest(contextId, item1))
    )
    context.receiveNIgnorePendingExpressionUpdates(
      4
    ) should contain theSameElementsAs Seq(
      Api.Response(requestId, Api.PushContextResponse(contextId)),
      TestMessages.update(contextId, idOp1, ConstantsGen.INTEGER_BUILTIN),
      TestMessages.update(contextId, idOp2, ConstantsGen.INTEGER_BUILTIN),
      context.executionComplete(contextId)
    )

    // execute expression
    context.send(
      Api.Request(
        requestId,
        Api.ExecuteExpression(
          contextId,
          visualizationId,
          idOp2,
          "fun1 operator1"
        )
      )
    )
    val executeExpressionResponses =
      context.receiveNIgnoreExpressionUpdates(3)
    executeExpressionResponses should contain allOf (
      Api.Response(requestId, Api.VisualizationAttached()),
      context.executionComplete(contextId)
    )
    val Some(data) = executeExpressionResponses.collectFirst {
      case Api.Response(
            None,
            Api.VisualizationUpdate(
              Api.VisualizationContext(
                `visualizationId`,
                `contextId`,
                `idOp2`
              ),
              data
            )
          ) =>
        data
    }
    new String(data) shouldEqual "42"
  }

  it should "execute expression in the scope of local expression not cached" in {
    val contextId       = UUID.randomUUID()
    val requestId       = UUID.randomUUID()
    val visualizationId = UUID.randomUUID()
    val moduleName      = "Enso_Test.Test.Main"
    val metadata        = new Metadata

    val idOp1 = metadata.addItem(23, 2)
    val idOp2 = metadata.addItem(42, 13)
    val idRes = metadata.addItem(60, 9)

    val code =
      """main =
        |    operator1 = 42
        |    operator2 = operator1 + 1
        |    operator2
        |
        |fun1 x = x.to_text
        |""".stripMargin.linesIterator.mkString("\n")
    val contents = metadata.appendToCode(code)
    val mainFile = context.writeMain(contents)

    // create context
    context.send(Api.Request(requestId, Api.CreateContextRequest(contextId)))
    context.receive shouldEqual Some(
      Api.Response(requestId, Api.CreateContextResponse(contextId))
    )

    // Open the new file
    context.send(
      Api.Request(requestId, Api.OpenFileRequest(mainFile, contents))
    )
    context.receive shouldEqual Some(
      Api.Response(Some(requestId), Api.OpenFileResponse)
    )

    // push main
    val item1 = Api.StackItem.ExplicitCall(
      Api.MethodPointer(moduleName, moduleName, "main"),
      None,
      Vector()
    )
    context.send(
      Api.Request(requestId, Api.PushContextRequest(contextId, item1))
    )
    context.receiveNIgnorePendingExpressionUpdates(
      5
    ) should contain theSameElementsAs Seq(
      Api.Response(requestId, Api.PushContextResponse(contextId)),
      TestMessages.update(contextId, idOp1, ConstantsGen.INTEGER_BUILTIN),
      TestMessages.update(contextId, idOp2, ConstantsGen.INTEGER_BUILTIN),
      TestMessages.update(contextId, idRes, ConstantsGen.INTEGER_BUILTIN),
      context.executionComplete(contextId)
    )

    // execute expression
    context.send(
      Api.Request(
        requestId,
        Api.ExecuteExpression(
          contextId,
          visualizationId,
          idRes,
          "fun1 operator1"
        )
      )
    )
    val executeExpressionResponses =
      context.receiveNIgnoreExpressionUpdates(3)
    executeExpressionResponses should contain allOf (
      Api.Response(requestId, Api.VisualizationAttached()),
      context.executionComplete(contextId)
    )
    val Some(data) = executeExpressionResponses.collectFirst {
      case Api.Response(
            None,
            Api.VisualizationUpdate(
              Api.VisualizationContext(
                `visualizationId`,
                `contextId`,
                `idRes`
              ),
              data
            )
          ) =>
        data
    }
    new String(data) shouldEqual "42"
  }

  it should "execute expression in the scope of local binding" in {
    val contextId       = UUID.randomUUID()
    val requestId       = UUID.randomUUID()
    val visualizationId = UUID.randomUUID()
    val moduleName      = "Enso_Test.Test.Main"
    val metadata        = new Metadata

    val idOp1        = metadata.addItem(23, 2)
    val idOp2        = metadata.addItem(42, 13)
    val idOp2Binding = metadata.addItem(30, 25)
    val idRes        = metadata.addItem(60, 9)

    val code =
      """main =
        |    operator1 = 42
        |    operator2 = operator1 + 1
        |    operator2
        |
        |fun1 x = x.to_text
        |""".stripMargin.linesIterator.mkString("\n")
    val contents = metadata.appendToCode(code)
    val mainFile = context.writeMain(contents)

    // create context
    context.send(Api.Request(requestId, Api.CreateContextRequest(contextId)))
    context.receive shouldEqual Some(
      Api.Response(requestId, Api.CreateContextResponse(contextId))
    )

    // Open the new file
    context.send(
      Api.Request(requestId, Api.OpenFileRequest(mainFile, contents))
    )
    context.receive shouldEqual Some(
      Api.Response(Some(requestId), Api.OpenFileResponse)
    )

    // push main
    val item1 = Api.StackItem.ExplicitCall(
      Api.MethodPointer(moduleName, moduleName, "main"),
      None,
      Vector()
    )
    context.send(
      Api.Request(requestId, Api.PushContextRequest(contextId, item1))
    )
    context.receiveNIgnorePendingExpressionUpdates(
      6
    ) should contain theSameElementsAs Seq(
      Api.Response(requestId, Api.PushContextResponse(contextId)),
      TestMessages.update(contextId, idOp1, ConstantsGen.INTEGER_BUILTIN),
      TestMessages.update(contextId, idOp2, ConstantsGen.INTEGER_BUILTIN),
      TestMessages
        .update(contextId, idOp2Binding, ConstantsGen.NOTHING_BUILTIN),
      TestMessages.update(contextId, idRes, ConstantsGen.INTEGER_BUILTIN),
      context.executionComplete(contextId)
    )

    // execute expression
    context.send(
      Api.Request(
        requestId,
        Api.ExecuteExpression(
          contextId,
          visualizationId,
          idOp2Binding,
          "fun1 operator1+operator2"
        )
      )
    )
    val executeExpressionResponses =
      context.receiveNIgnoreExpressionUpdates(3)
    executeExpressionResponses should contain allOf (
      Api.Response(requestId, Api.VisualizationAttached()),
      context.executionComplete(contextId)
    )
    val Some(data) = executeExpressionResponses.collectFirst {
      case Api.Response(
            None,
            Api.VisualizationUpdate(
              Api.VisualizationContext(
                `visualizationId`,
                `contextId`,
                `idOp2Binding`
              ),
              data
            )
          ) =>
        data
    }
    new String(data) shouldEqual "85"
  }

  it should "execute expression in the scope of main method" in {
    val contextId       = UUID.randomUUID()
    val requestId       = UUID.randomUUID()
    val visualizationId = UUID.randomUUID()
    val moduleName      = "Enso_Test.Test.Main"
    val metadata        = new Metadata

    val idOp1  = metadata.addItem(23, 2)
    val idOp2  = metadata.addItem(42, 13)
    val idMain = metadata.addItem(6, 63)

    val code =
      """main =
        |    operator1 = 42
        |    operator2 = operator1 + 1
        |    operator2
        |
        |fun1 x = x.to_text
        |""".stripMargin.linesIterator.mkString("\n")
    val contents = metadata.appendToCode(code)
    val mainFile = context.writeMain(contents)

    // create context
    context.send(Api.Request(requestId, Api.CreateContextRequest(contextId)))
    context.receive shouldEqual Some(
      Api.Response(requestId, Api.CreateContextResponse(contextId))
    )

    // Open the new file
    context.send(
      Api.Request(requestId, Api.OpenFileRequest(mainFile, contents))
    )
    context.receive shouldEqual Some(
      Api.Response(Some(requestId), Api.OpenFileResponse)
    )

    // push main
    val item1 = Api.StackItem.ExplicitCall(
      Api.MethodPointer(moduleName, moduleName, "main"),
      None,
      Vector()
    )
    context.send(
      Api.Request(requestId, Api.PushContextRequest(contextId, item1))
    )
    context.receiveNIgnorePendingExpressionUpdates(
      5
    ) should contain theSameElementsAs Seq(
      Api.Response(requestId, Api.PushContextResponse(contextId)),
      TestMessages.update(contextId, idOp1, ConstantsGen.INTEGER_BUILTIN),
      TestMessages.update(contextId, idOp2, ConstantsGen.INTEGER_BUILTIN),
      TestMessages.update(contextId, idMain, ConstantsGen.INTEGER_BUILTIN),
      context.executionComplete(contextId)
    )

    // execute expression
    context.send(
      Api.Request(
        requestId,
        Api.ExecuteExpression(
          contextId,
          visualizationId,
          idMain,
          "fun1 operator1+operator2"
        )
      )
    )
    val executeExpressionResponses =
      context.receiveNIgnoreExpressionUpdates(3)
    executeExpressionResponses should contain allOf (
      Api.Response(requestId, Api.VisualizationAttached()),
      context.executionComplete(contextId)
    )
    val Some(data) = executeExpressionResponses.collectFirst {
      case Api.Response(
            None,
            Api.VisualizationUpdate(
              Api.VisualizationContext(
                `visualizationId`,
                `contextId`,
                `idMain`
              ),
              data
            )
          ) =>
        data
    }
    new String(data) shouldEqual "85"
  }

  it should "execute default visualization preprocessor" in {
    val contextId       = UUID.randomUUID()
    val requestId       = UUID.randomUUID()
    val visualizationId = UUID.randomUUID()
    val moduleName      = "Enso_Test.Test.Main"
    val metadata        = new Metadata

    val idMain = metadata.addItem(60, 6)

    val code =
      """import Standard.Visualization.Preprocessor
        |
        |main =
        |    fn = x -> x
        |    fn
        |""".stripMargin.linesIterator.mkString("\n")
    val contents = metadata.appendToCode(code)
    val mainFile = context.writeMain(contents)

    // create context
    context.send(Api.Request(requestId, Api.CreateContextRequest(contextId)))
    context.receive shouldEqual Some(
      Api.Response(requestId, Api.CreateContextResponse(contextId))
    )

    // Open the new file
    context.send(
      Api.Request(requestId, Api.OpenFileRequest(mainFile, contents))
    )
    context.receive shouldEqual Some(
      Api.Response(Some(requestId), Api.OpenFileResponse)
    )

    // push main
    val item1 = Api.StackItem.ExplicitCall(
      Api.MethodPointer(moduleName, moduleName, "main"),
      None,
      Vector()
    )
    context.send(
      Api.Request(requestId, Api.PushContextRequest(contextId, item1))
    )
    context.receiveNIgnorePendingExpressionUpdates(
      3
    ) should contain theSameElementsAs Seq(
      Api.Response(requestId, Api.PushContextResponse(contextId)),
      TestMessages.update(
        contextId,
        idMain,
        ConstantsGen.FUNCTION
      ),
      context.executionComplete(contextId)
    )

    // execute expression
    context.send(
      Api.Request(
        requestId,
        Api.ExecuteExpression(
          contextId,
          visualizationId,
          idMain,
          "Preprocessor.default_preprocessor 85"
        )
      )
    )
    val executeExpressionResponses =
      context.receiveNIgnoreExpressionUpdates(3)
    executeExpressionResponses should contain allOf (
      Api.Response(requestId, Api.VisualizationAttached()),
      context.executionComplete(contextId)
    )
    val Some(data) = executeExpressionResponses.collectFirst {
      case Api.Response(
            None,
            Api.VisualizationUpdate(
              Api.VisualizationContext(
                `visualizationId`,
                `contextId`,
                `idMain`
              ),
              data
            )
          ) =>
        data
    }
    new String(data) shouldEqual "85"
  }

  it should "execute default visualization preprocessor with a FQN" in {
    val contextId       = UUID.randomUUID()
    val requestId       = UUID.randomUUID()
    val visualizationId = UUID.randomUUID()
    val moduleName      = "Enso_Test.Test.Main"
    val metadata        = new Metadata

    val idMain = metadata.addItem(90, 6)

    val code =
      """import Standard.Visualization
        |import Standard.Visualization.Preprocessor
        |
        |main =
        |    fn = x -> x
        |    fn
        |""".stripMargin.linesIterator.mkString("\n")
    val contents = metadata.appendToCode(code)
    val mainFile = context.writeMain(contents)

    // create context
    context.send(Api.Request(requestId, Api.CreateContextRequest(contextId)))
    context.receive shouldEqual Some(
      Api.Response(requestId, Api.CreateContextResponse(contextId))
    )

    // Open the new file
    context.send(
      Api.Request(requestId, Api.OpenFileRequest(mainFile, contents))
    )
    context.receive shouldEqual Some(
      Api.Response(Some(requestId), Api.OpenFileResponse)
    )

    // push main
    val item1 = Api.StackItem.ExplicitCall(
      Api.MethodPointer(moduleName, moduleName, "main"),
      None,
      Vector()
    )
    context.send(
      Api.Request(requestId, Api.PushContextRequest(contextId, item1))
    )
    context.receiveNIgnorePendingExpressionUpdates(
      3
    ) should contain theSameElementsAs Seq(
      Api.Response(requestId, Api.PushContextResponse(contextId)),
      TestMessages.update(
        contextId,
        idMain,
        ConstantsGen.FUNCTION
      ),
      context.executionComplete(contextId)
    )

    // execute expression
    context.send(
      Api.Request(
        requestId,
        Api.ExecuteExpression(
          contextId,
          visualizationId,
          idMain,
          "Standard.Visualization.Preprocessor.default_preprocessor 85"
        )
      )
    )
    val executeExpressionResponses =
      context.receiveNIgnoreExpressionUpdates(3)
    executeExpressionResponses should contain allOf (
      Api.Response(requestId, Api.VisualizationAttached()),
      context.executionComplete(contextId)
    )
    val Some(data) = executeExpressionResponses.collectFirst {
      case Api.Response(
            None,
            Api.VisualizationUpdate(
              Api.VisualizationContext(
                `visualizationId`,
                `contextId`,
                `idMain`
              ),
              data
            )
          ) =>
        data
    }
    new String(data) shouldEqual "85"
  }

}<|MERGE_RESOLUTION|>--- conflicted
+++ resolved
@@ -1,11 +1,6 @@
 package org.enso.interpreter.test.instrument
 
-<<<<<<< HEAD
-import org.apache.commons.io.FileUtils
-import org.enso.distribution.locking.ThreadSafeFileLockManager
 import org.enso.interpreter.instrument.{TestExecutionEventListener}
-=======
->>>>>>> 80f94a21
 import org.enso.interpreter.runtime.`type`.ConstantsGen
 import org.enso.interpreter.test.Metadata
 import org.enso.pkg.QualifiedName
@@ -65,8 +60,6 @@
         .out(out)
         .serverTransport(runtimeServerEmulator.makeServerTransport)
         .build()
-<<<<<<< HEAD
-    )
     executionContext.context.initialize(LanguageInfo.ID)
     val instruments = executionContext.context.getEngine.getInstruments
     println(s"Instruments: " + instruments.keySet)
@@ -79,8 +72,6 @@
     val executionEventListener = instruments.get(TestExecutionEventListener.ID).lookup(classOf[TestExecutionEventListener])
     executionEventListener shouldNot be(null)
     println("DONE: Test instruments initialized")
-=======
->>>>>>> 80f94a21
 
     def writeMain(contents: String): File =
       Files.write(pkg.mainFile.toPath, contents.getBytes).toFile
