--- conflicted
+++ resolved
@@ -239,7 +239,7 @@
       state.suggestionUpdatesQueue.enqueue(msg)
 
     case msg: Api.SuggestionsDatabaseModuleUpdateNotification =>
-      logger.debug("Got module update [{}].", MaskedPath(msg.file.toPath))
+      logger.debug("Got module update [{}].", msg.module)
       val isVersionChanged =
         versionsRepo.getVersion(msg.module).map { digestOpt =>
           !digestOpt.map(ContentVersion(_)).contains(msg.version)
@@ -252,10 +252,7 @@
       applyUpdatesIfVersionChanged
         .onComplete {
           case Success(Some(notification)) =>
-            logger.debug(
-              "Complete module update [{}].",
-              MaskedPath(msg.file.toPath)
-            )
+            logger.debug("Complete module update [{}].", msg.module)
             if (notification.updates.nonEmpty) {
               clients.foreach { clientId =>
                 sessionRouter ! DeliverToJsonController(clientId, notification)
@@ -265,7 +262,7 @@
           case Success(None) =>
             logger.debug(
               "Skip module update, version not changed [{}].",
-              MaskedPath(msg.file.toPath)
+              msg.module
             )
             self ! SuggestionsHandler.SuggestionUpdatesCompleted
           case Failure(ex) =>
@@ -526,17 +523,11 @@
     msg: Api.SuggestionsDatabaseModuleUpdateNotification
   ): Future[SuggestionsDatabaseUpdateNotification] =
     for {
-<<<<<<< HEAD
       actionResults <- suggestionsRepo.applyActions(msg.actions)
       treeResults   <- suggestionsRepo.applyTree(msg.updates)
       exportResults <- suggestionsRepo.applyExports(msg.exports)
       version       <- suggestionsRepo.currentVersion
-      _             <- fileVersionsRepo.setVersion(msg.file, msg.version.toDigest)
-=======
-      actionResults      <- suggestionsRepo.applyActions(msg.actions)
-      (version, results) <- suggestionsRepo.applyTree(msg.updates)
-      _                  <- versionsRepo.setVersion(msg.module, msg.version.toDigest)
->>>>>>> 4235d345
+      _             <- versionsRepo.setVersion(msg.module, msg.version.toDigest)
     } yield {
       val actionUpdates = actionResults.flatMap {
         case QueryResult(ids, Api.SuggestionsDatabaseAction.Clean(_)) =>
