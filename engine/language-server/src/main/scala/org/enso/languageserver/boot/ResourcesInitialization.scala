--- conflicted
+++ resolved
@@ -47,11 +47,8 @@
   )(implicit ec: ExecutionContext): InitializationComponent = {
     val resources = Seq(
       new DirectoriesInitialization(directoriesConfig),
-<<<<<<< HEAD
       new JsonRpcInitializationComponent(protocolFactory),
-=======
       new ZioRuntimeInitialization(runtime),
->>>>>>> 201358e5
       new RepoInitialization(
         directoriesConfig,
         eventStream,
