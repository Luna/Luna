package org.enso.languageserver.boot

import java.io.File
import java.net.URI

import akka.actor.ActorSystem
import org.enso.jsonrpc.JsonRpcServer
import org.enso.languageserver.boot.DeploymentType.{Azure, Desktop}
import org.enso.languageserver.capability.CapabilityRouter
import org.enso.languageserver.data._
import org.enso.languageserver.effect.ZioExec
import org.enso.languageserver.filemanager.{
  FileManager,
  FileSystem,
  ReceivesTreeUpdatesHandler
}
import org.enso.languageserver.http.server.BinaryWebSocketServer
import org.enso.languageserver.io._
import org.enso.languageserver.protocol.binary.{
  BinaryConnectionControllerFactory,
  InboundMessageDecoder
}
import org.enso.languageserver.protocol.json.{
  JsonConnectionControllerFactory,
  JsonRpc
}
import org.enso.languageserver.runtime._
import org.enso.languageserver.session.SessionRouter
import org.enso.languageserver.text.BufferRegistry
import org.enso.languageserver.util.binary.BinaryEncoder
import org.enso.polyglot.{LanguageInfo, RuntimeOptions, RuntimeServerInfo}
import org.enso.searcher.sql.{SqlDatabase, SqlSuggestionsRepo, SqlVersionsRepo}
<<<<<<< HEAD
=======
import org.enso.searcher.sqlite.LockingMode
import org.enso.text.{ContentBasedVersioning, Sha3_224VersionCalculator}
>>>>>>> af1aab35
import org.graalvm.polyglot.Context
import org.graalvm.polyglot.io.MessageEndpoint

import scala.concurrent.duration._

/**
  * A main module containing all components of the server.
  *
  * @param serverConfig configuration for the language server
  */
class MainModule(serverConfig: LanguageServerConfig) {

  val languageServerConfig = Config(
    Map(serverConfig.contentRootUuid -> new File(serverConfig.contentRootPath)),
    FileManagerConfig(timeout = 3.seconds),
    PathWatcherConfig(),
    ExecutionContextConfig(),
    DirectoriesConfig(serverConfig.contentRootPath)
  )

  val zioExec = ZioExec(zio.Runtime.default)

  val fileSystem: FileSystem = new FileSystem

  implicit val versionCalculator: ContentBasedVersioning =
    Sha3_224VersionCalculator

  implicit val system =
    ActorSystem(
      serverConfig.name,
      None,
      None,
      Some(serverConfig.computeExecutionContext)
    )

<<<<<<< HEAD
  val sqlDatabase = SqlDatabase(
    languageServerConfig.directories.suggestionsDatabaseFile
  )
  system.log.debug("Sql database created")
  val suggestionsRepo = {
    val repo = new SqlSuggestionsRepo(sqlDatabase)(system.dispatcher)
    repo.init
    repo
  }

  val versionsRepo = {
    val repo = new SqlVersionsRepo(sqlDatabase)(system.dispatcher)
    repo.init
    repo
  }
  system.log.debug("Sql repos created")
=======
  val sqlDatabase =
    DeploymentType.fromEnvironment() match {
      case Desktop =>
        SqlDatabase(
          languageServerConfig.directories.suggestionsDatabaseFile.toString
        )

      case Azure =>
        SqlDatabase(
          languageServerConfig.directories.suggestionsDatabaseFile.toString,
          Some(LockingMode.UnixFlock)
        )
    }

  val suggestionsRepo = new SqlSuggestionsRepo(sqlDatabase)(system.dispatcher)
  val versionsRepo    = new SqlVersionsRepo(sqlDatabase)(system.dispatcher)
  log.trace("Created SQL Repos")
>>>>>>> af1aab35

  lazy val sessionRouter =
    system.actorOf(SessionRouter.props(), "session-router")

  lazy val runtimeConnector =
    system.actorOf(RuntimeConnector.props, "runtime-connector")

  lazy val fileManager = system.actorOf(
    FileManager.pool(languageServerConfig, fileSystem, zioExec),
    "file-manager"
  )

  lazy val bufferRegistry =
    system.actorOf(
      BufferRegistry.props(versionsRepo, fileManager, runtimeConnector),
      "buffer-registry"
    )

  lazy val receivesTreeUpdatesHandler =
    system.actorOf(
      ReceivesTreeUpdatesHandler
        .props(languageServerConfig, fileSystem, zioExec),
      "file-event-registry"
    )

  lazy val suggestionsHandler =
    system.actorOf(
      SuggestionsHandler
        .props(languageServerConfig, suggestionsRepo, sessionRouter),
      "suggestions-handler"
    )

  lazy val capabilityRouter =
    system.actorOf(
      CapabilityRouter.props(
        bufferRegistry,
        receivesTreeUpdatesHandler,
        suggestionsHandler
      ),
      "capability-router"
    )

  lazy val contextRegistry =
    system.actorOf(
      ContextRegistry
        .props(languageServerConfig, runtimeConnector, sessionRouter),
      "context-registry"
    )

  val stdOut    = new ObservableOutputStream
  val stdErr    = new ObservableOutputStream
  val stdInSink = new ObservableOutputStream
  val stdIn     = new ObservablePipedInputStream(stdInSink)

  system.log.debug("Initializing Runtime context...")
  val context = Context
    .newBuilder(LanguageInfo.ID)
    .allowAllAccess(true)
    .allowExperimentalOptions(true)
    .option(RuntimeServerInfo.ENABLE_OPTION, "true")
    .option(RuntimeOptions.PACKAGES_PATH, serverConfig.contentRootPath)
    .option(
      RuntimeServerInfo.JOB_PARALLELISM_OPTION,
      Runtime.getRuntime.availableProcessors().toString
    )
    .out(stdOut)
    .err(stdErr)
    .in(stdIn)
    .serverTransport((uri: URI, peerEndpoint: MessageEndpoint) => {
      if (uri.toString == RuntimeServerInfo.URI) {
        val connection = new RuntimeConnector.Endpoint(
          runtimeConnector,
          peerEndpoint
        )
        runtimeConnector ! RuntimeConnector.Initialize(peerEndpoint)
        connection
      } else null
    })
    .build()
  context.initialize(LanguageInfo.ID)
  system.log.debug("Runtime context initialized")

  val runtimeKiller =
    system.actorOf(
      RuntimeKiller.props(runtimeConnector, context),
      "runtime-context"
    )

  val stdOutController =
    system.actorOf(
      OutputRedirectionController
        .props(stdOut, OutputKind.StandardOutput, sessionRouter),
      "std-out-controller"
    )

  val stdErrController =
    system.actorOf(
      OutputRedirectionController
        .props(stdErr, OutputKind.StandardError, sessionRouter),
      "std-err-controller"
    )

  val stdInController =
    system.actorOf(
      InputRedirectionController.props(stdIn, stdInSink, sessionRouter),
      "std-in-controller"
    )

  lazy val jsonRpcControllerFactory = new JsonConnectionControllerFactory(
    bufferRegistry,
    capabilityRouter,
    fileManager,
    contextRegistry,
    suggestionsHandler,
    stdOutController,
    stdErrController,
    stdInController,
    runtimeConnector
  )

  lazy val jsonRpcServer =
    new JsonRpcServer(
      JsonRpc.protocol,
      jsonRpcControllerFactory,
      JsonRpcServer
        .Config(outgoingBufferSize = 10000, lazyMessageTimeout = 10.seconds)
    )

  lazy val binaryServer =
    new BinaryWebSocketServer(
      InboundMessageDecoder,
      BinaryEncoder.empty,
      new BinaryConnectionControllerFactory(fileManager)
    )

  /** Close the main module releasing all resources. */
  def close(): Unit = {
    suggestionsRepo.close()
    versionsRepo.close()
  }
}<|MERGE_RESOLUTION|>--- conflicted
+++ resolved
@@ -9,6 +9,7 @@
 import org.enso.languageserver.capability.CapabilityRouter
 import org.enso.languageserver.data._
 import org.enso.languageserver.effect.ZioExec
+import org.enso.languageserver.event.InitializedEvent
 import org.enso.languageserver.filemanager.{
   FileManager,
   FileSystem,
@@ -16,6 +17,7 @@
 }
 import org.enso.languageserver.http.server.BinaryWebSocketServer
 import org.enso.languageserver.io._
+import org.enso.languageserver.monitoring.HealthCheckEndpoint
 import org.enso.languageserver.protocol.binary.{
   BinaryConnectionControllerFactory,
   InboundMessageDecoder
@@ -24,43 +26,55 @@
   JsonConnectionControllerFactory,
   JsonRpc
 }
+import org.enso.languageserver.requesthandler.monitoring.PingHandler
 import org.enso.languageserver.runtime._
+import org.enso.languageserver.search.SuggestionsHandler
 import org.enso.languageserver.session.SessionRouter
 import org.enso.languageserver.text.BufferRegistry
 import org.enso.languageserver.util.binary.BinaryEncoder
+import org.enso.loggingservice.{JavaLoggingLogHandler, LogLevel}
 import org.enso.polyglot.{LanguageInfo, RuntimeOptions, RuntimeServerInfo}
 import org.enso.searcher.sql.{SqlDatabase, SqlSuggestionsRepo, SqlVersionsRepo}
-<<<<<<< HEAD
-=======
 import org.enso.searcher.sqlite.LockingMode
 import org.enso.text.{ContentBasedVersioning, Sha3_224VersionCalculator}
->>>>>>> af1aab35
 import org.graalvm.polyglot.Context
 import org.graalvm.polyglot.io.MessageEndpoint
-
+import org.slf4j.LoggerFactory
+
+import scala.concurrent.Future
 import scala.concurrent.duration._
-
-/**
-  * A main module containing all components of the server.
+import scala.util.{Failure, Success}
+
+/** A main module containing all components of the server.
   *
   * @param serverConfig configuration for the language server
+  * @param logLevel log level for the Language Server
   */
-class MainModule(serverConfig: LanguageServerConfig) {
-
+class MainModule(serverConfig: LanguageServerConfig, logLevel: LogLevel) {
+
+  val log = LoggerFactory.getLogger(this.getClass)
+  log.trace("Initializing...")
+
+  val directoriesConfig =
+    DirectoriesConfig.initialize(serverConfig.contentRootPath)
   val languageServerConfig = Config(
     Map(serverConfig.contentRootUuid -> new File(serverConfig.contentRootPath)),
     FileManagerConfig(timeout = 3.seconds),
     PathWatcherConfig(),
     ExecutionContextConfig(),
-    DirectoriesConfig(serverConfig.contentRootPath)
+    directoriesConfig
   )
+  log.trace("Created Language Server config")
 
   val zioExec = ZioExec(zio.Runtime.default)
+  log.trace("Created ZioExec")
 
   val fileSystem: FileSystem = new FileSystem
+  log.trace("Created FileSystem")
 
   implicit val versionCalculator: ContentBasedVersioning =
     Sha3_224VersionCalculator
+  log.trace("Created Version Calculator")
 
   implicit val system =
     ActorSystem(
@@ -69,25 +83,8 @@
       None,
       Some(serverConfig.computeExecutionContext)
     )
-
-<<<<<<< HEAD
-  val sqlDatabase = SqlDatabase(
-    languageServerConfig.directories.suggestionsDatabaseFile
-  )
-  system.log.debug("Sql database created")
-  val suggestionsRepo = {
-    val repo = new SqlSuggestionsRepo(sqlDatabase)(system.dispatcher)
-    repo.init
-    repo
-  }
-
-  val versionsRepo = {
-    val repo = new SqlVersionsRepo(sqlDatabase)(system.dispatcher)
-    repo.init
-    repo
-  }
-  system.log.debug("Sql repos created")
-=======
+  log.trace("Created ActorSystem")
+
   val sqlDatabase =
     DeploymentType.fromEnvironment() match {
       case Desktop =>
@@ -105,7 +102,6 @@
   val suggestionsRepo = new SqlSuggestionsRepo(sqlDatabase)(system.dispatcher)
   val versionsRepo    = new SqlVersionsRepo(sqlDatabase)(system.dispatcher)
   log.trace("Created SQL Repos")
->>>>>>> af1aab35
 
   lazy val sessionRouter =
     system.actorOf(SessionRouter.props(), "session-router")
@@ -134,7 +130,13 @@
   lazy val suggestionsHandler =
     system.actorOf(
       SuggestionsHandler
-        .props(languageServerConfig, suggestionsRepo, sessionRouter),
+        .props(
+          languageServerConfig,
+          suggestionsRepo,
+          versionsRepo,
+          sessionRouter,
+          runtimeConnector
+        ),
       "suggestions-handler"
     )
 
@@ -151,7 +153,12 @@
   lazy val contextRegistry =
     system.actorOf(
       ContextRegistry
-        .props(languageServerConfig, runtimeConnector, sessionRouter),
+        .props(
+          suggestionsRepo,
+          languageServerConfig,
+          runtimeConnector,
+          sessionRouter
+        ),
       "context-registry"
     )
 
@@ -160,7 +167,7 @@
   val stdInSink = new ObservableOutputStream
   val stdIn     = new ObservablePipedInputStream(stdInSink)
 
-  system.log.debug("Initializing Runtime context...")
+  log.trace("Initializing Runtime context...")
   val context = Context
     .newBuilder(LanguageInfo.ID)
     .allowAllAccess(true)
@@ -168,12 +175,19 @@
     .option(RuntimeServerInfo.ENABLE_OPTION, "true")
     .option(RuntimeOptions.PACKAGES_PATH, serverConfig.contentRootPath)
     .option(
+      RuntimeOptions.LOG_LEVEL,
+      JavaLoggingLogHandler.getJavaLogLevelFor(logLevel).getName
+    )
+    .option(
       RuntimeServerInfo.JOB_PARALLELISM_OPTION,
       Runtime.getRuntime.availableProcessors().toString
     )
     .out(stdOut)
     .err(stdErr)
     .in(stdIn)
+    .logHandler(
+      JavaLoggingLogHandler.create(JavaLoggingLogHandler.defaultLevelMapping)
+    )
     .serverTransport((uri: URI, peerEndpoint: MessageEndpoint) => {
       if (uri.toString == RuntimeServerInfo.URI) {
         val connection = new RuntimeConnector.Endpoint(
@@ -186,7 +200,10 @@
     })
     .build()
   context.initialize(LanguageInfo.ID)
-  system.log.debug("Runtime context initialized")
+  log.trace("Runtime context initialized")
+
+  system.eventStream.setLogLevel(LogLevel.toAkka(logLevel))
+  log.trace(s"Set akka log level to $logLevel")
 
   val runtimeKiller =
     system.actorOf(
@@ -214,7 +231,7 @@
       "std-in-controller"
     )
 
-  lazy val jsonRpcControllerFactory = new JsonConnectionControllerFactory(
+  val jsonRpcControllerFactory = new JsonConnectionControllerFactory(
     bufferRegistry,
     capabilityRouter,
     fileManager,
@@ -225,25 +242,81 @@
     stdInController,
     runtimeConnector
   )
-
-  lazy val jsonRpcServer =
+  log.trace("Created JsonConnectionControllerFactory")
+
+  val pingHandlerProps =
+    PingHandler.props(
+      List(
+        bufferRegistry,
+        capabilityRouter,
+        fileManager,
+        contextRegistry
+      ),
+      10.seconds,
+      true
+    )
+
+  val healthCheckEndpoint =
+    new HealthCheckEndpoint(pingHandlerProps, system)(
+      serverConfig.computeExecutionContext
+    )
+
+  val jsonRpcServer =
     new JsonRpcServer(
       JsonRpc.protocol,
       jsonRpcControllerFactory,
       JsonRpcServer
-        .Config(outgoingBufferSize = 10000, lazyMessageTimeout = 10.seconds)
-    )
-
-  lazy val binaryServer =
+        .Config(outgoingBufferSize = 10000, lazyMessageTimeout = 10.seconds),
+      List(healthCheckEndpoint)
+    )
+  log.trace("Created JsonRpcServer")
+
+  val binaryServer =
     new BinaryWebSocketServer(
       InboundMessageDecoder,
       BinaryEncoder.empty,
       new BinaryConnectionControllerFactory(fileManager)
     )
+  log.trace("Created BinaryWebSocketServer")
+
+  /** Initialize the module. */
+  def init: Future[Unit] = {
+    import system.dispatcher
+
+    val suggestionsRepoInit = suggestionsRepo.init
+    suggestionsRepoInit.onComplete {
+      case Success(()) =>
+        system.eventStream.publish(InitializedEvent.SuggestionsRepoInitialized)
+      case Failure(ex) =>
+        log.error("Failed to initialize SQL suggestions repo", ex)
+    }
+
+    val versionsRepoInit = versionsRepo.init
+    versionsRepoInit.onComplete {
+      case Success(()) =>
+        system.eventStream.publish(InitializedEvent.FileVersionsRepoInitialized)
+      case Failure(ex) =>
+        log.error("Failed to initialize SQL versions repo", ex)
+    }(system.dispatcher)
+
+    val initialization = Future
+      .sequence(Seq(suggestionsRepoInit, versionsRepoInit))
+      .map(_ => ())
+
+    initialization.onComplete {
+      case Success(()) =>
+        system.eventStream.publish(InitializedEvent.InitializationFinished)
+      case _ =>
+        system.eventStream.publish(InitializedEvent.InitializationFailed)
+    }
+
+    initialization
+  }
 
   /** Close the main module releasing all resources. */
   def close(): Unit = {
     suggestionsRepo.close()
     versionsRepo.close()
+    log.trace("Closed MainModule")
   }
 }