package org.enso.languageserver.boot

import akka.actor.ActorSystem
import buildinfo.Info
import org.enso.distribution.locking.{
  ResourceManager,
  ThreadSafeFileLockManager
}
import org.enso.distribution.{DistributionManager, Environment, LanguageHome}
import org.enso.editions.EditionResolver
import org.enso.editions.updater.EditionManager
import org.enso.jsonrpc.JsonRpcServer
import org.enso.languageserver.capability.CapabilityRouter
import org.enso.languageserver.data._
import org.enso.languageserver.effect
import org.enso.languageserver.filemanager._
import org.enso.languageserver.http.server.BinaryWebSocketServer
import org.enso.languageserver.io._
import org.enso.languageserver.libraries._
import org.enso.languageserver.monitoring.{
  HealthCheckEndpoint,
  IdlenessEndpoint,
  IdlenessMonitor,
  NoopEventsMonitor
}
import org.enso.languageserver.protocol.binary.{
  BinaryConnectionControllerFactory,
  InboundMessageDecoder
}
import org.enso.languageserver.protocol.json.{
  JsonConnectionControllerFactory,
  JsonRpcProtocolFactory
}
import org.enso.languageserver.requesthandler.monitoring.PingHandler
import org.enso.languageserver.runtime._
import org.enso.languageserver.search.SuggestionsHandler
import org.enso.languageserver.session.SessionRouter
import org.enso.languageserver.text.BufferRegistry
import org.enso.languageserver.util.binary.BinaryEncoder
import org.enso.languageserver.vcsmanager.{Git, VcsManager}
import org.enso.librarymanager.LibraryLocations
import org.enso.librarymanager.local.DefaultLocalLibraryProvider
import org.enso.librarymanager.published.PublishedLibraryCache
import org.enso.lockmanager.server.LockManagerService
import org.enso.logger.masking.{MaskedPath, Masking}
import org.enso.loggingservice.{JavaLoggingLogHandler, LogLevel}
import org.enso.polyglot.{HostAccessFactory, RuntimeOptions, RuntimeServerInfo}
import org.enso.searcher.sql.{SqlDatabase, SqlSuggestionsRepo, SqlVersionsRepo}
import org.enso.text.{ContentBasedVersioning, Sha3_224VersionCalculator}
import org.graalvm.polyglot.Context
import org.graalvm.polyglot.io.MessageEndpoint
import org.slf4j.LoggerFactory

import java.io.File
import java.net.URI
import java.time.Clock

import scala.concurrent.duration._
import scala.util.{Failure, Success}

/** A main module containing all components of the server.
  *
  * @param serverConfig configuration for the language server
  * @param logLevel log level for the Language Server
  */
class MainModule(serverConfig: LanguageServerConfig, logLevel: LogLevel) {

  private val log = LoggerFactory.getLogger(this.getClass)
  log.info(
    "Initializing main module of the Language Server from [{}, {}, {}]",
    Info.currentEdition,
    serverConfig,
    logLevel
  )

  private val utcClock = Clock.systemUTC()

  val directoriesConfig = ProjectDirectoriesConfig(serverConfig.contentRootPath)
  private val contentRoot = ContentRootWithFile(
    ContentRoot.Project(serverConfig.contentRootUuid),
    new File(serverConfig.contentRootPath)
  )
  val languageServerConfig = Config(
    contentRoot,
    FileManagerConfig(timeout = 3.seconds),
    VcsManagerConfig(
      initTimeout = 5.seconds,
      timeout     = 3.seconds,
      asyncInit   = true
    ),
    PathWatcherConfig(),
    ExecutionContextConfig(),
    directoriesConfig,
    serverConfig.profilingConfig,
    serverConfig.startupConfig
  )
  log.trace("Created Language Server config [{}].", languageServerConfig)

  implicit val system: ActorSystem =
    ActorSystem(
      serverConfig.name,
      None,
      None,
      Some(serverConfig.computeExecutionContext)
    )
  log.trace("Created ActorSystem [{}].", system)

  private val zioRuntime = new effect.ExecutionContextRuntime(system.dispatcher)
  private val zioExec    = effect.ZioExec(zioRuntime)
  log.trace("Created ZIO executor [{}].", zioExec)

  private val fileSystem: FileSystem = new FileSystem
  log.trace("Created file system [{}].", fileSystem)

  val git = Git.withEmptyUserConfig(
    Some(languageServerConfig.vcsManager.dataDirectory),
    languageServerConfig.vcsManager.asyncInit
  )
  log.trace("Created git [{}].", git)

  implicit val versionCalculator: ContentBasedVersioning =
    Sha3_224VersionCalculator
  log.trace("Created Version Calculator [{}].", versionCalculator)

  val sqlDatabase = SqlDatabase.inmem("memdb")

  val suggestionsRepo = new SqlSuggestionsRepo(sqlDatabase)(system.dispatcher)
  val versionsRepo    = new SqlVersionsRepo(sqlDatabase)(system.dispatcher)
  log.trace("Created SQL repos: [{}. {}].", suggestionsRepo, versionsRepo)

  val idlenessMonitor =
    system.actorOf(IdlenessMonitor.props(utcClock))

  lazy val sessionRouter =
    system.actorOf(SessionRouter.props(), "session-router")

  val environment         = new Environment {}
  val languageHome        = LanguageHome.detectFromExecutableLocation(environment)
  val distributionManager = new DistributionManager(environment)

  val editionProvider =
    EditionManager.makeEditionProvider(distributionManager, Some(languageHome))
  val editionResolver = EditionResolver(editionProvider)
  val editionReferenceResolver = new EditionReferenceResolver(
    contentRoot.file,
    editionProvider,
    editionResolver
  )
  val editionManager = EditionManager(distributionManager, Some(languageHome))
  val lockManager = new ThreadSafeFileLockManager(
    distributionManager.paths.locks
  )
  val resourceManager = new ResourceManager(lockManager)

  val lockManagerService = system.actorOf(
    LockManagerService.props(lockManager),
    "lock-manager-service"
  )

  val runtimeEventsMonitor =
    languageServerConfig.profiling.runtimeEventsLogPath match {
      case Some(path) =>
        ApiEventsMonitor(path) match {
          case Success(monitor) =>
            monitor
          case Failure(exception) =>
            log.error(
              "Failed to create runtime events monitor for [{}].",
              MaskedPath(path),
              exception
            )
            new NoopEventsMonitor
        }
      case None =>
        new NoopEventsMonitor
    }
  log.trace(
    "Started runtime events monitor [{}].",
    runtimeEventsMonitor.getClass.getName
  )

  lazy val runtimeConnector =
    system.actorOf(
      RuntimeConnector.props(lockManagerService, runtimeEventsMonitor),
      "runtime-connector"
    )

  lazy val contentRootManagerActor =
    system.actorOf(
      ContentRootManagerActor.props(languageServerConfig),
      "content-root-manager"
    )

  lazy val contentRootManagerWrapper: ContentRootManager =
    new ContentRootManagerWrapper(languageServerConfig, contentRootManagerActor)

  lazy val fileManager = system.actorOf(
    FileManager.pool(
      languageServerConfig.fileManager,
      contentRootManagerWrapper,
      fileSystem,
      zioExec
    ),
    "file-manager"
  )

  lazy val vcsManager = system.actorOf(
    VcsManager.props(
      languageServerConfig.vcsManager,
      git,
      contentRootManagerWrapper,
      zioExec
    ),
    "vcs-manager"
  )

  lazy val bufferRegistry =
    system.actorOf(
      BufferRegistry.props(
        fileManager,
        vcsManager,
        runtimeConnector,
        TimingsConfig.default().withAutoSave(6.seconds)
      ),
      "buffer-registry"
    )

  lazy val receivesTreeUpdatesHandler =
    system.actorOf(
      ReceivesTreeUpdatesHandler.props(
        languageServerConfig,
        contentRootManagerWrapper,
        fileSystem,
        zioExec
      ),
      "file-event-registry"
    )

  lazy val suggestionsHandler =
    system.actorOf(
      SuggestionsHandler
        .props(
          languageServerConfig,
          contentRootManagerWrapper,
          suggestionsRepo,
          versionsRepo,
          sessionRouter,
          runtimeConnector
        ),
      "suggestions-handler"
    )

  lazy val capabilityRouter =
    system.actorOf(
      CapabilityRouter.props(
        bufferRegistry,
        receivesTreeUpdatesHandler,
        suggestionsHandler
      ),
      "capability-router"
    )

  lazy val contextRegistry =
    system.actorOf(
      ContextRegistry
        .props(
          languageServerConfig,
          RuntimeFailureMapper(contentRootManagerWrapper),
          runtimeConnector,
          sessionRouter
        ),
      "context-registry"
    )

  val stdOut    = new ObservableOutputStream
  val stdErr    = new ObservableOutputStream
  val stdInSink = new ObservableOutputStream
  val stdIn     = new ObservablePipedInputStream(stdInSink)

  val context = Context
    .newBuilder()
    .allowAllAccess(true)
    .allowHostAccess(new HostAccessFactory().allWithTypeMapping())
    .allowExperimentalOptions(true)
    .option(RuntimeServerInfo.ENABLE_OPTION, "true")
    .option(RuntimeOptions.INTERACTIVE_MODE, "true")
    .option(RuntimeOptions.PROJECT_ROOT, serverConfig.contentRootPath)
    .option(
      RuntimeOptions.LOG_LEVEL,
      JavaLoggingLogHandler.getJavaLogLevelFor(logLevel).getName
    )
    .option(RuntimeOptions.LOG_MASKING, Masking.isMaskingEnabled.toString)
    .option(RuntimeOptions.EDITION_OVERRIDE, Info.currentEdition)
    .option(
      RuntimeServerInfo.JOB_PARALLELISM_OPTION,
      Runtime.getRuntime.availableProcessors().toString
    )
    .option(RuntimeOptions.PREINITIALIZE, "js")
    .out(stdOut)
    .err(stdErr)
    .in(stdIn)
    .logHandler(
      JavaLoggingLogHandler.create(JavaLoggingLogHandler.defaultLevelMapping)
    )
    .serverTransport((uri: URI, peerEndpoint: MessageEndpoint) => {
      if (uri.toString == RuntimeServerInfo.URI) {
        val connection = new RuntimeConnector.Endpoint(
          runtimeConnector,
          peerEndpoint
        )
        runtimeConnector ! RuntimeConnector.Initialize(peerEndpoint)
        connection
      } else null
    })
    .build()
  log.trace("Created Runtime context [{}].", context)

  system.eventStream.setLogLevel(LogLevel.toAkka(logLevel))
  log.trace("Set akka log level to [{}].", logLevel)

  val runtimeKiller =
    system.actorOf(
      RuntimeKiller.props(runtimeConnector, context),
      "runtime-context"
    )

  val stdOutController =
    system.actorOf(
      OutputRedirectionController
        .props(stdOut, OutputKind.StandardOutput, sessionRouter),
      "std-out-controller"
    )

  val stdErrController =
    system.actorOf(
      OutputRedirectionController
        .props(stdErr, OutputKind.StandardError, sessionRouter),
      "std-err-controller"
    )

  val stdInController =
    system.actorOf(
      InputRedirectionController.props(stdIn, stdInSink, sessionRouter),
      "std-in-controller"
    )

<<<<<<< HEAD
=======
  val initializationComponent = ResourcesInitialization(
    system.eventStream,
    directoriesConfig,
    sqlDatabase,
    suggestionsRepo,
    versionsRepo,
    context,
    zioRuntime
  )(system.dispatcher)

>>>>>>> 201358e5
  val projectSettingsManager = system.actorOf(
    ProjectSettingsManager.props(contentRoot.file, editionResolver),
    "project-settings-manager"
  )

  val localLibraryManager = system.actorOf(
    LocalLibraryManager.props(contentRoot.file, distributionManager),
    "local-library-manager"
  )

  val libraryLocations =
    LibraryLocations.resolve(distributionManager, Some(languageHome))

  val libraryConfig = LibraryConfig(
    localLibraryManager      = localLibraryManager,
    editionReferenceResolver = editionReferenceResolver,
    editionManager           = editionManager,
    localLibraryProvider     = DefaultLocalLibraryProvider.make(libraryLocations),
    publishedLibraryCache =
      PublishedLibraryCache.makeReadOnlyCache(libraryLocations),
    installerConfig = LibraryInstallerConfig(
      distributionManager,
      resourceManager,
      Some(languageHome),
      new CompilerBasedDependencyExtractor(logLevel)
    )
  )

  val pingHandlerProps =
    PingHandler.props(
      List(
        bufferRegistry,
        capabilityRouter,
        fileManager,
        contextRegistry
      ),
      10.seconds,
      true
    )

  private val healthCheckEndpoint =
    new HealthCheckEndpoint(pingHandlerProps, system)(
      serverConfig.computeExecutionContext
    )

  private val idlenessEndpoint =
    new IdlenessEndpoint(idlenessMonitor)

  private val jsonRpcProtocolFactory = new JsonRpcProtocolFactory

  private val initializationComponent =
    ResourcesInitialization(
      system.eventStream,
      directoriesConfig,
      jsonRpcProtocolFactory,
      sqlDatabase,
      suggestionsRepo,
      versionsRepo,
      context
    )(system.dispatcher)

  private val jsonRpcControllerFactory = new JsonConnectionControllerFactory(
    mainComponent          = initializationComponent,
    bufferRegistry         = bufferRegistry,
    capabilityRouter       = capabilityRouter,
    fileManager            = fileManager,
    vcsManager             = vcsManager,
    contentRootManager     = contentRootManagerActor,
    contextRegistry        = contextRegistry,
    suggestionsHandler     = suggestionsHandler,
    stdOutController       = stdOutController,
    stdErrController       = stdErrController,
    stdInController        = stdInController,
    runtimeConnector       = runtimeConnector,
    idlenessMonitor        = idlenessMonitor,
    projectSettingsManager = projectSettingsManager,
    libraryConfig          = libraryConfig,
    config                 = languageServerConfig
  )
  log.trace(
    "Created JSON connection controller factory [{}].",
    jsonRpcControllerFactory
  )

  val jsonRpcServer =
    new JsonRpcServer(
      jsonRpcProtocolFactory,
      jsonRpcControllerFactory,
      JsonRpcServer
        .Config(outgoingBufferSize = 10000, lazyMessageTimeout = 10.seconds),
      List(healthCheckEndpoint, idlenessEndpoint)
    )
  log.trace("Created JSON RPC Server [{}].", jsonRpcServer)

  val binaryServer =
    new BinaryWebSocketServer(
      InboundMessageDecoder,
      BinaryEncoder.empty,
      new BinaryConnectionControllerFactory(fileManager),
      BinaryWebSocketServer.Config(
        outgoingBufferSize = 100,
        lazyMessageTimeout = 10.seconds
      )
    )
  log.trace("Created Binary WebSocket Server [{}].", binaryServer)

  log.info(
    "Main module of the Language Server initialized with config [{}].",
    languageServerConfig
  )

  /** Close the main module releasing all resources. */
  def close(): Unit = {
    suggestionsRepo.close()
    versionsRepo.close()
    context.close()
    log.info("Closed Language Server main module.")
  }
}<|MERGE_RESOLUTION|>--- conflicted
+++ resolved
@@ -344,19 +344,6 @@
       "std-in-controller"
     )
 
-<<<<<<< HEAD
-=======
-  val initializationComponent = ResourcesInitialization(
-    system.eventStream,
-    directoriesConfig,
-    sqlDatabase,
-    suggestionsRepo,
-    versionsRepo,
-    context,
-    zioRuntime
-  )(system.dispatcher)
-
->>>>>>> 201358e5
   val projectSettingsManager = system.actorOf(
     ProjectSettingsManager.props(contentRoot.file, editionResolver),
     "project-settings-manager"
@@ -415,7 +402,8 @@
       sqlDatabase,
       suggestionsRepo,
       versionsRepo,
-      context
+      context,
+      zioRuntime,
     )(system.dispatcher)
 
   private val jsonRpcControllerFactory = new JsonConnectionControllerFactory(
