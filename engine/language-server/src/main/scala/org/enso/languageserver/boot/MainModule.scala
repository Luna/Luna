package org.enso.languageserver.boot

import akka.actor.ActorSystem
import buildinfo.Info
import org.enso.distribution.locking.{
  ResourceManager,
  ThreadSafeFileLockManager
}
import org.enso.distribution.{DistributionManager, Environment, LanguageHome}
import org.enso.editions.EditionResolver
import org.enso.editions.updater.EditionManager
import org.enso.jsonrpc.JsonRpcServer
import org.enso.languageserver.capability.CapabilityRouter
import org.enso.languageserver.data._
import org.enso.languageserver.effect
import org.enso.languageserver.filemanager._
import org.enso.languageserver.http.server.BinaryWebSocketServer
import org.enso.languageserver.io._
import org.enso.languageserver.libraries._
import org.enso.languageserver.monitoring.{
  HealthCheckEndpoint,
  IdlenessEndpoint,
  IdlenessMonitor,
  NoopEventsMonitor
}
import org.enso.languageserver.protocol.binary.{
  BinaryConnectionControllerFactory,
  InboundMessageDecoder
}
import org.enso.languageserver.protocol.json.{
  JsonConnectionControllerFactory,
  JsonRpcProtocolFactory
}
import org.enso.languageserver.requesthandler.monitoring.PingHandler
import org.enso.languageserver.runtime._
import org.enso.languageserver.search.SuggestionsHandler
import org.enso.languageserver.session.SessionRouter
import org.enso.languageserver.text.BufferRegistry
import org.enso.languageserver.util.binary.BinaryEncoder
import org.enso.languageserver.vcsmanager.{Git, VcsManager}
import org.enso.librarymanager.LibraryLocations
import org.enso.librarymanager.local.DefaultLocalLibraryProvider
import org.enso.librarymanager.published.PublishedLibraryCache
import org.enso.lockmanager.server.LockManagerService
import org.enso.logger.masking.{MaskedPath, Masking}
import org.enso.loggingservice.{JavaLoggingLogHandler, LogLevel}
import org.enso.polyglot.{HostAccessFactory, RuntimeOptions, RuntimeServerInfo}
import org.enso.searcher.sql.{SqlDatabase, SqlSuggestionsRepo, SqlVersionsRepo}
import org.enso.text.{ContentBasedVersioning, Sha3_224VersionCalculator}
import org.graalvm.polyglot.Context
import org.graalvm.polyglot.io.MessageEndpoint
import org.slf4j.LoggerFactory

import java.io.File
import java.net.URI
import java.time.Clock

import scala.concurrent.duration._
import scala.util.{Failure, Success}

/** A main module containing all components of the server.
  *
  * @param serverConfig configuration for the language server
  * @param logLevel log level for the Language Server
  */
class MainModule(serverConfig: LanguageServerConfig, logLevel: LogLevel) {

  private val log = LoggerFactory.getLogger(this.getClass)
  log.info(
    "Initializing main module of the Language Server from [{}, {}, {}]",
    Info.currentEdition,
    serverConfig,
    logLevel
  )

  private val utcClock = Clock.systemUTC()

  val directoriesConfig = ProjectDirectoriesConfig(serverConfig.contentRootPath)
  private val contentRoot = ContentRootWithFile(
    ContentRoot.Project(serverConfig.contentRootUuid),
    new File(serverConfig.contentRootPath)
  )

  private val openAiKey = sys.env.get("OPENAI_API_KEY")
  private val openAiCfg = openAiKey.map(AICompletionConfig)

  val languageServerConfig = Config(
    contentRoot,
    FileManagerConfig(timeout = 3.seconds),
    VcsManagerConfig(
      initTimeout = 5.seconds,
      timeout     = 3.seconds,
      asyncInit   = true
    ),
    PathWatcherConfig(),
    ExecutionContextConfig(),
    directoriesConfig,
    serverConfig.profilingConfig,
<<<<<<< HEAD
    openAiCfg
=======
    serverConfig.startupConfig
>>>>>>> 0f4f8a05
  )
  log.trace("Created Language Server config [{}].", languageServerConfig)

  implicit val system: ActorSystem =
    ActorSystem(
      serverConfig.name,
      None,
      None,
      Some(serverConfig.computeExecutionContext)
    )
  log.trace("Created ActorSystem [{}].", system)

  private val zioRuntime =
    new effect.ExecutionContextRuntime(system.dispatcher)
  private val zioExec = effect.ZioExec(zioRuntime)
  log.trace("Created ZIO executor [{}].", zioExec)

  private val fileSystem: FileSystem = new FileSystem
  log.trace("Created file system [{}].", fileSystem)

  val git = Git.withEmptyUserConfig(
    Some(languageServerConfig.vcsManager.dataDirectory),
    languageServerConfig.vcsManager.asyncInit
  )
  log.trace("Created git [{}].", git)

  implicit val versionCalculator: ContentBasedVersioning =
    Sha3_224VersionCalculator
  log.trace("Created Version Calculator [{}].", versionCalculator)

  val sqlDatabase = SqlDatabase.inmem("memdb")

  val suggestionsRepo = new SqlSuggestionsRepo(sqlDatabase)(system.dispatcher)
  val versionsRepo    = new SqlVersionsRepo(sqlDatabase)(system.dispatcher)
  log.trace("Created SQL repos: [{}. {}].", suggestionsRepo, versionsRepo)

  val idlenessMonitor =
    system.actorOf(IdlenessMonitor.props(utcClock))

  lazy val sessionRouter =
    system.actorOf(SessionRouter.props(), "session-router")

  val environment         = new Environment {}
  val languageHome        = LanguageHome.detectFromExecutableLocation(environment)
  val distributionManager = new DistributionManager(environment)

  val editionProvider =
    EditionManager.makeEditionProvider(distributionManager, Some(languageHome))
  val editionResolver = EditionResolver(editionProvider)
  val editionReferenceResolver = new EditionReferenceResolver(
    contentRoot.file,
    editionProvider,
    editionResolver
  )
  val editionManager = EditionManager(distributionManager, Some(languageHome))
  val lockManager = new ThreadSafeFileLockManager(
    distributionManager.paths.locks
  )
  val resourceManager = new ResourceManager(lockManager)

  val lockManagerService = system.actorOf(
    LockManagerService.props(lockManager),
    "lock-manager-service"
  )

  val runtimeEventsMonitor =
    languageServerConfig.profiling.runtimeEventsLogPath match {
      case Some(path) =>
        ApiEventsMonitor(path) match {
          case Success(monitor) =>
            monitor
          case Failure(exception) =>
            log.error(
              "Failed to create runtime events monitor for [{}].",
              MaskedPath(path),
              exception
            )
            new NoopEventsMonitor
        }
      case None =>
        new NoopEventsMonitor
    }
  log.trace(
    "Started runtime events monitor [{}].",
    runtimeEventsMonitor.getClass.getName
  )

  lazy val runtimeConnector =
    system.actorOf(
      RuntimeConnector.props(lockManagerService, runtimeEventsMonitor),
      "runtime-connector"
    )

  lazy val contentRootManagerActor =
    system.actorOf(
      ContentRootManagerActor.props(languageServerConfig),
      "content-root-manager"
    )

  lazy val contentRootManagerWrapper: ContentRootManager =
    new ContentRootManagerWrapper(languageServerConfig, contentRootManagerActor)

  lazy val fileManager = system.actorOf(
    FileManager.pool(
      languageServerConfig.fileManager,
      contentRootManagerWrapper,
      fileSystem,
      zioExec
    ),
    "file-manager"
  )

  lazy val vcsManager = system.actorOf(
    VcsManager.props(
      languageServerConfig.vcsManager,
      git,
      contentRootManagerWrapper,
      zioExec
    ),
    "vcs-manager"
  )

  lazy val bufferRegistry =
    system.actorOf(
      BufferRegistry.props(
        fileManager,
        vcsManager,
        runtimeConnector,
        TimingsConfig.default().withAutoSave(6.seconds)
      ),
      "buffer-registry"
    )

  lazy val receivesTreeUpdatesHandler =
    system.actorOf(
      ReceivesTreeUpdatesHandler.props(
        languageServerConfig,
        contentRootManagerWrapper,
        fileSystem,
        zioExec
      ),
      "file-event-registry"
    )

  lazy val suggestionsHandler =
    system.actorOf(
      SuggestionsHandler
        .props(
          languageServerConfig,
          contentRootManagerWrapper,
          suggestionsRepo,
          versionsRepo,
          sessionRouter,
          runtimeConnector
        ),
      "suggestions-handler"
    )

  lazy val capabilityRouter =
    system.actorOf(
      CapabilityRouter.props(
        bufferRegistry,
        receivesTreeUpdatesHandler,
        suggestionsHandler
      ),
      "capability-router"
    )

  lazy val contextRegistry =
    system.actorOf(
      ContextRegistry
        .props(
          languageServerConfig,
          RuntimeFailureMapper(contentRootManagerWrapper),
          runtimeConnector,
          sessionRouter
        ),
      "context-registry"
    )

  val stdOut    = new ObservableOutputStream
  val stdErr    = new ObservableOutputStream
  val stdInSink = new ObservableOutputStream
  val stdIn     = new ObservablePipedInputStream(stdInSink)

  val context = Context
    .newBuilder()
    .allowAllAccess(true)
    .allowHostAccess(new HostAccessFactory().allWithTypeMapping())
    .allowExperimentalOptions(true)
    .option(RuntimeServerInfo.ENABLE_OPTION, "true")
    .option(RuntimeOptions.INTERACTIVE_MODE, "true")
    .option(RuntimeOptions.PROJECT_ROOT, serverConfig.contentRootPath)
    .option(
      RuntimeOptions.LOG_LEVEL,
      JavaLoggingLogHandler.getJavaLogLevelFor(logLevel).getName
    )
    .option(RuntimeOptions.LOG_MASKING, Masking.isMaskingEnabled.toString)
    .option(RuntimeOptions.EDITION_OVERRIDE, Info.currentEdition)
    .option(
      RuntimeServerInfo.JOB_PARALLELISM_OPTION,
      Runtime.getRuntime.availableProcessors().toString
    )
    .option(RuntimeOptions.PREINITIALIZE, "js")
    .out(stdOut)
    .err(stdErr)
    .in(stdIn)
    .logHandler(
      JavaLoggingLogHandler.create(JavaLoggingLogHandler.defaultLevelMapping)
    )
    .serverTransport((uri: URI, peerEndpoint: MessageEndpoint) => {
      if (uri.toString == RuntimeServerInfo.URI) {
        val connection = new RuntimeConnector.Endpoint(
          runtimeConnector,
          peerEndpoint
        )
        runtimeConnector ! RuntimeConnector.Initialize(peerEndpoint)
        connection
      } else null
    })
    .build()
  log.trace("Created Runtime context [{}].", context)

  system.eventStream.setLogLevel(LogLevel.toAkka(logLevel))
  log.trace("Set akka log level to [{}].", logLevel)

  val runtimeKiller =
    system.actorOf(
      RuntimeKiller.props(runtimeConnector, context),
      "runtime-context"
    )

  val stdOutController =
    system.actorOf(
      OutputRedirectionController
        .props(stdOut, OutputKind.StandardOutput, sessionRouter),
      "std-out-controller"
    )

  val stdErrController =
    system.actorOf(
      OutputRedirectionController
        .props(stdErr, OutputKind.StandardError, sessionRouter),
      "std-err-controller"
    )

  val stdInController =
    system.actorOf(
      InputRedirectionController.props(stdIn, stdInSink, sessionRouter),
      "std-in-controller"
    )

  val projectSettingsManager = system.actorOf(
    ProjectSettingsManager.props(contentRoot.file, editionResolver),
    "project-settings-manager"
  )

  val localLibraryManager = system.actorOf(
    LocalLibraryManager.props(contentRoot.file, distributionManager),
    "local-library-manager"
  )

  val libraryLocations =
    LibraryLocations.resolve(distributionManager, Some(languageHome))

  val libraryConfig = LibraryConfig(
    localLibraryManager      = localLibraryManager,
    editionReferenceResolver = editionReferenceResolver,
    editionManager           = editionManager,
    localLibraryProvider     = DefaultLocalLibraryProvider.make(libraryLocations),
    publishedLibraryCache =
      PublishedLibraryCache.makeReadOnlyCache(libraryLocations),
    installerConfig = LibraryInstallerConfig(
      distributionManager,
      resourceManager,
      Some(languageHome),
      new CompilerBasedDependencyExtractor(logLevel)
    )
  )

  val pingHandlerProps =
    PingHandler.props(
      List(
        bufferRegistry,
        capabilityRouter,
        fileManager,
        contextRegistry
      ),
      10.seconds,
      true
    )

  private val healthCheckEndpoint =
    new HealthCheckEndpoint(pingHandlerProps, system)(
      serverConfig.computeExecutionContext
    )

  private val idlenessEndpoint =
    new IdlenessEndpoint(idlenessMonitor)

  private val jsonRpcProtocolFactory = new JsonRpcProtocolFactory

  private val initializationComponent =
    ResourcesInitialization(
      system.eventStream,
      directoriesConfig,
      jsonRpcProtocolFactory,
      sqlDatabase,
      suggestionsRepo,
      versionsRepo,
      context,
      zioRuntime
    )(system.dispatcher)

  private val jsonRpcControllerFactory = new JsonConnectionControllerFactory(
    mainComponent          = initializationComponent,
    bufferRegistry         = bufferRegistry,
    capabilityRouter       = capabilityRouter,
    fileManager            = fileManager,
    vcsManager             = vcsManager,
    contentRootManager     = contentRootManagerActor,
    contextRegistry        = contextRegistry,
    suggestionsHandler     = suggestionsHandler,
    stdOutController       = stdOutController,
    stdErrController       = stdErrController,
    stdInController        = stdInController,
    runtimeConnector       = runtimeConnector,
    idlenessMonitor        = idlenessMonitor,
    projectSettingsManager = projectSettingsManager,
    libraryConfig          = libraryConfig,
    config                 = languageServerConfig
  )
  log.trace(
    "Created JSON connection controller factory [{}].",
    jsonRpcControllerFactory
  )

  val jsonRpcServer =
    new JsonRpcServer(
      jsonRpcProtocolFactory,
      jsonRpcControllerFactory,
      JsonRpcServer
        .Config(outgoingBufferSize = 10000, lazyMessageTimeout = 10.seconds),
      List(healthCheckEndpoint, idlenessEndpoint)
    )
  log.trace("Created JSON RPC Server [{}].", jsonRpcServer)

  val binaryServer =
    new BinaryWebSocketServer(
      InboundMessageDecoder,
      BinaryEncoder.empty,
      new BinaryConnectionControllerFactory(fileManager),
      BinaryWebSocketServer.Config(
        outgoingBufferSize = 100,
        lazyMessageTimeout = 10.seconds
      )
    )
  log.trace("Created Binary WebSocket Server [{}].", binaryServer)

  log.info(
    "Main module of the Language Server initialized with config [{}].",
    languageServerConfig
  )

  /** Close the main module releasing all resources. */
  def close(): Unit = {
    suggestionsRepo.close()
    versionsRepo.close()
    context.close()
    log.info("Closed Language Server main module.")
  }
}<|MERGE_RESOLUTION|>--- conflicted
+++ resolved
@@ -96,11 +96,8 @@
     ExecutionContextConfig(),
     directoriesConfig,
     serverConfig.profilingConfig,
-<<<<<<< HEAD
+    serverConfig.startupConfig,
     openAiCfg
-=======
-    serverConfig.startupConfig
->>>>>>> 0f4f8a05
   )
   log.trace("Created Language Server config [{}].", languageServerConfig)
 
