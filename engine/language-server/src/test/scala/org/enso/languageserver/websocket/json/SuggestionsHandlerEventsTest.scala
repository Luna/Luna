package org.enso.languageserver.websocket.json

import io.circe.literal._
import org.enso.languageserver.search.Suggestions
import org.enso.languageserver.websocket.json.{SearchJsonMessages => json}
import org.enso.logger.ReportLogsOnFailure
import org.enso.polyglot.{ExportedSymbol, ModuleExports}
import org.enso.polyglot.data.Tree
import org.enso.polyglot.runtime.Runtime.Api
import org.enso.testkit.FlakySpec

import scala.collection.immutable.ListSet

class SuggestionsHandlerEventsTest
    extends BaseServerTest
    with FlakySpec
    with ReportLogsOnFailure {

  "SuggestionsHandlerEvents" must {

    "send suggestions database notifications" taggedAs Flaky in {
      val client = getInitialisedWsClient()

      client.send(json.acquireSuggestionsDatabaseUpdatesCapability(0))
      client.expectJson(json.ok(0))

      // add type
      system.eventStream.publish(
        Api.SuggestionsDatabaseModuleUpdateNotification(
          "Foo.Main",
          Vector(),
          Vector(),
          Tree.Root(
            Vector(
              Tree.Node(
                Api.SuggestionUpdate(
                  Suggestions.tpe,
                  Api.SuggestionAction.Add()
                ),
                Vector()
              )
            )
          )
        )
      )
      client.expectJson(json"""
        { "jsonrpc" : "2.0",
          "method" : "search/suggestionsDatabaseUpdates",
          "params" : {
            "updates" : [
              {
                "type" : "Add",
                "id" : 1,
                "suggestion" : {
                  "type" : "type",
                  "module" : "local.Test.Main",
                  "name" : "Newtype",
                  "params" : [
                    {
                      "name" : "a",
                      "reprType" : "Any",
                      "isSuspended" : false,
                      "hasDefault" : false,
                      "defaultValue" : null,
                      "tagValues" : null
                    }
                  ],
                  "parentType" : "Any",
                  "reexports" : []
               }
             }
           ],
            "currentVersion" : 1
          }
        }
        """)

      // add constructor
      system.eventStream.publish(
        Api.SuggestionsDatabaseModuleUpdateNotification(
          "Foo.Main",
          Vector(),
          Vector(),
          Tree.Root(
            Vector(
              Tree.Node(
                Api.SuggestionUpdate(
                  Suggestions.constructor,
                  Api.SuggestionAction.Add()
                ),
                Vector()
              )
            )
          )
        )
      )
      client.expectJson(json"""
        { "jsonrpc" : "2.0",
          "method" : "search/suggestionsDatabaseUpdates",
          "params" : {
            "updates" : [
              {
                "type" : "Add",
                "id" : 2,
                "suggestion" : {
                  "type" : "constructor",
                  "module" : "local.Test.Main",
                  "name" : "MyType",
                  "arguments" : [
                    {
                      "name" : "a",
                      "reprType" : "Any",
                      "isSuspended" : false,
                      "hasDefault" : false,
                      "defaultValue" : null,
                      "tagValues" : null
                    }
                  ],
                  "returnType" : "MyAtom",
                  "documentation" : " PRIVATE\n\n A key-value store. This type assumes all keys are pairwise comparable,\n using the `<`, `>` and `==` operators.\n\n Arguments:\n - one: The first.\n - two_three: The *second*.\n\n ? Info\n   Here is a thing.",
                  "annotations" : ["a"],
                  "reexports" : []
               }
             }
           ],
            "currentVersion" : 2
          }
        }
        """)

      // add getter
      system.eventStream.publish(
        Api.SuggestionsDatabaseModuleUpdateNotification(
          "Foo.Main",
          Vector(),
          Vector(),
          Tree.Root(
            Vector(
              Tree.Node(
                Api.SuggestionUpdate(
                  Suggestions.getter,
                  Api.SuggestionAction.Add()
                ),
                Vector()
              )
            )
          )
        )
      )
      client.expectJson(json"""
        { "jsonrpc" : "2.0",
          "method" : "search/suggestionsDatabaseUpdates",
          "params" : {
            "updates" : [
              {
                "type" : "Add",
                "id" : 3,
                "suggestion" : {
                  "type" : "method",
                  "module" : "local.Test.Main",
                  "name" : "a",
                  "arguments" : [ ],
                  "selfType" : "MyType",
                  "returnType" : "Any",
                  "isStatic" : false,
                  "annotations" : [ ]
                }
              }
            ],
            "currentVersion" : 3
          }
        }
        """)

      // add method
      system.eventStream.publish(
        Api.SuggestionsDatabaseModuleUpdateNotification(
          "Foo.Main",
          Vector(),
          Vector(),
          Tree.Root(
            Vector(
              Tree.Node(
                Api.SuggestionUpdate(
                  Suggestions.constructor,
                  Api.SuggestionAction.Modify()
                ),
                Vector(
                  Tree.Node(
                    Api.SuggestionUpdate(
                      Suggestions.method,
                      Api.SuggestionAction.Add()
                    ),
                    Vector()
                  )
                )
              )
            )
          )
        )
      )
      client.expectJson(json"""
        { "jsonrpc" : "2.0",
          "method" : "search/suggestionsDatabaseUpdates",
          "params" : {
            "updates" : [
              {
                "type" : "Add",
                "id" : 4,
                "suggestion" : {
                  "type" : "method",
                  "externalId" : "ea9d7734-26a7-4f65-9dd9-c648eaf57d63",
                  "module" : "local.Test.Main",
                  "name" : "foo",
                  "arguments" : [
                    {
                      "name" : "this",
                      "reprType" : "MyType",
                      "isSuspended" : false,
                      "hasDefault" : false,
                      "defaultValue" : null,
                      "tagValues" : null
                    },
                    {
                      "name" : "foo",
                      "reprType" : "Number",
                      "isSuspended" : false,
                      "hasDefault" : true,
                      "defaultValue" : "42",
                      "tagValues" : null
                    }
                  ],
                  "selfType" : "MyType",
                  "returnType" : "Number",
                  "isStatic" : false,
                  "documentation" : "Lovely",
                  "annotations" : ["foo"],
                  "reexports" : []
                }
              }
            ],
            "currentVersion" : 4
          }
        }
        """)

      // add function
      system.eventStream.publish(
        Api.SuggestionsDatabaseModuleUpdateNotification(
          "Foo.Main",
          Vector(),
          Vector(),
          Tree.Root(
            Vector(
              Tree.Node(
                Api.SuggestionUpdate(
                  Suggestions.constructor,
                  Api.SuggestionAction.Modify()
                ),
                Vector(
                  Tree.Node(
                    Api.SuggestionUpdate(
                      Suggestions.method,
                      Api.SuggestionAction.Modify()
                    ),
                    Vector(
                      Tree.Node(
                        Api.SuggestionUpdate(
                          Suggestions.function,
                          Api.SuggestionAction.Add()
                        ),
                        Vector()
                      )
                    )
                  )
                )
              )
            )
          )
        )
      )
      client.expectJson(json"""
        { "jsonrpc" : "2.0",
          "method" : "search/suggestionsDatabaseUpdates",
          "params" : {
            "updates" : [
              {
                "type" : "Add",
                "id" : 5,
                "suggestion" : {
                  "type" : "function",
                  "externalId" : "78d452ce-ed48-48f1-b4f2-b7f45f8dff89",
                  "module" : "local.Test.Main",
                  "name" : "print",
                  "arguments" : [
                    {
                      "name" : "a",
                      "reprType" : "Any",
                      "isSuspended" : false,
                      "hasDefault" : false,
                      "defaultValue" : null,
                      "tagValues" : null
                    },
                    {
                      "name" : "b",
                      "reprType" : "Any",
                      "isSuspended" : true,
                      "hasDefault" : false,
                      "defaultValue" : null,
                      "tagValues" : null
                    },
                    {
                      "name" : "c",
                      "reprType" : "Any",
                      "isSuspended" : false,
                      "hasDefault" : true,
                      "defaultValue" : "C",
                      "tagValues" : null
                    }
                  ],
                  "returnType" : "IO",
                  "scope" : {
                    "start" : {
                      "line" : 1,
                      "character" : 9
                    },
                    "end" : {
                      "line" : 1,
                      "character" : 22
                    }
                  },
                  "documentation" : "My Function"
                }
              }
            ],
            "currentVersion" : 5
          }
        }
      """)

      // add local
      system.eventStream.publish(
        Api.SuggestionsDatabaseModuleUpdateNotification(
          "Foo.Main",
          Vector(),
          Vector(),
          Tree.Root(
            Vector(
              Tree.Node(
                Api.SuggestionUpdate(
                  Suggestions.constructor,
                  Api.SuggestionAction.Modify()
                ),
                Vector(
                  Tree.Node(
                    Api.SuggestionUpdate(
                      Suggestions.method,
                      Api.SuggestionAction.Modify()
                    ),
                    Vector(
                      Tree.Node(
                        Api.SuggestionUpdate(
                          Suggestions.function,
                          Api.SuggestionAction.Modify()
                        ),
                        Vector(
                          Tree.Node(
                            Api.SuggestionUpdate(
                              Suggestions.local,
                              Api.SuggestionAction.Add()
                            ),
                            Vector()
                          )
                        )
                      )
                    )
                  )
                )
              )
            )
          )
        )
      )
      client.expectJson(json"""
        { "jsonrpc" : "2.0",
          "method" : "search/suggestionsDatabaseUpdates",
          "params" : {
            "updates" : [
              {
                "type" : "Add",
                "id" : 6,
                "suggestion" : {
                  "type" : "local",
                  "externalId" : "dc077227-d9b6-4620-9b51-792c2a69419d",
                  "module" : "local.Test.Main",
                  "name" : "x",
                  "returnType" : "Number",
                  "scope" : {
                    "start" : {
                      "line" : 21,
                      "character" : 0
                    },
                    "end" : {
                      "line" : 89,
                      "character" : 0
                    }
                  }
                }
              }
            ],
            "currentVersion" : 6
          }
        }
        """)

      // update items
      system.eventStream.publish(
        Api.SuggestionsDatabaseModuleUpdateNotification(
          "Foo.Main",
          Vector(),
          Vector(),
          Tree.Root(
            Vector(
              Tree.Node(
                Api.SuggestionUpdate(
                  Suggestions.constructor,
                  Api.SuggestionAction.Modify(
                    arguments = Some(
                      Seq(
                        Api.SuggestionArgumentAction
                          .Modify(0, reprType = Some("A")),
                        Api.SuggestionArgumentAction
                          .Add(1, Suggestions.function.arguments(1))
                      )
                    )
                  )
                ),
                Vector(
                  Tree.Node(
                    Api.SuggestionUpdate(
                      Suggestions.method,
                      Api.SuggestionAction.Modify()
                    ),
                    Vector(
                      Tree.Node(
                        Api.SuggestionUpdate(
                          Suggestions.function,
                          Api.SuggestionAction.Modify(
                            externalId = Some(None)
                          )
                        ),
                        Vector(
                          Tree.Node(
                            Api.SuggestionUpdate(
                              Suggestions.local,
                              Api.SuggestionAction.Modify(
                                scope = Some(Suggestions.function.scope)
                              )
                            ),
                            Vector()
                          )
                        )
                      )
                    )
                  )
                )
              )
            )
          )
        )
      )
      client.expectJson(json"""
        {
          "jsonrpc" : "2.0",
          "method" : "search/suggestionsDatabaseUpdates",
          "params" : {
            "updates" : [
              {
                "type" : "Modify",
                "id" : 2,
                "arguments" : [
                  {
                    "type" : "Modify",
                    "index" : 0,
                    "reprType" : {
                      "tag" : "Set",
                      "value" : "A"
                    }
                  },
                  {
                    "type" : "Add",
                    "index" : 1,
                    "argument" : {
                      "name" : "b",
                      "reprType" : "Any",
                      "isSuspended" : true,
                      "hasDefault" : false,
                      "defaultValue" : null,
                      "tagValues" : null
                    }
                  }
                ]
              },
              {
                "type" : "Modify",
                "id" : 5,
                "externalId" : {
                  "tag" : "Remove",
                  "value" : null
                }
              },
              {
                "type" : "Modify",
                "id" : 6,
                "scope" : {
                  "tag" : "Set",
                  "value" : {
                    "start" : {
                      "line" : 1,
                      "character" : 9
                    },
                    "end" : {
                      "line" : 1,
                      "character" : 22
                    }
                  }
                }
              }
            ],
            "currentVersion" : 8
          }
        }
        """)

      // update exports
      system.eventStream.publish(
        Api.SuggestionsDatabaseModuleUpdateNotification(
          "Foo.Main",
          Vector(),
          Vector(
            Api.ExportsUpdate(
              ModuleExports(
                "Foo.Bar",
                ListSet(
                  ExportedSymbol.Type(
                    Suggestions.tpe.module,
                    Suggestions.tpe.name
                  ),
                  ExportedSymbol.Constructor(
                    Suggestions.constructor.module,
                    Suggestions.constructor.name
                  )
                )
              ),
              Api.ExportsAction.Add()
            )
          ),
          Tree.Root(Vector())
        )
      )
      client.expectJson(json"""
          {
            "jsonrpc" : "2.0",
            "method" : "search/suggestionsDatabaseUpdates",
            "params" : {
              "updates" : [
                {
                  "type" : "Modify",
                  "id" : 1,
                  "reexport" : {
                    "tag" : "Set",
                    "value" : "Foo.Bar"
                  }
                },
                {
                  "type" : "Modify",
                  "id" : 2,
                  "reexport" : {
                    "tag" : "Set",
                    "value" : "Foo.Bar"
                  }
                }
              ],
<<<<<<< HEAD
              "currentVersion" : 7
=======
              "currentVersion" : 9
>>>>>>> d21cdb21
            }
          }
        """)

      // remove items
      system.eventStream.publish(
        Api.SuggestionsDatabaseModuleUpdateNotification(
          "Foo.Main",
          Vector(
            Api.SuggestionsDatabaseAction.Clean(Suggestions.constructor.module)
          ),
          Vector(),
          Tree.Root(Vector())
        )
      )
      client.expectJson(json"""
        {
          "jsonrpc" : "2.0",
          "method" : "search/suggestionsDatabaseUpdates",
          "params" : {
            "updates" : [
              {
                "type" : "Remove",
                "id" : 1
              },
              {
                "type" : "Remove",
                "id" : 2
              },
              {
                "type" : "Remove",
                "id" : 3
              },
              {
                "type" : "Remove",
                "id" : 4
              },
              {
                "type" : "Remove",
                "id" : 5
              },
              {
                "type" : "Remove",
                "id" : 6
              }
            ],
<<<<<<< HEAD
            "currentVersion" : 7
=======
            "currentVersion" : 9
>>>>>>> d21cdb21
          }
        }
        """)

    }
  }

}<|MERGE_RESOLUTION|>--- conflicted
+++ resolved
@@ -581,11 +581,7 @@
                   }
                 }
               ],
-<<<<<<< HEAD
-              "currentVersion" : 7
-=======
-              "currentVersion" : 9
->>>>>>> d21cdb21
+              "currentVersion" : 10
             }
           }
         """)
@@ -632,11 +628,7 @@
                 "id" : 6
               }
             ],
-<<<<<<< HEAD
-            "currentVersion" : 7
-=======
-            "currentVersion" : 9
->>>>>>> d21cdb21
+            "currentVersion" : 10
           }
         }
         """)
