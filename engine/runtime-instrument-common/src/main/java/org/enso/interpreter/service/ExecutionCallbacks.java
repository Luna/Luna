--- conflicted
+++ resolved
@@ -216,20 +216,6 @@
 
   private String[] typeOf(Object value) {
     if (value instanceof UnresolvedSymbol) {
-<<<<<<< HEAD
-      return new String[] {Constants.UNRESOLVED_SYMBOL};
-    }
-
-    var typeOfNode = TypeOfNode.getUncached();
-    Object typeResult = value == null ? null : typeOfNode.execute(value);
-    if (typeResult instanceof Type t) {
-      return new String[] {getTypeQualifiedName(t)};
-    }
-    if (typeResult instanceof Type[] types) {
-      var result = new String[types.length];
-      for (int i = 0; i < types.length; i++) {
-        result[i] = getTypeQualifiedName(types[i]);
-=======
       resultType = Constants.UNRESOLVED_SYMBOL;
     } else {
       var typeOfNode = TypeOfNode.getUncached();
@@ -238,16 +224,4 @@
         resultType = getTypeQualifiedName(t);
       } else {
         resultType = null;
->>>>>>> 7c5e6921
-      }
-      return result;
-    }
-
-    return null;
-  }
-
-  @CompilerDirectives.TruffleBoundary
-  private static String getTypeQualifiedName(Type t) {
-    return t.getQualifiedName().toString();
-  }
 }