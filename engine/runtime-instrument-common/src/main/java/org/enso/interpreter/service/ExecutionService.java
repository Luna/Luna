package org.enso.interpreter.service;

import java.io.File;
import java.io.IOException;
import java.util.Optional;
import java.util.UUID;
import java.util.function.Consumer;

import com.oracle.truffle.api.CallTarget;
import com.oracle.truffle.api.instrumentation.EventBinding;
import com.oracle.truffle.api.instrumentation.ExecutionEventNodeFactory;
import com.oracle.truffle.api.nodes.RootNode;
import java.util.Arrays;
import java.util.Objects;
import java.util.UUID;
import java.util.function.Consumer;
import org.enso.interpreter.instrument.profiling.ProfilingInfo;
import org.enso.interpreter.node.MethodRootNode;
import org.enso.interpreter.node.callable.FunctionCallInstrumentationNode;
import org.enso.interpreter.node.expression.atom.QualifiedAccessorNode;
import org.enso.interpreter.node.expression.builtin.BuiltinRootNode;
import org.enso.interpreter.runtime.Module;
import org.enso.interpreter.runtime.callable.atom.AtomConstructor;
import org.enso.interpreter.runtime.callable.function.Function;
import org.enso.interpreter.runtime.callable.function.FunctionSchema;
import org.enso.interpreter.runtime.data.Type;
import org.enso.logger.masking.MaskedString;
import org.enso.pkg.QualifiedName;

import org.enso.compiler.context.SimpleUpdate;
import org.enso.interpreter.instrument.Endpoint;
import org.enso.polyglot.debugger.IdExecutionService;
import org.enso.interpreter.instrument.MethodCallsCache;
import org.enso.interpreter.instrument.NotificationHandler;
import org.enso.interpreter.instrument.RuntimeCache;
import org.enso.interpreter.instrument.Timer;
import org.enso.interpreter.instrument.UpdatesSynchronizationState;
import org.enso.interpreter.node.callable.FunctionCallInstrumentationNode;
import org.enso.interpreter.node.expression.builtin.text.util.TypeToDisplayTextNodeGen;
import org.enso.interpreter.runtime.EnsoContext;
import org.enso.interpreter.runtime.Module;
import org.enso.interpreter.runtime.callable.function.Function;
import org.enso.interpreter.runtime.data.Type;
import org.enso.interpreter.runtime.error.PanicException;
import org.enso.interpreter.runtime.scope.ModuleScope;
import org.enso.interpreter.runtime.state.State;
import org.enso.interpreter.service.error.FailedToApplyEditsException;
import org.enso.interpreter.service.error.MethodNotFoundException;
import org.enso.interpreter.service.error.ModuleNotFoundException;
import org.enso.interpreter.service.error.SourceNotFoundException;
import org.enso.interpreter.service.error.TypeNotFoundException;
import org.enso.lockmanager.client.ConnectedLockManager;
import org.enso.polyglot.LanguageInfo;
import org.enso.polyglot.MethodNames;
import org.enso.text.editing.JavaEditorAdapter;
import org.enso.text.editing.model;

import com.oracle.truffle.api.CallTarget;
import com.oracle.truffle.api.CompilerDirectives;
import com.oracle.truffle.api.TruffleLogger;
import com.oracle.truffle.api.frame.VirtualFrame;
import com.oracle.truffle.api.instrumentation.EventBinding;
import com.oracle.truffle.api.instrumentation.ExecutionEventNodeFactory;
import com.oracle.truffle.api.interop.ArityException;
import com.oracle.truffle.api.interop.InteropLibrary;
import com.oracle.truffle.api.interop.UnknownIdentifierException;
import com.oracle.truffle.api.interop.UnsupportedMessageException;
import com.oracle.truffle.api.interop.UnsupportedTypeException;
import com.oracle.truffle.api.nodes.Node;
import com.oracle.truffle.api.nodes.RootNode;
import com.oracle.truffle.api.source.SourceSection;

/**
 * A service allowing externally-triggered code execution, registered by an instance of the
 * language.
 */
public final class ExecutionService {

  private static final String MAIN_METHOD = "main";
  private final EnsoContext context;
  private final Optional<IdExecutionService> idExecutionInstrument;
  private final NotificationHandler.Forwarder notificationForwarder;
  private final TruffleLogger logger = TruffleLogger.getLogger(LanguageInfo.ID);
  private final ConnectedLockManager connectedLockManager;
  private final ExecuteRootNode execute = new ExecuteRootNode();
  private final CallRootNode call = new CallRootNode();
  private final InvokeMemberRootNode invoke = new InvokeMemberRootNode();

  private final Timer timer;

  /**
   * Creates a new instance of this service.
   *
   * @param context the language context to use.
   * @param idExecutionInstrument optional instance of the {@link IdExecutionService} to use in the
   *     course of executions.
   * @param notificationForwarder a forwarder of notifications, used to communicate with the user.
   * @param connectedLockManager a connected lock manager (if it is in use) that should be connected
   *     to the language server, or null.
   * @param timer an execution timer.
   */
  public ExecutionService(
      EnsoContext context,
      Optional<IdExecutionService> idExecutionInstrument,
      NotificationHandler.Forwarder notificationForwarder,
      ConnectedLockManager connectedLockManager,
      Timer timer) {
    this.idExecutionInstrument = idExecutionInstrument;
    this.context = context;
    this.notificationForwarder = notificationForwarder;
    this.connectedLockManager = connectedLockManager;
    this.timer = timer;
  }

  /** @return the language context. */
  public EnsoContext getContext() {
    return context;
  }

  /** @return the execution service logger. */
  public TruffleLogger getLogger() {
    return logger;
  }

  public FunctionCallInstrumentationNode.FunctionCall prepareFunctionCall(
      Module module, String typeName, String methodName)
      throws TypeNotFoundException, MethodNotFoundException {
    ModuleScope scope = module.compileScope(context);
    Type type =
        scope
            .getType(typeName)
            .orElseThrow(() -> new TypeNotFoundException(module.getName().toString(), typeName));
    Function function = scope.lookupMethodDefinition(type, methodName);
    if (function == null) {
      throw new MethodNotFoundException(module.getName().toString(), type, methodName);
    }
    Object[] arguments = MAIN_METHOD.equals(methodName) ? new Object[] {} : new Object[] {type};
    return new FunctionCallInstrumentationNode.FunctionCall(
        function, State.create(EnsoContext.get(null)), arguments);
  }

  public void initializeLanguageServerConnection(Endpoint endpoint) {
    var notificationHandler = new InteractiveMode(endpoint);
    notificationForwarder.addListener(notificationHandler);

    if (connectedLockManager != null) {
      connectedLockManager.connect(endpoint);
    } else {
      logger.warning(
          "ConnectedLockManager was not initialized, even though a Language Server connection has been established. "
              + "This may result in synchronization errors.");
    }
  }

  /**
   * Executes a function with given arguments, represented as runtime language-level objects.
   *
   * @param module the module where the call is defined
   * @param call the call metadata.
   * @param cache the precomputed expression values.
   * @param methodCallsCache the storage tracking the executed method calls.
   * @param syncState the synchronization state of runtime updates.
   * @param nextExecutionItem the next item scheduled for execution.
   * @param funCallCallback the consumer for function call events.
   * @param onComputedCallback the consumer of the computed value events.
   * @param onCachedCallback the consumer of the cached value events.
   * @param onExceptionalCallback the consumer of the exceptional events.
   */
  public void execute(
      Module module,
      FunctionCallInstrumentationNode.FunctionCall call,
      RuntimeCache cache,
      MethodCallsCache methodCallsCache,
      UpdatesSynchronizationState syncState,
      UUID nextExecutionItem,
<<<<<<< HEAD
      Consumer<ExpressionCall> funCallCallback,
      Consumer<ExpressionValue> onComputedCallback,
      Consumer<ExpressionValue> onCachedCallback,
      Consumer<Exception> onExceptionalCallback)
      throws ArityException, SourceNotFoundException, UnsupportedMessageException,
          UnsupportedTypeException {
=======
      Consumer<IdExecutionService.ExpressionCall> funCallCallback,
      Consumer<IdExecutionService.ExpressionValue> onComputedCallback,
      Consumer<IdExecutionService.ExpressionValue> onCachedCallback
  ) throws ArityException, SourceNotFoundException, UnsupportedMessageException, UnsupportedTypeException {
>>>>>>> aada58e5
    SourceSection src = call.getFunction().getSourceSection();
    if (src == null) {
      throw new SourceNotFoundException(call.getFunction().getName());
    }
    var callbacks = new ExecutionCallbacks(
      nextExecutionItem, cache, methodCallsCache, syncState,
      onCachedCallback, onComputedCallback, funCallCallback
    );
    Optional<EventBinding<ExecutionEventNodeFactory>> eventNodeFactory =
        idExecutionInstrument.map(service -> service.bind(
          module,
          call.getFunction().getCallTarget(),
          callbacks,
          this.timer
        ));
    Object p = context.getThreadManager().enter();
    try {
      execute.getCallTarget().call(call);
    } finally {
      context.getThreadManager().leave(p);
      eventNodeFactory.ifPresent(EventBinding::dispose);
    }
  }

  /**
   * Executes a method described by its name, constructor it's defined on and the module it's
   * defined in.
   *
   * @param moduleName the module where the method is defined.
   * @param typeName the name of the type the method is defined on.
   * @param methodName the method name.
   * @param cache the precomputed expression values.
   * @param methodCallsCache the storage tracking the executed method calls.
   * @param syncState the synchronization state of runtime updates.
   * @param nextExecutionItem the next item scheduled for execution.
   * @param funCallCallback the consumer for function call events.
   * @param onComputedCallback the consumer of the computed value events.
   * @param onCachedCallback the consumer of the cached value events.
   */
  public void execute(
      String moduleName,
      String typeName,
      String methodName,
      RuntimeCache cache,
      MethodCallsCache methodCallsCache,
      UpdatesSynchronizationState syncState,
      UUID nextExecutionItem,
<<<<<<< HEAD
      Consumer<ExpressionCall> funCallCallback,
      Consumer<ExpressionValue> onComputedCallback,
      Consumer<ExpressionValue> onCachedCallback,
      Consumer<Exception> onExceptionalCallback)
=======
      Consumer<IdExecutionService.ExpressionCall> funCallCallback,
      Consumer<IdExecutionService.ExpressionValue> onComputedCallback,
      Consumer<IdExecutionService.ExpressionValue> onCachedCallback
    )
>>>>>>> aada58e5
      throws ArityException, TypeNotFoundException, MethodNotFoundException,
          ModuleNotFoundException, UnsupportedMessageException, UnsupportedTypeException {
    Module module =
        context.findModule(moduleName).orElseThrow(() -> new ModuleNotFoundException(moduleName));
    FunctionCallInstrumentationNode.FunctionCall call =
        prepareFunctionCall(module, typeName, methodName);
    execute(
        module,
        call,
        cache,
        methodCallsCache,
        syncState,
        nextExecutionItem,
        funCallCallback,
        onComputedCallback,
        onCachedCallback
    );
  }

  /**
   * Evaluates an expression in the scope of the provided module.
   *
   * @param module the module providing a scope for the expression
   * @param expression the expression to evaluated
   * @return a result of evaluation
   */
  public Object evaluateExpression(Module module, String expression)
      throws UnsupportedMessageException, ArityException, UnknownIdentifierException,
          UnsupportedTypeException {
    Object p = context.getThreadManager().enter();
    try {
      return invoke.getCallTarget().call(module, expression);
    } finally {
      context.getThreadManager().leave(p);
    }
  }

  /**
   * Converts the provided object to a readable representation.
   *
   * @param receiver the object to convert.
   * @return the textual representation of the object.
   */
  public String toDisplayString(Object receiver) {
    try {
      var iop = InteropLibrary.getUncached();
      return iop.asString(iop.toDisplayString(receiver));
    } catch (UnsupportedMessageException ignored) {
      CompilerDirectives.shouldNotReachHere("Message support already checked.");
    }
    return null;
  }

  /**
   * Calls a function with the given argument.
   *
   * @param fn the function object
   * @param argument the argument applied to the function
   * @return the result of calling the function
   */
  public Object callFunction(Object fn, Object argument)
      throws UnsupportedTypeException, ArityException, UnsupportedMessageException {
    Object p = context.getThreadManager().enter();
    try {
      return call.getCallTarget().call(fn, new Object[] { argument });
    } finally {
      context.getThreadManager().leave(p);
    }
  }

  /**
   * Calls a function with the given argument and attaching an execution instrument.
   *
   * @param cache the runtime cache
   * @param module the module providing scope for the function
   * @param function the function object
   * @param arguments the sequence of arguments applied to the function
   * @return the result of calling the function
   */
  public Object callFunctionWithInstrument(
      RuntimeCache cache, Module module, Object function, Object... arguments)
      throws UnsupportedTypeException, ArityException, UnsupportedMessageException {
    UUID nextExecutionItem = null;
    CallTarget entryCallTarget =
        (function instanceof Function) ? ((Function) function).getCallTarget() : null;
    MethodCallsCache methodCallsCache = new MethodCallsCache();
    UpdatesSynchronizationState syncState = new UpdatesSynchronizationState();
    Consumer<ExpressionCall> funCallCallback = (value) -> {};
    Consumer<ExpressionValue> onComputedCallback =
        (value) -> context.getLogger().finest("_ON_COMPUTED " + value.getExpressionId());
    Consumer<ExpressionValue> onCachedCallback =
        (value) -> context.getLogger().finest("_ON_CACHED_VALUE " + value.getExpressionId());
    Consumer<Exception> onExceptionalCallback =
        (value) -> context.getLogger().finest("_ON_ERROR " + value);

    var callbacks = new ExecutionCallbacks(
      nextExecutionItem, cache, methodCallsCache, syncState,
      onCachedCallback, onComputedCallback, funCallCallback
    );
    Optional<EventBinding<ExecutionEventNodeFactory>> eventNodeFactory =
        idExecutionInstrument.map(service -> service.bind(
          module,
          entryCallTarget,
          callbacks,
          this.timer
        ));
    Object p = context.getThreadManager().enter();
    try {
      return call.getCallTarget().call(function, arguments);
    } finally {
      context.getThreadManager().leave(p);
      eventNodeFactory.ifPresent(EventBinding::dispose);
    }
  }

  /**
   * Sets a module at a given path to use a literal source.
   *
   * <p>If a module does not exist it will be created.
   *
   * @param path the module path.
   * @param contents the sources to use for it.
   */
  public void setModuleSources(File path, String contents) {
    Optional<Module> module = context.getModuleForFile(path);
    if (module.isEmpty()) {
      module = context.createModuleForFile(path);
    }
    module.ifPresent(mod -> mod.setLiteralSource(contents));
  }

  /**
   * Resets a module to use on-disk sources.
   *
   * @param path the module path.
   */
  public void resetModuleSources(File path) {
    Optional<Module> module = context.getModuleForFile(path);
    module.ifPresent(Module::unsetLiteralSource);
  }

  /**
   * Applies modifications to literal module sources.
   *
   * @param module the module to edit.
   * @param edits the edits to apply.
   */
  public void modifyModuleSources(
      Module module,
      scala.collection.immutable.Seq<model.TextEdit> edits,
      SimpleUpdate simpleUpdate) {
    try {
      module.getSource();
    } catch (IOException e) {
      throw new SourceNotFoundException(module.getName(), e);
    }

    if (edits.nonEmpty() || simpleUpdate != null) {
      JavaEditorAdapter.applyEdits(module.getLiteralSource(), edits)
          .fold(
              failure -> {
                throw new FailedToApplyEditsException(
                    module.getName(), edits, failure, module.getLiteralSource());
              },
              rope -> {
                module.setLiteralSource(rope, simpleUpdate);
                return new Object();
              });
    }
  }

  /**
   * Returns the language for the provided object, if it exists.
   *
   * @param o the object to get the language for
   * @return the associated language, or {@code null} if it doesn't exist
   */
  public String getLanguage(Object o) {
    var iop = InteropLibrary.getUncached(o);
    if (iop.hasSourceLocation(o)) {
      try {
        var sourceSection = iop.getSourceLocation(o);
        var source = sourceSection.getSource();
        if (source != null) {
          return source.getLanguage();
        }
      } catch (UnsupportedMessageException ignored) {
        CompilerDirectives.shouldNotReachHere("Message support already checked.");
      }
    }
    return null;
  }

  /**
   * Returns the source section for the provided object, if it exists.
   *
   * @param o the object to get the source section for
   * @return the associated source section, or {@code null} if it doesn't exist
   */
  public SourceSection getSourceLocation(Object o) {
    var iop = InteropLibrary.getUncached(o);
    if (iop.hasSourceLocation(o)) {
      try {
        return iop.getSourceLocation(o);
      } catch (UnsupportedMessageException ignored) {
        CompilerDirectives.shouldNotReachHere("Message support already checked.");
      }
    }
    return null;
  }

  /**
   * Returns a human-readable message for a panic exception.
   *
   * @param panic the panic to display.
   * @return a human-readable version of its contents.
   */
  public String getExceptionMessage(PanicException panic) {
    var iop = InteropLibrary.getUncached();
    var p = context.getThreadManager().enter();
    try {
      // Invoking a member on an Atom that does not have a method `to_display_text` will not, contrary to what is
      // expected from the documentation, throw an `UnsupportedMessageException`.
      // Instead it will crash with some internal assertion deep inside runtime. Hence the check.
      if (iop.isMemberInvocable(panic.getPayload(), "to_display_text")) {
        return iop.asString(
                iop.invokeMember(panic.getPayload(), "to_display_text"));
      } else throw UnsupportedMessageException.create();
    } catch (UnsupportedMessageException
        | ArityException
        | UnknownIdentifierException
        | UnsupportedTypeException e) {
      return TypeToDisplayTextNodeGen.getUncached().execute(panic.getPayload());
    } catch (Throwable e) {
      if (iop.isException(e)) {
        return TypeToDisplayTextNodeGen.getUncached().execute(panic.getPayload());
      } else {
        throw e;
      }
    } finally {
      context.getThreadManager().leave(p);
    }
  }

  @SuppressWarnings("unchecked")
  private static <E extends Exception> E raise(Class<E> type, Exception ex) throws E {
    throw (E) ex;
  }

  private static final class ExecuteRootNode extends RootNode {
    @Node.Child
    private InteropLibrary iop = InteropLibrary.getFactory().createDispatched(5);

    ExecuteRootNode() {
      super(null);
    }

    @Override
    public Object execute(VirtualFrame frame) {
      try {
        if (frame.getArguments()[0] instanceof FunctionCallInstrumentationNode.FunctionCall call) {
          return iop.execute(call);
        }
        throw ArityException.create(1, 1, frame.getArguments().length);
      } catch (UnsupportedTypeException | ArityException | UnsupportedMessageException ex) {
        throw raise(RuntimeException.class, ex);
      }
    }
  }

  private static final class CallRootNode extends RootNode {
    @Node.Child
    private InteropLibrary iop = InteropLibrary.getFactory().createDispatched(5);

    CallRootNode() {
      super(null);
    }

    @Override
    public Object execute(VirtualFrame frame) {
      try {
        var self = frame.getArguments()[0];
        var args = (Object[]) frame.getArguments()[1];
        return iop.execute(self, args);
      } catch (UnsupportedTypeException | ArityException | UnsupportedMessageException ex) {
        throw raise(RuntimeException.class, ex);
      }
    }
  }

  private static final class InvokeMemberRootNode extends RootNode {
    @Node.Child
    private InteropLibrary iop = InteropLibrary.getFactory().createDispatched(5);

    InvokeMemberRootNode() {
      super(null);
    }

    @Override
    public Object execute(VirtualFrame frame) {
      var module = frame.getArguments()[0];
      var expression = frame.getArguments()[1];
      try {
        return iop.invokeMember(module, MethodNames.Module.EVAL_EXPRESSION, expression);
      } catch (UnknownIdentifierException | UnsupportedTypeException | ArityException | UnsupportedMessageException ex) {
        throw raise(RuntimeException.class, ex);
      }
    }
  }

  /** A class for notifications about functions being called in the course of execution. */
  public static final class ExpressionCall {
    private final UUID expressionId;
    private final FunctionCallInstrumentationNode.FunctionCall call;

    /**
     * Creates an instance of this class.
     *
     * @param expressionId the expression id where function call was performed.
     * @param call the actual function call data.
     */
    public ExpressionCall(UUID expressionId, FunctionCallInstrumentationNode.FunctionCall call) {
      this.expressionId = expressionId;
      this.call = call;
    }

    /** @return the id of the node performing the function call. */
    public UUID getExpressionId() {
      return expressionId;
    }

    /** @return the function call metadata. */
    public FunctionCallInstrumentationNode.FunctionCall getCall() {
      return call;
    }
  }

  /** A class for notifications about identified expressions' values being computed. */
  public static final class ExpressionValue {
    private final UUID expressionId;
    private final Object value;
    private final String type;
    private final String cachedType;
    private final FunctionCallInfo callInfo;
    private final FunctionCallInfo cachedCallInfo;
    private final ProfilingInfo[] profilingInfo;
    private final boolean wasCached;

    /**
     * Creates a new instance of this class.
     *
     * @param expressionId the id of the expression being computed.
     * @param value the value returned by computing the expression.
     * @param type the type of the returned value.
     * @param cachedType the cached type of the value.
     * @param callInfo the function call data.
     * @param cachedCallInfo the cached call data.
     * @param profilingInfo the profiling information associated with this node
     * @param wasCached whether or not the value was obtained from the cache
     */
    public ExpressionValue(
        UUID expressionId,
        Object value,
        String type,
        String cachedType,
        FunctionCallInfo callInfo,
        FunctionCallInfo cachedCallInfo,
        ProfilingInfo[] profilingInfo,
        boolean wasCached) {
      this.expressionId = expressionId;
      this.value = value;
      this.type = type;
      this.cachedType = cachedType;
      this.callInfo = callInfo;
      this.cachedCallInfo = cachedCallInfo;
      this.profilingInfo = profilingInfo;
      this.wasCached = wasCached;
    }

    @Override
    public String toString() {
      String profilingInfo = Arrays.toString(this.profilingInfo);
      return "ExpressionValue{"
          + "expressionId="
          + expressionId
          + ", value="
          + (value == null ? "null" : new MaskedString(value.toString()).applyMasking())
          + ", type='"
          + type
          + '\''
          + ", cachedType='"
          + cachedType
          + '\''
          + ", callInfo="
          + callInfo
          + ", cachedCallInfo="
          + cachedCallInfo
          + ", profilingInfo="
          + profilingInfo
          + ", wasCached="
          + wasCached
          + '}';
    }

    /** @return the id of the expression computed. */
    public UUID getExpressionId() {
      return expressionId;
    }

    /** @return the type of the returned value. */
    public String getType() {
      return type;
    }

    /** @return the cached type of the value. */
    public String getCachedType() {
      return cachedType;
    }

    /** @return the computed value of the expression. */
    public Object getValue() {
      return value;
    }

    /** @return the function call data. */
    public FunctionCallInfo getCallInfo() {
      return callInfo;
    }

    /** @return the function call data previously associated with the expression. */
    public FunctionCallInfo getCachedCallInfo() {
      return cachedCallInfo;
    }

    /** @return the profiling information associated with this expression */
    public ProfilingInfo[] getProfilingInfo() {
      return profilingInfo;
    }

    /** @return whether or not the expression result was obtained from the cache */
    public boolean wasCached() {
      return wasCached;
    }

    /** @return {@code true} when the type differs from the cached value. */
    public boolean isTypeChanged() {
      return !Objects.equals(type, cachedType);
    }

    /** @return {@code true} when the function call differs from the cached value. */
    public boolean isFunctionCallChanged() {
      return !Objects.equals(callInfo, cachedCallInfo);
    }
  }

  /** Points to the definition of a runtime function. */
  public record FunctionPointer(QualifiedName moduleName, QualifiedName typeName, String functionName) {

    public static FunctionPointer fromFunction(Function function) {
      RootNode rootNode = function.getCallTarget().getRootNode();

      QualifiedName moduleName;
      QualifiedName typeName;
      String functionName;

      switch (rootNode) {
        case MethodRootNode methodNode -> {
          moduleName = methodNode.getModuleScope().getModule().getName();
          typeName = methodNode.getType().getQualifiedName();
          functionName = methodNode.getMethodName();
        }
        case QualifiedAccessorNode qualifiedAccessor -> {
          AtomConstructor atomConstructor = qualifiedAccessor.getAtomConstructor();
          moduleName = atomConstructor.getDefinitionScope().getModule().getName();
          typeName = atomConstructor.getType().getQualifiedName();
          functionName = atomConstructor.getName();
        }
        case BuiltinRootNode builtinRootNode -> {
          moduleName = builtinRootNode.getModuleName();
          typeName = builtinRootNode.getTypeName();
          functionName = QualifiedName.fromString(builtinRootNode.getName()).item();
        }
        default -> {
          moduleName = null;
          typeName = null;
          functionName = rootNode.getName();
        }
      }

      return new FunctionPointer(moduleName, typeName, functionName);
    }

    public static int[] collectNotAppliedArguments(Function function) {
      FunctionSchema functionSchema = function.getSchema();
      Object[] preAppliedArguments = function.getPreAppliedArguments();
      boolean isStatic = preAppliedArguments[0] instanceof Type;
      int selfArgumentPosition = isStatic ? -1 : 0;
      int[] notAppliedArguments = new int[functionSchema.getArgumentsCount()];
      int notAppliedArgumentsLength = 0;

      for (int i = 0; i < functionSchema.getArgumentsCount(); i++) {
        if (!functionSchema.hasPreAppliedAt(i)) {
          notAppliedArguments[notAppliedArgumentsLength] = i + selfArgumentPosition;
          notAppliedArgumentsLength += 1;
        }
      }

      return Arrays.copyOf(notAppliedArguments, notAppliedArgumentsLength);
    }
  }

  /** Information about the function call. */
  public record FunctionCallInfo(FunctionPointer functionPointer, int[] notAppliedArguments) {

    @Override
    public boolean equals(Object o) {
      if (this == o) {
        return true;
      }
      if (o == null || getClass() != o.getClass()) {
        return false;
      }
      FunctionCallInfo that = (FunctionCallInfo) o;
      return Objects.equals(functionPointer, that.functionPointer) && Arrays.equals(
          notAppliedArguments, that.notAppliedArguments);
    }

    @Override
    public int hashCode() {
      int result = Objects.hash(functionPointer);
      return 31 * result + Arrays.hashCode(notAppliedArguments);
    }

    /**
     * Creates a new instance of this record from a function call.
     *
     * @param call the function call.
     */
    public static FunctionCallInfo fromFunctionCall(FunctionCallInstrumentationNode.FunctionCall call) {
      FunctionPointer functionPointer = FunctionPointer.fromFunction(call.getFunction());
      int[] notAppliedArguments = collectNotAppliedArguments(call);

      return new FunctionCallInfo(functionPointer, notAppliedArguments);
    }

    private static int[] collectNotAppliedArguments(FunctionCallInstrumentationNode.FunctionCall call) {
      Object[] arguments = call.getArguments();
      int[] notAppliedArgs = new int[arguments.length];
      int notAppliedArgsSize = 0;
      boolean isStatic = arguments[0] instanceof Type;
      int selfTypePosition = isStatic ? -1 : 0;

      for (int i = 0; i < arguments.length; i++) {
        if (arguments[i] == null) {
          notAppliedArgs[notAppliedArgsSize] = i + selfTypePosition;
          notAppliedArgsSize += 1;
        }
      }

      return Arrays.copyOf(notAppliedArgs, notAppliedArgsSize);
    }
  }
}<|MERGE_RESOLUTION|>--- conflicted
+++ resolved
@@ -173,19 +173,10 @@
       MethodCallsCache methodCallsCache,
       UpdatesSynchronizationState syncState,
       UUID nextExecutionItem,
-<<<<<<< HEAD
-      Consumer<ExpressionCall> funCallCallback,
-      Consumer<ExpressionValue> onComputedCallback,
-      Consumer<ExpressionValue> onCachedCallback,
-      Consumer<Exception> onExceptionalCallback)
-      throws ArityException, SourceNotFoundException, UnsupportedMessageException,
-          UnsupportedTypeException {
-=======
-      Consumer<IdExecutionService.ExpressionCall> funCallCallback,
-      Consumer<IdExecutionService.ExpressionValue> onComputedCallback,
-      Consumer<IdExecutionService.ExpressionValue> onCachedCallback
+      Consumer<ExecutionService.ExpressionCall> funCallCallback,
+      Consumer<ExecutionService.ExpressionValue> onComputedCallback,
+      Consumer<ExecutionService.ExpressionValue> onCachedCallback
   ) throws ArityException, SourceNotFoundException, UnsupportedMessageException, UnsupportedTypeException {
->>>>>>> aada58e5
     SourceSection src = call.getFunction().getSourceSection();
     if (src == null) {
       throw new SourceNotFoundException(call.getFunction().getName());
@@ -233,17 +224,11 @@
       MethodCallsCache methodCallsCache,
       UpdatesSynchronizationState syncState,
       UUID nextExecutionItem,
-<<<<<<< HEAD
-      Consumer<ExpressionCall> funCallCallback,
-      Consumer<ExpressionValue> onComputedCallback,
-      Consumer<ExpressionValue> onCachedCallback,
-      Consumer<Exception> onExceptionalCallback)
-=======
-      Consumer<IdExecutionService.ExpressionCall> funCallCallback,
-      Consumer<IdExecutionService.ExpressionValue> onComputedCallback,
-      Consumer<IdExecutionService.ExpressionValue> onCachedCallback
+      Consumer<
+      ExecutionService.ExpressionCall> funCallCallback,
+      Consumer<ExecutionService.ExpressionValue> onComputedCallback,
+      Consumer<ExecutionService.ExpressionValue> onCachedCallback
     )
->>>>>>> aada58e5
       throws ArityException, TypeNotFoundException, MethodNotFoundException,
           ModuleNotFoundException, UnsupportedMessageException, UnsupportedTypeException {
     Module module =
