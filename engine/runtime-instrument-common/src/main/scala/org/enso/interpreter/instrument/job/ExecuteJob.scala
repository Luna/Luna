--- conflicted
+++ resolved
@@ -33,14 +33,6 @@
       runImpl
     } catch {
       case t: Throwable =>
-<<<<<<< HEAD
-        ctx.executionService.getLogger.log(
-          Level.SEVERE,
-          "Failure during the program execution.",
-          t
-        )
-        val message = Option(t.getMessage).getOrElse(t.getClass.getSimpleName)
-=======
         ctx.executionService.getLogger.log(Level.SEVERE, "Failed to execute", t)
         val errorMsg = if (t.getMessage == null) {
           if (t.getCause == null) {
@@ -55,16 +47,11 @@
           }
         } else t.getMessage
 
->>>>>>> 8bb9edab
         ctx.endpoint.sendToClient(
           Api.Response(
             Api.ExecutionFailed(
               contextId,
-<<<<<<< HEAD
-              Api.ExecutionResult.Failure(message, None)
-=======
               Api.ExecutionResult.Failure(errorMsg, None)
->>>>>>> 8bb9edab
             )
           )
         )
