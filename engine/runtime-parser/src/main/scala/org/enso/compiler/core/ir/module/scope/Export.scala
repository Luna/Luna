package org.enso.compiler.core.ir.module.scope

import org.enso.compiler.core.Implicits.{ShowPassData, ToStringHelper}
import org.enso.compiler.core.{IR, Identifier}
import org.enso.compiler.core.ir.module.Scope
import org.enso.compiler.core.ir.{
  DiagnosticStorage,
  Expression,
  IRKind,
  IdentifiedLocation,
  LazyDiagnosticStorage,
  LazyId,
  MetadataStorage,
  Name
}

import java.util.UUID

/** An export statement */
trait Export extends Scope {

  /** @inheritdoc */
  override def mapExpressions(
    fn: java.util.function.Function[Expression, Expression]
  ): Export

  /** @inheritdoc */
  override def setLocation(location: Option[IdentifiedLocation]): Export

  /** @inheritdoc */
  override def duplicate(
    keepLocations: Boolean   = true,
    keepMetadata: Boolean    = true,
    keepDiagnostics: Boolean = true,
    keepIdentifiers: Boolean = false
  ): Export
}

object Export {

  /** An export statement.
    *
    * @param name        the full path representing the export
    * @param rename      the name this export is visible as
    * @param onlyNames   exported names selected from the exported module
    * @param location    the source location that the node corresponds to
    * @param isSynthetic is this export compiler-generated
    * @param passData    the pass metadata associated with this node
    */
  sealed case class Module(
    name: Name.Qualified,
    rename: Option[Name.Literal],
    onlyNames: Option[List[Name.Literal]],
    override val location: Option[IdentifiedLocation],
    isSynthetic: Boolean                   = false,
    override val passData: MetadataStorage = new MetadataStorage()
  ) extends IR
      with IRKind.Primitive
      with Export
      with LazyDiagnosticStorage
      with LazyId {

    /** Creates a copy of `this`.
      *
      * @param name        the full path representing the export
      * @param rename      the name this export is visible as
      * @param onlyNames   exported names selected from the exported module
      * @param location    the source location that the node corresponds to
      * @param isSynthetic is this import compiler-generated
      * @param passData    the pass metadata associated with this node
      * @param diagnostics compiler diagnostics for this node
      * @param id          the identifier for the new node
      * @return a copy of `this`, updated with the specified values
      */
    def copy(
      name: Name.Qualified                  = name,
      rename: Option[Name.Literal]          = rename,
      onlyNames: Option[List[Name.Literal]] = onlyNames,
      isSynthetic: Boolean                  = isSynthetic,
      location: Option[IdentifiedLocation]  = location,
      passData: MetadataStorage             = passData,
      diagnostics: DiagnosticStorage        = diagnostics,
      id: UUID @Identifier                  = id
    ): Module = {
<<<<<<< HEAD
      val res = Module(
        name,
        rename,
        onlyNames,
        location,
        isSynthetic,
        passData
      )
      res.diagnostics = diagnostics
      res.id          = id
      res
=======
      if (
        name != this.name
        || rename != this.rename
        || onlyNames != this.onlyNames
        || isSynthetic != this.isSynthetic
        || location != this.location
        || passData != this.passData
        || diagnostics != this.diagnostics
        || id != this.id
      ) {

        val res = Module(
          name,
          rename,
          onlyNames,
          location,
          isSynthetic,
          passData,
          diagnostics
        )
        res.id = id
        res
      } else this
>>>>>>> 62610185
    }

    /** @inheritdoc */
    override def duplicate(
      keepLocations: Boolean   = true,
      keepMetadata: Boolean    = true,
      keepDiagnostics: Boolean = true,
      keepIdentifiers: Boolean = false
    ): Module =
      copy(
        location = if (keepLocations) location else None,
        passData =
          if (keepMetadata) passData.duplicate else new MetadataStorage(),
        diagnostics = if (keepDiagnostics) diagnosticsCopy else null,
        id          = if (keepIdentifiers) id else null
      )

    /** @inheritdoc */
    override def setLocation(
      location: Option[IdentifiedLocation]
    ): Module =
      copy(location = location)

    /** @inheritdoc */
    override def mapExpressions(
      fn: java.util.function.Function[Expression, Expression]
    ): Module = this

    /** String representation. */
    override def toString: String =
      s"""
         |Module.Scope.Export.Module(
         |name = $name,
         |rename = $rename,
         |onlyNames = $onlyNames,
         |location = $location,
         |passData = ${this.showPassData},
         |diagnostics = $diagnostics,
         |id = $id
         |)
         |""".toSingleLine

    /** @inheritdoc */
    override def children: List[IR] =
      name :: List(
        rename.toList,
        onlyNames.getOrElse(List())
      ).flatten

    /** @inheritdoc */
    override def showCode(indent: Int): String = {
      val renameCode = rename.map(n => s" as ${n.name}").getOrElse("")
      onlyNames match {
        case Some(names) =>
          s"from ${name.name} export ${names.map(_.name).mkString(", ")}$renameCode"
        case None =>
          s"export ${name.name}$renameCode"
      }
    }

    /** Gets the name of the module visible in the importing scope,
      * either the original name or the rename.
      *
      * @return the name of this export visible in code
      */
    def getSimpleName: Name = rename.getOrElse(name.parts.last)

    /** Checks whether the export statement allows use of the given
      * exported name.
      *
      * Note that it does not verify if the name is actually exported
      * by the module, only checks if it is syntactically allowed.
      *
      * @param name the name to check
      * @return whether the name could be accessed or not
      */
    def allowsAccess(name: String): Boolean = {
      if (onlyNames.isDefined) {
        onlyNames.get.exists(_.name.toLowerCase == name.toLowerCase)
      } else {
        true
      }
    }
  }

}<|MERGE_RESOLUTION|>--- conflicted
+++ resolved
@@ -82,19 +82,6 @@
       diagnostics: DiagnosticStorage        = diagnostics,
       id: UUID @Identifier                  = id
     ): Module = {
-<<<<<<< HEAD
-      val res = Module(
-        name,
-        rename,
-        onlyNames,
-        location,
-        isSynthetic,
-        passData
-      )
-      res.diagnostics = diagnostics
-      res.id          = id
-      res
-=======
       if (
         name != this.name
         || rename != this.rename
@@ -105,20 +92,18 @@
         || diagnostics != this.diagnostics
         || id != this.id
       ) {
-
         val res = Module(
           name,
           rename,
           onlyNames,
           location,
           isSynthetic,
-          passData,
-          diagnostics
+          passData
         )
-        res.id = id
+        res.diagnostics = diagnostics
+        res.id          = id
         res
       } else this
->>>>>>> 62610185
     }
 
     /** @inheritdoc */
