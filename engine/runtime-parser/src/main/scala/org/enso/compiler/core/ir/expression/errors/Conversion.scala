--- conflicted
+++ resolved
@@ -52,12 +52,6 @@
     diagnostics: DiagnosticStorage = diagnostics,
     id: UUID @Identifier           = id
   ): Conversion = {
-<<<<<<< HEAD
-    val res = Conversion(storedIr, reason, passData)
-    res.diagnostics = diagnostics
-    res.id          = id
-    res
-=======
     if (
       storedIr != this.storedIr
       || reason != this.reason
@@ -65,12 +59,11 @@
       || diagnostics != this.diagnostics
       || id != this.id
     ) {
-
-      val res = Conversion(storedIr, reason, passData, diagnostics)
-      res.id = id
+      val res = Conversion(storedIr, reason, passData)
+      res.diagnostics = diagnostics
+      res.id          = id
       res
     } else this
->>>>>>> 62610185
   }
 
   /** @inheritdoc */
