package org.enso.compiler.core.ir
package expression
package errors

import org.enso.compiler.core.Implicits.ShowPassData
import org.enso.compiler.core.{IR, Identifier}

import java.util.UUID

/** Errors pertaining to the redefinition of language constructs that are
  * not allowed to be.
  */
sealed trait Redefined extends Error {

  /** @inheritdoc */
  override def mapExpressions(
    fn: java.util.function.Function[Expression, Expression]
  ): Redefined

  /** @inheritdoc */
  override def setLocation(location: Option[IdentifiedLocation]): Redefined

  /** @inheritdoc */
  override def duplicate(
    keepLocations: Boolean   = true,
    keepMetadata: Boolean    = true,
    keepDiagnostics: Boolean = true,
    keepIdentifiers: Boolean = false
  ): Redefined
}

object Redefined {

  /** An error representing the redefinition or incorrect positioning of
    * the `self` argument to methods.
    *
    * @param location the source location of the error
    * @param passData the pass metadata for this node
    */
  sealed case class SelfArg(
    override val location: Option[IdentifiedLocation],
    override val passData: MetadataStorage = new MetadataStorage()
  ) extends Redefined
      with Diagnostic.Kind.Interactive
      with IRKind.Primitive
      with LazyDiagnosticStorage
      with LazyId {

    /** Creates a copy of `self`.
      *
      * @param location    the source location of the error
      * @param passData    the pass metadata for this node
      * @param diagnostics compiler diagnostics associated with the node
      * @param id          the node's identifier
      * @return a copy of `this`, with the specified values updated
      */
    def copy(
      location: Option[IdentifiedLocation] = location,
      passData: MetadataStorage            = passData,
      diagnostics: DiagnosticStorage       = diagnostics,
      id: UUID @Identifier                 = id
    ): SelfArg = {
<<<<<<< HEAD
      val res = SelfArg(location, passData)
      res.diagnostics = diagnostics
      res.id          = id
      res
=======
      if (
        location != this.location
        || passData != this.passData
        || diagnostics != this.diagnostics
        || id != this.id
      ) {

        val res = SelfArg(location, passData, diagnostics)
        res.id = id
        res
      } else this
>>>>>>> 62610185
    }

    /** @inheritdoc */
    override def duplicate(
      keepLocations: Boolean   = true,
      keepMetadata: Boolean    = true,
      keepDiagnostics: Boolean = true,
      keepIdentifiers: Boolean = false
    ): SelfArg =
      copy(
        location = if (keepLocations) location else None,
        passData =
          if (keepMetadata) passData.duplicate else new MetadataStorage(),
        diagnostics = if (keepDiagnostics) diagnosticsCopy else null,
        id          = if (keepIdentifiers) id else null
      )

    /** @inheritdoc */
    override def setLocation(
      location: Option[IdentifiedLocation]
    ): SelfArg = copy(location = location)

    /** @inheritdoc */
    override def mapExpressions(
      fn: java.util.function.Function[Expression, Expression]
    ): SelfArg =
      this

    /** @inheritdoc */
    override def message(source: IdentifiedLocation => String): String =
      "Methods must have only one definition of the `self` argument, and " +
      "it must be the first."

    override def diagnosticKeys(): Array[Any] = Array()

    /** @inheritdoc */
    override def children: List[IR] = List()

    /** @inheritdoc */
    override def showCode(indent: Int): String = "(Redefined This_Arg)"
  }

  /** An error representing the redefinition of a conversion in a given
    * module
    *
    * @param targetType  the name of the atom the conversion was being
    *                    redefined on
    * @param sourceType  the source type for the conversion
    * @param location    the location in the source to which this error
    *                    corresponds
    * @param passData    the pass metadata for the error
    */
  sealed case class Conversion(
    targetType: Option[Name],
    sourceType: Name,
    override val location: Option[IdentifiedLocation],
    override val passData: MetadataStorage = new MetadataStorage()
  ) extends Redefined
      with Diagnostic.Kind.Interactive
      with module.scope.Definition
      with IRKind.Primitive
      with LazyDiagnosticStorage
      with LazyId {

    /** Creates a copy of `this`.
      *
      * @param targetType  the name of the atom the conversion was being
      *                    redefined on
      * @param sourceType  the source type for the conversion
      * @param location    the location in the source to which this error
      *                    corresponds
      * @param passData    the pass metadata for the error
      * @param diagnostics any diagnostics associated with this error.
      * @param id          the identifier for the node
      * @return a copy of `this`, updated with the specified values
      */
    def copy(
      targetType: Option[Name]             = targetType,
      sourceType: Name                     = sourceType,
      location: Option[IdentifiedLocation] = location,
      passData: MetadataStorage            = passData,
      diagnostics: DiagnosticStorage       = diagnostics,
      id: UUID @Identifier                 = id
    ): Conversion = {
<<<<<<< HEAD
      val res = Conversion(targetType, sourceType, location, passData)
      res.diagnostics = diagnostics
      res.id          = id
      res
=======
      if (
        targetType != this.targetType
        || sourceType != this.sourceType
        || location != this.location
        || passData != this.passData
        || diagnostics != this.diagnostics
        || id != this.id
      ) {

        val res =
          Conversion(targetType, sourceType, location, passData, diagnostics)
        res.id = id
        res
      } else this
>>>>>>> 62610185
    }

    /** @inheritdoc */
    override def duplicate(
      keepLocations: Boolean   = true,
      keepMetadata: Boolean    = true,
      keepDiagnostics: Boolean = true,
      keepIdentifiers: Boolean = false
    ): Conversion =
      copy(
        targetType = targetType.map(
          _.duplicate(
            keepLocations,
            keepMetadata,
            keepDiagnostics,
            keepIdentifiers
          )
        ),
        sourceType = sourceType
          .duplicate(
            keepLocations,
            keepMetadata,
            keepDiagnostics,
            keepIdentifiers
          ),
        location = if (keepLocations) location else None,
        passData =
          if (keepMetadata) passData.duplicate else new MetadataStorage(),
        diagnostics = if (keepDiagnostics) diagnosticsCopy else null,
        id          = if (keepIdentifiers) id else null
      )

    /** @inheritdoc */
    override def setLocation(
      location: Option[IdentifiedLocation]
    ): Conversion =
      copy(location = location)

    /** @inheritdoc */
    override def message(source: (IdentifiedLocation => String)): String =
      s"Ambiguous conversion: ${targetType.map(_.name + ".").getOrElse("")}from " +
      s"${sourceType.showCode()} is defined multiple times in this module."

    override def diagnosticKeys(): Array[Any] = targetType
      .map(_.name :: sourceType.showCode() :: Nil)
      .getOrElse(sourceType.showCode() :: Nil)
      .toArray

    /** @inheritdoc */
    override def mapExpressions(
      fn: java.util.function.Function[Expression, Expression]
    ): Conversion =
      this

    /** String representation. */
    override def toString: String =
      s"""
         |Error.Redefined.Method(
         |targetType = $targetType,
         |sourceType = $sourceType,
         |location = $location,
         |passData = ${this.showPassData},
         |diagnostics = $diagnostics,
         |id = $id
         |)
         |""".stripMargin

    /** @inheritdoc */
    override def children: List[IR] =
      targetType
        .map(_ :: sourceType :: Nil)
        .getOrElse(sourceType :: Nil)

    /** @inheritdoc */
    override def showCode(indent: Int): String =
      s"(Redefined (Conversion ${targetType.map(_.showCode() + ".").getOrElse("")}from ${sourceType.showCode()}))"
  }

  /** An error representing the redefinition of a method in a given module.
    * This is also known as a method overload.
    *
    * @param typeName the name of the type the method was being redefined on
    * @param methodName the method name being redefined on `atomName`
    * @param location the location in the source to which this error corresponds
    * @param passData the pass metadata for the error
    */
  sealed case class Method(
    typeName: Option[Name],
    methodName: Name,
    override val location: Option[IdentifiedLocation],
    override val passData: MetadataStorage = new MetadataStorage()
  ) extends Redefined
      with Diagnostic.Kind.Interactive
      with module.scope.Definition
      with IRKind.Primitive
      with LazyDiagnosticStorage
      with LazyId {

    /** Creates a copy of `this`.
      *
      * @param typeName    the name of the atom the method was being redefined on
      * @param methodName  the method name being redefined on `atomName`
      * @param location    the location in the source to which this error
      *                    corresponds
      * @param passData    the pass metadata for the error
      * @param diagnostics any diagnostics associated with this error.
      * @param id          the identifier for the node
      * @return a copy of `this`, updated with the specified values
      */
    def copy(
      typeName: Option[Name]               = typeName,
      methodName: Name                     = methodName,
      location: Option[IdentifiedLocation] = location,
      passData: MetadataStorage            = passData,
      diagnostics: DiagnosticStorage       = diagnostics,
      id: UUID @Identifier                 = id
    ): Method = {
<<<<<<< HEAD
      val res = Method(atomName, methodName, location, passData)
      res.diagnostics = diagnostics
      res.id          = id
      res
=======
      if (
        typeName != this.typeName
        || methodName != this.methodName
        || location != this.location
        || passData != this.passData
        || diagnostics != this.diagnostics
        || id != this.id
      ) {

        val res =
          Method(typeName, methodName, location, passData, diagnostics)
        res.id = id
        res
      } else this
>>>>>>> 62610185
    }

    /** @inheritdoc */
    override def duplicate(
      keepLocations: Boolean   = true,
      keepMetadata: Boolean    = true,
      keepDiagnostics: Boolean = true,
      keepIdentifiers: Boolean = false
    ): Method =
      copy(
        typeName = typeName.map(
          _.duplicate(
            keepLocations,
            keepMetadata,
            keepDiagnostics,
            keepIdentifiers
          )
        ),
        methodName = methodName
          .duplicate(
            keepLocations,
            keepMetadata,
            keepDiagnostics,
            keepIdentifiers
          ),
        location = if (keepLocations) location else None,
        passData =
          if (keepMetadata) passData.duplicate else new MetadataStorage(),
        diagnostics = if (keepDiagnostics) diagnosticsCopy else null,
        id          = if (keepIdentifiers) id else null
      )

    /** @inheritdoc */
    override def setLocation(location: Option[IdentifiedLocation]): Method =
      copy(location = location)

    /** @inheritdoc */
    override def message(source: (IdentifiedLocation => String)): String =
      s"Method overloads are not supported: ${typeName.map(_.name + ".").getOrElse("")}" +
      s"${methodName.name} is defined multiple times in this module."

    override def diagnosticKeys(): Array[Any] = {
      typeName
        .map(_.name :: methodName.name :: Nil)
        .getOrElse(methodName.name :: Nil)
        .toArray
    }

    /** @inheritdoc */
    override def mapExpressions(
      fn: java.util.function.Function[Expression, Expression]
    ): Method = this

    /** String representation. */
    override def toString: String =
      s"""
         |Error.Redefined.Method(
         |atomName = $typeName,
         |methodName = $methodName,
         |location = $location,
         |passData = ${this.showPassData},
         |diagnostics = $diagnostics,
         |id = $id
         |)
         |""".stripMargin

    /** @inheritdoc */
    override def children: List[IR] =
      typeName
        .map(_ :: methodName :: Nil)
        .getOrElse(methodName :: Nil)

    /** @inheritdoc */
    override def showCode(indent: Int): String =
      s"(Redefined (Method ${typeName.map(_.showCode() + ".").getOrElse("")}$methodName))"
  }

  /** An error representing the redefinition of a method in a given module,
    * when the module defines a method with the same name as an atom.
    * This is also known as a name clash.
    *
    * @param atomName the name of the atom that clashes with the method
    * @param methodName the method name being redefined in the module
    * @param location the location in the source to which this error corresponds
    * @param passData the pass metadata for the error
    */
  sealed case class MethodClashWithAtom(
    atomName: Name,
    methodName: Name,
    override val location: Option[IdentifiedLocation],
    override val passData: MetadataStorage = new MetadataStorage()
  ) extends Redefined
      with Diagnostic.Kind.Interactive
      with module.scope.Definition
      with IRKind.Primitive
      with LazyDiagnosticStorage
      with LazyId {

    /** Creates a copy of `this`.
      *
      * @param atomName    the name of the atom that clashes with the method
      * @param methodName  the method name being redefined in the module
      * @param location    the location in the source to which this error
      *                    corresponds
      * @param passData    the pass metadata for the error
      * @param diagnostics any diagnostics associated with this error.
      * @param id          the identifier for the node
      * @return a copy of `this`, updated with the specified values
      */
    def copy(
      atomName: Name                       = atomName,
      methodName: Name                     = methodName,
      location: Option[IdentifiedLocation] = location,
      passData: MetadataStorage            = passData,
      diagnostics: DiagnosticStorage       = diagnostics,
      id: UUID @Identifier                 = id
    ): MethodClashWithAtom = {
<<<<<<< HEAD
      val res = MethodClashWithAtom(
        atomName,
        methodName,
        location,
        passData
      )
      res.diagnostics = diagnostics
      res.id          = id
      res
=======
      if (
        atomName != this.atomName
        || methodName != this.methodName
        || location != this.location
        || passData != this.passData
        || diagnostics != this.diagnostics
        || id != this.id
      ) {

        val res = MethodClashWithAtom(
          atomName,
          methodName,
          location,
          passData,
          diagnostics
        )
        res.id = id
        res
      } else this
>>>>>>> 62610185
    }

    /** @inheritdoc */
    override def duplicate(
      keepLocations: Boolean   = true,
      keepMetadata: Boolean    = true,
      keepDiagnostics: Boolean = true,
      keepIdentifiers: Boolean = false
    ): MethodClashWithAtom =
      copy(
        atomName = atomName.duplicate(
          keepLocations,
          keepMetadata,
          keepDiagnostics,
          keepIdentifiers
        ),
        methodName = methodName
          .duplicate(
            keepLocations,
            keepMetadata,
            keepDiagnostics,
            keepIdentifiers
          ),
        location = if (keepLocations) location else None,
        passData =
          if (keepMetadata) passData.duplicate else new MetadataStorage(),
        diagnostics = if (keepDiagnostics) diagnosticsCopy else null,
        id          = if (keepIdentifiers) id else null
      )

    /** @inheritdoc */
    override def setLocation(
      location: Option[IdentifiedLocation]
    ): MethodClashWithAtom =
      copy(location = location)

    /** @inheritdoc */
    override def message(source: (IdentifiedLocation => String)): String =
      s"Method definitions with the same name as atoms are not supported. " +
      s"Method ${methodName.name} clashes with the atom ${atomName.name} in this module."

    override def diagnosticKeys(): Array[Any] =
      Array(methodName.name, atomName.name)

    /** @inheritdoc */
    override def mapExpressions(
      fn: java.util.function.Function[Expression, Expression]
    ): MethodClashWithAtom =
      this

    /** String representation. */
    override def toString: String =
      s"""
         |Error.Redefined.MethodClashWithAtom(
         |atomName = $atomName,
         |methodName = $methodName,
         |location = $location,
         |passData = ${this.showPassData},
         |diagnostics = $diagnostics,
         |id = $id
         |)
         |""".stripMargin

    /** @inheritdoc */
    override def children: List[IR] = List(atomName, methodName)

    /** @inheritdoc */
    override def showCode(indent: Int): String =
      s"(Redefined (MethodClash $atomName $methodName))"
  }

  /** An error representing the redefinition of an atom in a given module.
    *
    * @param typeName the name of the atom being redefined
    * @param location the location in the source to which this error corresponds
    * @param passData the pass metadata for the error
    */
  sealed case class Type(
    typeName: Name,
    override val location: Option[IdentifiedLocation],
    override val passData: MetadataStorage = new MetadataStorage()
  ) extends Redefined
      with Diagnostic.Kind.Interactive
      with module.scope.Definition
      with IRKind.Primitive
      with LazyDiagnosticStorage
      with LazyId {

    /** Creates a copy of `this`.
      *
      * @param atomName    the name of the atom the method was being redefined
      *                    on
      * @param location    the location in the source to which this error
      *                    corresponds
      * @param passData    the pass metadata for the error
      * @param diagnostics any diagnostics associated with this error.
      * @param id          the identifier for the node
      * @return a copy of `this`, updated with the specified values
      */
    def copy(
      typeName: Name                       = typeName,
      location: Option[IdentifiedLocation] = location,
      passData: MetadataStorage            = passData,
      diagnostics: DiagnosticStorage       = diagnostics,
      id: UUID @Identifier                 = id
    ): Type = {
<<<<<<< HEAD
      val res = Type(atomName, location, passData)
      res.diagnostics = diagnostics
      res.id          = id
      res
=======
      if (
        typeName != this.typeName
        || location != this.location
        || passData != this.passData
        || diagnostics != this.diagnostics
        || id != this.id
      ) {

        val res =
          Type(typeName, location, passData, diagnostics)
        res.id = id
        res
      } else this
>>>>>>> 62610185
    }

    /** @inheritdoc */
    override def duplicate(
      keepLocations: Boolean   = true,
      keepMetadata: Boolean    = true,
      keepDiagnostics: Boolean = true,
      keepIdentifiers: Boolean = false
    ): Type =
      copy(
        typeName = typeName.duplicate(
          keepLocations,
          keepMetadata,
          keepDiagnostics,
          keepIdentifiers
        ),
        location = if (keepLocations) location else None,
        passData =
          if (keepMetadata) passData.duplicate else new MetadataStorage(),
        diagnostics = if (keepDiagnostics) diagnosticsCopy else null,
        id          = if (keepIdentifiers) id else null
      )

    /** @inheritdoc */
    override def setLocation(location: Option[IdentifiedLocation]): Type =
      copy(location = location)

    /** @inheritdoc */
    override def message(source: (IdentifiedLocation => String)): String =
      s"Redefining atoms is not supported: ${typeName.name} is " +
      s"defined multiple times in this module."

    override def diagnosticKeys(): Array[Any] = Array(typeName.name)

    /** @inheritdoc */
    override def mapExpressions(
      fn: java.util.function.Function[Expression, Expression]
    ): Type = this

    /** String representation. */
    override def toString: String =
      s"""
         |Error.Redefined.Atom(
         |atomName = $typeName,
         |location = $location,
         |passData = ${this.showPassData},
         |diagnostics = $diagnostics,
         |id = $id
         |)
         |""".stripMargin

    /** @inheritdoc */
    override def children: List[IR] = List(typeName)

    /** @inheritdoc */
    override def showCode(indent: Int): String =
      s"(Redefined (Atom $typeName))"
  }

  /** An error representing the redefinition of an atom in a given module.
    *
    * @param name    the name of the atom being redefined
    * @param location    the location in the source to which this error
    *                    corresponds
    * @param passData    the pass metadata for the error
    */
  sealed case class Arg(
    name: Name,
    override val location: Option[IdentifiedLocation],
    override val passData: MetadataStorage = new MetadataStorage()
  ) extends Redefined
      with Diagnostic.Kind.Interactive
      with module.scope.Definition
      with IRKind.Primitive
      with LazyDiagnosticStorage
      with LazyId {

    /** Creates a copy of `this`.
      *
      * @param name    the name of the atom the method was being redefined
      *                    on
      * @param location    the location in the source to which this error
      *                    corresponds
      * @param passData    the pass metadata for the error
      * @param diagnostics any diagnostics associated with this error.
      * @param id          the identifier for the node
      * @return a copy of `this`, updated with the specified values
      */
    def copy(
      name: Name                           = name,
      location: Option[IdentifiedLocation] = location,
      passData: MetadataStorage            = passData,
      diagnostics: DiagnosticStorage       = diagnostics,
      id: UUID                             = id
    ): Arg = {
<<<<<<< HEAD
      val res = Arg(name, location, passData)
      res.diagnostics = diagnostics
      res.id          = id
      res
=======
      if (
        name != this.name
        || location != this.location
        || passData != this.passData
        || diagnostics != this.diagnostics
        || id != this.id
      ) {

        val res =
          Arg(name, location, passData, diagnostics)
        res.id = id
        res
      } else this
>>>>>>> 62610185
    }

    /** @inheritdoc */
    override def duplicate(
      keepLocations: Boolean   = true,
      keepMetadata: Boolean    = true,
      keepDiagnostics: Boolean = true,
      keepIdentifiers: Boolean = false
    ): Arg =
      copy(
        name = name.duplicate(
          keepLocations,
          keepMetadata,
          keepDiagnostics,
          keepIdentifiers
        ),
        location = if (keepLocations) location else None,
        passData =
          if (keepMetadata) passData.duplicate else new MetadataStorage(),
        diagnostics = if (keepDiagnostics) diagnosticsCopy else null,
        id          = if (keepIdentifiers) id else null
      )

    /** @inheritdoc */
    override def setLocation(location: Option[IdentifiedLocation]): Arg =
      copy(location = location)

    /** @inheritdoc */
    override def message(source: (IdentifiedLocation => String)): String =
      s"Redefining arguments is not supported: ${name.name} is " +
      s"defined multiple times."

    override def diagnosticKeys(): Array[Any] = Array(name.name)

    /** @inheritdoc */
    override def mapExpressions(
      fn: java.util.function.Function[Expression, Expression]
    ): Arg = this

    /** String representation. */
    override def toString: String =
      s"""
         |Error.Redefined.Arg(
         |name = $name,
         |location = $location,
         |passData = ${this.showPassData},
         |diagnostics = $diagnostics,
         |id = $id
         |)
         |""".stripMargin

    /** @inheritdoc */
    override def children: List[IR] = List(name)

    /** @inheritdoc */
    override def showCode(indent: Int): String =
      s"(Redefined (Argument $name))"
  }

  /** An error representing the redefinition of a binding in a given scope.
    *
    * While bindings in child scopes are allowed to _shadow_ bindings in
    * parent scopes, a binding cannot be redefined within a given scope.
    *
    * @param invalidBinding the invalid binding
    * @param passData       the pass metadata for the error
    */
  sealed case class Binding(
    invalidBinding: Expression.Binding,
    override val passData: MetadataStorage = new MetadataStorage()
  ) extends Redefined
      with Diagnostic.Kind.Interactive
      with IRKind.Primitive
      with LazyDiagnosticStorage
      with LazyId {

    /** Creates a copy of `this`.
      *
      * @param invalidBinding the invalid binding
      * @param passData       the pass metadata for the error
      * @param diagnostics    compiler diagnostics for this node
      * @param id             the identifier for the new node
      * @return a copy of `this`, updated with the specified values
      */
    def copy(
      invalidBinding: Expression.Binding = invalidBinding,
      passData: MetadataStorage          = passData,
      diagnostics: DiagnosticStorage     = diagnostics,
      id: UUID @Identifier               = id
    ): Binding = {
<<<<<<< HEAD
      val res = Binding(invalidBinding, passData)
      res.diagnostics = diagnostics
      res.id          = id
      res
=======
      if (
        invalidBinding != this.invalidBinding
        || passData != this.passData
        || diagnostics != this.diagnostics
        || id != this.id
      ) {

        val res = Binding(invalidBinding, passData, diagnostics)
        res.id = id
        res
      } else this
>>>>>>> 62610185
    }

    /** @inheritdoc */
    override def duplicate(
      keepLocations: Boolean   = true,
      keepMetadata: Boolean    = true,
      keepDiagnostics: Boolean = true,
      keepIdentifiers: Boolean = false
    ): Binding =
      copy(
        invalidBinding = invalidBinding
          .duplicate(
            keepLocations,
            keepMetadata,
            keepDiagnostics,
            keepIdentifiers
          ),
        passData =
          if (keepMetadata) passData.duplicate else new MetadataStorage(),
        diagnostics = if (keepDiagnostics) diagnosticsCopy else null,
        id          = if (keepIdentifiers) id else null
      )

    /** @inheritdoc */
    override def setLocation(
      location: Option[IdentifiedLocation]
    ): Binding = this

    /** @inheritdoc */
    override val location: Option[IdentifiedLocation] =
      invalidBinding.location

    /** @inheritdoc */
    override def mapExpressions(
      fn: java.util.function.Function[Expression, Expression]
    ): Binding =
      this

    /** String representation. */
    override def toString: String =
      s"""
         |Error.Redefined.Binding(
         |invalidBinding = $invalidBinding,
         |location = $location,
         |passData = ${this.showPassData},
         |diagnostics = $diagnostics,
         |id = $id
         |)
         |""".stripMargin

    /** @inheritdoc */
    override def children: List[IR] = List(invalidBinding)

    /** @inheritdoc */
    override def message(source: (IdentifiedLocation => String)): String =
      s"Variable ${invalidBinding.name.name} is being redefined."

    override def diagnosticKeys(): Array[Any] = Array(
      invalidBinding.name.name
    )

    /** @inheritdoc */
    override def showCode(indent: Int): String =
      s"(Redefined (Binding $invalidBinding))"
  }
}<|MERGE_RESOLUTION|>--- conflicted
+++ resolved
@@ -60,24 +60,17 @@
       diagnostics: DiagnosticStorage       = diagnostics,
       id: UUID @Identifier                 = id
     ): SelfArg = {
-<<<<<<< HEAD
-      val res = SelfArg(location, passData)
-      res.diagnostics = diagnostics
-      res.id          = id
-      res
-=======
       if (
         location != this.location
         || passData != this.passData
         || diagnostics != this.diagnostics
         || id != this.id
       ) {
-
-        val res = SelfArg(location, passData, diagnostics)
-        res.id = id
+        val res = SelfArg(location, passData)
+        res.diagnostics = diagnostics
+        res.id          = id
         res
       } else this
->>>>>>> 62610185
     }
 
     /** @inheritdoc */
@@ -162,12 +155,6 @@
       diagnostics: DiagnosticStorage       = diagnostics,
       id: UUID @Identifier                 = id
     ): Conversion = {
-<<<<<<< HEAD
-      val res = Conversion(targetType, sourceType, location, passData)
-      res.diagnostics = diagnostics
-      res.id          = id
-      res
-=======
       if (
         targetType != this.targetType
         || sourceType != this.sourceType
@@ -176,13 +163,11 @@
         || diagnostics != this.diagnostics
         || id != this.id
       ) {
-
-        val res =
-          Conversion(targetType, sourceType, location, passData, diagnostics)
-        res.id = id
+        val res = Conversion(targetType, sourceType, location, passData)
+        res.diagnostics = diagnostics
+        res.id          = id
         res
       } else this
->>>>>>> 62610185
     }
 
     /** @inheritdoc */
@@ -300,12 +285,6 @@
       diagnostics: DiagnosticStorage       = diagnostics,
       id: UUID @Identifier                 = id
     ): Method = {
-<<<<<<< HEAD
-      val res = Method(atomName, methodName, location, passData)
-      res.diagnostics = diagnostics
-      res.id          = id
-      res
-=======
       if (
         typeName != this.typeName
         || methodName != this.methodName
@@ -314,13 +293,11 @@
         || diagnostics != this.diagnostics
         || id != this.id
       ) {
-
-        val res =
-          Method(typeName, methodName, location, passData, diagnostics)
-        res.id = id
+        val res = Method(typeName, methodName, location, passData)
+        res.diagnostics = diagnostics
+        res.id          = id
         res
       } else this
->>>>>>> 62610185
     }
 
     /** @inheritdoc */
@@ -438,17 +415,6 @@
       diagnostics: DiagnosticStorage       = diagnostics,
       id: UUID @Identifier                 = id
     ): MethodClashWithAtom = {
-<<<<<<< HEAD
-      val res = MethodClashWithAtom(
-        atomName,
-        methodName,
-        location,
-        passData
-      )
-      res.diagnostics = diagnostics
-      res.id          = id
-      res
-=======
       if (
         atomName != this.atomName
         || methodName != this.methodName
@@ -457,18 +423,16 @@
         || diagnostics != this.diagnostics
         || id != this.id
       ) {
-
         val res = MethodClashWithAtom(
           atomName,
           methodName,
           location,
-          passData,
-          diagnostics
+          passData
         )
-        res.id = id
+        res.diagnostics = diagnostics
+        res.id          = id
         res
       } else this
->>>>>>> 62610185
     }
 
     /** @inheritdoc */
@@ -575,12 +539,6 @@
       diagnostics: DiagnosticStorage       = diagnostics,
       id: UUID @Identifier                 = id
     ): Type = {
-<<<<<<< HEAD
-      val res = Type(atomName, location, passData)
-      res.diagnostics = diagnostics
-      res.id          = id
-      res
-=======
       if (
         typeName != this.typeName
         || location != this.location
@@ -588,13 +546,11 @@
         || diagnostics != this.diagnostics
         || id != this.id
       ) {
-
-        val res =
-          Type(typeName, location, passData, diagnostics)
-        res.id = id
+        val res = Type(typeName, location, passData)
+        res.diagnostics = diagnostics
+        res.id          = id
         res
       } else this
->>>>>>> 62610185
     }
 
     /** @inheritdoc */
@@ -690,12 +646,6 @@
       diagnostics: DiagnosticStorage       = diagnostics,
       id: UUID                             = id
     ): Arg = {
-<<<<<<< HEAD
-      val res = Arg(name, location, passData)
-      res.diagnostics = diagnostics
-      res.id          = id
-      res
-=======
       if (
         name != this.name
         || location != this.location
@@ -703,13 +653,11 @@
         || diagnostics != this.diagnostics
         || id != this.id
       ) {
-
-        val res =
-          Arg(name, location, passData, diagnostics)
-        res.id = id
+        val res = Arg(name, location, passData)
+        res.diagnostics = diagnostics
+        res.id          = id
         res
       } else this
->>>>>>> 62610185
     }
 
     /** @inheritdoc */
@@ -800,24 +748,17 @@
       diagnostics: DiagnosticStorage     = diagnostics,
       id: UUID @Identifier               = id
     ): Binding = {
-<<<<<<< HEAD
-      val res = Binding(invalidBinding, passData)
-      res.diagnostics = diagnostics
-      res.id          = id
-      res
-=======
       if (
         invalidBinding != this.invalidBinding
         || passData != this.passData
         || diagnostics != this.diagnostics
         || id != this.id
       ) {
-
-        val res = Binding(invalidBinding, passData, diagnostics)
-        res.id = id
+        val res = Binding(invalidBinding, passData)
+        res.diagnostics = diagnostics
+        res.id          = id
         res
       } else this
->>>>>>> 62610185
     }
 
     /** @inheritdoc */
