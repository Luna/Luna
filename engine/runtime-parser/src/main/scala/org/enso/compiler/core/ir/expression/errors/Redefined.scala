package org.enso.compiler.core.ir
package expression
package errors

import org.enso.compiler.core.Implicits.ShowPassData
import org.enso.compiler.core.{IR, Identifier}

import java.util.UUID

/** Errors pertaining to the redefinition of language constructs that are
  * not allowed to be.
  */
sealed trait Redefined extends Error {

  /** @inheritdoc */
  override def mapExpressions(
    fn: java.util.function.Function[Expression, Expression]
  ): Redefined

  /** @inheritdoc */
  override def setLocation(location: Option[IdentifiedLocation]): Redefined

  /** @inheritdoc */
  override def duplicate(
    keepLocations: Boolean   = true,
    keepMetadata: Boolean    = true,
    keepDiagnostics: Boolean = true,
    keepIdentifiers: Boolean = false
  ): Redefined
}

object Redefined {

  /** An error representing the redefinition or incorrect positioning of
    * the `self` argument to methods.
    *
    * @param location    the source location of the error
    * @param passData    the pass metadata for this node
    * @param diagnostics compiler diagnostics associated with the node
    */
  sealed case class SelfArg(
    override val location: Option[IdentifiedLocation],
    override val passData: MetadataStorage      = new MetadataStorage(),
    override val diagnostics: DiagnosticStorage = DiagnosticStorage()
  ) extends Redefined
      with Diagnostic.Kind.Interactive
      with IRKind.Primitive
      with LazyId {

    /** Creates a copy of `self`.
      *
      * @param location    the source location of the error
      * @param passData    the pass metadata for this node
      * @param diagnostics compiler diagnostics associated with the node
      * @param id          the node's identifier
      * @return a copy of `this`, with the specified values updated
      */
    def copy(
      location: Option[IdentifiedLocation] = location,
      passData: MetadataStorage            = passData,
      diagnostics: DiagnosticStorage       = diagnostics,
      id: UUID @Identifier                 = id
    ): SelfArg = {
      val res = SelfArg(location, passData, diagnostics)
      res.id = id
      res
    }

    /** @inheritdoc */
    override def duplicate(
      keepLocations: Boolean   = true,
      keepMetadata: Boolean    = true,
      keepDiagnostics: Boolean = true,
      keepIdentifiers: Boolean = false
    ): SelfArg =
      copy(
        location = if (keepLocations) location else None,
        passData =
          if (keepMetadata) passData.duplicate else new MetadataStorage(),
        diagnostics =
          if (keepDiagnostics) diagnostics.copy else DiagnosticStorage(),
        id = if (keepIdentifiers) id else null
      )

    /** @inheritdoc */
    override def setLocation(
      location: Option[IdentifiedLocation]
    ): SelfArg = copy(location = location)

    /** @inheritdoc */
    override def mapExpressions(
      fn: java.util.function.Function[Expression, Expression]
    ): SelfArg =
      this

    /** @inheritdoc */
    override def message(source: IdentifiedLocation => String): String =
      "Methods must have only one definition of the `self` argument, and " +
      "it must be the first."

    override def diagnosticKeys(): Array[Any] = Array()

    /** @inheritdoc */
    override def children: List[IR] = Nil

    /** @inheritdoc */
    override def showCode(indent: Int): String = "(Redefined This_Arg)"
  }

  /** An error representing the redefinition of a conversion in a given
    * module
    *
    * @param targetType  the name of the atom the conversion was being
    *                    redefined on
    * @param sourceType  the source type for the conversion
    * @param location    the location in the source to which this error
    *                    corresponds
    * @param passData    the pass metadata for the error
    * @param diagnostics any diagnostics associated with this error.
    */
  sealed case class Conversion(
    targetType: Option[Name],
    sourceType: Name,
    override val location: Option[IdentifiedLocation],
    override val passData: MetadataStorage      = new MetadataStorage(),
    override val diagnostics: DiagnosticStorage = DiagnosticStorage()
  ) extends Redefined
      with Diagnostic.Kind.Interactive
      with module.scope.Definition
      with IRKind.Primitive
      with LazyId {

    /** Creates a copy of `this`.
      *
      * @param targetType  the name of the atom the conversion was being
      *                    redefined on
      * @param sourceType  the source type for the conversion
      * @param location    the location in the source to which this error
      *                    corresponds
      * @param passData    the pass metadata for the error
      * @param diagnostics any diagnostics associated with this error.
      * @param id          the identifier for the node
      * @return a copy of `this`, updated with the specified values
      */
    def copy(
      targetType: Option[Name]             = targetType,
      sourceType: Name                     = sourceType,
      location: Option[IdentifiedLocation] = location,
      passData: MetadataStorage            = passData,
      diagnostics: DiagnosticStorage       = diagnostics,
      id: UUID @Identifier                 = id
    ): Conversion = {
      val res =
        Conversion(targetType, sourceType, location, passData, diagnostics)
      res.id = id
      res
    }

    /** @inheritdoc */
    override def duplicate(
      keepLocations: Boolean   = true,
      keepMetadata: Boolean    = true,
      keepDiagnostics: Boolean = true,
      keepIdentifiers: Boolean = false
    ): Conversion =
      copy(
        targetType = targetType.map(
          _.duplicate(
            keepLocations,
            keepMetadata,
            keepDiagnostics,
            keepIdentifiers
          )
        ),
        sourceType = sourceType
          .duplicate(
            keepLocations,
            keepMetadata,
            keepDiagnostics,
            keepIdentifiers
          ),
        location = if (keepLocations) location else None,
        passData =
          if (keepMetadata) passData.duplicate else new MetadataStorage(),
        diagnostics =
          if (keepDiagnostics) diagnostics.copy else DiagnosticStorage(),
        id = if (keepIdentifiers) id else null
      )

    /** @inheritdoc */
    override def setLocation(
      location: Option[IdentifiedLocation]
    ): Conversion =
      copy(location = location)

    /** @inheritdoc */
    override def message(source: (IdentifiedLocation => String)): String =
      s"Ambiguous conversion: ${targetType.map(_.name + ".").getOrElse("")}from " +
      s"${sourceType.showCode()} is defined multiple times in this module."

    override def diagnosticKeys(): Array[Any] = targetType
      .map(_.name :: sourceType.showCode() :: Nil)
      .getOrElse(sourceType.showCode() :: Nil)
      .toArray

    /** @inheritdoc */
    override def mapExpressions(
      fn: java.util.function.Function[Expression, Expression]
    ): Conversion =
      this

    /** String representation. */
    override def toString: String =
      s"""
         |Error.Redefined.Method(
         |targetType = $targetType,
         |sourceType = $sourceType,
         |location = $location,
         |passData = ${this.showPassData},
         |diagnostics = $diagnostics,
         |id = $id
         |)
         |""".stripMargin

    /** @inheritdoc */
    override lazy val children: List[IR] =
      targetType
        .map(_ :: sourceType :: Nil)
        .getOrElse(sourceType :: Nil)

    /** @inheritdoc */
    override def showCode(indent: Int): String =
      s"(Redefined (Conversion ${targetType.map(_.showCode() + ".").getOrElse("")}from ${sourceType.showCode()}))"
  }

  /** An error representing the redefinition of a method in a given module.
    * This is also known as a method overload.
    *
    * @param typeName    the name of the type the method was being redefined on
    * @param methodName  the method name being redefined on `atomName`
    * @param location    the location in the source to which this error
    *                    corresponds
    * @param passData    the pass metadata for the error
    * @param diagnostics any diagnostics associated with this error.
    */
  sealed case class Method(
    typeName: Option[Name],
    methodName: Name,
    override val location: Option[IdentifiedLocation],
    override val passData: MetadataStorage      = new MetadataStorage(),
    override val diagnostics: DiagnosticStorage = DiagnosticStorage()
  ) extends Redefined
      with Diagnostic.Kind.Interactive
      with module.scope.Definition
      with IRKind.Primitive
      with LazyId {

    /** Creates a copy of `this`.
      *
      * @param atomName    the name of the atom the method was being redefined on
      * @param methodName  the method name being redefined on `atomName`
      * @param location    the location in the source to which this error
      *                    corresponds
      * @param passData    the pass metadata for the error
      * @param diagnostics any diagnostics associated with this error.
      * @param id          the identifier for the node
      * @return a copy of `this`, updated with the specified values
      */
    def copy(
      atomName: Option[Name]               = typeName,
      methodName: Name                     = methodName,
      location: Option[IdentifiedLocation] = location,
      passData: MetadataStorage            = passData,
      diagnostics: DiagnosticStorage       = diagnostics,
      id: UUID @Identifier                 = id
    ): Method = {
      val res =
        Method(atomName, methodName, location, passData, diagnostics)
      res.id = id
      res
    }

    /** @inheritdoc */
    override def duplicate(
      keepLocations: Boolean   = true,
      keepMetadata: Boolean    = true,
      keepDiagnostics: Boolean = true,
      keepIdentifiers: Boolean = false
    ): Method =
      copy(
        atomName = typeName.map(
          _.duplicate(
            keepLocations,
            keepMetadata,
            keepDiagnostics,
            keepIdentifiers
          )
        ),
        methodName = methodName
          .duplicate(
            keepLocations,
            keepMetadata,
            keepDiagnostics,
            keepIdentifiers
          ),
        location = if (keepLocations) location else None,
        passData =
          if (keepMetadata) passData.duplicate else new MetadataStorage(),
        diagnostics =
          if (keepDiagnostics) diagnostics.copy else DiagnosticStorage(),
        id = if (keepIdentifiers) id else null
      )

    /** @inheritdoc */
    override def setLocation(location: Option[IdentifiedLocation]): Method =
      copy(location = location)

    /** @inheritdoc */
    override def message(source: (IdentifiedLocation => String)): String =
      s"Method overloads are not supported: ${typeName.map(_.name + ".").getOrElse("")}" +
      s"${methodName.name} is defined multiple times in this module."

    override def diagnosticKeys(): Array[Any] = {
      typeName
        .map(_.name :: methodName.name :: Nil)
        .getOrElse(methodName.name :: Nil)
        .toArray
    }

    /** @inheritdoc */
    override def mapExpressions(
      fn: java.util.function.Function[Expression, Expression]
    ): Method = this

    /** String representation. */
    override def toString: String =
      s"""
         |Error.Redefined.Method(
         |atomName = $typeName,
         |methodName = $methodName,
         |location = $location,
         |passData = ${this.showPassData},
         |diagnostics = $diagnostics,
         |id = $id
         |)
         |""".stripMargin

    /** @inheritdoc */
<<<<<<< HEAD
    override lazy val children: List[IR] =
      atomName
=======
    override def children: List[IR] =
      typeName
>>>>>>> 0ab9fe78
        .map(_ :: methodName :: Nil)
        .getOrElse(methodName :: Nil)

    /** @inheritdoc */
    override def showCode(indent: Int): String =
      s"(Redefined (Method ${typeName.map(_.showCode() + ".").getOrElse("")}$methodName))"
  }

  /** An error representing the redefinition of a method in a given module,
    * when the module defines a method with the same name as an atom.
    * This is also known as a name clash.
    *
    * @param atomName    the name of the atom that clashes with the method
    * @param methodName  the method name being redefined in the module
    * @param location    the location in the source to which this error
    *                    corresponds
    * @param passData    the pass metadata for the error
    * @param diagnostics any diagnostics associated with this error.
    */
  sealed case class MethodClashWithAtom(
    atomName: Name,
    methodName: Name,
    override val location: Option[IdentifiedLocation],
    override val passData: MetadataStorage      = new MetadataStorage(),
    override val diagnostics: DiagnosticStorage = DiagnosticStorage()
  ) extends Redefined
      with Diagnostic.Kind.Interactive
      with module.scope.Definition
      with IRKind.Primitive
      with LazyId {

    /** Creates a copy of `this`.
      *
      * @param atomName    the name of the atom that clashes with the method
      * @param methodName  the method name being redefined in the module
      * @param location    the location in the source to which this error
      *                    corresponds
      * @param passData    the pass metadata for the error
      * @param diagnostics any diagnostics associated with this error.
      * @param id          the identifier for the node
      * @return a copy of `this`, updated with the specified values
      */
    def copy(
      atomName: Name                       = atomName,
      methodName: Name                     = methodName,
      location: Option[IdentifiedLocation] = location,
      passData: MetadataStorage            = passData,
      diagnostics: DiagnosticStorage       = diagnostics,
      id: UUID @Identifier                 = id
    ): MethodClashWithAtom = {
      val res = MethodClashWithAtom(
        atomName,
        methodName,
        location,
        passData,
        diagnostics
      )
      res.id = id
      res
    }

    /** @inheritdoc */
    override def duplicate(
      keepLocations: Boolean   = true,
      keepMetadata: Boolean    = true,
      keepDiagnostics: Boolean = true,
      keepIdentifiers: Boolean = false
    ): MethodClashWithAtom =
      copy(
        atomName = atomName.duplicate(
          keepLocations,
          keepMetadata,
          keepDiagnostics,
          keepIdentifiers
        ),
        methodName = methodName
          .duplicate(
            keepLocations,
            keepMetadata,
            keepDiagnostics,
            keepIdentifiers
          ),
        location = if (keepLocations) location else None,
        passData =
          if (keepMetadata) passData.duplicate else new MetadataStorage(),
        diagnostics =
          if (keepDiagnostics) diagnostics.copy else DiagnosticStorage(),
        id = if (keepIdentifiers) id else null
      )

    /** @inheritdoc */
    override def setLocation(
      location: Option[IdentifiedLocation]
    ): MethodClashWithAtom =
      copy(location = location)

    /** @inheritdoc */
    override def message(source: (IdentifiedLocation => String)): String =
      s"Method definitions with the same name as atoms are not supported. " +
      s"Method ${methodName.name} clashes with the atom ${atomName.name} in this module."

    override def diagnosticKeys(): Array[Any] =
      Array(methodName.name, atomName.name)

    /** @inheritdoc */
    override def mapExpressions(
      fn: java.util.function.Function[Expression, Expression]
    ): MethodClashWithAtom =
      this

    /** String representation. */
    override def toString: String =
      s"""
         |Error.Redefined.MethodClashWithAtom(
         |atomName = $atomName,
         |methodName = $methodName,
         |location = $location,
         |passData = ${this.showPassData},
         |diagnostics = $diagnostics,
         |id = $id
         |)
         |""".stripMargin

    /** @inheritdoc */
    override lazy val children: List[IR] = List(atomName, methodName)

    /** @inheritdoc */
    override def showCode(indent: Int): String =
      s"(Redefined (MethodClash $atomName $methodName))"
  }

  /** An error representing the redefinition of an atom in a given module.
    *
    * @param typeName    the name of the atom being redefined
    * @param location    the location in the source to which this error
    *                    corresponds
    * @param passData    the pass metadata for the error
    * @param diagnostics any diagnostics associated with this error.
    */
  sealed case class Type(
    typeName: Name,
    override val location: Option[IdentifiedLocation],
    override val passData: MetadataStorage      = new MetadataStorage(),
    override val diagnostics: DiagnosticStorage = DiagnosticStorage()
  ) extends Redefined
      with Diagnostic.Kind.Interactive
      with module.scope.Definition
      with IRKind.Primitive
      with LazyId {

    /** Creates a copy of `this`.
      *
      * @param atomName    the name of the atom the method was being redefined
      *                    on
      * @param location    the location in the source to which this error
      *                    corresponds
      * @param passData    the pass metadata for the error
      * @param diagnostics any diagnostics associated with this error.
      * @param id          the identifier for the node
      * @return a copy of `this`, updated with the specified values
      */
    def copy(
      atomName: Name                       = typeName,
      location: Option[IdentifiedLocation] = location,
      passData: MetadataStorage            = passData,
      diagnostics: DiagnosticStorage       = diagnostics,
      id: UUID @Identifier                 = id
    ): Type = {
      val res =
        Type(atomName, location, passData, diagnostics)
      res.id = id
      res
    }

    /** @inheritdoc */
    override def duplicate(
      keepLocations: Boolean   = true,
      keepMetadata: Boolean    = true,
      keepDiagnostics: Boolean = true,
      keepIdentifiers: Boolean = false
    ): Type =
      copy(
        atomName = typeName.duplicate(
          keepLocations,
          keepMetadata,
          keepDiagnostics,
          keepIdentifiers
        ),
        location = if (keepLocations) location else None,
        passData =
          if (keepMetadata) passData.duplicate else new MetadataStorage(),
        diagnostics =
          if (keepDiagnostics) diagnostics.copy else DiagnosticStorage(),
        id = if (keepIdentifiers) id else null
      )

    /** @inheritdoc */
    override def setLocation(location: Option[IdentifiedLocation]): Type =
      copy(location = location)

    /** @inheritdoc */
    override def message(source: (IdentifiedLocation => String)): String =
      s"Redefining atoms is not supported: ${typeName.name} is " +
      s"defined multiple times in this module."

    override def diagnosticKeys(): Array[Any] = Array(typeName.name)

    /** @inheritdoc */
    override def mapExpressions(
      fn: java.util.function.Function[Expression, Expression]
    ): Type = this

    /** String representation. */
    override def toString: String =
      s"""
         |Error.Redefined.Atom(
         |atomName = $typeName,
         |location = $location,
         |passData = ${this.showPassData},
         |diagnostics = $diagnostics,
         |id = $id
         |)
         |""".stripMargin

    /** @inheritdoc */
    override lazy val children: List[IR] = List(typeName)

    /** @inheritdoc */
    override def showCode(indent: Int): String =
      s"(Redefined (Atom $typeName))"
  }

  /** An error representing the redefinition of an atom in a given module.
    *
    * @param name    the name of the atom being redefined
    * @param location    the location in the source to which this error
    *                    corresponds
    * @param passData    the pass metadata for the error
    * @param diagnostics any diagnostics associated with this error.
    */
  sealed case class Arg(
    name: Name,
    override val location: Option[IdentifiedLocation],
    override val passData: MetadataStorage      = new MetadataStorage(),
    override val diagnostics: DiagnosticStorage = DiagnosticStorage()
  ) extends Redefined
      with Diagnostic.Kind.Interactive
      with module.scope.Definition
      with IRKind.Primitive
      with LazyId {

    /** Creates a copy of `this`.
      *
      * @param name    the name of the atom the method was being redefined
      *                    on
      * @param location    the location in the source to which this error
      *                    corresponds
      * @param passData    the pass metadata for the error
      * @param diagnostics any diagnostics associated with this error.
      * @param id          the identifier for the node
      * @return a copy of `this`, updated with the specified values
      */
    def copy(
      name: Name                           = name,
      location: Option[IdentifiedLocation] = location,
      passData: MetadataStorage            = passData,
      diagnostics: DiagnosticStorage       = diagnostics,
      id: UUID                             = id
    ): Arg = {
      val res =
        Arg(name, location, passData, diagnostics)
      res.id = id
      res
    }

    /** @inheritdoc */
    override def duplicate(
      keepLocations: Boolean   = true,
      keepMetadata: Boolean    = true,
      keepDiagnostics: Boolean = true,
      keepIdentifiers: Boolean = false
    ): Arg =
      copy(
        name = name.duplicate(
          keepLocations,
          keepMetadata,
          keepDiagnostics,
          keepIdentifiers
        ),
        location = if (keepLocations) location else None,
        passData =
          if (keepMetadata) passData.duplicate else new MetadataStorage(),
        diagnostics =
          if (keepDiagnostics) diagnostics.copy else DiagnosticStorage(),
        id = if (keepIdentifiers) id else null
      )

    /** @inheritdoc */
    override def setLocation(location: Option[IdentifiedLocation]): Arg =
      copy(location = location)

    /** @inheritdoc */
    override def message(source: (IdentifiedLocation => String)): String =
      s"Redefining arguments is not supported: ${name.name} is " +
      s"defined multiple times."

    override def diagnosticKeys(): Array[Any] = Array(name.name)

    /** @inheritdoc */
    override def mapExpressions(
      fn: java.util.function.Function[Expression, Expression]
    ): Arg = this

    /** String representation. */
    override def toString: String =
      s"""
         |Error.Redefined.Arg(
         |name = $name,
         |location = $location,
         |passData = ${this.showPassData},
         |diagnostics = $diagnostics,
         |id = $id
         |)
         |""".stripMargin

    /** @inheritdoc */
    override lazy val children: List[IR] = List(name)

    /** @inheritdoc */
    override def showCode(indent: Int): String =
      s"(Redefined (Argument $name))"
  }

  /** An error representing the redefinition of a binding in a given scope.
    *
    * While bindings in child scopes are allowed to _shadow_ bindings in
    * parent scopes, a binding cannot be redefined within a given scope.
    *
    * @param invalidBinding the invalid binding
    * @param passData       the pass metadata for the error
    * @param diagnostics    compiler diagnostics for this node
    */
  sealed case class Binding(
    invalidBinding: Expression.Binding,
    override val passData: MetadataStorage      = new MetadataStorage(),
    override val diagnostics: DiagnosticStorage = DiagnosticStorage()
  ) extends Redefined
      with Diagnostic.Kind.Interactive
      with IRKind.Primitive
      with LazyId {

    /** Creates a copy of `this`.
      *
      * @param invalidBinding the invalid binding
      * @param passData       the pass metadata for the error
      * @param diagnostics    compiler diagnostics for this node
      * @param id             the identifier for the new node
      * @return a copy of `this`, updated with the specified values
      */
    def copy(
      invalidBinding: Expression.Binding = invalidBinding,
      passData: MetadataStorage          = passData,
      diagnostics: DiagnosticStorage     = diagnostics,
      id: UUID @Identifier               = id
    ): Binding = {
      val res = Binding(invalidBinding, passData, diagnostics)
      res.id = id
      res
    }

    /** @inheritdoc */
    override def duplicate(
      keepLocations: Boolean   = true,
      keepMetadata: Boolean    = true,
      keepDiagnostics: Boolean = true,
      keepIdentifiers: Boolean = false
    ): Binding =
      copy(
        invalidBinding = invalidBinding
          .duplicate(
            keepLocations,
            keepMetadata,
            keepDiagnostics,
            keepIdentifiers
          ),
        passData =
          if (keepMetadata) passData.duplicate else new MetadataStorage(),
        diagnostics =
          if (keepDiagnostics) diagnostics.copy else DiagnosticStorage(),
        id = if (keepIdentifiers) id else null
      )

    /** @inheritdoc */
    override def setLocation(
      location: Option[IdentifiedLocation]
    ): Binding = this

    /** @inheritdoc */
    override val location: Option[IdentifiedLocation] =
      invalidBinding.location

    /** @inheritdoc */
    override def mapExpressions(
      fn: java.util.function.Function[Expression, Expression]
    ): Binding =
      this

    /** String representation. */
    override def toString: String =
      s"""
         |Error.Redefined.Binding(
         |invalidBinding = $invalidBinding,
         |location = $location,
         |passData = ${this.showPassData},
         |diagnostics = $diagnostics,
         |id = $id
         |)
         |""".stripMargin

    /** @inheritdoc */
    override lazy val children: List[IR] = List(invalidBinding)

    /** @inheritdoc */
    override def message(source: (IdentifiedLocation => String)): String =
      s"Variable ${invalidBinding.name.name} is being redefined."

    override def diagnosticKeys(): Array[Any] = Array(
      invalidBinding.name.name
    )

    /** @inheritdoc */
    override def showCode(indent: Int): String =
      s"(Redefined (Binding $invalidBinding))"
  }
}<|MERGE_RESOLUTION|>--- conflicted
+++ resolved
@@ -346,13 +346,8 @@
          |""".stripMargin
 
     /** @inheritdoc */
-<<<<<<< HEAD
     override lazy val children: List[IR] =
-      atomName
-=======
-    override def children: List[IR] =
       typeName
->>>>>>> 0ab9fe78
         .map(_ :: methodName :: Nil)
         .getOrElse(methodName :: Nil)
 
