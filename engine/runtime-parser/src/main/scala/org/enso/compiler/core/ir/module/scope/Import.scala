--- conflicted
+++ resolved
@@ -89,21 +89,6 @@
       diagnostics: DiagnosticStorage          = diagnostics,
       id: UUID @Identifier                    = id
     ): Module = {
-<<<<<<< HEAD
-      val res = Module(
-        name,
-        rename,
-        isAll,
-        onlyNames,
-        hiddenNames,
-        location,
-        isSynthetic,
-        passData
-      )
-      res.diagnostics = diagnostics
-      res.id          = id
-      res
-=======
       if (
         name != this.name
         || rename != this.rename
@@ -124,13 +109,12 @@
           hiddenNames,
           location,
           isSynthetic,
-          passData,
-          diagnostics
+          passData
         )
-        res.id = id
+        res.diagnostics = diagnostics
+        res.id          = id
         res
       } else this
->>>>>>> 62610185
     }
 
     /** @inheritdoc */
