package org.enso.compiler.core.ir
package `type`

import org.enso.compiler.core.Implicits.{ShowPassData, ToStringHelper}
import org.enso.compiler.core.{IR, Identifier}
import org.enso.compiler.core.ir.Type.Info

import java.util.UUID
import scala.jdk.FunctionConverters.enrichAsScalaFromFunction

/** IR nodes for dealing with typesets. */
sealed trait Set extends Type {

  /** @inheritdoc */
  override def mapExpressions(
    fn: java.util.function.Function[Expression, Expression]
  ): Set

  /** @inheritdoc */
  override def setLocation(location: Option[IdentifiedLocation]): Set

  /** @inheritdoc */
  override def duplicate(
    keepLocations: Boolean   = true,
    keepMetadata: Boolean    = true,
    keepDiagnostics: Boolean = true,
    keepIdentifiers: Boolean = false
  ): Set
}

object Set {

  /** The representation of a typeset member.
    *
    * @param label the member's label, if given
    * @param memberType the member's type, if given
    * @param value the member's value, if given
    * @param location the source location that the node corresponds to
    * @param passData the pass metadata associated with this node
    */
  sealed case class Member(
    label: Name,
    memberType: Expression,
    value: Expression,
    override val location: Option[IdentifiedLocation],
    override val passData: MetadataStorage = new MetadataStorage()
  ) extends Set
      with IRKind.Primitive
      with LazyDiagnosticStorage
      with LazyId {

    /** Creates a copy of `this`.
      *
      * @param label       the member's label, if given
      * @param memberType  the member's type, if given
      * @param value       the member's value, if given
      * @param location    the source location that the node corresponds to
      * @param passData    the pass metadata associated with this node
      * @param diagnostics compiler diagnostics for this node
      * @param id          the identifier for the new node
      * @return a copy of `this`, updated with the specified values
      */
    def copy(
      label: Name                          = label,
      memberType: Expression               = memberType,
      value: Expression                    = value,
      location: Option[IdentifiedLocation] = location,
      passData: MetadataStorage            = passData,
      diagnostics: DiagnosticStorage       = diagnostics,
      id: UUID @Identifier                 = id
    ): Member = {
<<<<<<< HEAD
      val res = Member(label, memberType, value, location, passData)
      res.diagnostics = diagnostics
      res.id          = id
      res
=======
      if (
        label != this.label
        || memberType != this.memberType
        || value != this.value
        || location != this.location
        || passData != this.passData
        || diagnostics != this.diagnostics
        || id != this.id
      ) {
        val res =
          Member(label, memberType, value, location, passData, diagnostics)
        res.id = id
        res
      } else this
>>>>>>> 62610185
    }

    /** @inheritdoc */
    override def duplicate(
      keepLocations: Boolean   = true,
      keepMetadata: Boolean    = true,
      keepDiagnostics: Boolean = true,
      keepIdentifiers: Boolean = false
    ): Member =
      copy(
        label = label.duplicate(
          keepLocations,
          keepMetadata,
          keepDiagnostics,
          keepIdentifiers
        ),
        memberType = memberType
          .duplicate(
            keepLocations,
            keepMetadata,
            keepDiagnostics,
            keepIdentifiers
          ),
        value = value.duplicate(
          keepLocations,
          keepMetadata,
          keepDiagnostics,
          keepIdentifiers
        ),
        location = if (keepLocations) location else None,
        passData =
          if (keepMetadata) passData.duplicate else new MetadataStorage(),
        diagnostics = if (keepDiagnostics) diagnosticsCopy else null,
        id          = if (keepIdentifiers) id else null
      )

    /** @inheritdoc */
    override def setLocation(location: Option[IdentifiedLocation]): Member =
      copy(location = location)

    /** @inheritdoc */
    override def mapExpressions(
      fn: java.util.function.Function[Expression, Expression]
    ): Member = {
      copy(
        label      = label.mapExpressions(fn),
        memberType = fn(memberType),
        value      = fn(value)
      )
    }

    /** String representation. */
    override def toString: String =
      s"""
         |`type`.Set.Member(
         |label = $label,
         |memberType = $memberType,
         |value = $value,
         |location = $location,
         |passData = ${this.showPassData},
         |diagnostics = $diagnostics,
         |id = $id
         |)
         |""".toSingleLine

    /** @inheritdoc */
    override def children: List[IR] = List(label, memberType, value)

    /** @inheritdoc */
    override def showCode(indent: Int): String = {
      val typeString  = s" : ${memberType.showCode(indent)}"
      val valueString = s" = ${value.showCode(indent)}"
      s"(${label.showCode(indent)}$typeString$valueString)"
    }
  }

  object Member extends Info {
    override val name: String = "_ : _ = _"
  }

  /** The typeset subsumption judgement `<:`.
    *
    * @param left the left operand
    * @param right the right operand
    * @param location the source location that the node corresponds to
    * @param passData the pass metadata associated with this node
    */
  sealed case class Subsumption(
    left: Expression,
    right: Expression,
    override val location: Option[IdentifiedLocation],
    override val passData: MetadataStorage = new MetadataStorage()
  ) extends Set
      with IRKind.Primitive
      with LazyDiagnosticStorage
      with LazyId {

    /** Creates a copy of `this`.
      *
      * @param left        the left operand
      * @param right       the right operand
      * @param location    the source location that the node corresponds to
      * @param passData    the pass metadata associated with this node
      * @param diagnostics compiler diagnostics for this node
      * @param id          the identifier for the new node
      * @return a copy of `this`, updated with the specified values
      */
    def copy(
      left: Expression                     = left,
      right: Expression                    = right,
      location: Option[IdentifiedLocation] = location,
      passData: MetadataStorage            = passData,
      diagnostics: DiagnosticStorage       = diagnostics,
      id: UUID @Identifier                 = id
    ): Subsumption = {
<<<<<<< HEAD
      val res = Subsumption(left, right, location, passData)
      res.diagnostics = diagnostics
      res.id          = id
      res
=======
      if (
        left != this.left
        || right != this.right
        || location != this.location
        || passData != this.passData
        || diagnostics != this.diagnostics
        || id != this.id
      ) {
        val res = Subsumption(left, right, location, passData, diagnostics)
        res.id = id
        res
      } else this
>>>>>>> 62610185
    }

    /** @inheritdoc */
    override def duplicate(
      keepLocations: Boolean   = true,
      keepMetadata: Boolean    = true,
      keepDiagnostics: Boolean = true,
      keepIdentifiers: Boolean = false
    ): Subsumption =
      copy(
        left = left.duplicate(
          keepLocations,
          keepMetadata,
          keepDiagnostics,
          keepIdentifiers
        ),
        right = right.duplicate(
          keepLocations,
          keepMetadata,
          keepDiagnostics,
          keepIdentifiers
        ),
        location = if (keepLocations) location else None,
        passData =
          if (keepMetadata) passData.duplicate else new MetadataStorage(),
        diagnostics = if (keepDiagnostics) diagnosticsCopy else null,
        id          = if (keepIdentifiers) id else null
      )

    /** @inheritdoc */
    override def setLocation(
      location: Option[IdentifiedLocation]
    ): Subsumption = copy(location = location)

    /** @inheritdoc */
    override def mapExpressions(
      fn: java.util.function.Function[Expression, Expression]
    ): Subsumption = {
      copy(left = fn(left), right = fn(right))
    }

    /** String representation. */
    override def toString: String =
      s"""
         |`type`.Set.Subsumption(
         |left = $left,
         |right = $right,
         |location = $location,
         |passData = ${this.showPassData},
         |diagnostics = $diagnostics,
         |id = $id
         |""".toSingleLine

    /** @inheritdoc */
    override def children: List[IR] = List(left, right)

    /** @inheritdoc */
    override def showCode(indent: Int): String =
      s"(${left.showCode(indent)} <: ${right.showCode(indent)})"
  }

  object Subsumption extends Info {
    override val name: String = "<:"
  }

  /** The typeset equality judgement `~`.
    *
    * @param left the left operand
    * @param right the right operand
    * @param location the source location that the node corresponds to
    * @param passData the pass metadata associated with this node
    */
  sealed case class Equality(
    left: Expression,
    right: Expression,
    override val location: Option[IdentifiedLocation],
    override val passData: MetadataStorage = new MetadataStorage()
  ) extends Set
      with IRKind.Primitive
      with LazyDiagnosticStorage
      with LazyId {

    /** Creates a copy of `this`.
      *
      * @param left        the left operand
      * @param right       the right operand
      * @param location    the source location that the node corresponds to
      * @param passData    the pass metadata associated with this node
      * @param diagnostics compiler diagnostics for this node
      * @param id          the identifier for the new node
      * @return a copy of `this`, updated with the specified values
      */
    def copy(
      left: Expression                     = left,
      right: Expression                    = right,
      location: Option[IdentifiedLocation] = location,
      passData: MetadataStorage            = passData,
      diagnostics: DiagnosticStorage       = diagnostics,
      id: UUID @Identifier                 = id
    ): Equality = {
<<<<<<< HEAD
      val res = Equality(left, right, location, passData)
      res.diagnostics = diagnostics
      res.id          = id
      res
=======
      if (
        left != this.left
        || right != this.right
        || location != this.location
        || passData != this.passData
        || diagnostics != this.diagnostics
        || id != this.id
      ) {
        val res = Equality(left, right, location, passData, diagnostics)
        res.id = id
        res
      } else this
>>>>>>> 62610185
    }

    /** @inheritdoc */
    override def duplicate(
      keepLocations: Boolean   = true,
      keepMetadata: Boolean    = true,
      keepDiagnostics: Boolean = true,
      keepIdentifiers: Boolean = false
    ): Equality =
      copy(
        left = left.duplicate(
          keepLocations,
          keepMetadata,
          keepDiagnostics,
          keepIdentifiers
        ),
        right = right.duplicate(
          keepLocations,
          keepMetadata,
          keepDiagnostics,
          keepIdentifiers
        ),
        location = if (keepLocations) location else None,
        passData =
          if (keepMetadata) passData.duplicate else new MetadataStorage(),
        diagnostics = if (keepDiagnostics) diagnosticsCopy else null,
        id          = if (keepIdentifiers) id else null
      )

    /** @inheritdoc */
    override def setLocation(
      location: Option[IdentifiedLocation]
    ): Equality = copy(location = location)

    /** @inheritdoc */
    override def mapExpressions(
      fn: java.util.function.Function[Expression, Expression]
    ): Equality = {
      copy(left = fn(left), right = fn(right))
    }

    /** String representation. */
    override def toString: String =
      s"""
         |`type`.Set.Equality(
         |left = $left,
         |right = $right,
         |location = $location,
         |passData = ${this.showPassData},
         |diagnostics = $diagnostics,
         |id = $id
         |""".toSingleLine

    /** @inheritdoc */
    override def children: List[IR] = List(left, right)

    /** @inheritdoc */
    override def showCode(indent: Int): String =
      s"(${left.showCode(indent)} ~ ${right.showCode(indent)}"
  }

  object Equality extends Info {
    override val name: String = "~"
  }

  /** The typeset concatenation operator `,`.
    *
    * @param left        the left operand
    * @param right       the right operand
    * @param location    the source location that the node corresponds to
    * @param passData    the pass metadata associated with this node
    */
  sealed case class Concat(
    left: Expression,
    right: Expression,
    override val location: Option[IdentifiedLocation],
    override val passData: MetadataStorage = new MetadataStorage()
  ) extends Set
      with IRKind.Primitive
      with LazyDiagnosticStorage
      with LazyId {

    /** Creates a copy of `this`.
      *
      * @param left        the left operand
      * @param right       the right operand
      * @param location    the source location that the node corresponds to
      * @param passData    the pass metadata associated with this node
      * @param diagnostics compiler diagnostics for this node
      * @param id          the identifier for the new node
      * @return a copy of `this`, updated with the specified values
      */
    def copy(
      left: Expression                     = left,
      right: Expression                    = right,
      location: Option[IdentifiedLocation] = location,
      passData: MetadataStorage            = passData,
      diagnostics: DiagnosticStorage       = diagnostics,
      id: UUID @Identifier                 = id
    ): Concat = {
<<<<<<< HEAD
      val res = Concat(left, right, location, passData)
      res.diagnostics = diagnostics
      res.id          = id
      res
=======
      if (
        left != this.left
        || right != this.right
        || location != this.location
        || passData != this.passData
        || diagnostics != this.diagnostics
        || id != this.id
      ) {
        val res = Concat(left, right, location, passData, diagnostics)
        res.id = id
        res
      } else this
>>>>>>> 62610185
    }

    /** @inheritdoc */
    override def duplicate(
      keepLocations: Boolean   = true,
      keepMetadata: Boolean    = true,
      keepDiagnostics: Boolean = true,
      keepIdentifiers: Boolean = false
    ): Concat =
      copy(
        left = left.duplicate(
          keepLocations,
          keepMetadata,
          keepDiagnostics,
          keepIdentifiers
        ),
        right = right.duplicate(
          keepLocations,
          keepMetadata,
          keepDiagnostics,
          keepIdentifiers
        ),
        location = if (keepLocations) location else None,
        passData =
          if (keepMetadata) passData.duplicate else new MetadataStorage(),
        diagnostics = if (keepDiagnostics) diagnosticsCopy else null,
        id          = if (keepIdentifiers) id else null
      )

    /** @inheritdoc */
    override def setLocation(location: Option[IdentifiedLocation]): Concat =
      copy(location = location)

    /** @inheritdoc */
    override def mapExpressions(
      fn: java.util.function.Function[Expression, Expression]
    ): Concat = {
      copy(left = fn(left), right = fn(right))
    }

    /** String representation. */
    override def toString: String =
      s"""
         |`type`.Set.Concat(
         |left = $left,
         |right = $right,
         |location = $location,
         |passData = ${this.showPassData},
         |diagnostics = $diagnostics,
         |id = $id
         |""".toSingleLine

    /** @inheritdoc */
    override def children: List[IR] = List(left, right)

    /** @inheritdoc */
    override def showCode(indent: Int): String =
      s"(${left.showCode(indent)}; ${right.showCode(indent)})"
  }

  object Concat extends Info {
    override val name: String = ";"
  }

  /** The typeset union operator `|`.
    *
    * @param operands the operands
    * @param location the source location that the node corresponds to
    * @param passData the pass metadata associated with this node
    */
  sealed case class Union(
    operands: List[Expression],
    override val location: Option[IdentifiedLocation],
    override val passData: MetadataStorage = new MetadataStorage()
  ) extends Set
      with IRKind.Primitive
      with LazyDiagnosticStorage
      with LazyId {

    /** Creates a copy of `this`.
      *
      * @param operands    the list of expressions
      * @param location    the source location that the node corresponds to
      * @param passData    the pass metadata associated with this node
      * @param diagnostics compiler diagnostics for this node
      * @param id          the identifier for the new node
      * @return a copy of `this`, updated with the specified values
      */
    def copy(
      operands: List[Expression]           = operands,
      location: Option[IdentifiedLocation] = location,
      passData: MetadataStorage            = passData,
      diagnostics: DiagnosticStorage       = diagnostics,
      id: UUID @Identifier                 = id
    ): Union = {
<<<<<<< HEAD
      val res = Union(operands, location, passData)
      res.diagnostics = diagnostics
      res.id          = id
      res
=======
      if (
        operands != this.operands
        || location != this.location
        || passData != this.passData
        || diagnostics != this.diagnostics
        || id != this.id
      ) {
        val res = Union(operands, location, passData, diagnostics)
        res.id = id
        res
      } else this
>>>>>>> 62610185
    }

    /** @inheritdoc */
    override def duplicate(
      keepLocations: Boolean   = true,
      keepMetadata: Boolean    = true,
      keepDiagnostics: Boolean = true,
      keepIdentifiers: Boolean = false
    ): Union =
      copy(
        operands = operands.map(
          _.duplicate(
            keepLocations,
            keepMetadata,
            keepDiagnostics,
            keepIdentifiers
          )
        ),
        location = if (keepLocations) location else None,
        passData =
          if (keepMetadata) passData.duplicate else new MetadataStorage(),
        diagnostics = if (keepDiagnostics) diagnosticsCopy else null,
        id          = if (keepIdentifiers) id else null
      )

    /** @inheritdoc */
    override def setLocation(location: Option[IdentifiedLocation]): Union =
      copy(location = location)

    /** @inheritdoc */
    override def mapExpressions(
      fn: java.util.function.Function[Expression, Expression]
    ): Union = {
      copy(operands = operands.map(fn.asScala))
    }

    /** String representation. */
    override def toString: String =
      s"""
         |`type`.Set.Union(
         |operands = $operands,
         |location = $location,
         |passData = ${this.showPassData},
         |diagnostics = $diagnostics,
         |id = $id
         |""".toSingleLine

    /** @inheritdoc */
    override def children: List[IR] = operands.toList

    /** @inheritdoc */
    override def showCode(indent: Int): String =
      operands.map(_.showCode(indent)).toList.mkString(" | ")
  }

  object Union extends Info {
    override val name: String = "|"
  }

  /** The typeset intersection operator `&`.
    *
    * @param left the left operand
    * @param right the right operand
    * @param location the source location that the node corresponds to
    * @param passData the pass metadata associated with this node
    */
  sealed case class Intersection(
    left: Expression,
    right: Expression,
    override val location: Option[IdentifiedLocation],
    override val passData: MetadataStorage = new MetadataStorage()
  ) extends Set
      with IRKind.Primitive
      with LazyDiagnosticStorage
      with LazyId {

    /** Creates a copy of `this`.
      *
      * @param left        the left operand
      * @param right       the right operand
      * @param location    the source location that the node corresponds to
      * @param passData    the pass metadata associated with this node
      * @param diagnostics compiler diagnostics for this node
      * @param id          the identifier for the new node
      * @return a copy of `this`, updated with the specified values
      */
    def copy(
      left: Expression                     = left,
      right: Expression                    = right,
      location: Option[IdentifiedLocation] = location,
      passData: MetadataStorage            = passData,
      diagnostics: DiagnosticStorage       = diagnostics,
      id: UUID @Identifier                 = id
    ): Intersection = {
<<<<<<< HEAD
      val res = Intersection(left, right, location, passData)
      res.diagnostics = diagnostics
      res.id          = id
      res
=======
      if (
        left != this.left
        || right != this.right
        || location != this.location
        || passData != this.passData
        || diagnostics != this.diagnostics
        || id != this.id
      ) {
        val res = Intersection(left, right, location, passData, diagnostics)
        res.id = id
        res
      } else this
>>>>>>> 62610185
    }

    /** @inheritdoc */
    override def duplicate(
      keepLocations: Boolean   = true,
      keepMetadata: Boolean    = true,
      keepDiagnostics: Boolean = true,
      keepIdentifiers: Boolean = false
    ): Intersection =
      copy(
        left = left.duplicate(
          keepLocations,
          keepMetadata,
          keepDiagnostics,
          keepIdentifiers
        ),
        right = right.duplicate(
          keepLocations,
          keepMetadata,
          keepDiagnostics,
          keepIdentifiers
        ),
        location = if (keepLocations) location else None,
        passData =
          if (keepMetadata) passData.duplicate else new MetadataStorage(),
        diagnostics = if (keepDiagnostics) diagnosticsCopy else null,
        id          = if (keepIdentifiers) id else null
      )

    /** @inheritdoc */
    override def setLocation(
      location: Option[IdentifiedLocation]
    ): Intersection = copy(location = location)

    /** @inheritdoc */
    override def mapExpressions(
      fn: java.util.function.Function[Expression, Expression]
    ): Intersection = {
      copy(left = fn(left), right = fn(right))
    }

    /** String representation. */
    override def toString: String =
      s"""
         |`type`.Set.Intersection(
         |left = $left,
         |right = $right,
         |location = $location,
         |passData = ${this.showPassData},
         |diagnostics = $diagnostics,
         |id = $id
         |""".toSingleLine

    /** @inheritdoc */
    override def children: List[IR] = List(left, right)

    /** @inheritdoc */
    override def showCode(indent: Int): String =
      s"(${left.showCode(indent)} & ${right.showCode(indent)})"
  }

  object Intersection extends Info {
    override val name: String = "&"
  }
}<|MERGE_RESOLUTION|>--- conflicted
+++ resolved
@@ -69,12 +69,6 @@
       diagnostics: DiagnosticStorage       = diagnostics,
       id: UUID @Identifier                 = id
     ): Member = {
-<<<<<<< HEAD
-      val res = Member(label, memberType, value, location, passData)
-      res.diagnostics = diagnostics
-      res.id          = id
-      res
-=======
       if (
         label != this.label
         || memberType != this.memberType
@@ -84,12 +78,11 @@
         || diagnostics != this.diagnostics
         || id != this.id
       ) {
-        val res =
-          Member(label, memberType, value, location, passData, diagnostics)
-        res.id = id
+        val res = Member(label, memberType, value, location, passData)
+        res.diagnostics = diagnostics
+        res.id          = id
         res
       } else this
->>>>>>> 62610185
     }
 
     /** @inheritdoc */
@@ -205,12 +198,6 @@
       diagnostics: DiagnosticStorage       = diagnostics,
       id: UUID @Identifier                 = id
     ): Subsumption = {
-<<<<<<< HEAD
-      val res = Subsumption(left, right, location, passData)
-      res.diagnostics = diagnostics
-      res.id          = id
-      res
-=======
       if (
         left != this.left
         || right != this.right
@@ -219,11 +206,11 @@
         || diagnostics != this.diagnostics
         || id != this.id
       ) {
-        val res = Subsumption(left, right, location, passData, diagnostics)
-        res.id = id
+        val res = Subsumption(left, right, location, passData)
+        res.diagnostics = diagnostics
+        res.id          = id
         res
       } else this
->>>>>>> 62610185
     }
 
     /** @inheritdoc */
@@ -324,12 +311,6 @@
       diagnostics: DiagnosticStorage       = diagnostics,
       id: UUID @Identifier                 = id
     ): Equality = {
-<<<<<<< HEAD
-      val res = Equality(left, right, location, passData)
-      res.diagnostics = diagnostics
-      res.id          = id
-      res
-=======
       if (
         left != this.left
         || right != this.right
@@ -338,11 +319,11 @@
         || diagnostics != this.diagnostics
         || id != this.id
       ) {
-        val res = Equality(left, right, location, passData, diagnostics)
-        res.id = id
+        val res = Equality(left, right, location, passData)
+        res.diagnostics = diagnostics
+        res.id          = id
         res
       } else this
->>>>>>> 62610185
     }
 
     /** @inheritdoc */
@@ -443,12 +424,6 @@
       diagnostics: DiagnosticStorage       = diagnostics,
       id: UUID @Identifier                 = id
     ): Concat = {
-<<<<<<< HEAD
-      val res = Concat(left, right, location, passData)
-      res.diagnostics = diagnostics
-      res.id          = id
-      res
-=======
       if (
         left != this.left
         || right != this.right
@@ -457,11 +432,11 @@
         || diagnostics != this.diagnostics
         || id != this.id
       ) {
-        val res = Concat(left, right, location, passData, diagnostics)
-        res.id = id
+        val res = Concat(left, right, location, passData)
+        res.diagnostics = diagnostics
+        res.id          = id
         res
       } else this
->>>>>>> 62610185
     }
 
     /** @inheritdoc */
@@ -557,12 +532,6 @@
       diagnostics: DiagnosticStorage       = diagnostics,
       id: UUID @Identifier                 = id
     ): Union = {
-<<<<<<< HEAD
-      val res = Union(operands, location, passData)
-      res.diagnostics = diagnostics
-      res.id          = id
-      res
-=======
       if (
         operands != this.operands
         || location != this.location
@@ -570,11 +539,11 @@
         || diagnostics != this.diagnostics
         || id != this.id
       ) {
-        val res = Union(operands, location, passData, diagnostics)
-        res.id = id
+        val res = Union(operands, location, passData)
+        res.diagnostics = diagnostics
+        res.id          = id
         res
       } else this
->>>>>>> 62610185
     }
 
     /** @inheritdoc */
@@ -669,12 +638,6 @@
       diagnostics: DiagnosticStorage       = diagnostics,
       id: UUID @Identifier                 = id
     ): Intersection = {
-<<<<<<< HEAD
-      val res = Intersection(left, right, location, passData)
-      res.diagnostics = diagnostics
-      res.id          = id
-      res
-=======
       if (
         left != this.left
         || right != this.right
@@ -683,11 +646,11 @@
         || diagnostics != this.diagnostics
         || id != this.id
       ) {
-        val res = Intersection(left, right, location, passData, diagnostics)
-        res.id = id
+        val res = Intersection(left, right, location, passData)
+        res.diagnostics = diagnostics
+        res.id          = id
         res
       } else this
->>>>>>> 62610185
     }
 
     /** @inheritdoc */
