package org.enso.compiler.core.ir

import org.enso.compiler.core.{IR, Identifier}
import org.enso.compiler.core.Implicits.{ShowPassData, ToStringHelper}

import java.util.UUID

/** Call-site arguments in Enso. */
sealed trait CallArgument extends IR {

  /** The name of the argument, if present. */
  val name: Option[Name]

  /** The expression of the argument, if present. */
  val value: Expression

  /** @inheritdoc */
  override def mapExpressions(
    fn: java.util.function.Function[Expression, Expression]
  ): CallArgument

  /** @inheritdoc */
  override def duplicate(
    keepLocations: Boolean   = true,
    keepMetadata: Boolean    = true,
    keepDiagnostics: Boolean = true,
    keepIdentifiers: Boolean = false
  ): CallArgument
}

object CallArgument {

  /** A representation of an argument at a function call site.
    *
    * A [[CallArgument]] where the `value` is an [[Name.Blank]] is a
    * representation of a lambda shorthand argument.
    *
    * @param name the name of the argument being called, if present
    * @param value the expression being passed as the argument's value
    * @param location the source location that the node corresponds to
    * @param passData the pass metadata associated with this node
    */
  sealed case class Specified(
    override val name: Option[Name],
    override val value: Expression,
    location: Option[IdentifiedLocation],
    passData: MetadataStorage = new MetadataStorage()
  ) extends CallArgument
      with IRKind.Primitive
      with LazyDiagnosticStorage
      with LazyId {

    /** Creates a copy of `this`.
      *
      * @param name              the name of the argument being called, if present
      * @param value             the expression being passed as the argument's value
      * @param location          the source location that the node corresponds to
      * @param passData          the pass metadata associated with this node
      * @param diagnostics       compiler diagnostics for this node
      * @param id                the identifier for the new node
      * @return a copy of `this`, updated with the specified values
      */
    def copy(
      name: Option[Name]                   = name,
      value: Expression                    = value,
      location: Option[IdentifiedLocation] = location,
      passData: MetadataStorage            = passData,
      diagnostics: DiagnosticStorage       = diagnostics,
      id: UUID @Identifier                 = id
    ): Specified = {
<<<<<<< HEAD
      val res = Specified(name, value, location, passData)
      res.diagnostics = diagnostics
      res.id          = id
      res
=======
      if (
        name != this.name
        || value != this.value
        || location != this.location
        || passData != this.passData
        || diagnostics != this.diagnostics
        || id != this.id
      ) {
        val res = Specified(
          name,
          value,
          location,
          passData,
          diagnostics
        )
        res.id = id
        res
      } else this
>>>>>>> 62610185
    }

    /** @inheritdoc */
    override def duplicate(
      keepLocations: Boolean   = true,
      keepMetadata: Boolean    = true,
      keepDiagnostics: Boolean = true,
      keepIdentifiers: Boolean = false
    ): Specified =
      copy(
        name = name.map(
          _.duplicate(
            keepLocations,
            keepMetadata,
            keepDiagnostics,
            keepIdentifiers
          )
        ),
        value = value.duplicate(
          keepLocations,
          keepMetadata,
          keepDiagnostics,
          keepIdentifiers
        ),
        location = if (keepLocations) location else None,
        passData =
          if (keepMetadata) passData.duplicate else new MetadataStorage(),
        diagnostics = if (keepDiagnostics) diagnosticsCopy else null,
        id          = if (keepIdentifiers) id else null
      )

    /** @inheritdoc */
    override def setLocation(
      location: Option[IdentifiedLocation]
    ): Specified = copy(location = location)

    /** @inheritdoc */
    override def mapExpressions(
      fn: java.util.function.Function[Expression, Expression]
    ): Specified = {
      copy(name = name.map(n => n.mapExpressions(fn)), value = fn(value))
    }

    /** String representation. */
    override def toString: String =
      s"""
         |CallArgument.Specified(
         |name = $name,
         |value = $value,
         |location = $location,
         |passData = ${this.showPassData},
         |diagnostics = $diagnostics,
         |id = $id
         |)
         |""".toSingleLine

    /** @inheritdoc */
    override def children: List[IR] =
      name.map(List(_, value)).getOrElse(List(value))

    /** @inheritdoc */
    override def showCode(indent: Int): String = {
      if (name.isDefined) {
        s"(${name.get.showCode(indent)} = ${value.showCode(indent)})"
      } else {
        s"${value.showCode(indent)}"
      }
    }
  }
}<|MERGE_RESOLUTION|>--- conflicted
+++ resolved
@@ -68,12 +68,6 @@
       diagnostics: DiagnosticStorage       = diagnostics,
       id: UUID @Identifier                 = id
     ): Specified = {
-<<<<<<< HEAD
-      val res = Specified(name, value, location, passData)
-      res.diagnostics = diagnostics
-      res.id          = id
-      res
-=======
       if (
         name != this.name
         || value != this.value
@@ -82,17 +76,11 @@
         || diagnostics != this.diagnostics
         || id != this.id
       ) {
-        val res = Specified(
-          name,
-          value,
-          location,
-          passData,
-          diagnostics
-        )
-        res.id = id
+        val res = Specified( name, value, location, passData)
+        res.diagnostics = diagnostics
+        res.id          = id
         res
       } else this
->>>>>>> 62610185
     }
 
     /** @inheritdoc */
