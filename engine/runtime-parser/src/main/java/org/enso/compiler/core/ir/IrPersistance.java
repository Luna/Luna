package org.enso.compiler.core.ir;

import java.io.IOException;
import java.util.LinkedHashMap;
import java.util.Map;
import java.util.UUID;
import org.enso.compiler.core.ir.expression.Application;
import org.enso.compiler.core.ir.expression.Case;
import org.enso.compiler.core.ir.expression.Foreign;
import org.enso.compiler.core.ir.expression.warnings.Unused;
import org.enso.compiler.core.ir.module.scope.Definition;
import org.enso.compiler.core.ir.module.scope.Export;
import org.enso.compiler.core.ir.module.scope.Import;
import org.enso.compiler.core.ir.module.scope.definition.Method;
import org.enso.compiler.core.ir.module.scope.imports.Polyglot;
import org.enso.compiler.core.ir.type.Set;
import org.enso.persist.Persistable;
import org.enso.persist.Persistance;
import org.openide.util.lookup.ServiceProvider;
import scala.Option;
import scala.Tuple2;
import scala.collection.immutable.List;
import scala.collection.immutable.Seq;

@Persistable(clazz = Module.class, id = 201)
@Persistable(clazz = Name.Literal.class, id = 351)
@Persistable(clazz = Import.Module.class, id = 342)
@Persistable(clazz = Polyglot.class, id = 343)
@Persistable(clazz = Export.Module.class, id = 344)
@Persistable(clazz = Name.Qualified.class, id = 352)
@Persistable(clazz = Method.Explicit.class, id = 361)
@Persistable(clazz = Name.MethodReference.class, id = 362)
@Persistable(clazz = Function.Lambda.class, id = 363)
@Persistable(clazz = Polyglot.Java.class, id = 703)
@Persistable(clazz = DefinitionArgument.Specified.class, id = 704)
@Persistable(clazz = Name.Self.class, id = 705)
@Persistable(clazz = Literal.Number.class, id = 706)
@Persistable(clazz = Literal.Text.class, id = 707)
@Persistable(clazz = CallArgument.Specified.class, id = 708)
@Persistable(clazz = Definition.Type.class, id = 709)
@Persistable(clazz = Definition.Data.class, id = 710)
@Persistable(clazz = Name.Blank.class, id = 711)
@Persistable(clazz = Name.GenericAnnotation.class, id = 712)
@Persistable(clazz = Name.SelfType.class, id = 713)
@Persistable(clazz = Expression.Block.class, id = 751)
@Persistable(clazz = Expression.Binding.class, id = 752)
@Persistable(clazz = Application.Prefix.class, id = 753)
@Persistable(clazz = Application.Force.class, id = 754)
@Persistable(clazz = Application.Sequence.class, id = 755)
@Persistable(clazz = Case.Expr.class, id = 761)
@Persistable(clazz = Case.Branch.class, id = 762)
@Persistable(clazz = Pattern.Constructor.class, id = 763)
@Persistable(clazz = Pattern.Name.class, id = 764)
@Persistable(clazz = Pattern.Literal.class, id = 765)
@Persistable(clazz = Pattern.Type.class, id = 766)
@Persistable(clazz = Method.Conversion.class, id = 771)
@Persistable(clazz = Set.Union.class, id = 772)
@Persistable(clazz = Set.Intersection.class, id = 773)
@Persistable(clazz = Foreign.Definition.class, id = 781)
@Persistable(clazz = Type.Function.class, id = 782)
@Persistable(clazz = Name.BuiltinAnnotation.class, id = 783)
@Persistable(clazz = Type.Error.class, id = 784)
@Persistable(clazz = Unused.Binding.class, id = 785)
@Persistable(clazz = Unused.PatternBinding.class, id = 786)
@Persistable(clazz = Unused.FunctionArgument.class, id = 787)
@Persistable(clazz = Warning.DuplicatedImport.class, id = 788)
@Persistable(clazz = Warning.WrongBuiltinMethod.class, id = 789)
public final class IrPersistance {
  private IrPersistance() {}

  @ServiceProvider(service = Persistance.class)
  public static final class PersistIdentifiedLocation extends Persistance<IdentifiedLocation> {
    public PersistIdentifiedLocation() {
      super(IdentifiedLocation.class, false, 2);
    }

    @Override
    protected void writeObject(IdentifiedLocation obj, Output out) throws IOException {
      out.writeInline(Location.class, obj.location());
      out.writeInline(Option.class, obj.id());
    }

    @Override
    @SuppressWarnings("unchecked")
    protected IdentifiedLocation readObject(Input in) throws IOException, ClassNotFoundException {
      var obj = in.readInline(Location.class);
      var id = in.readInline(Option.class);
      return IdentifiedLocation.create((Location) obj, id);
    }
  }

  @ServiceProvider(service = Persistance.class)
  public static final class PersistUUID extends Persistance<UUID> {
    public PersistUUID() {
      super(UUID.class, false, 73);
    }

    @Override
    protected void writeObject(UUID obj, Output out) throws IOException {
      out.writeLong(obj.getLeastSignificantBits());
      out.writeLong(obj.getMostSignificantBits());
    }

    @Override
    protected UUID readObject(Input in) throws IOException, ClassNotFoundException {
      var least = in.readLong();
      var most = in.readLong();
      return new UUID(most, least);
    }
  }

  @ServiceProvider(service = Persistance.class)
  public static final class PersistScalaOption extends Persistance<Option> {
    public PersistScalaOption() {
      super(Option.class, true, 4431);
    }

    @Override
    protected void writeObject(Option obj, Output out) throws IOException {
      out.writeObject(obj.isEmpty() ? null : obj.get());
    }

    @Override
    protected Option readObject(Input in) throws IOException, ClassNotFoundException {
      var obj = in.readObject();
      return Option.apply(obj);
    }
  }

  @ServiceProvider(service = Persistance.class)
  public static final class PersistString extends Persistance<String> {
    public PersistString() {
      super(String.class, true, 4437);
    }

    @Override
    protected void writeObject(String obj, Output out) throws IOException {
      out.writeUTF(obj);
    }

    @Override
    protected String readObject(Input in) throws IOException, ClassNotFoundException {
      var obj = in.readUTF();
      return obj;
    }
  }

  @ServiceProvider(service = Persistance.class)
  public static final class PersistLong extends Persistance<Long> {
    public PersistLong() {
      super(Long.class, true, 4438);
    }

    @Override
    protected void writeObject(Long obj, Output out) throws IOException {
      out.writeLong(obj);
    }

    @Override
    protected Long readObject(Input in) throws IOException, ClassNotFoundException {
      var obj = in.readLong();
      return obj;
    }
  }

  @ServiceProvider(service = Persistance.class)
  public static final class PersistDouble extends Persistance<Double> {
    public PersistDouble() {
      super(Double.class, true, 4439);
    }

    @Override
    protected void writeObject(Double obj, Output out) throws IOException {
      out.writeDouble(obj);
    }

    @Override
    protected Double readObject(Input in) throws IOException, ClassNotFoundException {
      var obj = in.readDouble();
      return obj;
    }
  }

  @ServiceProvider(service = Persistance.class)
  public static final class PersistScalaList extends Persistance<List> {
    public PersistScalaList() {
      super(List.class, true, 4432);
    }

    @Override
    protected void writeObject(List list, Output out) throws IOException {
      var size = list.size();
      out.writeInt(size);
      var l = list.reverse();
      for (var i = 0; i < size; i++) {
        out.writeObject(l.head());
        l = (List) l.tail();
      }
    }

    @Override
    @SuppressWarnings("unchecked")
    protected List readObject(Input in) throws IOException, ClassNotFoundException {
      var size = in.readInt();
      List list = scala.collection.immutable.Nil$.MODULE$;
      for (var i = 0; i < size; i++) {
        var elem = in.readObject();
        list = scala.collection.immutable.$colon$colon$.MODULE$.apply(elem, list);
      }
      return list;
    }
  }

  @ServiceProvider(service = Persistance.class)
  public static final class PersistScalaMap extends Persistance<scala.collection.immutable.Map> {
    public PersistScalaMap() {
      super(scala.collection.immutable.Map.class, true, 4444);
    }

    @Override
    @SuppressWarnings("unchecked")
    protected void writeObject(scala.collection.immutable.Map map, Output out) throws IOException {
      var size = map.size();
      out.writeInt(size);
      var it = map.iterator();
      while (size-- > 0) {
        var tuple = (Tuple2) it.next();
        out.writeObject(tuple._1());
        out.writeObject(tuple._2());
      }
    }

    @Override
    @SuppressWarnings("unchecked")
    protected scala.collection.immutable.Map readObject(Input in)
        throws IOException, ClassNotFoundException {
      var map = new IrLazyMap(in);
      var immutableMap = new IrLazyImMap(map);
      return immutableMap;
    }
  }

  @ServiceProvider(service = Persistance.class)
  public static final class PersistScalaMutableMap
      extends Persistance<scala.collection.mutable.Map> {
    public PersistScalaMutableMap() {
      super(scala.collection.mutable.Map.class, true, 4949);
    }

    @Override
    @SuppressWarnings("unchecked")
    protected void writeObject(scala.collection.mutable.Map map, Output out) throws IOException {
      var size = map.size();
      out.writeInt(size);
      var it = map.iterator();
      while (it.hasNext()) {
        var tuple = (Tuple2) it.next();
        out.writeObject(tuple._1());
        out.writeObject(tuple._2());
      }
    }

    @Override
    @SuppressWarnings("unchecked")
    protected scala.collection.mutable.Map readObject(Input in)
        throws IOException, ClassNotFoundException {
      var size = in.readInt();
      var map = scala.collection.mutable.Map$.MODULE$.empty();
      for (var i = 0; i < size; i++) {
        var key = in.readObject();
        var value = in.readObject();
        map.put(key, value);
      }
      return map;
    }
  }

  @ServiceProvider(service = Persistance.class)
  public static final class PersistScalaSet extends Persistance<scala.collection.immutable.Set> {
    public PersistScalaSet() {
      super(scala.collection.immutable.Set.class, true, 4445);
    }

    @Override
    @SuppressWarnings("unchecked")
    protected void writeObject(scala.collection.immutable.Set set, Output out) throws IOException {
      var size = set.size();
      out.writeInt(size);
      var it = set.iterator();
      while (it.hasNext()) {
        var obj = it.next();
        out.writeObject(obj);
      }
    }

    @Override
    @SuppressWarnings("unchecked")
    protected scala.collection.immutable.Set readObject(Input in)
        throws IOException, ClassNotFoundException {
      var size = in.readInt();
      var map = scala.collection.immutable.Set$.MODULE$.empty();
      for (var i = 0; i < size; i++) {
        var elem = in.readObject();
        map = map.$plus(elem);
      }
      return map;
    }
  }

  @ServiceProvider(service = Persistance.class)
  public static final class PersistMap extends Persistance<Map> {
    public PersistMap() {
      super(Map.class, true, 4440);
    }

    @Override
    protected void writeObject(Map m, Output out) throws IOException {
      var size = m.size();
      out.writeInt(size);
      var it = m.entrySet().iterator();
      while (it.hasNext()) {
        var entry = (Map.Entry) it.next();
        out.writeObject(entry.getKey());
        out.writeObject(entry.getValue());
      }
    }

    @Override
    @SuppressWarnings("unchecked")
    protected Map readObject(Input in) throws IOException, ClassNotFoundException {
      return new IrLazyMap(in);
    }
  }

  @ServiceProvider(service = Persistance.class)
  public static final class PersistScalaSeq extends Persistance<Seq> {
    public PersistScalaSeq() {
      super(Seq.class, true, 4433);
    }

    @Override
    protected void writeObject(Seq list, Output out) throws IOException {
      var size = list.size();
      out.writeInt(size);
      for (var i = 0; i < size; i++) {
        out.writeObject(list.apply(i));
      }
    }

    @Override
    @SuppressWarnings("unchecked")
    protected Seq readObject(Input in) throws IOException, ClassNotFoundException {
      var size = in.readInt();
      Reference<?>[] arr = new Reference<?>[size];
      for (var i = 0; i < size; i++) {
        arr[i] = in.readReference(Object.class);
      }
      return new IrLazySeq(arr, size);
    }
  }

  @ServiceProvider(service = Persistance.class)
  public static final class PersistMetadataStorage extends Persistance<MetadataStorage> {
    public PersistMetadataStorage() {
      super(MetadataStorage.class, false, 389);
    }

    @Override
    @SuppressWarnings("unchecked")
    protected void writeObject(MetadataStorage obj, Output out) throws IOException {
      var map = new LinkedHashMap<ProcessingPass, ProcessingPass.Metadata>();
      obj.map(
          (processingPass, data) -> {
            map.put(processingPass, data);
            return null;
          });
      out.writeInline(java.util.Map.class, map);
    }

    @Override
    @SuppressWarnings("unchecked")
    protected MetadataStorage readObject(Input in) throws IOException, ClassNotFoundException {
      var map = in.readInline(java.util.Map.class);
      var storage = new MetadataStorage(map);
      return storage;
    }
  }

  @ServiceProvider(service = Persistance.class)
  public static final class PersistDiagnosticStorage extends Persistance<DiagnosticStorage> {
    public PersistDiagnosticStorage() {
      super(DiagnosticStorage.class, false, 302);
    }

    @Override
    protected void writeObject(DiagnosticStorage obj, Output out) throws IOException {
      out.writeInline(List.class, obj.toList());
    }

    @Override
    @SuppressWarnings("unchecked")
    protected DiagnosticStorage readObject(Input in) throws IOException, ClassNotFoundException {
      var diags = in.readInline(List.class);
      return new DiagnosticStorage(diags);
    }
  }
<<<<<<< HEAD
=======

  private static <T> scala.collection.immutable.List<T> join(
      T head, scala.collection.immutable.List<T> tail) {
    return scala.collection.immutable.$colon$colon$.MODULE$.apply(head, tail);
  }

  @SuppressWarnings("unchecked")
  private static <E extends Throwable> E raise(Class<E> clazz, Throwable t) throws E {
    throw (E) t;
  }
>>>>>>> 7a9a5ba1
}<|MERGE_RESOLUTION|>--- conflicted
+++ resolved
@@ -404,17 +404,4 @@
       return new DiagnosticStorage(diags);
     }
   }
-<<<<<<< HEAD
-=======
-
-  private static <T> scala.collection.immutable.List<T> join(
-      T head, scala.collection.immutable.List<T> tail) {
-    return scala.collection.immutable.$colon$colon$.MODULE$.apply(head, tail);
-  }
-
-  @SuppressWarnings("unchecked")
-  private static <E extends Throwable> E raise(Class<E> clazz, Throwable t) throws E {
-    throw (E) t;
-  }
->>>>>>> 7a9a5ba1
 }