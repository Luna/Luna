--- conflicted
+++ resolved
@@ -86,14 +86,10 @@
 
 -- === Instances === --
 
-<<<<<<< HEAD
-instance Default State where def = State def def ; {-# INLINE def #-}
-=======
 instance Lexer.IsToken Token where
     info = token_info
     {-# INLINE info #-}
 
 instance Default State where
     def = State def def
-    {-# INLINE def #-}
->>>>>>> 64bec502
+    {-# INLINE def #-}