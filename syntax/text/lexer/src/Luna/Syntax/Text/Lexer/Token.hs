{-# LANGUAGE Strict #-}

module Luna.Syntax.Text.Lexer.Token where

import Prologue hiding (Symbol, element, span)

import qualified Luna.Syntax.Text.Lexer.Symbol as Symbol

import Data.Text.Position            (Delta)
import Luna.Syntax.Text.Lexer.Symbol (Symbol)



-------------------
-- === Token === --
-------------------

-- === Definition === --

data TokenInfo = TokenInfo
    { __span     :: Delta
    , __offset   :: Delta
    , __column   :: Delta
    , __row      :: Delta
    , __topLevel :: Bool
    } deriving (Eq, Generic, Ord, Show)
makeLenses ''TokenInfo

data Token = Token
    { __info   :: TokenInfo
    , __symbol :: Symbol
    } deriving (Eq, Generic, Ord, Show)
makeLenses ''Token


-- === API === --

token :: Delta -> Delta -> Delta -> Delta -> Bool -> Symbol -> Token
token = \span offset column row topLevel
      -> Token (TokenInfo span offset column row topLevel)
{-# INLINE token #-}

etx :: Token
etx = Token mempty Symbol.ETX
{-# INLINE etx #-}


-- === IsToken === --

<<<<<<< HEAD
instance Symbol.HasSymbol a => Symbol.HasSymbol (Token a) where
    symbol = element . Symbol.symbol ; {-# INLINE symbol #-}
=======
class IsToken t where
    info :: Lens' t TokenInfo

span     :: IsToken t => Lens' t Delta
offset   :: IsToken t => Lens' t Delta
column   :: IsToken t => Lens' t Delta
row      :: IsToken t => Lens' t Delta
topLevel :: IsToken t => Lens' t Bool
span     = info . tokenInfo_span
offset   = info . tokenInfo_offset
column   = info . tokenInfo_column
row      = info . tokenInfo_row
topLevel = info . tokenInfo_topLevel
{-# INLINE span     #-}
{-# INLINE offset   #-}
{-# INLINE column   #-}
{-# INLINE row      #-}
{-# INLINE topLevel #-}


-- === Instances === --

instance NFData TokenInfo
instance NFData Token
>>>>>>> 64bec502

instance Symbol.HasSymbol Token where
    symbol = token_symbol
    {-# INLINE symbol #-}

instance Mempty TokenInfo where
    mempty = TokenInfo 0 0 0 0 True
    {-# INLINE mempty #-}

<<<<<<< HEAD
etx :: Token Symbol
etx = Token 0 0 Symbol.ETX ; {-# INLINE etx #-}
=======
instance IsToken Token where
    info = token_info
    {-# INLINE info #-}
>>>>>>> 64bec502
<|MERGE_RESOLUTION|>--- conflicted
+++ resolved
@@ -47,10 +47,6 @@
 
 -- === IsToken === --
 
-<<<<<<< HEAD
-instance Symbol.HasSymbol a => Symbol.HasSymbol (Token a) where
-    symbol = element . Symbol.symbol ; {-# INLINE symbol #-}
-=======
 class IsToken t where
     info :: Lens' t TokenInfo
 
@@ -75,7 +71,6 @@
 
 instance NFData TokenInfo
 instance NFData Token
->>>>>>> 64bec502
 
 instance Symbol.HasSymbol Token where
     symbol = token_symbol
@@ -85,11 +80,6 @@
     mempty = TokenInfo 0 0 0 0 True
     {-# INLINE mempty #-}
 
-<<<<<<< HEAD
-etx :: Token Symbol
-etx = Token 0 0 Symbol.ETX ; {-# INLINE etx #-}
-=======
 instance IsToken Token where
     info = token_info
     {-# INLINE info #-}
->>>>>>> 64bec502
