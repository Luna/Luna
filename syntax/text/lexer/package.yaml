_config/lib: !include "../../../config/hpack-common.yaml"

name       : luna-syntax-text-lexer
version    : "0.2"
author     : Luna Team <contact@luna-lang.org>
maintainer : Luna Team <contact@luna-lang.org>
library:
    source-dirs:
        - src
        - src-libs/attoparsec-text32
        - src-libs/conduit-utils
        - src-libs/parsing
    other-modules: Paths_luna_syntax_text_lexer

benchmarks:
    lexer-benchmark:
        main: Main.hs
        source-dirs: test/bench
        dependencies:
            - attoparsec
            - conduit
            - conduit-combinators
            - conduit-extra
            - criterion
            - luna-syntax-text-lexer
            - random
            - timeit


dependencies:
    - attoparsec
    - base
    - bytestring
    - conduit
    - conduit-combinators
    - container
    - containers
    - convert
    - fingertree
    - functor-utils
    - layered-state
    - lens
    - luna-core
    - luna-syntax-text-model
    - luna-parser-utils
    - luna-text-processing
    - mtl
    - prologue
    - resourcet
    - text
    - vector
    - vector-text

    # remove:
    - constraints
    - data-default
    - exceptions
    - lens-utils
    - primitive
    - transformers
    - typelevel

<<<<<<< HEAD
default-extensions: *luna-extensions
=======
default-extensions:
    - AllowAmbiguousTypes
    - ApplicativeDo
    - BangPatterns
    - BinaryLiterals
    - ConstraintKinds
    - DataKinds
    - DefaultSignatures
    - DeriveDataTypeable
    - DeriveFoldable
    - DeriveFunctor
    - DeriveGeneric
    - DeriveTraversable
    - DoAndIfThenElse
    - DuplicateRecordFields
    - EmptyDataDecls
    - FlexibleContexts
    - FlexibleInstances
    - FunctionalDependencies
    - GeneralizedNewtypeDeriving
    - InstanceSigs
    - LambdaCase
    - LiberalTypeSynonyms
    - MonadComprehensions
    - MultiWayIf
    - NamedWildCards
    - NegativeLiterals
    - NoImplicitPrelude
    - NumDecimals
    - OverloadedLabels
    - PackageImports
    - PatternSynonyms
    - QuasiQuotes
    - RankNTypes
    - RecursiveDo
    - RelaxedPolyRec
    - ScopedTypeVariables
    - StandaloneDeriving
    - TemplateHaskell
    - TupleSections
    - TypeApplications
    - TypeFamilies
    - TypeFamilyDependencies
    - TypeOperators
    - UnicodeSyntax
    - ViewPatterns
    - Strict
>>>>>>> 64bec502
<|MERGE_RESOLUTION|>--- conflicted
+++ resolved
@@ -60,54 +60,4 @@
     - transformers
     - typelevel
 
-<<<<<<< HEAD
 default-extensions: *luna-extensions
-=======
-default-extensions:
-    - AllowAmbiguousTypes
-    - ApplicativeDo
-    - BangPatterns
-    - BinaryLiterals
-    - ConstraintKinds
-    - DataKinds
-    - DefaultSignatures
-    - DeriveDataTypeable
-    - DeriveFoldable
-    - DeriveFunctor
-    - DeriveGeneric
-    - DeriveTraversable
-    - DoAndIfThenElse
-    - DuplicateRecordFields
-    - EmptyDataDecls
-    - FlexibleContexts
-    - FlexibleInstances
-    - FunctionalDependencies
-    - GeneralizedNewtypeDeriving
-    - InstanceSigs
-    - LambdaCase
-    - LiberalTypeSynonyms
-    - MonadComprehensions
-    - MultiWayIf
-    - NamedWildCards
-    - NegativeLiterals
-    - NoImplicitPrelude
-    - NumDecimals
-    - OverloadedLabels
-    - PackageImports
-    - PatternSynonyms
-    - QuasiQuotes
-    - RankNTypes
-    - RecursiveDo
-    - RelaxedPolyRec
-    - ScopedTypeVariables
-    - StandaloneDeriving
-    - TemplateHaskell
-    - TupleSections
-    - TypeApplications
-    - TypeFamilies
-    - TypeFamilyDependencies
-    - TypeOperators
-    - UnicodeSyntax
-    - ViewPatterns
-    - Strict
->>>>>>> 64bec502
