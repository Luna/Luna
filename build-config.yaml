--- conflicted
+++ resolved
@@ -1,10 +1,6 @@
 # Options intended to be common for all developers.
 
-<<<<<<< HEAD
-wasm-size-limit: 14.61 MiB
-=======
 wasm-size-limit: 14.79 MiB
->>>>>>> 106bb0a0
 
 required-versions:
   cargo-watch: ^8.1.1
