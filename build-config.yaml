# Options intended to be common for all developers.

<<<<<<< HEAD
wasm-size-limit: 15.89 MiB
=======
wasm-size-limit: 15.90 MiB
>>>>>>> c3e771c7

required-versions:
  # NB. The Rust version is pinned in rust-toolchain.toml.
  # NB. The Node version is pinned in .node-version.
  cargo-watch: ^8.1.1
  wasm-pack: ^0.10.2
#  TODO [mwu]: Script can install `flatc` later on (if `conda` is present), so this is not required. However it should
#              be required, if `conda` is missing.
#  flatc: =1.12.0<|MERGE_RESOLUTION|>--- conflicted
+++ resolved
@@ -1,10 +1,6 @@
 # Options intended to be common for all developers.
 
-<<<<<<< HEAD
-wasm-size-limit: 15.89 MiB
-=======
-wasm-size-limit: 15.90 MiB
->>>>>>> c3e771c7
+wasm-size-limit: 15.91 MiB
 
 required-versions:
   # NB. The Rust version is pinned in rust-toolchain.toml.
