--- conflicted
+++ resolved
@@ -140,14 +140,8 @@
         (value_type1.is_same_type value_type2) || (Snowflake_Type_Mapping.is_integer_type value_type1 && Snowflake_Type_Mapping.is_integer_type value_type2)
 
 ## PRIVATE
-<<<<<<< HEAD
-simple_types_map = Map.from_vector <|
+simple_types_map = Dictionary.from_vector <|
     floats = [[Types.DOUBLE, Value_Type.Float Bits.Bits_64], [Types.REAL, Value_Type.Float Bits.Bits_64]]
-=======
-simple_types_map = Dictionary.from_vector <|
-    ints = [[Types.TINYINT, Value_Type.Byte], [Types.SMALLINT, Value_Type.Integer Bits.Bits_16], [Types.BIGINT, Value_Type.Integer Bits.Bits_64], [Types.INTEGER, Value_Type.Integer Bits.Bits_32]]
-    floats = [[Types.DOUBLE, Value_Type.Float Bits.Bits_64], [Types.REAL, Value_Type.Float Bits.Bits_32]]
->>>>>>> 530d10d9
     other = [[Types.DATE, Value_Type.Date], [Types.TIME, Value_Type.Time], [Types.BOOLEAN, Value_Type.Boolean]]
     floats + other
 
