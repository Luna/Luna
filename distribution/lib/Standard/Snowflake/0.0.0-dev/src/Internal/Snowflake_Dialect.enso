private

from Standard.Base import all hiding First, Last
import Standard.Base.Errors.Illegal_Argument.Illegal_Argument
import Standard.Base.Errors.Illegal_State.Illegal_State
import Standard.Base.Errors.Unimplemented.Unimplemented

import Standard.Table.Internal.Problem_Builder.Problem_Builder
import Standard.Table.Internal.Vector_Builder.Vector_Builder
from Standard.Table import Aggregate_Column, Column, Value_Type
from Standard.Table.Aggregate_Column.Aggregate_Column import all
from Standard.Table.Errors import Inexact_Type_Coercion
from Standard.Table.Internal.Storage import get_storage_for_column

import Standard.Database.Connection.Connection.Connection
import Standard.Database.DB_Column.DB_Column
import Standard.Database.DB_Table.DB_Table
import Standard.Database.Dialect
import Standard.Database.Internal.Base_Generator
import Standard.Database.Internal.Common.Database_Distinct_Helper
import Standard.Database.Internal.Common.Database_Join_Helper
import Standard.Database.Internal.Error_Mapper.Error_Mapper
import Standard.Database.Internal.Internals_Access
import Standard.Database.Internal.IR.Context.Context
import Standard.Database.Internal.IR.From_Spec.From_Spec
import Standard.Database.Internal.IR.Internal_Column.Internal_Column
import Standard.Database.Internal.IR.Nulls_Order.Nulls_Order
import Standard.Database.Internal.IR.Order_Descriptor.Order_Descriptor
import Standard.Database.Internal.IR.Query.Query
import Standard.Database.Internal.IR.SQL_Expression.SQL_Expression
import Standard.Database.Internal.IR.SQL_Join_Kind.SQL_Join_Kind
## TODO replace with custom one
import Standard.Database.Internal.Postgres.Postgres_Error_Mapper.Postgres_Error_Mapper
import Standard.Database.Internal.Replace_Params.Replace_Params
import Standard.Database.Internal.SQL_Type_Mapping.SQL_Type_Mapping
import Standard.Database.Internal.SQL_Type_Reference.SQL_Type_Reference
import Standard.Database.Internal.Statement_Setter.Statement_Setter
import Standard.Database.SQL.SQL_Builder
import Standard.Database.SQL.SQL_Fragment
import Standard.Database.SQL_Statement.SQL_Statement
import Standard.Database.SQL_Type.SQL_Type
from Standard.Database.Errors import SQL_Error, Unsupported_Database_Operation
from Standard.Database.Internal.IR.Operation_Metadata import Date_Period_Metadata
from Standard.Database.Internal.Statement_Setter import fill_hole_default

import project.Internal.Snowflake_Type_Mapping.Snowflake_Type_Mapping

polyglot java import org.enso.database.JDBCUtils
polyglot java import org.enso.snowflake.SnowflakeJDBCUtils

## PRIVATE
   The dialect of Snowflake databases.
snowflake : Snowflake_Dialect
snowflake =
    Snowflake_Dialect.Value make_dialect_operations

## PRIVATE
   The dialect of Snowflake databases.
type Snowflake_Dialect
    ## PRIVATE
       The dialect of Snowflake databases.
    Value dialect_operations

    ## PRIVATE
       Name of the dialect.
    name : Text
    name self = snowflake_dialect_name

    ## PRIVATE
    to_text : Text
    to_text self = "Snowflake_Dialect"

    ## PRIVATE
       A function which generates SQL code from the internal representation
       according to the specific dialect.
    generate_sql : Query -> SQL_Statement
    generate_sql self query =
        Base_Generator.generate_query self query . build

    ## PRIVATE
       Generates SQL to truncate a table.
    generate_truncate_table_sql : Text -> SQL_Builder
    generate_truncate_table_sql self table_name =
        Base_Generator.truncate_table_truncate_table_style self table_name

    ## PRIVATE
       Wraps and possibly escapes the identifier so that it can be used in a
       generated query regardless of what characters it contains.
       The quotes used will depend on the dialect.
    wrap_identifier : Text -> SQL_Builder
    wrap_identifier self identifier =
        Base_Generator.wrap_in_quotes identifier

    ## PRIVATE
       Generates a SQL expression for a table literal.
    make_table_literal : Vector (Vector Text) -> Vector Text -> Text -> SQL_Builder
    make_table_literal self vecs column_names as_name =
        Base_Generator.default_make_table_literal self.wrap_identifier vecs column_names as_name

    ## PRIVATE
       Prepares an ordering descriptor.

       One of the purposes of this method is to verify if the expected ordering
       settings are supported by the given database backend.

       Arguments:
       - internal_column: the column to order by.
       - sort_direction: the direction of the ordering.
       - text_ordering: If provided, specifies that the column should be treated
         as text values according to the provided ordering. For non-text types,
         it should be set to `Nothing`.
    prepare_order_descriptor : Internal_Column -> Sort_Direction -> Nothing | Text_Ordering -> Order_Descriptor
    prepare_order_descriptor self internal_column sort_direction text_ordering =
        make_order_descriptor internal_column sort_direction text_ordering

    ## PRIVATE
       Prepares a distinct operation.
    prepare_distinct : DB_Table -> Vector -> Case_Sensitivity -> Problem_Builder -> DB_Table
    prepare_distinct self table key_columns case_sensitivity problem_builder =
        table_name_deduplicator = (Internals_Access.get_connection table).base_connection.table_naming_helper.create_unique_name_strategy
        table_name_deduplicator.mark_used table.name
        inner_table_alias = table_name_deduplicator.make_unique table.name+"_inner"
        setup = (Internals_Access.get_context table).as_subquery inner_table_alias [Internals_Access.internal_columns table]
        new_columns = setup.new_columns.first
        column_mapping = Map.from_vector <| new_columns.map c-> [c.name, c]
        new_key_columns = key_columns.map c-> column_mapping.at c.name
        type_mapping = self.get_type_mapping
        distinct_expressions = new_key_columns.map column->
            value_type = type_mapping.sql_type_to_value_type column.sql_type_reference.get
            Database_Distinct_Helper.make_distinct_expression case_sensitivity problem_builder column value_type
        new_context = Context.for_subquery setup.subquery . set_distinct_on distinct_expressions
        table.updated_context_and_columns new_context new_columns subquery=True

    ## PRIVATE
       A heuristic used by `Connection.query` to determine if a given text looks
       like a SQL query for the given dialect or is rather a table name.
    is_probably_a_query : Text -> Boolean
    is_probably_a_query self text = Base_Generator.is_probably_a_query text

    ## PRIVATE
       Returns the mapping between SQL types of this dialect and Enso
       `Value_Type`.
    get_type_mapping : SQL_Type_Mapping
    get_type_mapping self = Snowflake_Type_Mapping

    ## PRIVATE
    get_statement_setter : Statement_Setter
    get_statement_setter self =
        custom_fill_hole stmt i type_hint value = case value of
            _ : Date_Time ->
                keep_offset = case type_hint of
                    Value_Type.Date_Time with_timezone -> with_timezone
                    _ -> True
                SnowflakeJDBCUtils.setDateTime stmt i value keep_offset
            _ : Time_Of_Day -> SnowflakeJDBCUtils.setTimeOfDay stmt i value
            _ : Date        -> SnowflakeJDBCUtils.setDate stmt i value
            # Fallback to default logic for everything else
            _ -> fill_hole_default stmt i type_hint value
        Statement_Setter.Value custom_fill_hole

    ## PRIVATE
    make_cast : Internal_Column -> SQL_Type -> (SQL_Expression -> SQL_Type_Reference) -> Internal_Column
    make_cast self column target_type infer_result_type_from_database_callback =
        mapping = self.get_type_mapping
        source_type = mapping.sql_type_to_value_type column.sql_type_reference.get
        target_value_type = mapping.sql_type_to_value_type target_type
        # Boolean to Numeric casts need special handling:
        transformed_expression = case source_type.is_boolean && target_value_type.is_numeric of
            True ->
                SQL_Expression.Operation "IIF" [Internals_Access.column_expression column, SQL_Expression.Literal "1", SQL_Expression.Literal "0"]
            False -> Internals_Access.column_expression column
        target_type_sql_text = mapping.sql_type_to_text target_type
        new_expression = SQL_Expression.Operation "CAST" [transformed_expression, SQL_Expression.Literal target_type_sql_text]
        new_sql_type_reference = infer_result_type_from_database_callback new_expression
        Internal_Column.Value column.name new_sql_type_reference new_expression

    ## PRIVATE
    needs_execute_query_for_type_inference : Text | SQL_Statement -> Boolean
    needs_execute_query_for_type_inference self statement =
        query_text = case statement of
            text : Text -> text
            _ : SQL_Statement -> statement.prepare.first
        keywords_that_need_execute = ["VALUES", "DECODE"]
        regex = keywords_that_need_execute.join "|"
        needs_execute = query_text.find regex . is_nothing . not
        needs_execute

    ## PRIVATE
    supports_separate_nan : Boolean
    supports_separate_nan self = True

    ## PRIVATE
    supports_negative_round_decimal_places : Boolean
    supports_negative_round_decimal_places self = True

    ## PRIVATE
    supports_float_round_decimal_places : Boolean
    supports_float_round_decimal_places self = True

    ## PRIVATE
    adapt_unified_column : Internal_Column -> Value_Type -> (SQL_Expression -> SQL_Type_Reference) -> Internal_Column
    adapt_unified_column self column approximate_result_type infer_result_type_from_database_callback =
        _ = [approximate_result_type, infer_result_type_from_database_callback]
        column

    ## PRIVATE
       Add an extra cast to adjust the output type of certain operations with
       certain arguments.

       It is used when the normal type inference provided by the database engine
       needs to be adjusted.

       In most cases this method will just return the expression unchanged, it
       is used only to override the type in cases where the default one that the
       database uses is not what we want.
    cast_op_type self (op_kind:Text) (args:(Vector Internal_Column)) (expression:SQL_Expression) =
        _ = [op_kind, args]
        expression

    ## PRIVATE
    prepare_fetch_types_query : SQL_Expression -> Context -> SQL_Statement
    prepare_fetch_types_query self expression context =
        Dialect.default_fetch_types_query self expression context

    ## PRIVATE
    check_aggregate_support : Aggregate_Column -> Boolean ! Unsupported_Database_Operation
    check_aggregate_support self aggregate =
        unsupported name =
            Error.throw (Unsupported_Database_Operation.Error name+" is currently not supported by Snowflake backend. You may need to materialize the table and perform the operation in-memory.")
        case aggregate of
            First _ _ _ _ -> unsupported "First"
            Last _ _ _ _ -> unsupported "Last"
            # All other aggregates are supported.
            _ -> True

    ## PRIVATE
       Checks if an operation is supported by the dialect.
    is_supported : Text -> Boolean
    is_supported self operation =
        self.dialect_operations.is_supported operation

    ## PRIVATE
       The default table types to use when listing tables.
    default_table_types : Vector Text
    default_table_types self =
        ["TABLE", "VIEW", "TEMPORARY TABLE", "TEMPORARY VIEW", "MATERIALIZED VIEW"]

    ## PRIVATE
    get_error_mapper : Error_Mapper
    get_error_mapper self = Postgres_Error_Mapper

    ## PRIVATE
       The dialect-dependent strategy to get the Primary Key for a given table.

       Returns `Nothing` if the key is not defined.
    fetch_primary_key : Connection -> Text -> Vector Text ! Nothing
    fetch_primary_key self connection table_name =
        Dialect.default_fetch_primary_key connection table_name

    ## PRIVATE
       Prepares metadata for an operation taking a date/time period and checks
       if the given period is supported.
    prepare_metadata_for_period : Date_Period | Time_Period -> Value_Type -> Any
    prepare_metadata_for_period self period operation_input_type =
        Date_Period_Metadata.Value period operation_input_type

    ## PRIVATE
       Returns true if the `replace` parameters are supported by this backend.
    if_replace_params_supports : Replace_Params -> Any -> Any
    if_replace_params_supports self replace_params ~action =
        if supported_replace_params.contains replace_params then action else replace_params.throw_unsupported snowflake_dialect_name

    ## PRIVATE
    value_type_for_upload_of_existing_column : DB_Column -> Value_Type
    value_type_for_upload_of_existing_column self column = case column of
        # Return the type as-is for database columns.
        _ : DB_Column -> column.value_type
        _ : Column ->
            base_type = column.value_type
            case base_type of
                Value_Type.Decimal precision scale ->
                    used_scale = scale.if_nothing 12
                    used_precision = Math.min 38 precision.if_nothing 38
                    new_type = Value_Type.Decimal used_precision used_scale
                    if used_scale==scale && used_precision==precision then new_type else
                        Warning.attach (Inexact_Type_Coercion.Warning base_type new_type unavailable=False) new_type
                _ -> base_type

    ## PRIVATE
    needs_literal_table_cast : Value_Type -> Boolean
    needs_literal_table_cast self value_type = case value_type of
        Value_Type.Time        -> True
        Value_Type.Date_Time _ -> True
        _                      -> False

## PRIVATE
make_dialect_operations =
    cases = [["LOWER", Base_Generator.make_function "LOWER"], ["UPPER", Base_Generator.make_function "UPPER"]]
    text = [starts_with, contains, ends_with, agg_shortest, agg_longest, make_case_sensitive, ["REPLACE", replace], left, right]+concat_ops+cases+trim_ops
    counts = [agg_count_is_null, agg_count_empty, agg_count_not_empty, ["COUNT_DISTINCT", agg_count_distinct], ["COUNT_DISTINCT_INCLUDE_NULL", agg_count_distinct_include_null]]
    arith_extensions = [is_nan, is_inf, floating_point_div, mod_op, decimal_div, decimal_mod, ["ROW_MIN", Base_Generator.make_function "LEAST"], ["ROW_MAX", Base_Generator.make_function "GREATEST"]]
    bool = [bool_or]

    stddev_pop = ["STDDEV_POP", Base_Generator.make_function "stddev_pop"]
    stddev_samp = ["STDDEV_SAMP", Base_Generator.make_function "stddev_samp"]
    stats = [agg_median, agg_mode, agg_percentile, stddev_pop, stddev_samp]
<<<<<<< HEAD
    date_ops =
        trivial = ["year", "quarter", "month", "week", "day", "hour", "minute", "second"]
            . map name-> [name, Base_Generator.make_function name]
        fractional = [extract_just_milliseconds, extract_just_microseconds, extract_just_nanoseconds]
        other = [["day_of_year", Base_Generator.make_function "DAYOFYEAR"], ["day_of_week", Base_Generator.make_function "DAYOFWEEKISO"]]
        operations = [["date_add", make_date_add], ["date_diff", make_date_diff], ["date_trunc_to_day", make_date_trunc_to_day]]
        trivial + fractional + other + operations
    other = [["IIF", make_iif], ["RUNTIME_ERROR", make_runtime_error_op]]
    my_mappings = text + counts + stats + arith_extensions + bool + date_ops + other
    Base_Generator.base_dialect . extend_with my_mappings
=======
    date_ops = [make_extract_as_int "year", make_extract_as_int "quarter", make_extract_as_int "month", make_extract_as_int "week", make_extract_as_int "day", make_extract_as_int "hour", make_extract_as_int "minute", make_extract_fractional_as_int "second", make_extract_fractional_as_int "millisecond" modulus=1000, make_extract_fractional_as_int "microsecond" modulus=1000, ["date_add", make_date_add], ["date_diff", make_date_diff], ["date_trunc_to_day", make_date_trunc_to_day]]
    special_overrides = []
    other = [["RUNTIME_ERROR", make_runtime_error_op]]
    my_mappings = text + counts + stats + first_last_aggregators + arith_extensions + bool + date_ops + special_overrides + other
    Base_Generator.base_dialect_operations . extend_with my_mappings
>>>>>>> 305f69cd

## PRIVATE
agg_count_is_null = Base_Generator.lift_unary_op "COUNT_IS_NULL" arg->
    replace_with_zero_if_null <|
        SQL_Builder.code "COUNT_IF(" ++ arg.paren ++ " IS NULL)"

## PRIVATE
agg_count_empty = Base_Generator.lift_unary_op "COUNT_EMPTY" arg->
    replace_with_zero_if_null <|
        SQL_Builder.code "COUNT_IF(" ++ arg.paren ++ " IS NULL OR " ++ arg.paren ++ " = '')"

## PRIVATE
agg_count_not_empty = Base_Generator.lift_unary_op "COUNT_NOT_EMPTY" arg->
    replace_with_zero_if_null <|
        SQL_Builder.code "COUNT_IF(" ++ arg.paren ++ " IS NOT NULL AND " ++ arg.paren ++ " != '')"

## PRIVATE
   A helper needed because Snowflake's aggregators return NULL if there were no
   rows. But for aggregators like COUNT we prefer to return 0 in such cases.
replace_with_zero_if_null expr =
    SQL_Builder.code "COALESCE(" ++ expr ++ ", 0)"

## PRIVATE
agg_median = Base_Generator.lift_unary_op "MEDIAN" arg->
    median = SQL_Builder.code "MEDIAN(" ++ arg ++ ")"
    has_nan = SQL_Builder.code "BOOLOR_AGG(" ++ arg ++ " = 'NaN'::Double)"
    SQL_Builder.code "CASE WHEN " ++ has_nan ++ " THEN 'NaN'::Double ELSE " ++ median ++ " END"

## PRIVATE
agg_mode = Base_Generator.lift_unary_op "MODE" arg->
    SQL_Builder.code "MODE(" ++ arg ++ ")"

## PRIVATE
agg_percentile = Base_Generator.lift_binary_op "PERCENTILE" p-> expr->
    percentile = SQL_Builder.code "percentile_cont(" ++ p ++ ") WITHIN GROUP (ORDER BY " ++ expr ++ ")"
    has_nan = SQL_Builder.code "BOOLOR_AGG(" ++ expr ++ " = 'NaN'::Double)"
    SQL_Builder.code "CASE WHEN " ++ has_nan ++ " THEN 'NaN' ELSE " ++ percentile ++ " END"

## PRIVATE
first_last_aggregators =
    first = make_first_aggregator reverse=False ignore_null=False
    first_not_null = make_first_aggregator reverse=False ignore_null=True
    last = make_first_aggregator reverse=True ignore_null=False
    last_not_null = make_first_aggregator reverse=True ignore_null=True
    [["FIRST", first], ["FIRST_NOT_NULL", first_not_null], ["LAST", last], ["LAST_NOT_NULL", last_not_null]]

## PRIVATE
make_first_aggregator reverse ignore_null args =
    if args.length < 2 then Error.throw (Illegal_State.Error "Insufficient number of arguments for the operation.") else
        result_expr = args.first
        order_bys = args.drop 1

        method_name = if reverse then "LAST_VALUE" else "FIRST_VALUE"
        filter_clause = if ignore_null then ") IGNORE NULLS" else ")"
        order_clause = SQL_Builder.code " OVER (ORDER BY " ++ SQL_Builder.join "," order_bys ++ ")"
        SQL_Builder.code (method_name + "(") ++ result_expr ++ filter_clause ++ order_clause

## PRIVATE
agg_shortest = Base_Generator.lift_unary_op "SHORTEST" arg->
     SQL_Builder.code "MIN_BY(" ++ arg ++ ", LENGTH(" ++ arg ++ "))"

## PRIVATE
agg_longest = Base_Generator.lift_unary_op "LONGEST" arg->
     SQL_Builder.code "MAX_BY(" ++ arg ++ ", LENGTH(" ++ arg ++ "))"

## PRIVATE
concat_ops =
    make_raw_concat_expr expr separator =
        SQL_Builder.code "LISTAGG(" ++ expr ++ ", " ++ separator ++ ")"
    concat = Base_Generator.make_concat make_raw_concat_expr make_contains_expr
    [["CONCAT", concat (has_quote=False)], ["CONCAT_QUOTE_IF_NEEDED", concat (has_quote=True)]]

## PRIVATE
trim_ops =
    whitespace = "' ' || CHR(9) || CHR(10) || CHR(13)"
    make_fn fn_name = Base_Generator.lift_binary_op fn_name input-> chars-> case chars of
            Nothing -> SQL_Builder.code fn_name+"(" ++ input ++ ", " ++ whitespace ++ ")"
            _ ->
                case chars.is_constant of
                    True ->
                        const = chars.fragments.vec.first.object
                        if const.is_nothing || const.is_empty then SQL_Builder.code fn_name+"(" ++ input ++ ", " ++ whitespace ++ ")" else
                            SQL_Builder.code fn_name+"(" ++ input ++ ", " ++ chars ++ ")"
                    False ->
                        SQL_Builder.code "CASE WHEN " ++ chars ++ " IS NULL OR " ++ chars ++ " = '' THEN " ++ fn_name ++ "(" ++ input ++ ") ELSE " ++ fn_name ++ "(" ++ input ++ ", " ++ chars ++ ") END"
    [make_fn "TRIM", make_fn "LTRIM", make_fn "RTRIM"]

## PRIVATE
agg_count_distinct args = if args.is_empty then (Error.throw (Illegal_Argument.Error "COUNT_DISTINCT requires at least one argument.")) else
    case args.length == 1 of
        True ->
            ## A single null value will be skipped.
            SQL_Builder.code "COUNT(DISTINCT " ++ args.first ++ ")"
        False ->
            ## We do not want to ignore a row where only some values are NULL - so we coalesce them.
            coalesced_args = args.map replace_null_with_marker
            # But we want to ignore all-null columns. So we include an additional indicator column which is NULL if all columns were NULL - excluding such rows.
            are_all_nulls = SQL_Builder.join " AND " (args.map arg-> arg.paren ++ " IS NULL")
            all_null_indicator = SQL_Builder.code "CASE WHEN " ++ are_all_nulls ++ " THEN NULL ELSE 1 END"
            SQL_Builder.code "COUNT(DISTINCT " ++ SQL_Builder.join ", " (coalesced_args + [all_null_indicator]) ++ ")"

## PRIVATE
agg_count_distinct_include_null args =
    # As with `agg_count_distinct`, we do want to handle columns that contain NULLs, so we need to apply the ugly coalesce.
    coalesced_args = args.map replace_null_with_marker
    SQL_Builder.code "COUNT(DISTINCT " ++ SQL_Builder.join ", " coalesced_args ++ ")"

## PRIVATE
   A helper function that coalesces a NULL column replacing it with a marker value that is expected to not be present in real world data.
   It is sometimes needed when we want to count distinct values in a column that contains NULLs and still include the rows containing NULLs.
   The columns are converted to VARIANT type because of that, which may incur some overhead.
   But there seems to be no other reliable way to handle this for columns like numeric where no non-NULL value exists that can be guaranteed to be unused.
replace_null_with_marker expr =
    SQL_Builder.code "COALESCE(" ++ expr ++ ", {'enso-null-replacement-marker':'"+Random.uuid+"'}::variant)"

## PRIVATE
starts_with = Base_Generator.lift_binary_sql_function "STARTS_WITH" "STARTSWITH"

## PRIVATE
ends_with = Base_Generator.lift_binary_sql_function "ENDS_WITH" "ENDSWITH"

## PRIVATE
contains = Base_Generator.lift_binary_sql_function "CONTAINS" "CONTAINS"

## PRIVATE
make_contains_expr expr substring = contains.second [expr, substring]

## PRIVATE
make_case_sensitive = Base_Generator.lift_unary_op "MAKE_CASE_SENSITIVE" arg->
    SQL_Builder.code "((" ++ arg ++ ") COLLATE 'ucs_basic')"

## PRIVATE
left = Base_Generator.lift_binary_op "LEFT" str-> n->
    SQL_Builder.code "left(" ++ str ++ ", CAST(" ++ n ++ " AS INT))"

## PRIVATE
right = Base_Generator.lift_binary_op "RIGHT" str-> n->
    SQL_Builder.code "right(" ++ str ++ ", CAST(" ++ n ++ " AS INT))"

## PRIVATE
make_order_descriptor internal_column sort_direction text_ordering =
    nulls = case sort_direction of
        Sort_Direction.Ascending -> Nulls_Order.First
        Sort_Direction.Descending -> Nulls_Order.Last
    case text_ordering of
        Nothing ->
            Order_Descriptor.Value (Internals_Access.column_expression internal_column) sort_direction nulls_order=nulls collation=Nothing
        _ ->
            ## In the future we can modify this error to suggest using a custom defined collation.
            if text_ordering.sort_digits_as_numbers then Error.throw (Unsupported_Database_Operation.Error "Natural ordering is currently not supported. You may need to materialize the Table to perform this operation.") else
                case text_ordering.case_sensitivity of
                    Case_Sensitivity.Default ->
                        Order_Descriptor.Value (Internals_Access.column_expression internal_column) sort_direction nulls_order=nulls collation=Nothing
                    Case_Sensitivity.Sensitive ->
                        Order_Descriptor.Value (Internals_Access.column_expression internal_column) sort_direction nulls_order=nulls collation="ucs_basic"
                    Case_Sensitivity.Insensitive locale -> case locale == Locale.default of
                        False ->
                            Error.throw (Unsupported_Database_Operation.Error "Case insensitive ordering with custom locale is currently not supported. You may need to materialize the Table to perform this operation.")
                        True ->
                            upper = SQL_Expression.Operation "UPPER" [Internals_Access.column_expression internal_column]
                            folded_expression = SQL_Expression.Operation "LOWER" [upper]
                            Order_Descriptor.Value folded_expression sort_direction nulls_order=nulls collation=Nothing

## PRIVATE
is_nan = Base_Generator.lift_unary_op "IS_NAN" arg->
    (arg ++ " in ('NaN'::float)").paren

## PRIVATE
is_inf = Base_Generator.lift_unary_op "IS_INF" arg->
    (arg ++ " in ('Infinity'::float, '-Infinity'::float)").paren

## PRIVATE
bool_or = Base_Generator.lift_unary_op "BOOL_OR" arg->
    SQL_Builder.code "bool_or(" ++ arg ++ ")"

## PRIVATE
floating_point_div = Base_Generator.lift_binary_op "/" x-> y->
    SQL_Builder.code "CAST(" ++ x ++ " AS float) / CAST(" ++ y ++ " AS float)"

## PRIVATE
mod_op = Base_Generator.lift_binary_op "MOD" x-> y->
    x ++ " - FLOOR(CAST(" ++ x ++ " AS float) / CAST(" ++ y ++ " AS float)) * " ++ y

## PRIVATE
decimal_div = Base_Generator.lift_binary_op "DECIMAL_DIV" x-> y->
    SQL_Builder.code "CAST(" ++ x ++ " AS decimal) / CAST(" ++ y ++ " AS decimal)"

## PRIVATE
decimal_mod = Base_Generator.lift_binary_op "DECIMAL_MOD" x-> y->
    x ++ " - FLOOR(CAST(" ++ x ++ " AS decimal) / CAST(" ++ y ++ " AS decimal)) * " ++ y

## PRIVATE
supported_replace_params : Set Replace_Params
supported_replace_params =
    e0 = [Replace_Params.Value Text Case_Sensitivity.Default False, Replace_Params.Value Text Case_Sensitivity.Default True, Replace_Params.Value Text Case_Sensitivity.Sensitive False]
    e1 = [Replace_Params.Value Text Case_Sensitivity.Sensitive True, Replace_Params.Value Text Case_Sensitivity.Insensitive False, Replace_Params.Value Text Case_Sensitivity.Insensitive True]
    e2 = [Replace_Params.Value Regex Case_Sensitivity.Default False, Replace_Params.Value Regex Case_Sensitivity.Default True, Replace_Params.Value Regex Case_Sensitivity.Sensitive False]
    e3 = [Replace_Params.Value Regex Case_Sensitivity.Sensitive True, Replace_Params.Value Regex Case_Sensitivity.Insensitive False, Replace_Params.Value Regex Case_Sensitivity.Insensitive True]
    e4 = [Replace_Params.Value DB_Column Case_Sensitivity.Default False, Replace_Params.Value DB_Column Case_Sensitivity.Sensitive False]
    Set.from_vector <| e0 + e1 + e2 + e3 + e4

## PRIVATE
replace : Vector SQL_Builder -> Any -> SQL_Builder
replace args metadata =
    input = args.at 0
    pattern = args.at 1
    replacement = args.at 2

    ## `raw_pattern` is a `Text1 or `Regex`; it's the same value as `input`, but not
       embedded in IR.
    raw_pattern = metadata.at 0
    replace_params = metadata.at 1

    ## The REGEXP_REPLACE function in Snowflake takes the following parameters:
       <subject>, <pattern> [, <replacement>, <position>, <occurrence>, <parameters>

       The `position` starts at 1 to search the whole string. Defaults to 1.
       If `occurrence` is set to 0 all occurrences are replaced, otherwise the first N are replaced. Defaults to 0.
       See: https://docs.snowflake.com/en/sql-reference/functions/regexp_replace
    expression = case replace_params.input_type of
        Text ->
            ## To use REGEXP_REPLACE on a non-regex, we have to escape it.
            escaped_pattern = SQL_Builder.interpolation (Regex.escape raw_pattern)
            case replace_params.only_first of
                False -> case replace_params.case_sensitivity of
                    Case_Sensitivity.Insensitive _ ->
                        SQL_Builder.code "REGEXP_REPLACE(" ++ input ++ ", " ++ escaped_pattern ++ ", " ++ replacement ++ ", 1, 0, 'i')"
                    _ ->
                        SQL_Builder.code "REPLACE(" ++ input ++ ", " ++ pattern ++ ", " ++ replacement ++ ")"
                True -> case replace_params.case_sensitivity of
                    Case_Sensitivity.Insensitive _ ->
                        SQL_Builder.code "REGEXP_REPLACE(" ++ input ++ ", " ++ escaped_pattern ++ ", " ++ replacement ++ ", 1, 1, 'i')"
                    _ ->
                        SQL_Builder.code "REGEXP_REPLACE(" ++ input ++ ", " ++ escaped_pattern ++ ", " ++ replacement ++ ", 1, 1)"
        Regex ->
            pattern_text = SQL_Builder.interpolation raw_pattern.pattern
            case replace_params.only_first of
                False -> case replace_params.case_sensitivity of
                    Case_Sensitivity.Insensitive _ ->
                        SQL_Builder.code "REGEXP_REPLACE(" ++ input ++ ", " ++ pattern_text ++ ", " ++ replacement ++ ", 1, 0, 'i')"
                    _ ->
                        SQL_Builder.code "REGEXP_REPLACE(" ++ input ++ ", " ++ pattern_text ++ ", " ++ replacement ++ ")"
                True -> case replace_params.case_sensitivity of
                    Case_Sensitivity.Insensitive _ ->
                        SQL_Builder.code "REGEXP_REPLACE(" ++ input ++ ", " ++ pattern_text ++ ", " ++ replacement ++ ", 1, 1, 'i')"
                    _ ->
                        SQL_Builder.code "REGEXP_REPLACE(" ++ input ++ ", " ++ pattern_text ++ ", " ++ replacement ++ ", 1, 1)"
        DB_Column ->
            case replace_params.only_first of
                False -> case replace_params.case_sensitivity of
                    Case_Sensitivity.Insensitive _ ->
                        Nothing
                    _ ->
                        SQL_Builder.code "REPLACE(" ++ input ++ ", " ++ pattern ++ ", " ++ replacement ++ ")"
                True -> Nothing
    expression.if_nothing (replace_params.throw_unsupported snowflake_dialect_name)

extract_just_nanoseconds = Base_Generator.lift_unary_op "nanosecond" arg->
    SQL_Builder.code "(EXTRACT(NANOSECOND FROM " ++ arg ++ ") % 1000)"

extract_just_microseconds = Base_Generator.lift_unary_op "microsecond" arg->
    SQL_Builder.code "(TRUNC(EXTRACT(NANOSECOND FROM " ++ arg ++ ") / 1000) % 1000)"

extract_just_milliseconds = Base_Generator.lift_unary_op "millisecond" arg->
    # No modulo is needed, as the milliseconds are the last part of the nanoseconds.
    SQL_Builder.code "TRUNC(EXTRACT(NANOSECOND FROM " ++ arg ++ ") / 1000000)"

## PRIVATE
date_period_to_part_with_multiplier period =
    case period of
        Date_Period.Year    -> ["year", 1]
        Date_Period.Quarter -> ["quarter", 1]
        Date_Period.Month   -> ["month", 1]
        Date_Period.Week _  -> ["week", 1]
        Date_Period.Day     -> ["day", 1]
        Time_Period.Day     -> ["hour", 24]
        Time_Period.Hour    -> ["hour", 1]
        Time_Period.Minute  -> ["minute", 1]
        Time_Period.Second  -> ["second", 1]
        Time_Period.Millisecond -> ["millisecond", 1]
        Time_Period.Microsecond -> ["microsecond", 1]
        Time_Period.Nanosecond  -> ["nanosecond", 1]

## PRIVATE
make_date_add arguments (metadata : Date_Period_Metadata) =
    if arguments.length != 2 then Error.throw (Illegal_State.Error "date_add expects exactly 2 sub expressions. This is a bug in Database library.") else
        expr = arguments.at 0
        amount = arguments.at 1
        part_with_multiplier = date_period_to_part_with_multiplier metadata.period
        date_part = part_with_multiplier.first
        multiplier = part_with_multiplier.second
        scaled_amount = if multiplier == 1 then amount else
            amount ++ " * " ++ multiplier.to_text
        sql_typ = sql_type_string_for_date_time metadata.input_value_type
        SQL_Builder.code "DATEADD('"+date_part+"', (" ++ scaled_amount ++ ")::NUMBER, (" ++ expr ++ ")::" ++ sql_typ ++ ")"

## PRIVATE
make_date_diff arguments (metadata : Date_Period_Metadata) =
    if arguments.length != 2 then Error.throw (Illegal_State.Error "date_diff expects exactly 2 sub expressions. This is a bug in Database library.") else
        start = arguments.at 0
        end = arguments.at 1
        part_with_multiplier = date_period_to_part_with_multiplier metadata.period
        date_part = part_with_multiplier.first
        multiplier = part_with_multiplier.second
        ## The SQL type to add as a cast. This is needed, because otherwise this operation is losing type information,
           especially if given NULL (Nothing). It would tell that it returns a VARCHAR which is not true.
        sql_typ = sql_type_string_for_date_time metadata.input_value_type
        diff = SQL_Builder.code "DATEDIFF('" ++ date_part ++ "', (" ++ start ++ ")::" ++ sql_typ ++ ", (" ++ end ++ ")::" ++ sql_typ ++ ")"
        if multiplier == 1 then diff else
            # We want to return integer, so we truncate any fractional part that did not constitute a full unit.
            SQL_Builder.code "TRUNC(" ++ diff ++ " / " ++ multiplier.to_text ++ ")"

## PRIVATE
make_date_trunc_to_day arguments =
    if arguments.length != 1 then Error.throw (Illegal_State.Error "date_trunc_to_day expects exactly one sub expression. This is a bug in Database library.") else
        expr = arguments.at 0
        SQL_Builder.code "(DATE_TRUNC('day'," ++ expr ++ ") :: DATE)"

## PRIVATE
sql_type_string_for_date_time value_type = case value_type of
    Value_Type.Date -> "DATE"
    Value_Type.Date_Time with_tz -> if with_tz then "TIMESTAMP_TZ" else "TIMESTAMP_NTZ"
    Value_Type.Time -> "TIME"
    _ -> Panic.throw (Illegal_State.Error "Expects a date or time type. This is a bug in Database library.")

## PRIVATE
   The RUNTIME_ERROR operation should allow the query to compile fine and it
   will not prevent it from running if the branch including this operation is
   not taken. But if the branch is computed, it should ensure the query fails.

   This query never returns a value, so its type should be polymorphic. However,
   that is not possible - so currently it just 'pretends' that it would return a
   Boolean - because that is the type we expect in the use-case. This can be
   altered if needed.

   It takes a variable as the second argument. It can be any value that is not
   statically known - this ensure that the optimizer will not be able to
   pre-compute the expression too early (which could make the query fail
   spuriously). See `make_invariant_check` in `Lookup_Query_Helper` for an
   example.
make_runtime_error_op arguments =
    if arguments.length != 2 then
        Panic.throw (Illegal_Argument.Error "RUNTIME_ERROR takes exactly 2 arguments (error message and a variable to ensure deferred execution).")
    error_message = arguments.at 0
    variable_to_defer = arguments.at 1

    SQL_Builder.code "CAST('[ENSO INVARIANT VIOLATED: '||" ++ error_message ++ "||'] '||COALESCE(" ++ variable_to_defer ++ "::TEXT,'NULL') AS BOOLEAN)"

## PRIVATE
make_iif : Vector SQL_Builder -> SQL_Builder
make_iif arguments = case arguments.length of
    3 ->
        expr = arguments.at 0
        when_true = arguments.at 1
        when_false = arguments.at 2
        # We can rely on Snowflake's decode to avoid duplicating `expr` in the SQL code:
        # (if no default fallback is provided, NULL will be returned - meaning that NULL is mapped to NULL as expected)
        SQL_Builder.code "DECODE(" ++ expr ++ ", TRUE, " ++ when_true ++ ", FALSE, " ++ when_false ++ ")"
    _ ->
        Error.throw <| Illegal_State.Error ("Invalid amount of arguments for operation IIF")

## PRIVATE
snowflake_dialect_name = "Snowflake"<|MERGE_RESOLUTION|>--- conflicted
+++ resolved
@@ -304,7 +304,6 @@
     stddev_pop = ["STDDEV_POP", Base_Generator.make_function "stddev_pop"]
     stddev_samp = ["STDDEV_SAMP", Base_Generator.make_function "stddev_samp"]
     stats = [agg_median, agg_mode, agg_percentile, stddev_pop, stddev_samp]
-<<<<<<< HEAD
     date_ops =
         trivial = ["year", "quarter", "month", "week", "day", "hour", "minute", "second"]
             . map name-> [name, Base_Generator.make_function name]
@@ -314,14 +313,7 @@
         trivial + fractional + other + operations
     other = [["IIF", make_iif], ["RUNTIME_ERROR", make_runtime_error_op]]
     my_mappings = text + counts + stats + arith_extensions + bool + date_ops + other
-    Base_Generator.base_dialect . extend_with my_mappings
-=======
-    date_ops = [make_extract_as_int "year", make_extract_as_int "quarter", make_extract_as_int "month", make_extract_as_int "week", make_extract_as_int "day", make_extract_as_int "hour", make_extract_as_int "minute", make_extract_fractional_as_int "second", make_extract_fractional_as_int "millisecond" modulus=1000, make_extract_fractional_as_int "microsecond" modulus=1000, ["date_add", make_date_add], ["date_diff", make_date_diff], ["date_trunc_to_day", make_date_trunc_to_day]]
-    special_overrides = []
-    other = [["RUNTIME_ERROR", make_runtime_error_op]]
-    my_mappings = text + counts + stats + first_last_aggregators + arith_extensions + bool + date_ops + special_overrides + other
     Base_Generator.base_dialect_operations . extend_with my_mappings
->>>>>>> 305f69cd
 
 ## PRIVATE
 agg_count_is_null = Base_Generator.lift_unary_op "COUNT_IS_NULL" arg->
