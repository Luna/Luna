import project.Any.Any
import project.Data.Array.Array
import project.Data.Numbers.Decimal
import project.Data.Numbers.Integer
import project.Data.Numbers.Number
import project.Data.Text.Text
import project.Data.Time.Date_Time.Date_Time
import project.Data.Time.Date.Date
import project.Data.Time.Duration.Duration
import project.Data.Time.Time_Of_Day.Time_Of_Day
import project.Data.Time.Time_Zone.Time_Zone
import project.Data.Vector.Vector
import project.Polyglot.Java

import project.Error.Error as Base_Error
import project.Polyglot.Polyglot as Base_Polyglot

from project.Data.Boolean import Boolean, True, False

type Atom
    ## UNSTABLE
       ADVANCED

       An Atom meta-representation.

       Arguments:
       - value: The value of the atom in the meta representation.
    Value value

    ## UNSTABLE
       ADVANCED

       Returns a vector of field values of the given atom.
    fields : Vector
    fields self = Vector.from_polyglot_array (get_atom_fields self.value)

    ## UNSTABLE
       ADVANCED

       Returns a constructor value of the given atom.
    constructor : Constructor
    constructor self =
        java_constructor = get_atom_constructor self.value ...
        Meta.Constructor.Value java_constructor

type Constructor
    ## UNSTABLE
       ADVANCED

       A constructor meta-representation.

       Arguments:
       - value: The value of the constructor in the meta representation.
    Value value

    ## UNSTABLE
       ADVANCED

       Returns a vector of field names defined by a constructor.
    fields : Vector
    fields self =
        c = self.value ...
        Vector.from_polyglot_array (get_constructor_fields c)

    ## UNSTABLE
       ADVANCED

       Returns the name of a constructor.
    name : Text
    name self =
        c = self.value ...
        get_constructor_name c

    ## UNSTABLE
       ADVANCED

       Creates a new atom of the given constructor.

       Arguments:
       - fields: A vector of arguments to pass to the constructor when creating the
         new atom.
    new : Vector -> Any
    new self fields =
        ctor = self.value ...
        new_atom ctor fields.to_array

type Primitive
    ## UNSTABLE
       ADVANCED

       A primitive value meta-representation.

       Arguments:
       - value: The value of the primitive object in the meta representation.
    Value value

type Unresolved_Symbol
    ## UNSTABLE
       ADVANCED

       An unresolved symbol meta-representation.

       Arguments:
       - value: The value of the unresolved symbol in the meta representation.
    Value value

    ## UNSTABLE
       ADVANCED

       Returns a new unresolved symbol with its name changed to the provided
       argument.

       Arguments:
       - new_name: The new name for the unresolved symbol.
    rename : Text -> Any
    rename self new_name =
        create_unresolved_symbol new_name self.scope

    ## UNSTABLE
       ADVANCED

       Returns the name of an unresolved symbol.
    name : Text
    name self = get_unresolved_symbol_name self.value

    ## UNSTABLE
       ADVANCED

       Returns the definition scope of an unresolved symbol.
    scope : Any
    scope self = get_unresolved_symbol_scope self.value

type Error
    ## UNSTABLE
       ADVANCED

       An error meta-representation, containing the payload of a dataflow error.

       Arguments:
       - value: The payload of the error.
    Value value

type Polyglot
    ## UNSTABLE
       ADVANCED

       A polyglot value meta-representation.

       Arguments:
       - value: The polyglot value contained in the meta representation.
    Value value

    ## UNSTABLE
       ADVANCED

       Returns the language with which a polyglot value is associated.
    get_language : Language
    get_language self =
        lang_str = get_polyglot_language self.value
        if lang_str == "java" then Language.Java else Language.Unknown

## UNSTABLE
   ADVANCED

   Checks whether `self` represents the same underlying reference as `value`.

   Arguments:
   - value_1: The first value.
   - value_2: The second value.
Any.is_same_object_as : Any -> Boolean
Any.is_same_object_as self value = is_same_object self value

## UNSTABLE
   ADVANCED

   Checks if `self` is an instance of `typ`.

   Arguments:
   - typ: The type to check `self` against.
Any.is_a : Any -> Boolean
Any.is_a self typ = is_a self typ

## UNSTABLE
   ADVANCED

   Checks if `self` is an instance of `typ`.

   Arguments:
   - typ: The type to check `self` against.
Base_Error.is_a : Any -> Boolean
Base_Error.is_a self typ = typ==Any || typ==Base_Error

## PRIVATE

   Gets the atom constructor instance for the provided atom.

   Arguments:
   - atom: The atom to obtain the constructor for.
get_atom_constructor : Atom -> Any
get_atom_constructor atom = @Builtin_Method "Meta.get_atom_constructor"

## PRIVATE

   Get the fields for the provided atom.

   Arguments:
   - atom: The atom to obtain the fields for.
get_atom_fields : Atom -> Array
get_atom_fields atom = @Builtin_Method "Meta.get_atom_fields"

## PRIVATE

   Get a textual representation of the language from which an object comes.

   Arguments:
   - value: The value to obtain the source language for.
get_polyglot_language : Any -> Text
get_polyglot_language value = @Builtin_Method "Meta.get_polyglot_language"

## PRIVATE

   Creates an unresolved symbol for the name name in the scope.

   Arguments:
   - name: The name of the unresolved symbol.
   - scope: The scope in which the symbol name is unresolved.
create_unresolved_symbol : Text -> Any -> Unresolved_Symbol
create_unresolved_symbol name scope = @Builtin_Method "Meta.create_unresolved_symbol"

## PRIVATE

   Obtains the name of the provided unresolved symbol.

   Arguments:
   - symbol: The unresolved symbol from which to get the name.
get_unresolved_symbol_name : Unresolved_Symbol -> Text
get_unresolved_symbol_name symbol = @Builtin_Method "Meta.get_unresolved_symbol_name"

## PRIVATE

   Obtains the scope in which the provided unresolved symbol was created.

   Arguments:
   - symbol: The unresolved symbol from which to get the scope.
get_unresolved_symbol_scope : Unresolved_Symbol -> Any
get_unresolved_symbol_scope symbol = @Builtin_Method "Meta.get_unresolved_symbol_scope"

## PRIVATE

   Get the fields of an atom constructor.

   Arguments:
   - atom_constructor: The constructor from which to get the fields.
get_constructor_fields : Any -> Array
get_constructor_fields atom_constructor = @Builtin_Method "Meta.get_constructor_fields"

## PRIVATE

   Get the name of an atom constructor.

   Arguments:
   - atom_constructor: The atom constructor from which to obtain the name.
get_constructor_name : Any -> Text
get_constructor_name atom_constructor = @Builtin_Method "Meta.get_constructor_name"

## PRIVATE

   Constructs a new atom using the provided constructor and fields.

   Arguments:
   - constructor: The constructor for the atom to create.
   - fields: The arguments to pass to constructor.
new_atom : Any -> Array -> Atom
new_atom constructor fields = @Builtin_Method "Meta.new_atom"

## UNSTABLE
   ADVANCED

   Returns a meta-representation of a given runtime entity.

   Arguments:
   - value: The runtime entity to get the meta representation of.
meta : Any -> Atom | Constructor | Primitive | Polyglot | Unresolved_Symbol | Error
meta value = if is_atom value then Atom.Value value else
    if is_atom_constructor value then Constructor.Value value else
        if is_polyglot value then Polyglot.Value value else
            if is_unresolved_symbol value then Unresolved_Symbol.Value value else
                if is_error value then Error.Value value.catch else
                    Primitive.Value value

## UNSTABLE
   ADVANCED

   Checks whether two objects are represented by the same underlying reference.

   Arguments:
   - value_1: The first value.
   - value_2: The second value.
is_same_object : Any -> Any -> Boolean
is_same_object value_1 value_2 = @Builtin_Method "Meta.is_same_object"

## UNSTABLE
   ADVANCED

<<<<<<< HEAD
   Checks whether `self` represents the same underlying reference as `value`.

   Arguments:
   - value_1: The first value.
   - value_2: The second value.
Any.is_same_object_as : Any -> Boolean
Any.is_same_object_as self value = is_same_object self value


## UNSTABLE
   ADVANCED
hash_code : Any -> Integer
hash_code value = @Builtin_Method "Meta.hash_code"


## UNSTABLE
   ADVANCED

   Checks if `self` is an instance of `typ`.

   Arguments:
   - typ: The type to check `self` against.
Any.is_a : Any -> Boolean
Any.is_a self typ = is_a self typ

## UNSTABLE
   ADVANCED

   Checks if `self` is an instance of `typ`.

   Arguments:
   - typ: The type to check `self` against.
Base.Error.is_a : Any -> Boolean
Base.Error.is_a self typ = typ==Any || typ==Base.Error

## UNSTABLE
   ADVANCED

=======
>>>>>>> 4042b5b2
   Checks if `value` is an instance of `typ`.

   Arguments:
   - value: The value to check for being an instance of `typ`.
   - typ: The type to check `self` against.
is_a : Any -> Any -> Boolean
is_a value typ = @Builtin_Method "Meta.is_a"

## PRIVATE
java_instance_check value typ =
    val_java = get_polyglot_language value == "java"
    typ_java = get_polyglot_language typ == "java"
    val_java && typ_java && Java.is_instance value typ

## UNSTABLE
   ADVANCED

   Returns the type of the given value.

   Arguments:
   - value: the value to get the type of.
type_of : Any -> Any
type_of value = @Builtin_Method "Meta.type_of"

## Represents a polyglot language.
type Language

    ## UNSTABLE
       ADVANCED

       The Java language.
    Java

    ## UNSTABLE
       ADVANCED

       An unknown language.
    Unknown

## PRIVATE

   Checks if the provided value is an atom constructor.

   Arguments:
   - value: The value to check.
is_atom_constructor : Any -> Boolean
is_atom_constructor value = @Builtin_Method "Meta.is_atom_constructor"

## PRIVATE

   Checks if the provided value is an atom.

   Arguments:
   - value: The value to check.
is_atom : Any -> Boolean
is_atom value = @Builtin_Method "Meta.is_atom"

## PRIVATE

   Checks if the provided value is a runtime error.

   Arguments:
   - value: The value to check.
is_error : Any -> Boolean
is_error value = @Builtin_Method "Meta.is_error"

## PRIVATE

   Checks if the provided value is a polyglot value.

   Arguments:
   - value: The value to check.
is_polyglot : Any -> Boolean
is_polyglot value = @Builtin_Method "Meta.is_polyglot"

## PRIVATE

   Checks if the provided value is an unresolved symbol.

   Arguments:
   - value: The value to check.
is_unresolved_symbol : Any -> Boolean
is_unresolved_symbol value = @Builtin_Method "Meta.is_unresolved_symbol"

## PRIVATE

   Returns a Text representing the source location of a stack frame above
   the call.

   Arguments:
   - skip_frames: how many frames on the stack to skip.

   If the function is called with 0 it will return the location of that call.
   Note that not only function calls, but also things like pattern matching add
   frames to the stack and there is no guarantee that the amount of frames that
   need to be skipped will not change between versions, so this method should be
   used carefully.
get_source_location : Integer -> Text
get_source_location skip_frames =
    get_source_location_builtin skip_frames+1

## PRIVATE

   Returns a Text representing the source location of a stack frame above
   the call.

   Arguments:
   - frames_to_skip: how many frames on the stack to skip. Called with 0
     will return exact location of the call.
get_source_location_builtin : Integer -> Text
get_source_location_builtin frames_to_skip = @Builtin_Method "Meta.get_source_location_builtin"

## PRIVATE

   Displays the type of the provided value as text.

   Arguments:
   - value: The value for which to display the type.
get_simple_type_name : Any -> Text
get_simple_type_name value = @Builtin_Method "Meta.get_simple_type_name"

## PRIVATE

   Returns the fully qualified type name of the given value.

   Arguments:
   - value: the value to get the type of.
get_qualified_type_name : Any -> Text
get_qualified_type_name value = @Builtin_Method "Meta.get_qualified_type_name"<|MERGE_RESOLUTION|>--- conflicted
+++ resolved
@@ -170,6 +170,13 @@
 Any.is_same_object_as : Any -> Boolean
 Any.is_same_object_as self value = is_same_object self value
 
+
+## UNSTABLE
+   ADVANCED
+hash_code : Any -> Integer
+hash_code value = @Builtin_Method "Meta.hash_code"
+
+
 ## UNSTABLE
    ADVANCED
 
@@ -302,47 +309,6 @@
 ## UNSTABLE
    ADVANCED
 
-<<<<<<< HEAD
-   Checks whether `self` represents the same underlying reference as `value`.
-
-   Arguments:
-   - value_1: The first value.
-   - value_2: The second value.
-Any.is_same_object_as : Any -> Boolean
-Any.is_same_object_as self value = is_same_object self value
-
-
-## UNSTABLE
-   ADVANCED
-hash_code : Any -> Integer
-hash_code value = @Builtin_Method "Meta.hash_code"
-
-
-## UNSTABLE
-   ADVANCED
-
-   Checks if `self` is an instance of `typ`.
-
-   Arguments:
-   - typ: The type to check `self` against.
-Any.is_a : Any -> Boolean
-Any.is_a self typ = is_a self typ
-
-## UNSTABLE
-   ADVANCED
-
-   Checks if `self` is an instance of `typ`.
-
-   Arguments:
-   - typ: The type to check `self` against.
-Base.Error.is_a : Any -> Boolean
-Base.Error.is_a self typ = typ==Any || typ==Base.Error
-
-## UNSTABLE
-   ADVANCED
-
-=======
->>>>>>> 4042b5b2
    Checks if `value` is an instance of `typ`.
 
    Arguments:
