--- conflicted
+++ resolved
@@ -169,11 +169,7 @@
 
 ## PRIVATE
    Returns the cached reference or fetches it from the cloud.
-<<<<<<< HEAD
-fetch_asset_reference (file : Enso_File) (want_metadata : Boolean) -> Existing_Enso_Asset ! File_Error =
-=======
-fetch_asset_reference (file : Enso_File) -> Existing_Enso_Asset ! File_Error = file.if_not_error <|
->>>>>>> 7c512409
+fetch_asset_reference (file : Enso_File) (want_metadata : Boolean) -> Existing_Enso_Asset ! File_Error = file.if_not_error <|
     path = file.enso_path.to_text
     on_not_found =
         Error.throw (File_Error.Not_Found file)
