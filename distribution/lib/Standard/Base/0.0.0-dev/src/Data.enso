--- conflicted
+++ resolved
@@ -447,26 +447,15 @@
 download : (URI | Text) -> Writable_File -> Download_Mode -> HTTP_Method -> Vector (Header | Pair Text Text) -> File ! Request_Error | HTTP_Error
 download (uri:(URI | Text)=(Missing_Argument.throw "uri")) file:Writable_File (mode:Download_Mode=..If_Not_Exists) (method:HTTP_Method=..Get) (headers:(Vector (Header | Pair Text Text))=[]) =
     Context.Output.if_enabled disabled_message="As writing is disabled, cannot download to a file. Press the Write button ▶ to perform the operation." panic=False <|
-<<<<<<< HEAD
         if mode.should_download file then
             response = HTTP.fetch uri method headers cache_policy=Cache_Policy.No_Cache
-            case Data_Link.is_data_link response.body.metadata of
+            case Data_Link.is_data_link_from_metadata response.body.metadata of
                 True ->
                     # If the resource was a data link, we follow it, download the target data and try to write it to a file.
                     data_link = Data_Link_Helpers.interpret_json_as_data_link response.decode_as_json
                     Data_Link_Helpers.save_data_link_to_file data_link file
                 False ->
                     response.write file
-=======
-        response = HTTP.fetch uri method headers cache_policy=Cache_Policy.No_Cache
-        case Data_Link.is_data_link_from_metadata response.body.metadata of
-            True ->
-                # If the resource was a data link, we follow it, download the target data and try to write it to a file.
-                data_link = Data_Link_Helpers.interpret_json_as_data_link response.decode_as_json
-                Data_Link_Helpers.save_data_link_to_file data_link file
-            False ->
-                response.write file
->>>>>>> 0681a43f
 
 ## If the `format` is set to `Raw_Response`, a raw HTTP `Response` is returned
    that can be then processed further manually.
