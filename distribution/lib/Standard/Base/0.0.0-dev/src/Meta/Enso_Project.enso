--- conflicted
+++ resolved
@@ -91,17 +91,9 @@
     namespace : Text
     namespace self = self.ns
 
-<<<<<<< HEAD
-=======
-    ## PRIVATE
-       Returns the path of the project root.
-    root_path : Text
-    root_path self = self.root.path
-
     ## PRIVATE
     enso_project_builtin module = @Builtin_Method "Project_Description.enso_project_builtin"
 
->>>>>>> 3543bd98
 ## ICON enso_icon
    Returns the Enso project description for the project that the engine was
    executed with, i.e., the project that contains the `main` method, or
