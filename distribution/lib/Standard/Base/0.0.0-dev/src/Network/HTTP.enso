--- conflicted
+++ resolved
@@ -58,10 +58,14 @@
 type HTTP
     ## PRIVATE
        Static helper for get-like methods
-    fetch : (URI | Text) -> HTTP_Method -> Vector (Header | Pair Text Text) -> Response ! Request_Error | HTTP_Error
-    fetch (uri:(URI | Text)) (method:HTTP_Method=..Get) (headers:(Vector (Header | Pair Text Text))=[]) = if_fetch_method method <|
+
+       ! Response caching
+
+         See `Data.fetch` for information about response caching.
+    fetch : (URI | Text) -> HTTP_Method -> Vector (Header | Pair Text Text) -> Cache_Policy -> Response ! Request_Error | HTTP_Error
+    fetch (uri:(URI | Text)) (method:HTTP_Method=..Get) (headers:(Vector (Header | Pair Text Text))=[]) (cache_policy:Cache_Policy = ..Default) = if_fetch_method <|
         request = Request.new method uri (Header.unify_vector headers) Request_Body.Empty
-        HTTP.new.request request
+        HTTP.new.request request cache_policy=cache_policy
 
     ## PRIVATE
        Static helper for post-like methods
@@ -149,13 +153,8 @@
                 Error.throw (Request_Error.Error (Meta.type_of exception . to_text) exception.getMessage)
             Panic.catch IllegalArgumentException handler=handler <| Panic.catch IOException handler=handler
 
-<<<<<<< HEAD
         handle_request_error <| Illegal_Argument.handle_java_exception <| check_output_context <| check_cache_policy <| Response_Too_Large.handle_java_exception <|
-            headers = resolve_headers req
-=======
-        handle_request_error <| Illegal_Argument.handle_java_exception <| check_output_context <|
             headers = _resolve_headers req
->>>>>>> 78d9e348
             headers.if_not_error <|
                 resolved_body = _resolve_body req.body self.hash_method
                 resolved_body.if_not_error <|
@@ -168,37 +167,12 @@
                     all_headers = headers + boundary_header_list
                     mapped_headers = all_headers.map on_problems=No_Wrap .to_java_pair
 
-<<<<<<< HEAD
-                    response = Response.Value (EnsoSecretHelper.makeRequest self.internal_http_client builder req.uri.to_java_representation mapped_headers (cache_policy.should_use_cache req))
-=======
-                    response = Response.Value (EnsoSecretHelper.makeRequest (self.make_client self resolved_body.hash) builder req.uri.to_java_representation mapped_headers)
->>>>>>> 78d9e348
+                    response = Response.Value (EnsoSecretHelper.makeRequest (self.make_client self resolved_body.hash) builder req.uri.to_java_representation mapped_headers (cache_policy.should_use_cache req))
                     if error_on_failure_code.not || response.code.is_success then response else
                         body = response.body.decode_as_text.catch Any _->""
                         message = if body.is_empty then Nothing else body
                         Error.throw (HTTP_Error.Status_Error response.code message response.uri)
 
-    ## PRIVATE
-<<<<<<< HEAD
-       Static helper for get-like methods
-
-       ! Response caching
-
-         See `Data.fetch` for information about response caching.
-    fetch : (URI | Text) -> HTTP_Method -> Vector (Header | Pair Text Text) -> Cache_Policy -> Response ! Request_Error | HTTP_Error
-    fetch (uri:(URI | Text)) (method:HTTP_Method=..Get) (headers:(Vector (Header | Pair Text Text))=[]) (cache_policy:Cache_Policy = ..Default) =
-        check_method fetch_methods method <|
-            request = Request.new method uri (parse_headers headers) Request_Body.Empty
-            HTTP.new.request request cache_policy=cache_policy
-
-    ## PRIVATE
-       Static helper for post-like methods
-    post : (URI | Text) -> Request_Body -> HTTP_Method -> Vector (Header | Pair Text Text) -> Response ! Request_Error | HTTP_Error
-    post (uri:(URI | Text)) (body:Request_Body=Request_Body.Empty) (method:HTTP_Method=HTTP_Method.Post) (headers:(Vector (Header | Pair Text Text))=[]) =
-        check_method post_methods method <|
-            request = Request.new method uri (parse_headers headers) body
-            HTTP.new.request request
-
     ## ALIAS flush
        ICON temp
        Clear the HTTP request cache.
@@ -213,32 +187,6 @@
     clear_response_cache -> Nothing = EnsoHTTPResponseCache.clear
 
     ## PRIVATE
-
-       Build an HTTP client.
-    internal_http_client : HttpClient
-    internal_http_client self =
-        builder = HttpClient.newBuilder.connectTimeout self.timeout
-
-        redirect_policy = if self.follow_redirects then HttpClient.Redirect.ALWAYS else HttpClient.Redirect.NEVER
-        builder.followRedirects redirect_policy
-
-        case self.proxy of
-            Proxy.Address proxy_host proxy_port -> builder.proxy (ProxySelector.of (InetSocketAddress.new proxy_host proxy_port))
-            Proxy.System -> builder.proxy ProxySelector.getDefault
-            Proxy.None -> Nothing
-
-        case self.version of
-            HTTP_Version.HTTP_1_1 -> builder.version HttpClient.Version.HTTP_1_1
-            HTTP_Version.HTTP_2 -> builder.version HttpClient.Version.HTTP_2
-
-        if self.custom_ssl_context.is_nothing.not then
-            builder.sslContext self.custom_ssl_context
-
-        builder.build
-
-    ## PRIVATE
-=======
->>>>>>> 78d9e348
        ADVANCED
        Create a copy of the HTTP client with a custom SSL context.
     set_custom_ssl_context : SSLContext -> HTTP
