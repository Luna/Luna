--- conflicted
+++ resolved
@@ -194,19 +194,6 @@
         HTTP.Value self.timeout self.follow_redirects self.proxy self.version ssl_context
 
 ## PRIVATE
-<<<<<<< HEAD
-parse_headers : Vector (Header | Pair Text Text) -> Vector Header
-parse_headers headers =
-    headers . map on_problems=No_Wrap.Value h-> case h of
-        _ : Vector -> Header.new (h.at 0) (h.at 1)
-        _ : Pair -> Header.new (h.at 0) (h.at 1)
-        _ : Function -> h:Header
-        _ : Header -> h
-        _ -> Error.throw (Illegal_Argument.Error "Invalid header type - all values must be Vector, Pair or Header (got "+(Meta.get_simple_type_name h)+").")
-
-## PRIVATE
-=======
->>>>>>> 2b3bd2cc
    If either encoding or content type is specified in the Request_Body, that is used as the content type header.
    If encoding is specified without content type, "text/plain" is used as the content type.
    It is an error to specify the content type in both the request body and the header list.
