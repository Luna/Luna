from Standard.Base import all

import Standard.Base.Network.Http.Header
import Standard.Base.Network.Http.Response.Body as Response_Body
import Standard.Base.Network.Http.Status_Code

polyglot java import org.enso.base.Http_Utils

type Response

    ## PRIVATE

       A type representing an HTTP response.

       Arguments:
       - internal_http_response: The internal represnetation of the HTTP
         response.
    Response_Data internal_http_response

    ## Get the response headers.

       > Example
         Getting the headers from a response. NOTE that this example will make a
         network request.

             import Standard.Examples

             example_headers = Examples.get_response.headers
    headers : Vector.Vector
    headers self =
<<<<<<< HEAD
        header_entries = Vector.Vector_Data (Http_Utils.get_headers self.internal_http_response.headers)
=======
        header_entries = Vector.from_polyglot_array (Http_Utils.get_headers self.internal_http_response.headers)
>>>>>>> 63fecec3
        header_entries.map e-> Header.new e.getKey e.getValue

    ## Get the response body.

       > Example
         Getting the body from a response. NOTE that this example will make a
         network request.

             import Standard.Examples

             example_body = Examples.get_response.body
    body : Response_Body
<<<<<<< HEAD
    body self = Response_Body.Body_Data (Vector.Vector_Data self.internal_http_response.body)
=======
    body self = Response_Body.Body (Vector.from_polyglot_array self.internal_http_response.body)
>>>>>>> 63fecec3

    ## Get the response status code.

       > Example
         Getting the code from a response. NOTE that this example will make a
         network request.

             import Standard.Examples

             example_code = Examples.get_response.code
    code : Status_Code
    code self = Status_Code.Status_Code_Data self.internal_http_response.statusCode

    ## Convert the response to JSON.

       > Example
         Convert a response to JSON. NOTE that this example will make a network
         request.

             import Standard.Examples

             example_to_json = Examples.get_response.to_json
    to_json : Json.Object
    to_json self = Json.from_pairs [["type", "Response"], ["headers", self.headers], ["body", self.body], ["code", self.code]]
<|MERGE_RESOLUTION|>--- conflicted
+++ resolved
@@ -28,11 +28,7 @@
              example_headers = Examples.get_response.headers
     headers : Vector.Vector
     headers self =
-<<<<<<< HEAD
-        header_entries = Vector.Vector_Data (Http_Utils.get_headers self.internal_http_response.headers)
-=======
         header_entries = Vector.from_polyglot_array (Http_Utils.get_headers self.internal_http_response.headers)
->>>>>>> 63fecec3
         header_entries.map e-> Header.new e.getKey e.getValue
 
     ## Get the response body.
@@ -45,11 +41,7 @@
 
              example_body = Examples.get_response.body
     body : Response_Body
-<<<<<<< HEAD
-    body self = Response_Body.Body_Data (Vector.Vector_Data self.internal_http_response.body)
-=======
-    body self = Response_Body.Body (Vector.from_polyglot_array self.internal_http_response.body)
->>>>>>> 63fecec3
+    body self = Response_Body.Body_Data (Vector.from_polyglot_array self.internal_http_response.body)
 
     ## Get the response status code.
 
