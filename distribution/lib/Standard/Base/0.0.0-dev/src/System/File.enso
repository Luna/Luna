--- conflicted
+++ resolved
@@ -6,10 +6,6 @@
 from Standard.Base.Error.Problem_Behavior import Report_Warning
 import Standard.Base.Runtime.Resource
 from Standard.Base.Runtime.Resource import Managed_Resource
-<<<<<<< HEAD
-from Standard.Base.Data.Time import Time, Time_Data
-=======
->>>>>>> 63fecec3
 
 polyglot java import org.enso.base.Array_Utils
 polyglot java import org.enso.base.Encoding_Utils
@@ -333,12 +329,7 @@
              example_exists = Examples.csv.creation_time
     creation_time : Time ! File_Error
     creation_time self =
-<<<<<<< HEAD
-        handle_java_exceptions self <|
-            Time_Data (self.creation_time_builtin)
-=======
         handle_java_exceptions self <| self.creation_time_builtin
->>>>>>> 63fecec3
 
     ## PRIVATE
 
@@ -358,12 +349,7 @@
              example_exists = Examples.csv.last_modified_time
     last_modified_time : Time ! File_Error
     last_modified_time self =
-<<<<<<< HEAD
-        handle_java_exceptions self <|
-            Time_Data (self.last_modified_time_builtin)
-=======
         handle_java_exceptions self <| self.last_modified_time_builtin
->>>>>>> 63fecec3
 
     ## PRIVATE
 
@@ -652,11 +638,7 @@
     read_last_bytes : Integer -> Vector ! File_Error
     read_last_bytes self n =
         handle_java_exceptions self <|
-<<<<<<< HEAD
-            Vector.Vector_Data (self.read_last_bytes_builtin n)
-=======
             Vector.from_polyglot_array (self.read_last_bytes_builtin n)
->>>>>>> 63fecec3
 
     ## PRIVATE
     read_last_bytes_builtin : Integer -> Array
@@ -847,11 +829,7 @@
         replacement_sequence = Encoding_Utils.INVALID_CHARACTER.bytes encoding on_problems=Problem_Behavior.Ignore
         java_charset = encoding.to_java_charset
         results = Encoding_Utils.with_stream_encoder java_stream java_charset replacement_sequence.to_array action
-<<<<<<< HEAD
-        problems = Vector.Vector_Data results.problems . map Encoding_Error_Data
-=======
-        problems = Vector.from_polyglot_array results.problems . map Encoding_Error
->>>>>>> 63fecec3
+        problems = Vector.from_polyglot_array results.problems . map Encoding_Error_Data
         on_problems.attach_problems_after results.result problems
 
 ## An input stream, allowing for interactive reading of contents from an open
@@ -888,11 +866,7 @@
     read_all_bytes : Vector.Vector ! File_Error
     read_all_bytes self = self.stream_resource . with java_stream->
         handle_java_exceptions self.file <|
-<<<<<<< HEAD
-            Vector.Vector_Data java_stream.readAllBytes
-=======
             Vector.from_polyglot_array java_stream.readAllBytes
->>>>>>> 63fecec3
 
     ## ADVANCED
 
@@ -1140,8 +1114,4 @@
 
         file = new path
         on_existing_file.write file stream->
-<<<<<<< HEAD
-            stream.write_bytes (Vector.Vector_Data byte_array)
-=======
-            stream.write_bytes (Vector.from_polyglot_array byte_array)
->>>>>>> 63fecec3
+            stream.write_bytes (Vector.from_polyglot_array byte_array)