from Standard.Base import all

import Standard.Base.System.File.Option
import Standard.Base.System.File.Existing_File_Behavior
import Standard.Base.Data.Text.Matching_Mode
import Standard.Base.Data.Text.Text_Sub_Range
from Standard.Base.Data.Text.Encoding as Encoding_Module import Encoding
from Standard.Base.Error.Problem_Behavior as Problem_Behavior_Module import Problem_Behavior, Report_Warning
from Standard.Base.Runtime.Resource import all

export Standard.Base.System.File.Option

polyglot java import java.io.InputStream as Java_Input_Stream
polyglot java import java.io.IOException
polyglot java import java.nio.file.AccessDeniedException
polyglot java import java.nio.file.NoSuchFileException
polyglot java import java.nio.file.FileAlreadyExistsException
polyglot java import java.nio.file.FileSystems
polyglot java import java.nio.file.Path
polyglot java import java.nio.file.StandardCopyOption

## ALIAS New File

   Creates a new file object, pointing to the given path.

   Arguments:
   - path: The path to the file that you want to create, or a file itself. The
     latter is a no-op.

   > Example
     Create a new file pointing to the `data.csv` file in the project directory.

         import Standard.Base.System.File
         import Standard.Examples

         example_new = File.new Examples.csv_path
new : (Text | File) -> File
new path =
  case path of
    Text -> here.get_file path
    File -> path
    _    -> Error.throw (Illegal_Argument_Error "new file should be either a File or a Text")

## Open and reads all bytes in the file at the provided `path` into a byte vector.

   Arguments:
   - path: The path of the file to open and read the contents of. It will
     accept a textual path or a file.

   > Example
     Read all of the bytes in the file.

         import Standard.Examples

         example_read_bytes = File.read_bytes Examples.csv
read_bytes : (Text | File) -> Vector.Vector ! File_Error
read_bytes path =
    file = here.new path
    file.read_bytes

## Open and read the file at the provided `path`.

   Arguments:
   - path: The path of the file to open and read the contents of. It will
     accept a textual path or a file.
   - encoding: The text encoding to decode the file with. Defaults to UTF-8.
   - on_problems: Specifies the behavior when a problem occurs during the
     function.
     By default, a warning is issued, but the operation proceeds.
     If set to `Report_Error`, the operation fails with a dataflow error.
     If set to `Ignore`, the operation proceeds without errors or warnings.

   ? Module or Instance?
     If you have a variable `file` of type `File`, we recommend calling the
     `.read_text` method on it directly, rather than using
     `File.read_text file`. The later, however, will still work.

   > Example
     Read the `data.csv` file in the project directory's `data` directory. You
     will need to create the file `data.csv` manually in that directory.

         import Standard.Base.System.File
         import Standard.Examples

         example_read = File.read_text Examples.csv_path
read_text : (Text | File) -> Encoding -> Problem_Behavior -> Text
read_text path (encoding=Encoding.utf_8) (on_problems=Report_Warning) =
    file = here.new path
    file.read_text encoding on_problems

<<<<<<< HEAD
## ALIAS Write Text File

   Open and write to the file at the provided `path`.

   Arguments:
   - path: The path of the file to open and read the contents of. It will
     accept a textual path or a file.
   - contents: The text to write to the file.
   - encoding: The text encoding to decode the file with. Defaults to UTF-8.

   ? Module or Instance?
     If you have a variable `file` of type `File`, we recommend calling the
     `.read_text` method on it directly, rather than using
     `File.read_text file`. The later, however, will still work.

   > Example
     Read the `data.csv` file from the Examples project.

         import Standard.Base.System.File
         import Standard.Examples

         example_read = File.read_text Examples.csv_path
write_text : (Text | File) -> Text -> Encoding -> Text
write_text path contents (encoding=Encoding.utf_8) =
    file = here.new path
    file.write_text contents encoding

=======
>>>>>>> a04825a5
## ALIAS Current Directory

   Returns the current working directory (CWD) of the current program.

   > Example
     Get the program's current working directory.

         import Standard.Base.System.File

         example_cwd = File.current_directory
current_directory : File
current_directory = here.get_cwd

## ALIAS Home Directory

   Returns the home directory of the current user.

   > Example
     Get the current user's home directory.

         import Standard.Base.System.File

         example_home = File.home
home : File
home = @Builtin_Method "File.home"

## Lists files contained in the provided directory.

   Arguments:
   - name_filter: A glob pattern that can be used to filter the returned files.
     If it is not specified, all files are returned.
   - recursive: Specifies whether the returned list of files should include also
     files from the subdirectories. If set to `False` (the default), only the
     immediate children of the listed directory are considered.

   The `name_filter` can contain the following special characters:
   - `"?"` - which matches a single filename character (so it will not match a
     `"/"`).
   - `"*"` - which matches any number of characters, but again does not cross
     directories.
   - `"**"` - which matches any number of characters and can cross directories.
   - `"\"` - can be used to escape the characters with special meaning; to get a
     single backslash, you need to specify it twice; you also need to keep in
     mind that the interpolating string literal also uses `"\"` as an escape
     sequence, so you need to type `'\\\\'` to get a single backslash for the
     glob pattern, unless you use the raw strings, where you only need to escape
     once: `"\\"`.
   - Brackets can be used to match exactly one character from some set of
     characters. For example `"[xy]"` matches `"x"` or `"y"`. Character ranges
     can also be specified: `"[a-z]"` matches any character from `"a"` to `"z"`.
     An exclamation mark can be used to negate the match, i.e. `"[!xz]"` will
     match any characters except for `"x"` and `"z"`. Moreover the ranges and
     single characters can be used together, so for example `"[a-cxy]"` will
     match `"a"`, `"b"`, `"c"`, `"x"` or `"y"`. Within the brackets, the special
     characters `"*"`, `"?"` and `"\"` stand for themselves instead of their
     special meanings.
   - Braces allow to specify multiple patterns (separated with a comma), one of
     which must be matched. For example: `"{abc,x*}"` will match either the name
     `"abc"` or any name starting with `"x"`. The groups cannot be nested.

   Keep in mind that if `recursive` is set to True and a `name_filter` is used,
   the function will return files from subdirectories only if the set
   `name_filter` allows crossing directories. So even with `recursive=True` a
   filter `"*.txt"` will only return files that are immediate children of the
   listed directory, to list files recursively you need to use a filter like
   `"**.txt"` or `"*/*"` (which will match only files that are exactly one
   directory down from the listed directory) or no filter at all.

   > Example
     List all files with `.md` extension in the example directory and any of its
     subdirectories.

         import Standard.Examples

         example_list_files =
             File.list Examples.data_dir name_filter="**.md" recursive=True
list : (File | Text) -> Text -> Boolean -> Vector.Vector File
list directory name_filter=Nothing recursive=False =
    here.new directory . list name_filter=name_filter recursive=recursive

type File

    ## PRIVATE

       A type representing a file.
    @Builtin_Type
    type File

    ## Creates a new output stream for this file and runs the specified action
       on it.

       Arguments:
       - open_options: A vector of `File.Option` objects determining how to open
         the stream. These options set the access properties of the stream.
       - action: A function that operates on the output stream and returns some
         value. The value is returned from this method.

       The created stream is automatically closed when `action` returns (even
       if it returns exceptionally).

       > Example
         Perform an action on an output stream with the file open for writing.

             import Standard.Base.System.File.Option
             import Standard.Examples

             example_with_stream =
                 file = Examples.scratch_file
                 action = stream -> stream.write_bytes "hello".utf_8
                 file.with_output_stream [Option.Create, Option.Write] action
    with_output_stream : Vector.Vector -> (Output_Stream -> Any ! File_Error) -> Any ! File_Error
    with_output_stream open_options action =
        Resource.bracket (this.new_output_stream open_options) (_.close) action

    ## PRIVATE

    ## Creates a new output stream for this file. Recommended to use
       `File.with_output_stream` instead, which does resource management.

       Arguments:
       - options: A vector of `File.Option` objects determining how to open
         the stream. These options set the access properties of the stream.
    output_stream : Vector.Vector -> Output_Stream
    output_stream options = @Builtin_Method "File.output_stream"

    ## PRIVATE

    ## Creates a new input stream for this file. Recommended to use
       `File.with_input_stream` instead, which does resource management.

       Arguments:
       - open_options: A vector of `File.Option` objects determining how to open
         the stream. These options set the access properties of the stream.
    input_stream : Vector.Vector -> Input_Stream
    input_stream options = @Builtin_Method "File.input_stream"

    ## Creates a new input stream for this file and runs the specified action
       on it.

       Arguments:
       - open_options: A vector of `File.Option` objects determining how to open
         the stream. These options set the access properties of the stream.
       - action: A function that operates on the input stream and returns some
         value. The value is returned from this method.

       The created stream is automatically closed when `action` returns (even
       if it returns exceptionally).

       > Example
         Perform an action on an input stream with the file open for reading.

             import Standard.Base.System.File.Option
             import Standard.Examples

             example_with_stream =
                 file = Examples.csv
                 action = stream -> stream.read_all_bytes
                 file.with_input_stream [Option.Create, Option.Read] action
    with_input_stream : Vector.Vector -> (Input_Stream -> Any ! File_Error) -> Any ! File_Error
    with_input_stream open_options action =
        Resource.bracket (this.new_input_stream open_options) (_.close) action

    ## Reads all bytes in this file into a byte vector.

       > Example
         Read all of the bytes in the file.

             import Standard.Examples

             example_read_bytes = Examples.csv.read_bytes
    read_bytes : Vector.Vector ! File_Error
    read_bytes =
        opts = [Option.Read]
        this.with_input_stream opts (_.read_all_bytes)

    ## Reads the whole file into a `Text`, with specified encoding.

       Arguments:
       - encoding: The text encoding to decode the file with. Defaults to UTF-8.
       - on_problems: Specifies the behavior when a problem occurs during the
         function.
         By default, a warning is issued, but the operation proceeds.
         If set to `Report_Error`, the operation fails with a dataflow error.
         If set to `Ignore`, the operation proceeds without errors or warnings.

       > Example
         Read the contents of the file.

             import Standard.Examples

             example_read = Examples.csv.read
    read_text : Encoding -> Problem_Behavior -> Text ! File_Error
    read_text (encoding=Encoding.utf_8) (on_problems=Report_Warning) =
        bytes = this.read_bytes
        Text.from_bytes bytes encoding on_problems

    ## Appends a number of bytes at the end of this file.

       Arguments:
       - contents: A vector of bytes to append to the file.

       > Example
         Append the bytes of the text "hello" to a file.

             import Standard.Examples

             example_append_bytes = Examples.scratch_file.append_bytes "hello".utf_8
    append_bytes : Vector.Vector -> Nothing ! File_Error
    append_bytes contents =
        opts = [Option.Append, Option.Create]
        this.with_output_stream opts (_.write_bytes contents)

    ## Writes a number of bytes into this file, replacing any existing contents.

       Arguments:
       - contents: The vector of bytes to write into the file.

       If the file does not exist, it will be created.

       > Example
         Write the bytes of the text "hello" to a file.

             import Standard.Examples

             example_write_bytes = Examples.scratch_file.write_bytes "hello".utf_8
    write_bytes : Vector.Vector -> Nothing ! File_Error
    write_bytes contents =
        opts = [Option.Write, Option.Create, Option.Truncate_Existing]
        this.with_output_stream opts (_.write_bytes contents)
        Nothing

    ## Join two path segments together.

       Arguments:
       - subpath: The path to join to the path of `this`.

       > Example
         Concatenate two file path segments.

             import Standard.Examples

             example_append = Examples.data_dir / "scratch_file"
    / : (Text | File) -> File
    / subpath = this.resolve subpath

    resolve : (Text | File) -> File
    resolve = @Builtin_Method "File.resolve"

    ## A File to JSON conversion.

       > Example
         Get a JSON representation of a file.

             import Standard.Examples

             example_to_json = Examples.csv.to_json
    to_json : Json.Object
    to_json = Json.from_pairs [["type", "File"], ["path", this.path]]

    ## Checks whether the file exists.

       > Example
         Check if a file exists.

             import Standard.Examples

             example_exists = Examples.csv.exists
    exists : Boolean
    exists = @Builtin_Method "File.exists"

    ## Checks whether the file exists and is a directory.

       > Example
         Check if a file is a directory.

             import Standard.Examples

             example_is_directory = Examples.csv.is_directory
    is_directory : Boolean
    is_directory = @Builtin_Method "File.is_directory"

    ## Creates the directory represented by this file if it did not exist.

       It also creates parent directories if they did not exist.

       > Example
         Create a directory on the file system.

             import Standard.Examples

             example_is_directory =
                (Examples.data_dir / "my_directory") . create_directory
    create_directory : Nothing
    create_directory = @Builtin_Method "File.create_directory"

    ## Checks whether the file exists and is a regular file.

       ? Regular Files
         A regular file is one that does not have any special meaning to the
         operating system. Examples of files that are not regular are symlinks,
         pipes, devices, sockets and directories.

       > Example
         Check if a file is regular.

             import Standard.Examples

             example_is_regular_file = Examples.csv.is_regular_file
    is_regular_file : Boolean
    is_regular_file = @Builtin_Method "File.is_regular_file"

    ## Resolves the parent filesystem node of this file.

       > Example
         Get the parent file of a file.

             import Standard.Examples

             example_parent = Examples.csv.parent
    parent : File
    parent = @Builtin_Method "File.parent"

    ## Returns the path of this file.

       > Example
         Get the path from a file.

             import Standard.Examples

             example_path = Examples.csv.path
    path : Text
    path = @Builtin_Method "File.path"

    ## Returns the name of this file.

       > Example
         Get the name from a file.

             import Standard.Examples

             example_name = Examples.csv.name
    name : Text
    name = @Builtin_Method "File.name"

    ## Returns the extension of the file.

       > Example
         Get the extension of a file.

             import Standard.Examples

             Examples.csv.extension == ".csv"
    extension : Text
    extension =
        name = this.name
        last_dot = name.location_of "." mode=Matching_Mode.last
        if last_dot.is_nothing then "" else
            extension = name.drop (Text_Sub_Range.First last_dot.start)
            if extension == "." then "" else extension

    ## Converts this file to an equivalent file represented with an absolute
       path.

       > Example
         Convert a file to an equivalent absolute path.

             import Standard.Examples

             example_absolute = Examples.csv.absolute
    absolute : File
    absolute = @Builtin_Method "File.absolute"

    ## Checks is this file's path is absolute.

       > Example
         Check if a file is represented by an absolute path.

             import Standard.Examples

             example_is_absolute = Examples.csv.is_absolute
    is_absolute : Boolean
    is_absolute = @Builtin_Method "File.is_absolute"

    ## Normalizes the filepath.

       > Example
         Normalize a file path.

             import Standard.Examples

             example_normalize = Examples.csv.normalize
    normalize : File
    normalize = @Builtin_Method "File.normalize"

    ## Checks if this file has the same `path` as `that`.

       > Example
         Check if two files are equivalent.

             import Standard.Examples

             example_eq = Examples.csv == Examples.scratch_file
    == : File -> Boolean
    == that = @Builtin_Method "File.=="

    ## Deletes the file.

       If the file is a directory, it must be empty, otherwise a `Panic` will
       be thrown.

       > Example
         Create a file and then delete it.

             import Standard.Examples

             example_delete =
                 file = Examples.data_dir / "my_file"
                 "hello".write file
                 file.delete
    delete : Nothing ! File_Error
    delete =
        here.handle_java_exceptions this this.delete_builtin

    ## PRIVATE

       Builtin method that deletes the file.
       Recommended to use `File.delete` instead which handles potential exceptions.
    delete_builtin : Nothing
    delete_builtin = @Builtin_Method "File.delete"

    ## Moves the file to the specified destination.

       Arguments:
       - destination: the destination to move the file to.
       - replace_existing: specifies if the operation should proceed if the
         destination file already exists. Defaults to `True`.
    move_to : File -> Boolean -> Nothing ! File_Error
    move_to destination replace_existing=True =
        here.handle_java_exceptions this <| case replace_existing of
            True -> this.prim_file.move destination.prim_file StandardCopyOption.REPLACE_EXISTING
            False -> this.prim_file.move destination.prim_file

    ## Deletes the file if it exists on disk.

       If the file is a directory, it must be empty, otherwise a `Panic` will
       be thrown.

       > Example
         Delete a file if it exists on disk.

             import Standard.Examples

             example_del_if_exists = Examples.scratch_file.delete_if_exists
    delete_if_exists : Nothing ! File_Error
    delete_if_exists = if this.exists then this.delete else Nothing

    ## ADVANCED

       Returns a new input stream for this file.

       Arguments:
       - open_options: A vector of `File.Option` objects determining how to open
         the stream. These options set the access properties of the stream.

       The returned stream should be closed as soon as it is not used anymore.
       The `with_input_stream` method should be preferred whenever possible.
    new_input_stream : Vector.Vector -> Input_Stream ! File_Error
    new_input_stream open_options =
        opts = open_options . map (_.to_java) . to_array
        stream = here.handle_java_exceptions this (this.input_stream opts)
        resource = Managed_Resource.register stream here.close_stream
        Input_Stream this resource

    ## ADVANCED

       Returns a new output stream for this file.

       Arguments:
       - open_options: A vector of `File.Option` objects determining how to open
         the stream. These options set the access properties of the stream.

       The returned stream should be closed as soon as it is not used anymore.
       The `with_output_stream` method should be preferred whenever possible.
    new_output_stream : Vector.Vector -> Output_Stream ! File_Error
    new_output_stream open_options =
        opts = open_options . map (_.to_java) . to_array
        stream = here.handle_java_exceptions this <|
            this.output_stream opts
        resource = Managed_Resource.register stream here.close_stream
        Output_Stream this resource

    ## Lists files contained in the directory denoted by this file.

       Arguments:
       - name_filter: A glob pattern that can be used to filter the returned
         files. If it is not specified, all files are returned.
       - recursive: Specifies whether the returned list of files should include
         also files from the subdirectories. If set to `False` (the default),
         only the immediate children of the listed directory are considered.

       The `name_filter` can contain the following special characters:
       - `"?"` - which matches a single filename character (so it will not match
         a `"/"`).
       - `"*"` - which matches any number of characters, but again does not
         cross directories.
       - `"**"` - which matches any number of characters and can cross
         directories.
       - `"\"` - can be used to escape the characters with special meaning; to
         get a single backslash, you need to specify it twice; you also need to
         keep in mind that the interpolating string literal also uses `"\"` as
         an escape sequence, so you need to type `'\\\\'` to get a single
         backslash for the glob pattern, unless you use the raw strings, where
         you only need to escape once: `"\\"`.
       - Brackets can be used to match exactly one character from some set of
         characters. For example `"[xy]"` matches `"x"` or `"y"`. Character
         ranges can also be specified: `"[a-z]"` matches any character from
         `"a"` to `"z"`. An exclamation mark can be used to negate the match,
         i.e. `"[!xz]"` will match any characters except for `"x"` and `"z"`.
         Moreover the ranges and single characters can be used together, so for
         example `"[a-cxy]"` will match `"a"`, `"b"`, `"c"`, `"x"` or `"y"`.
         Within the brackets, the special characters `"*"`, `"?"` and `"\"`
         stand for themselves instead of their special meanings.
       - Braces allow to specify multiple patterns (separated with a comma), one
         of which must be matched. For example: `"{abc,x*}"` will match either
         the name `"abc"` or any name starting with `"x"`. The groups cannot be
         nested.

       Keep in mind that if `recursive` is set to True and a `name_filter` is
       used, the function will return files from subdirectories only if the set
       `name_filter` allows crossing directories. So even with `recursive=True`
       a filter `"*.txt"` will only return files that are immediate children of
       the listed directory, to list files recursively you need to use a filter
       like `"**.txt"` or `"*/*"` (which will match only files that are exactly
       one directory down from the listed directory) or no filter at all.

       > Example
         List all files with ".md" or ".txt" extension in the example directory
         and any of its subdirectories.

             import Standard.Examples

             example_list_md_files =
                 Examples.data_dir.list name_filter="**.{txt,md}" recursive=True
    list : Text -> Boolean -> Vector.Vector File
    list name_filter=Nothing recursive=False =
        all_files = case recursive of
            True -> here.list_descendants this
            False -> this.list_immediate_children
        filtered = case name_filter of
            Nothing -> all_files
            _ ->
                fs = FileSystems.getDefault
                matcher = fs.getPathMatcher "glob:"+name_filter
                all_files.filter file->
                    pathStr = this.relativize file . path
                    matcher.matches (Path.of pathStr)
        filtered

    ## UNSTABLE

       Checks if `this` is a child path of `other`.
    is_child_of : File -> Boolean
    is_child_of other = this.starts_with other

    ## UNSTABLE

       Transforms `child` to a relative path with respect to `this`.
    relativize : File -> Boolean
    relativize child = @Builtin_Method "File.relativize"


    ## PRIVATE

       Utility function that lists immediate children of a directory.
    list_immediate_children : Vector.Vector File
    list_immediate_children = Vector.Vector (this.list_immediate_children_array)

    ## PRIVATE

       Utility function that lists immediate children of a directory.
    list_immediate_children_array : Array File
    list_immediate_children_array = @Builtin_Method "File.list_immediate_children_array"

    ## PRIVATE

       A text representation of this file.

       Returns the absolute path of this file.
    to_text : Text
    to_text = this.absolute . path

## An output stream, allowing for interactive writing of contents into an
   open file.
type Output_Stream

    ## PRIVATE

       An output stream, allowing for interactive writing of contents into an
       open file.

       Arguments:
       - file: The file which the output stream will write into.
       - stream_resource: The internal resource that represents the underlying
         stream.
    type Output_Stream file stream_resource

    ## ADVANCED

       Writes a vector of bytes into the file at the current stream position.

       Arguments:
       - contents: A vector of bytes to write into the file.

       > Example
         Write some bytes through a stream.

             import Standard.Base.System.File.Option
             import Standard.Examples

             example_write_bytes =
                 file = Examples.scratch_file
                 out_stream = file.new_output_stream [Option.Create, Option.Write]
                 out_stream.write_bytes "hello".utf_8
                 out_stream.close
    write_bytes : Vector.Vector -> Nothing ! File_Error
    write_bytes contents = this.stream_resource . with java_stream->
        here.handle_java_exceptions this.file <|
            java_stream.write contents.to_array
            java_stream.flush
        Nothing

    ## ADVANCED

       Closes this stream.

       Even though Streams are closed automatically upon garbage collection, it
       is still advised to close streams manually if they are not used within
       a bracket pattern.

       > Example
         Open and close a stream.

             import Standard.Base.System.File.Option
             import Standard.Examples

             example_write_bytes =
                 file = Examples.scratch_file
                 out_stream = file.new_output_stream [Option.Create]
                 out_stream.close
    close : Nothing
    close = this.stream_resource . finalize

## An input stream, allowing for interactive reading of contents from an open
   file.
type Input_Stream

    ## PRIVATE

       An input stream, allowing for interactive reading of contents from an open
       file.

       Arguments:
       - file: The file from which the stream will read.
       - stream_resource: The internal resource that represents the underlying
         stream.
    type Input_Stream file stream_resource

    ## ADVANCED

       Reads all the bytes in this file into a vector of bytes.

       > Example
         Read all of the bytes from a file using a stream.

             import Standard.Base.System.File.Option
             import Standard.Examples

             example_read_all =
                 file = Examples.csv
                 in_stream = file.new_input_stream [Option.Read]
                 bytes = in_stream.read_all_bytes
                 in_stream.close
                 bytes
    read_all_bytes : Vector.Vector ! File_Error
    read_all_bytes = this.stream_resource . with java_stream->
        here.handle_java_exceptions this.file <|
            Vector.Vector java_stream.readAllBytes

    ## ADVANCED

       Reads _up to_ the provided number of bytes from the stream.

       Arguments:
       - n: The number of bytes to read from the file.

       Makes a best-effort to read as many bytes as provided, however fewer
       bytes may be read, if end of stream is encountered.

       The length of the returned vector is the same as the number of bytes
       read.

       > Example
         Read 10 of the bytes from a file using a stream.

             import Standard.Base.System.File.Option
             import Standard.Examples

             example_read_all =
                 file = Examples.csv
                 in_stream = file.new_input_stream [Option.Read]
                 bytes = in_stream.read_n_bytes 10
                 in_stream.close
                 bytes
    read_n_bytes : Integer -> Vector.Vector ! File_Error
    read_n_bytes n = this.stream_resource . with java_stream->
        here.handle_java_exceptions this.file <|
            bytes = java_stream.readNBytes n
            Vector.Vector bytes

    ## ADVANCED

       Reads the next byte from the stream.

       The returned value is an integer in the range 0-255 representing the
       next byte of input, or -1 if end of stream is reached.

       > Example
         Read byte from a file using a stream.

             import Standard.Base.System.File.Option
             import Standard.Examples

             example_read_all =
                 file = Examples.csv
                 in_stream = file.new_input_stream [Option.Read]
                 bytes = in_stream.read_byte
                 in_stream.close
                 bytes
    read_byte : Integer ! File_Error
    read_byte = this.stream_resource . with java_stream->
        here.handle_java_exceptions this.file <|
            java_stream.read

    ## ADVANCED

       Closes this stream.

       Even though Streams are closed automatically upon garbage collection, it
       is still advised to close streams manually if they are not used within
       a bracket pattern.

       > Example
         Open and close a stream.

             import Standard.Base.System.File.Option
             import Standard.Examples

             example_read_all =
                 file = Examples.csv
                 in_stream = file.new_input_stream [Option.Read]
                 in_stream.close
    close : Nothing
    close = this.stream_resource . finalize

    ## PRIVATE

       Exposes operations on the underlying Java input stream.

       Arguments:
       - f: Applies a function over the internal java stream.

       Useful when integrating with polyglot functions requiring an
       `InputStream` as an argument.
    with_java_stream : (Java_Input_Stream -> Any) -> Any
    with_java_stream f = this.stream_resource . with f


## PRIVATE

   Utility method for running an action with Java exceptions mapping.
handle_java_exceptions file ~action =
    Panic.catch IOException action caught_panic->
        here.wrap_io_exception file caught_panic.payload.cause

## PRIVATE

   Converts a Java `IOException` into its Enso counterpart.
wrap_io_exception file io_exception =
    if Java.is_instance io_exception NoSuchFileException then Error.throw (File_Not_Found file) else
        if Java.is_instance io_exception FileAlreadyExistsException then Error.throw (File_Already_Exists_Error file) else
            if Java.is_instance io_exception AccessDeniedException then Error.throw (Io_Error file "You do not have permission to access the file") else
                Error.throw (Io_Error file "An IO error has occurred: "+io_exception.getMessage)

## PRIVATE

   Utility method for closing primitive Java streams. Provided to avoid
   accidental scope capture with `Managed_Resource` finalizers.
close_stream : Any -> Nothing
close_stream stream =
    stream.close
    Nothing

type File_Error

    ## An error that indicates that the requested file does not exist.

       Arguments:
       - file: The file that doesn't exist.
    type File_Not_Found file

    ## Indicates that a destination file already exists.
    type File_Already_Exists_Error file

    ## A generic IO error.

       Arguments:
       - file: The file that couldn't be read.
       - message: The message for the error.
    type Io_Error file message

    ## UNSTABLE

       Convert the File error to a human-readable format.
    to_display_text : Text
    to_display_text = case this of
        File_Not_Found  file -> "The file at " + file.path + " does not exist."
        Io_Error file msg -> msg.to_text + " (" + file.path + ")."
        File_Already_Exists_Error file -> "The file at "+file.path+" already exists."



## PRIVATE

   Utility function that returns all descendants of the provided file, including
   that file itself. If the file is not a directory, a list containing only
   itself is returned.
list_descendants : File -> Vector.Vector File
list_descendants file =
    builder = Vector.new_builder
    go file =
        builder.append file
        case file.is_directory of
            True ->
                children = file.list_immediate_children
                children.each go
            False -> Nothing
    go file
    builder.to_vector

## PRIVATE

   Gets a file corresponding to the current working directory of the
   program.
get_cwd : File
get_cwd = @Builtin_Method "File.get_cwd"

## PRIVATE

   Gets a file corresponding to the provided path.

   Arguments:
   - path: The path to obtain a file at.
get_file : Text -> File
<<<<<<< HEAD
get_file path = @Builtin_Method "File.get_file"
=======
get_file path = @Builtin_Method "File.get_file"

## PRIVATE

   Gets the textual path to the user's system-defined home directory.
user_home : Text
user_home = @Builtin_Method "File.user_home"


## Writes (or appends) the specified bytes to the specified file.
   The behavior specified in the `existing_file` parameter will be used if the
   file exists.

   Arguments:
   - path: The path to the target file.
   - encoding: The encoding to use when writing the file.
   - on_existing_file: Specifies how to proceed if the file already exists.
   - on_problems: Specifies how to handle any encountered problems.

   If a character cannot be converted to a byte, an `Encoding_Error` is raised.
   If `on_problems` is set to `Report_Warning` or `Ignore`, it is replaced with
   a substitute (either � (if Unicode) or ? depending on the encoding).
   Otherwise, the process is aborted.
   If the path to the parent location cannot be found or the filename is
   invalid, a `File_Not_Found` is raised.
   If another error occurs, such as access denied, an `Io_Error` is raised.
   Otherwise, the file is created with the encoded text written to it.
Text.write : (File|Text) -> Encoding -> Existing_File_Behavior -> Problem_Behavior -> Nothing ! Encoding_Error | Illegal_Argument_Error | File_Not_Found | Io_Error | File_Already_Exists_Error
Text.write path encoding=Encoding.utf_8 on_existing_file=Existing_File_Behavior.Backup on_problems=Report_Warning =
    bytes = this.bytes encoding on_problems
    file = here.new path
    on_existing_file.write file stream->
        stream.write_bytes bytes
>>>>>>> a04825a5
<|MERGE_RESOLUTION|>--- conflicted
+++ resolved
@@ -88,36 +88,6 @@
     file = here.new path
     file.read_text encoding on_problems
 
-<<<<<<< HEAD
-## ALIAS Write Text File
-
-   Open and write to the file at the provided `path`.
-
-   Arguments:
-   - path: The path of the file to open and read the contents of. It will
-     accept a textual path or a file.
-   - contents: The text to write to the file.
-   - encoding: The text encoding to decode the file with. Defaults to UTF-8.
-
-   ? Module or Instance?
-     If you have a variable `file` of type `File`, we recommend calling the
-     `.read_text` method on it directly, rather than using
-     `File.read_text file`. The later, however, will still work.
-
-   > Example
-     Read the `data.csv` file from the Examples project.
-
-         import Standard.Base.System.File
-         import Standard.Examples
-
-         example_read = File.read_text Examples.csv_path
-write_text : (Text | File) -> Text -> Encoding -> Text
-write_text path contents (encoding=Encoding.utf_8) =
-    file = here.new path
-    file.write_text contents encoding
-
-=======
->>>>>>> a04825a5
 ## ALIAS Current Directory
 
    Returns the current working directory (CWD) of the current program.
@@ -535,7 +505,7 @@
 
              example_delete =
                  file = Examples.data_dir / "my_file"
-                 "hello".write file
+                 file.write_text "hello"
                  file.delete
     delete : Nothing ! File_Error
     delete =
@@ -557,8 +527,17 @@
     move_to : File -> Boolean -> Nothing ! File_Error
     move_to destination replace_existing=True =
         here.handle_java_exceptions this <| case replace_existing of
-            True -> this.prim_file.move destination.prim_file StandardCopyOption.REPLACE_EXISTING
-            False -> this.prim_file.move destination.prim_file
+            True ->
+              copy_options = Array.new_1 StandardCopyOption.REPLACE_EXISTING
+              this.move_builtin destination copy_options
+            False -> this.move_builtin destination Array.empty
+
+    ## PRIVATE
+
+       Builtin method that moves this file to a new destination.
+       Recommended to use `File.move_to` instead which handles potential exceptions.
+    move_builtin : File -> Array Any -> Nothing
+    move_builtin destination copy_options = @Builtin_Method "File.move_builtin"
 
     ## Deletes the file if it exists on disk.
 
@@ -703,9 +682,7 @@
 
     ## PRIVATE
 
-       A text representation of this file.
-
-       Returns the absolute path of this file.
+       Return the absolute path of this File
     to_text : Text
     to_text = this.absolute . path
 
@@ -981,17 +958,7 @@
    Arguments:
    - path: The path to obtain a file at.
 get_file : Text -> File
-<<<<<<< HEAD
 get_file path = @Builtin_Method "File.get_file"
-=======
-get_file path = @Builtin_Method "File.get_file"
-
-## PRIVATE
-
-   Gets the textual path to the user's system-defined home directory.
-user_home : Text
-user_home = @Builtin_Method "File.user_home"
-
 
 ## Writes (or appends) the specified bytes to the specified file.
    The behavior specified in the `existing_file` parameter will be used if the
@@ -1016,5 +983,4 @@
     bytes = this.bytes encoding on_problems
     file = here.new path
     on_existing_file.write file stream->
-        stream.write_bytes bytes
->>>>>>> a04825a5
+        stream.write_bytes bytes