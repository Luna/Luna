--- conflicted
+++ resolved
@@ -2,11 +2,7 @@
 
 import project.Any.Any
 import project.Nothing.Nothing
-<<<<<<< HEAD
-import project.Data.Boolean.Boolean
-=======
 from project.Data.Boolean import Boolean, False
->>>>>>> 4d2e44c8
 
 ## Resource provides an API for manual management of computation resources.
 
@@ -56,11 +52,7 @@
        Returns:
        A `Managed_Resource` object that can be used to access the resource.
     register : Any -> (Any -> Nothing) -> Boolean -> Managed_Resource
-<<<<<<< HEAD
-    register resource function system_finalization_allowed=Boolean.False =
-=======
     register resource function system_finalization_allowed=False =
->>>>>>> 4d2e44c8
         @Tail_Call register_builtin resource function system_finalization_allowed
 
     ## PRIVATE
@@ -82,23 +74,12 @@
 
        Arguments:
        - action: The action that will be applied to the resource managed by
-<<<<<<< HEAD
-         resource.
-       - on_missing: Optional action to perform when the value is no longer
-         reachable
-       Returns:
-       Value returned from the `action` or `Nothing` if the managed resource
-       was already finalized
-    with : (Any -> Any) -> Any -> Any
-    with self ~action ~on_missing=Nothing = with_builtin self action on_missing...
-=======
          the `Managed_Resource` (or to `Uninitialized_State` error).
        Returns:
        Value returned from the `action`
 
     with : (Any -> Any) -> Any -> Any
     with self ~action = @Tail_Call with_builtin self action
->>>>>>> 4d2e44c8
 
     ## PRIVATE
        ADVANCED
@@ -110,8 +91,4 @@
     take self = @Builtin_Method "Managed_Resource.take"
 
 register_builtin r fn sys:Boolean = @Builtin_Method "Managed_Resource.register_builtin"
-<<<<<<< HEAD
-with_builtin r fn ~on_missing = @Builtin_Method "Managed_Resource.with_builtin"
-=======
-with_builtin r fn = @Builtin_Method "Managed_Resource.with_builtin"
->>>>>>> 4d2e44c8
+with_builtin r fn = @Builtin_Method "Managed_Resource.with_builtin"