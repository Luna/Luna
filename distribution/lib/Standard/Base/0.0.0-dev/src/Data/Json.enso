import project.Any.Any
import project.Data.Array.Array
import project.Data.Array_Proxy.Array_Proxy
import project.Data.Map.Map
import project.Data.Numbers.Integer
import project.Data.Numbers.Number
import project.Data.Pair.Pair
import project.Data.Text.Text
import project.Data.Time.Date.Date
import project.Data.Time.Date_Time.Date_Time
import project.Data.Time.Time_Of_Day.Time_Of_Day
import project.Data.Vector.Vector
import project.Error.Error
import project.Errors.Common.No_Such_Conversion
import project.Errors.Common.Type_Error
import project.Errors.Illegal_Argument.Illegal_Argument
import project.Errors.No_Such_Key.No_Such_Key
import project.Meta
import project.Metadata.Display
import project.Metadata.Widget
import project.Nothing.Nothing
import project.Panic.Panic
import project.Warning.Warning
from project.Data.Boolean import Boolean, False, True
from project.Data.Json.Extensions import all
from project.Data.Ordering import all
from project.Data.Range.Extensions import all
from project.Data.Text.Extensions import all
from project.Metadata.Choice import Option
from project.Metadata.Widget import Single_Choice

## Methods for serializing from and to JSON.
type Json
    ## ALIAS from text
       GROUP Conversions

       Parse a Text value into a `JS_Object` or an Enso primitive value (like
       `Text`, `Number`, `Boolean`, `Nothing`), or a `Vector` of values.

       > Example
        Parse the text "[null, null, true, false]".

            Json.parse "[null, null, true, false]"
    parse : Text -> JS_Object | Boolean | Number | Nothing | Text | Vector ! Invalid_JSON
    parse json =
        error_handler js_exception =
            Error.throw (Invalid_JSON.Error js_exception.payload.message)

        Panic.catch Any handler=error_handler <|
            parsed = json_parse json
            make_enso parsed

    ## PRIVATE
       ADVANCED
       Serialize an Object to JSON.
    stringify : (JS_Object | Boolean | Number | Nothing | Text | Vector) -> Text
    stringify object =
        json_stringify (make_javascript object.to_js_object)

    ## PRIVATE
       Convert a Vector of Keys and Values to JSON.
       Keys must be `Text` values.
    from_pairs : Vector -> Text
    from_pairs pairs =
        JS_Object.from_pairs pairs . to_text

## A failure indicating malformed text input into the JSON parser.

   Check the `message` field for detailed information on the specific failure.
type Invalid_JSON
    ## PRIVATE
    Error message

    ## PRIVATE
       Converts the error to a display representation.
    to_display_text : Text
    to_display_text self =
        "Parse error in parsing JSON: " + self.message.to_text + "."

## A failure indicating the inability to marshall a `Json` object into the
   specified format.
type Marshalling_Error
    ## PRIVATE

       The `json` object could not be converted into `format`, due to a type
       mismatch.

       Arguments:
       - json: The JSON that could not be marshalled.
       - format: The type format that did not match.

       This can occur e.g. when trying to reinterpret a number as a `Text`, etc.
    Type_Mismatch json format

    ## PRIVATE
       The `json` object could not be converted into `format`, due to a field
       missing in the `json` structure.

       Arguments:
       - json: The json that had a missing field.
       - field: The field name that was missing.
       - format: The type format that diud not match.

       This can occure when trying to reinterpret a JSON object into an atom,
       when the JSON does not contain all the fields required by the atom.
    Missing_Field json field format

    ## PRIVATE
       Convert the marshalling error into a human-readable format.
    to_display_text : Text
    to_display_text self = case self of
        Marshalling_Error.Type_Mismatch json format ->
            json_text = Meta.get_simple_type_name json
            format_text = Meta.get_simple_type_name format
            "Type mismatch error: the json with type `" + json_text + "` did not match the format `" + format_text + "`."
        Marshalling_Error.Missing_Field _ field _ ->
            "Missing field in Json: the field `" + field.to_text "` was missing in the json."

## PRIVATE
type JS_Object
    ## PRIVATE
       Creates a JS_Object from a list of key-value pairs.
       Keys must be `Text` values.
       Values will be recursively converted to JSON serializable as needed.
    from_pairs : Vector -> JS_Object
    from_pairs pairs =
        js_object = pairs.fold new_object current->pair->
            case pair.first of
                text : Text ->
                    js_value = pair.second.to_js_object
                    set_value current text js_value
                _ -> Error.throw (Illegal_Argument.Error "JS_Object.from_pairs: key must be a Text value")
        JS_Object.Value js_object

    ## PRIVATE
    Value js_object

    ## GROUP Logical
       Returns True iff the objects contains the given `key`.
    contains_key : Text -> Boolean
    contains_key self key:Text = has_property self.js_object key

    ## Get a value for a key of the object, or a default value if that key is not present.

       Arguments:
       - key: The key to get.
       - if_missing: The value to return if the key is not found.
    @key make_field_name_selector
    get : Text -> Any -> JS_Object | Boolean | Number | Nothing | Text | Vector
    get self key:Text ~if_missing=Nothing =
        if (has_property self.js_object key) . not then if_missing else
            value = get_value self.js_object key
            make_enso value

    ## GROUP Selections
       Get a value for a key of the object.
       If the key is not found, throws a `No_Such_Key` error.

       Arguments:
       - key: The key to get.
    @key make_field_name_selector
    at : Text -> JS_Object | Boolean | Number | Nothing | Text | Vector ! No_Such_Key
    at self key:Text = self.get key (Error.throw (No_Such_Key.Error self key))

    ## GROUP Metadata
       Get the keys of the object.
    field_names : Vector
    field_names self =
        Vector.from_polyglot_array (get_property_names self.js_object)

    ## GROUP Metadata
       Gets the number of keys in the object.
    length : Number
    length self =
        get_property_names self.js_object . length

    ## GROUP Conversions
       Convert the object to a Vector of Pairs.
    to_vector : Vector
    to_vector self =
        keys = get_property_names self.js_object
        proxy = Array_Proxy.new keys.length (i-> Pair.new (keys.at i) (self.get (keys.at i)))
        Vector.from_polyglot_array proxy

    ## PRIVATE
       Convert the object to a JS_Object.
    to_js_object : JS_Object
    to_js_object self = self

    ## PRIVATE
       Convert to a Text.
    to_text : Text
    to_text self = Json.stringify self

    ## PRIVATE
       Convert JS_Object to a friendly string.
    to_display_text : Text
    to_display_text self =
        self.to_text.to_display_text

    ## PRIVATE
       Convert to a JSON representation.
    to_json : Text
    to_json self = self.to_text

    ## PRIVATE
       Transform the vector into text for displaying as part of its default
       visualization.
    to_default_visualization_data : Text
    to_default_visualization_data self =
        render self

    ## GROUP Conversions
       Creates an Enso object from the JS_Object.
    into : Any -> Any
    into self target_type = case target_type of
        JS_Object -> self
        Vector -> self.to_vector
        Map -> Map.from_vector self.to_vector
        _ ->
            ## First try a conversion
            Panic.catch No_Such_Conversion (self.to target_type) _->
                ## If that fails, try to construct the type
                meta = Meta.meta target_type
                meta_type = if meta.is_a Meta.Type then meta else Meta.meta (Meta.type_of target_type)
                constructors = meta_type.constructors
                filtered = if self.contains_key "constructor" then constructors.filter c-> c.name == self.get "constructor" else constructors
                case filtered.length of
                    0 -> Error.throw (Illegal_Argument.Error "Unable to build a "+target_type.to_text+" - cannot find the constructor.")
                    1 ->
                        constructor = filtered.at 0
                        field_names = constructor.fields
                        if field_names.all self.contains_key then constructor.new (field_names.map self.at) else
                            missing_fields = field_names.filter (f-> self.contains_key f . not)
                            Error.throw (Illegal_Argument.Error "Unable to build a "+target_type.to_text+" - the constructor "+constructor.name+"'s fields "+missing_fields.to_display_text+" not found in the source object.")
                    _ -> Error.throw (Illegal_Argument.Error "Unable to build a "+target_type.to_text+" cannot find unique constructor.")

<<<<<<< HEAD
=======
    ## Modify a field of a JSON object, returing the updated object.

       Arguments:
       - key: the name of the field to modify.
       - value: the new value for the field.

       > Example
         Change the value for 'foo' to 'asdf'.

             obj = JS_Object.from_pairs [["foo", "bar"], ["baz", "quux"]]
             obj.set_value "foo" "asdf"
             # => {"foo":"asdf","baz":"quux"}
>>>>>>> e683a47a
    set_value : Text -> Any -> JS_Object
    set_value self:JS_Object key:Text value = JS_Object.Value (set_value self.js_object key value.to_js_object)

## PRIVATE
type JS_Object_Comparator
    ## PRIVATE
    compare : JS_Object -> JS_Object -> (Ordering|Nothing)
    compare obj1 obj2 =
        obj1_keys = obj1.field_names
        obj2_keys = obj2.field_names
        same_values = obj1_keys.length == obj2_keys.length && obj1_keys.all key->
            (obj1.get key == obj2.at key).catch No_Such_Key _->False
        if same_values then Ordering.Equal else Nothing

    ## PRIVATE
    hash : JS_Object -> Integer
    hash obj =
        values_hashes = obj.field_names.map field_name->
            val = obj.get field_name
            Comparable.from val . hash val
        # Return sum, as we don't care about ordering of field names
        values_hashes.fold 0 (+)

## PRIVATE
Comparable.from (_:JS_Object) = JS_Object_Comparator

## PRIVATE
   Render the JS_Object to Text with truncated depth.
render object depth=0 max_depth=5 max_length=100 = case object of
    _ : JS_Object ->
        if depth == max_depth then '"{...}"' else
            len = object.length
            keys = object.field_names.take max_length
            children = keys.map key-> key.to_json + ': ' + (render (object.get key) (depth+1) max_depth max_length)
            '{' + (children.join ", ") + (if len > max_length then ', "...": "Another ' + (len - max_length).to_text + ' items truncated."' else "") + '}'
    _ : Vector ->
        if depth == max_depth then '"[...]"' else
            len = object.length
            children = 0.up_to (max_length.min len) . map i-> render (object.at i) (depth+1) max_depth max_length
            "[" + (children.join ", ") + (if len > max_length then ', "... another ' + (len - max_length).to_text + ' items truncated."' else "") + "]"
    _ : Array ->
        proxy = Array_Proxy.new object.length (i-> make_enso (object.at i))
        @Tail_Call render (Vector.from_polyglot_array proxy) depth max_depth max_length
    Nothing -> object.to_json
    _ : Text -> object.to_json
    _ : Boolean -> object.to_json
    _ : Number -> object.to_json
    _ -> @Tail_Call render (JS_Object.Value object) depth max_depth max_length

## PRIVATE
   Internal function ensuring that a JavaScript object is presented appropriately to Enso.
   js_object must be a Native JS Object, Text, Boolean, Nothing, Number, Vector, Array, JS_Object.
   Children of these types will be recursively passed through this function.
make_enso js_object =
    case js_object of
        Nothing -> Nothing
        _ : Text -> js_object
        _ : Boolean -> js_object
        _ : Number -> js_object
        _ : Vector ->
            proxy = Array_Proxy.new js_object.length (i-> make_enso (js_object.at i))
            Vector.from_polyglot_array proxy
        _ : Array ->
            proxy = Array_Proxy.new js_object.length (i-> make_enso (js_object.at i))
            Vector.from_polyglot_array proxy
        _ : JS_Object -> js_object
        _ ->
            wrapped = JS_Object.Value js_object

            ## Handle deserializing date and time types.
            type_name = wrapped.get "type"
            parsed = if type_name == "Date" then Date.from wrapped else
                if type_name == "Date_Time" then Date_Time.from wrapped else
                    if type_name == "Time_Of_Day" then Time_Of_Day.from wrapped else
                        wrapped

            if parsed.is_error then wrapped else parsed


## PRIVATE
   Internal function to convert any JS_Objects into their native JS objects before passing to JS.
   enso_object must be Text, Boolean, Nothing, Number, Vector, Array, JS_Object (and children as well).
make_javascript enso_object =
    ## Have to remove warnings before passing into JavaScript otherwise will be an Object.
    if Warning.get_all enso_object != [] then make_javascript (Warning.clear enso_object) else
        case enso_object of
            _ : JS_Object ->
                enso_object.field_names.fold new_object current->key->
                    value = enso_object.get key
                    js_value = make_javascript value
                    set_value current key js_value
            _ : Vector -> enso_object.map make_javascript
            _ : Array -> Vector.from_polyglot_array enso_object . map make_javascript
            _ -> enso_object

## PRIVATE
   Make a field name selector
make_field_name_selector : JS_Object -> Display -> Widget
make_field_name_selector js_object display=Display.Always =
    Single_Choice display=display values=(js_object.field_names.map n->(Option n n.pretty))

## PRIVATE
   Make a new JavaScript object.
foreign js new_object = """
    return {}

## PRIVATE
   Parse a text value into JavaScript object.
foreign js json_parse text = """
    return JSON.parse(text)

## PRIVATE
   Convert a JavaScript object to a text value.
foreign js json_stringify js_object = """
    return JSON.stringify(js_object)

## PRIVATE
   Check a JavaScript object has a given property.
foreign js has_property js_object key = """
    return js_object.hasOwnProperty(key)

## PRIVATE
   Get a value from a JavaScript object.
foreign js get_value object key = """
    return object[key]

## PRIVATE
   Set a value on a JavaScript object and return the new object.
foreign js set_value object key value = """
    return {...object, [key]: value}

## PRIVATE
   Gets all the property names of a JavaScript object.
foreign js get_property_names object = """
    return Object.getOwnPropertyNames(object)<|MERGE_RESOLUTION|>--- conflicted
+++ resolved
@@ -235,8 +235,6 @@
                             Error.throw (Illegal_Argument.Error "Unable to build a "+target_type.to_text+" - the constructor "+constructor.name+"'s fields "+missing_fields.to_display_text+" not found in the source object.")
                     _ -> Error.throw (Illegal_Argument.Error "Unable to build a "+target_type.to_text+" cannot find unique constructor.")
 
-<<<<<<< HEAD
-=======
     ## Modify a field of a JSON object, returing the updated object.
 
        Arguments:
@@ -249,7 +247,6 @@
              obj = JS_Object.from_pairs [["foo", "bar"], ["baz", "quux"]]
              obj.set_value "foo" "asdf"
              # => {"foo":"asdf","baz":"quux"}
->>>>>>> e683a47a
     set_value : Text -> Any -> JS_Object
     set_value self:JS_Object key:Text value = JS_Object.Value (set_value self.js_object key value.to_js_object)
 
