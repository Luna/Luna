import project.Any.Any
import project.Data.Array.Array
import project.Data.Filter_Condition.Filter_Condition
import project.Data.List.List
import project.Data.Numbers.Integer
import project.Data.Pair.Pair
import project.Data.Range.Range
import project.Data.Sort_Direction.Sort_Direction
import project.Data.Text.Text
import project.Error.Error
import project.Errors.Common.Incomparable_Values
import project.Errors.Common.Index_Out_Of_Bounds
import project.Errors.Common.No_Such_Method
import project.Errors.Common.Not_Found
import project.Errors.Common.Type_Error
import project.Errors.Empty_Error.Empty_Error
import project.Errors.Illegal_Argument.Illegal_Argument
import project.Errors.Problem_Behavior.Problem_Behavior
import project.Errors.Wrapped_Error.Wrapped_Error
import project.Function.Function
import project.Internal.Array_Like_Helpers
import project.Math
import project.Meta
import project.Nothing.Nothing
import project.Panic.Panic
import project.Random.Random
from project.Data.Boolean import Boolean, False, True
from project.Data.Filter_Condition import unify_condition_or_predicate, unify_condition_predicate_or_element
from project.Data.Index_Sub_Range import Index_Sub_Range
from project.Data.Ordering import all
from project.Data.Range.Extensions import all
from project.Runtime import assert

polyglot java import java.lang.IndexOutOfBoundsException

##  The basic, immutable, vector type.
    A vector allows to store an arbitrary number of elements, in linear memory.
    It is the recommended data structure for most applications.

    > Example
      A vector containing the elements `1`, `2`, and `3`, in this order is:
          [1, 2, 3]

    > Example
      A vector containing 50 elements, each being the number `42`, can be
      created by:
          Vector.fill length=50 item=42

@Builtin_Type
type Vector a
    ## PRIVATE
       ADVANCED
       Creates a new vector of the given length, initializing elements using
       the provided constructor function.

       Arguments:
       - length: The length of the vector (>= 0).
       - constructor: A function taking the index in the vector and returning an
         item for that index in the vector.

       A vector allows to store an arbitrary number of elements in linear memory. It
       is the recommended data structure for most applications.

       > Example
         Create a vector containing the numbers 1 through 50.
             Vector.new 50 (ix -> ix + 1)

       > Example
         Create a copy of the given vector (`my_vec`).

             Vector.new my_vec.length (ix -> my_vec.at ix)
    new : Integer -> (Integer -> Any) -> Vector Any
    new length constructor = Array_Like_Helpers.vector_from_function length constructor

    ## PRIVATE
       ADVANCED
       Collects elements of a sequence into a new vector. Various structures can be
       converted into vector of elements. This helper methods allows to do so in an
       iterative fashion. Enough to describe how to extract value from current item
       and how to advance to next item.

       Arguments:
       - seq: the sequence to process.
       - element: A function taking the `seq` and follow ups and extracting the value to put into the vector
       - next: A function to advance to next _item_ of the sequence
       - limit: maximal number of elements to collect. Defaults to infinity.
       - stop_at: optional function like `(_==List.Nil)` to check for _end of sequence condition_.
          By default checks for `Nothing` being the terminal element of a collection.

       > Example
         Turn a list into a vector.
             Vector.collect (List.Cons 1 <| List.Cons 2 <| List.Nil) .x .xs stop_at=(_==List.Nil)
    collect : Any -> (Any -> Any) -> (Any -> Any) -> Integer | Nothing -> (Any -> Boolean) -> Vector Any
    collect seq element:(Any -> Any) next:(Any -> Any) limit:(Integer | Nothing)=Nothing stop_at:(Any -> Boolean)=(_==Nothing) =
        Vector.build initial_capacity=(if limit.is_nothing then 10 else limit) builder->
            iterate item remaining =
                done = remaining == 0 || (stop_at item)
                if done.not then
                    builder.append <| element item
                    @Tail_Call iterate (next item) (if remaining.is_nothing then Nothing else remaining-1)
            iterate seq limit

    ## PRIVATE
       ADVANCED

       Converts an array into a vector by copying content of the array.

       Arguments:
       - array: The array with content to copy into the new vector.

       A vector allows to store an arbitrary number of elements in linear memory. It
       is the recommended data structure for most applications.
    from_array : Array -> Vector
    from_array array = @Builtin_Method "Vector.from_array"

    ## PRIVATE
       A helper method that takes a vector or an array or a single element and
       returns a vector.

       If it got a vector or array, a vector containing the same elements is
       returned.
       If it got a single element, a vector containing this element is returned.
    unify_vector_or_element value = case value of
        vec : Vector -> vec
        arr : Array -> Vector.from_polyglot_array arr
        single_element -> [single_element]

    ## ALIAS repeat
       GROUP Constants
       ICON data_input
       Creates a new vector of the given length, filling the elements with
       the provided constant.

       Arguments:
       - length: The length of the vector (>= 0).
       - item: A value to be placed into each element of the vector.

       A vector allows to store an arbitrary number of elements in linear memory. It
       is the recommended data structure for most applications.

       > Example
         Create a vector containing 50 elements, each being the number `42`.

             Vector.fill length=50 item=42
    fill : Integer -> Any -> Vector Any
    fill length item =
        Vector.new length _->item

    ## PRIVATE
       ADVANCED
       DEPRECATED `Vector.build` is the preferred way to build `Vector`s.
       Creates a new vector builder instance.

       A vector `Builder` is a mutable data structure, that allows for gathering
       a number of elements and then converting them into a vector. This is
       particularly useful when the number of elements is not known upfront.

       A vector allows to store an arbitrary number of elements in linear
       memory. It is the recommended data structure for most applications.

       The `Vector.build` method is preferred over `.new_builder`, since it
       automatically closes and returns the finished `Vector`.

       Arguments:
       - capacity: Initial capacity of the Vector.Builder

       > Example
         Construct a vector using a builder that contains the items 1 to 5.

             example_new_builder =
                  builder = Vector.new_builder 5
                  do_build start stop =
                      builder.append start
                      if start >= stop then Nothing else
                          @Tail_Call do_build start+1 stop
                  do_build 1 5
                  builder.to_vector
    new_builder : Integer -> Builder
    new_builder (capacity=10) = Builder.new capacity

    ## PRIVATE
       ADVANCED
       Creates a new `Vector` by passing a `Builder` to the provided function.

       A vector `Builder` is a mutable data structure, that allows for gathering
       a number of elements and then converting them into a vector. This is
       particularly useful when the number of elements is not known upfront.

       `.build` creates a new `Builder`, passes it to the provided function,
       which can add elements using the `Builder`'s `.append` method. When the
       function is done, `.build` then closes the `Builder` and returns the
       resulting `Vector`.

       The provided function should call `.append` or `.append_vector_range` to
       add new elements to the `Builder`. The return value of the provided
       function is not used, unless it is a dataflow error, in which case the
       `Vector` is not built, and the dataflow error is propagted instead.

       A vector allows to store an arbitrary number of elements in linear
       memory. It is the recommended data structure for most applications.

       Arguments:
       - function: a function taking a `Builder` and adding elements to it.
       - initial_capacity: Initial capacity of the `Builder`; this is for
         pre-allocation and does not affect the size of the resulting `Vector`.

       ! Error Conditions

         - If the provided function throws a dataflow error, the `Vector` is not
           built, and the error is propagted instead.

       > Example
         Construct a vector using a builder that contains the items 1 to 5.

             Vector.build builder->
                 builder.append 1
                 builder.append 2
                 builder.append 3
             # => [1, 2, 3]
    build : (Builder -> Any) -> Integer -> Vector
    build (function : Builder -> Any) (initial_capacity : Integer = 10) -> Vector =
<<<<<<< HEAD
        # Delegate to .build_multiple
        results_multiple = Vector.build_multiple 1 initial_capacity=initial_capacity builders->
            assert (builders.length == 1)
            function (builders.at 0)
        results_multiple.if_not_error <|
            assert (results_multiple.length == 1)
            results_multiple.at 0

    ## PRIVATE
       ADVANCED
       Creates new `Vector`s by passing an array of `Builder`s to the provided
       function.

       A vector `Builder` is a mutable data structure, that allows for gathering
       a number of elements and then converting them into a vector. This is
       particularly useful when the number of elements is not known upfront.

       `.build_multiple` creates an array of new `Builder`s, passes it to the
       provided function, which can add elements to the individual `Builder`s
       using their `.append` methods. When the function is done,
       `.build_multiple` then closes the `Builder`s and returns an array of the
       resulting `Vector`s.

       The provided function should call `.append` or `.append_vector_range` to
       add new elements to the `Builder`s. The return value of the provided
       function is not used, unless it is a dataflow error, in which case the
       `Vector`s are not built, and the dataflow error is propagted instead.

       A vector allows to store an arbitrary number of elements in linear
       memory. It is the recommended data structure for most applications.

       Arguments:
       - function: a function taking an array of `Builder`s and adding elements
         to them.
       - initial_capacity: Initial capacity of the `Builder`s; this is for
         pre-allocation and does not affect the size of the resulting `Vector`s.

       ! Error Conditions

         - If the provided function throws a dataflow error, the `Vector`s are
         not built, and the error is propagted instead.

       > Example
         Construct two vectors using builders that contains the items 1 to 6.

             Vector.build_multiple 2 builders->
                 builder0 = builders.at 0
                 builder0.append 0
                 builder0.append 1
                 builder0.append 2
                 builder1 = builders.at 10
                 builder1.append 3
                 builder1.append 4
                 builder1.append 5
             # => [[0, 1, 2], [3, 4, 5]]
    build_multiple : Integer -> (Builder -> Any) -> Integer -> Vector Vector
    build_multiple (count : Integer) (function : Builder -> Any) (initial_capacity : Integer = 10) -> Vector Vector =
        if count < 0 then Error.throw (Illegal_Argument.Error "count must be non-negative: "+count.to_text) else
            builders = Range.new 0 count . map (_-> Builder.new initial_capacity panic_on_dataflow_error=True)
            propagate_dataflow_error cp = Error.throw (cp.payload.dataflow_error)
            Panic.catch Builder_Dataflow_Error handler=propagate_dataflow_error <|
                function builders . if_not_error (builders.map .to_vector)
=======
        builder = Builder.new initial_capacity
        ## TODO: This extra `case` is necessary to propagate warnings attached to
           values that are added to the builder. Will be fixed in
           https://github.com/enso-org/enso/issues/9733.
        case function builder of
            result -> result.if_not_error builder.to_vector
>>>>>>> 96bb8255

    ## PRIVATE
       ADVANCED

       Converts a polyglot value representing an array into a vector.

       Arguments:
       - arr: The polyglot array value to wrap into a vector.

       This is useful when wrapping polyglot APIs for further use in Enso.

       A vector allows to store an arbitrary number of elements in linear memory. It
       is the recommended data structure for most applications.
    from_polyglot_array : Any -> Vector Any
    from_polyglot_array array = @Builtin_Method "Vector.from_polyglot_array"

    ## PRIVATE
       ADVANCED
       Copies content of a vector into an Array.
    to_array self = Array_Like_Helpers.vector_to_array self

    ## GROUP Metadata
       ICON metadata
       Returns the number of elements stored in this vector.

       > Example
         Checking the length of a vector.

             [1, 2, 3, 4].length
    length : Integer
    length self = Array_Like_Helpers.length self

    ## GROUP Selections
       ICON select_row
       Gets an element from the vector at a specified index (0-based).

       Arguments:
       - index: The location in the vector to get the element from. The index is
         also allowed be negative, then the elements are indexed from the back
         of the vector, i.e. -1 will correspond to the last element.

       > Example
         Get the second element of a vector.

             [1, 2, 3].at 1 == 2

       > Example
         Get the last element of a vector.

             [1, 2, 3].at -1 == 3
    at : Integer -> Any ! Index_Out_Of_Bounds
    at self index = Array_Like_Helpers.at self index

    ## ICON select_row
       Gets an element from the vector at a specified index (0-based).
       If the index is invalid then `if_missing` is returned.

       Arguments:
       - index: The location in the vector to get the element from. The index is
         also allowed be negative, then the elements are indexed from the back
         of the vector, i.e. -1 will correspond to the last element.
       - if_missing: The value to return if the index is out of bounds.
    get : Integer -> Any -> Any
    get self index ~if_missing=Nothing =
        Array_Like_Helpers.get self index if_missing

    ## ICON dataframe_map_column
       Combines all the elements of the vector, by iteratively applying the
       passed function with next elements of the vector.

       Arguments:
       - init: The initial value for the fold.
       - function: A function taking two elements and combining them.

       In general, the result of
           [l0, l1, ..., ln] . fold init f
       is the same as
           f (...(f (f init l0) l1)...) ln

       > Example
         Compute the sum of all of the elements in a vector.

             [0, 1, 2] . fold 0 (+)
    fold : Any -> (Any -> Any -> Any) -> Any
    fold self init function =
        Array_Like_Helpers.fold self init function

    ## ICON dataframe_map_column
       Combines all the elements of the vector, by iteratively applying the
       passed function with next elements of the vector.

       Arguments:
       - init: The initial value for the fold.
       - function: A function taking the current value, an index and an item
         and combining them.

       > Example
         Compute the sum of all of the elements and indexes in a vector.

             [0, 1, 2] . fold_with_index 0 (s->i->e->s+i+e)
    fold_with_index : Any -> (Any -> Integer -> Any -> Any) -> Any
    fold_with_index self init function =
        Array_Like_Helpers.fold_with_index self init function

    ## ICON dataframe_map_column
       Combines all the elements of the vector, by iteratively applying the
       passed function with the next element of the vector. After each step the
       value is stored resulting in a new vector of the same size as self.

       Arguments:
       - init: The initial value for the fold.
       - function: A function taking two elements and combining them.

       > Example
         Compute the running sum of all of the elements in a vector

            [1, 2, 3].running_fold 0 (+)
    running_fold : Any -> (Any -> Any -> Any) -> Vector Any
    running_fold self init function =
        Array_Like_Helpers.running_fold self init function

    ## ICON dataframe_map_column
       Combines all the elements of a non-empty vector using a binary operation.
       If the vector is empty, it returns `if_empty`.

       Arguments:
       - function: A binary operation that takes two items and combines them.
       - if_empty: Value returned if the vector is empty.

       > Example
         Compute the sum of all the elements in a vector.

             [0, 1, 2] . reduce (+)
    reduce : (Any -> Any -> Any) -> Any -> Any
    reduce self function ~if_empty=(Error.throw (Empty_Error.Error Vector)) =
        Array_Like_Helpers.reduce self function if_empty

    ## GROUP Selections
       ICON find
       Returns the first element of the vector that satisfies the condition or
       `if_missing` if no elements of the vector satisfy it.

       Arguments:
       - condition: A `Filter_Condition` or a function that takes an element and
         returns a boolean value specifying if it satisfies the condition.
       - start: The index to start searching from. If the index is negative, it
         is counted from the end of the vector.
       - if_missing: Value returned if no element satisfies the predicate.

       > Example
         Finding a first element of the vector that is larger than 3.

             [1, 2, 3, 4, 5].find (> 3)
    find : (Filter_Condition | (Any -> Boolean)) -> Integer -> Any -> Any
    find self condition (start : Integer = 0) ~if_missing=(Error.throw Not_Found) =
        Array_Like_Helpers.find self condition start if_missing

    ## GROUP Values
       ICON find
       Returns the index of an element in the vector.
       Returns Nothing if the element is not found.

       Arguments:
       - condition: Either the element to search for, a `Filter_Condition` or a
         predicate function to test each element.
       - start: The index to start searching from. If the index is negative, it
         is counted from the end of the vector.

       > Example
         Find the index of an element in a vector.

             [1, 2, 3].index_of 2 == 1

       > Example
         Find the index of the first palindrome.

             ["ab", "abab", "aba", "bbb"].index_of (s-> s == s.reverse) == 2
    index_of : (Any | Filter_Condition | (Any -> Boolean)) -> Integer -> Integer | Nothing
    index_of self condition (start : Integer = 0) =
        Array_Like_Helpers.index_of self condition start

    ## GROUP Values
       ICON find
       Returns the last index of an element in the vector.
       Returns `Nothing` if the element is not found.

       Arguments:
       - condition: Either the element to search for, a `Filter_Condition` or a
         predicate function to test each element.
       - start: The index to start searching backwards from. If the index is
         negative, it is counted from the end of the vector.

       > Example
         Find the last index of an element in a vector.

             [1, 2, 3, 1, 2, 3].last_index_of 2 == 4

       > Example
         Find the index of the last palindrome.

             ["ab", "abab", "aba", "bbb"].last_index_of (s-> s == s.reverse) == 3
    last_index_of : (Any | Filter_Condition | (Any -> Boolean)) -> Integer -> Integer | Nothing
    last_index_of self condition (start : Integer = -1) =
        Array_Like_Helpers.last_index_of self condition start

    ## GROUP Logical
       ICON preparation
       Checks whether a predicate holds for at least one element of self vector.

       Arguments:
       - condition: A `Filter_Condition` or a predicate function to test each
         element.

       > Example
         Checking if any element of the vector is larger than 3.

             [1, 2, 3, 4, 5].any (Filter_Condition.Greater than=3)

       > Example
         Checking if any element of the vector is even.

             [1, 2, 3, 4, 5].any (x-> x%2 == 0)
    any : (Filter_Condition | (Any -> Boolean)) -> Boolean
    any self condition =
        Array_Like_Helpers.any self condition

    ## GROUP Logical
       ICON preparation
       Checks whether a condition holds for all elements in this vector.

       Arguments:
       - condition: A `Filter_Condition` or a predicate function to test each
         element.

       > Example
         Check if all elements in the vector are less than zero.

             [-1, 1, 5, 8].all (Filter_Condition.Less than=0)

       > Example
         Check if all elements in the vector are even.

             [-1, 1, 5, 8].all (x-> x%2 == 0)
    all : (Filter_Condition | (Any -> Boolean)) -> Boolean
    all self condition =
        Array_Like_Helpers.all self condition

    ## GROUP Logical
       ICON preparation
       Checks whether this vector contains a given value as an element.

       Arguments:
       - elem: The item to see if it exists in the vector.

       > Example
         Checking if the vector contains the number 72.

             [1, 383, 72, 301].contains 72
    contains : Any -> Boolean
    contains self elem = self.any (== elem)

    ## GROUP Logical
       ICON metadata
       Checks if this vector is empty.

       > Example
         Checking for emptiness.

             [].is_empty
    is_empty : Boolean
    is_empty self = self.length == 0

    ## GROUP Logical
       ICON metadata
       Checks if this vector is not empty.

       > Example
         Checking for non-emptiness.

             [1].not_empty
    not_empty : Boolean
    not_empty self = self.is_empty.not

    ## GROUP Selections
       ICON preparation
       Selects all elements of this vector which satisfy a condition.

       Arguments:
       - filter: The filter to apply to the vector. It can either be an instance
         of `Filter_Condition` or a predicate taking a value and returning a
         boolean value indicating whether the corresponding element should be
         kept or not.

       > Example
         Selecting all elements that are greater than 3.

             [1, 2, 3, 4, 5].filter (> 3)
             [1, 2, 3, 4, 5].filter (Filter_Condition.Greater than=3)
    filter : (Filter_Condition | (Any -> Boolean)) -> Vector Any
    filter self filter =
        Array_Like_Helpers.filter self filter

    ## GROUP Selections
       ICON preparation
       Selects all elements of this vector which satisfy a predicate.

       Arguments:
       - predicate: A function that takes an index and a list element and
         returns a boolean value that says whether that value should be included
         in the result.

       > Example
         Selecting all elements which are equal to their position in the vector.

             [0, 10, 2, 2].filter (==) == [0, 2]
    filter_with_index : (Integer -> Any -> Boolean) -> Vector Any
    filter_with_index self predicate =
        Array_Like_Helpers.filter_with_index self predicate

    ## GROUP Selections
       ICON split_text
       Partitions the vector into `Vector`s of elements which satisfy a given
       condition and ones that do not.

       Returns a `Pair` whose `first` element is the `Vector` of elements
       satisfying the predicate and the `second` element is a `Vector` of elements
       which did not satisfy it.

       The relative order of elements kept in each returned list is the same as
       in the input vector.

       Arguments:
       - condition: A `Filter_Condition` or a predicate function to test each
         element.

       > Example
         Splitting a vector into elements that start with a prefix.

             ["a", "b", "ax", "bx"].partition (Filter_Condition.Starts_With "a") == (Pair ["a", "ax"] ["b", "bx"])

       > Example
         Splitting a vector into even and odd elements.

             [1, 2, 3, 4, 5].partition (x -> x % 2 == 0) == (Pair [2, 4] [1, 3, 5])
    partition : (Filter_Condition | (Any -> Boolean)) -> Pair (Vector Any) (Vector Any)
    partition self condition =
        Array_Like_Helpers.partition self condition

    ## ICON preparation
       Partitions the vector into `Vector`s of elements which satisfy a given
       predicate and ones that do not.

       Returns a `Pair` whose `first` element is the `Vector` of elements
       satisfying the predicate and the `second` element is a `Vector` of elements
       which did not satisfy it.

       The relative order of elements kept in each returned list is the same as
       in the input vector.

       Arguments:
       - predicate: A function that takes an index and an element and returns a
         boolean value.

       > Example
         Splitting a vector into elements at even and odd positions.

             ["a", "b", "c", "d"].partition_with_index (ix -> _ -> ix % 2 == 0) == (Pair ["a", "c"] ["b", "d"])
    partition_with_index : (Integer -> Any -> Boolean) -> Pair (Vector Any) (Vector Any)
    partition_with_index self predicate =
        Array_Like_Helpers.partition_with_index self predicate

    ## GROUP Selections
       ICON dataframe_map_row
       Swaps the rows and columns of a matrix represented by a vector of vectors.

       ! Error Conditions

         - If the rows (subvectors) do not all have the same length, an
         `Illegal_Argument` error is raised.

       > Example
         Transpose a vector of vectors.

             matrix = [[0, 1, 2], [3, 4, 5], [6, 7, 8]]
             # +---+---+---+
             # | 0 | 1 | 2 |
             # +---+---+---+
             # | 3 | 4 | 5 |
             # +---+---+---+
             # | 6 | 7 | 8 |
             # +---+---+---+

             transposed = [[0, 3, 6], [1, 4, 7], [2, 5, 8]]
             # +---+---+---+
             # | 0 | 3 | 6 |
             # +---+---+---+
             # | 1 | 4 | 7 |
             # +---+---+---+
             # | 2 | 5 | 8 |
             # +---+---+---+

             matrix.transposed == transposed
             # => True
    transpose : Vector (Vector Any) ! Illegal_Argument
    transpose self =
        Array_Like_Helpers.transpose self

    ## ICON dataframe_map_column
       Applies a function to each element of the vector, returning the `Vector` of
       results.

       Arguments:
       - function: A function that takes an element in the vector and returns
         some transformation of that element.
       - on_problems: Specifies how to handle any problems that arise in
         `function`.

       ? Problem Handling

         The result of Errors thrown when executing the function depend on
         `on_problems`:
         - Report_Error: The first error is thrown, and is wrapped in
           `Map_Error`.
         - No_Wrap: The first error is thrown, and is not wrapped in
           `Map_Error`.
         - Report_Warning: The result for that element is `Nothing`, 
           the error is attached as a warning. Currently unimplemented.
         - Ignore: The result is `Nothing`, and the error is
           ignored.

         Errors that are thrown when executing the supplied function are wrapped
         in `Map_Error`, which contains the index at which the error occurred.

         In the `Problem_Behavior.Report_Warning` case, only `MAX_MAP_WARNINGS`
         warnings are attached to result values. After that, the warnings are
         dropped, but a count of the additional warnings is attached in an
         `Additional_Warnings` warning.

       > Example
         Add 1 to each element of the vector.

             [1, 2, 3] . map +1
    map : (Any -> Any) -> Problem_Behavior | No_Wrap -> Vector Any
    map self function on_problems=Problem_Behavior.Report_Error =
        Array_Like_Helpers.map self function on_problems

    ## ICON dataframes_union
       Applies a function to each element of the vector, returning the `Vector`
       that contains all results concatenated.

       Arguments:
       - function: A function that takes an element in the vector, transforms
         it, and returns a `Vector`.
       - on_problems: Specifies how to handle any problems that arise in
         `function`.

       ? Problem Handling

         The result of Errors thrown when executing the function depend on
         `on_problems`:
         - Report_Error: The first error is thrown, and is wrapped in
           `Map_Error`.
         - No_Wrap: The first error is thrown, and is not wrapped in
           `Map_Error`.
         - Report_Warning: The result for that element is `Nothing`, 
           the error is attached as a warning. Currently unimplemented.
         - Ignore: The result is `Nothing`, and the error is
           ignored.

         Errors that are thrown when executing the supplied function are wrapped
         in `Map_Error`, which contains the index at which the error occurred.

         In the `Problem_Behavior.Report_Warning` case, only `MAX_MAP_WARNINGS`
         warnings are attached to result values. After that, the warnings are
         dropped, but a count of the additional warnings is attached in an
         `Additional_Warnings` warning.

       > Example
         Replace each number `n` in the vector with itself repeated n times.

            [0, 1, 2] . flat_map (n -> Vector.fill n n)
    flat_map : (Any -> Vector Any) -> Problem_Behavior | No_Wrap -> Vector Any
    flat_map self function on_problems=Problem_Behavior.Report_Error =
        Array_Like_Helpers.flat_map self function on_problems

    ## GROUP Calculations
       ICON dataframes_union
       Transforms a vector of vectors into a `Vector` of inner elements - removes
       one layer of nesting from a stack of nested vectors.

       > Example
         Flatten a vector of vectors of numbers.

            [[1, 2, 3], [4, 10], [], [0], [0]] . flatten == [1, 2, 3, 4, 10, 0, 0]
    flatten : Vector Any
    flatten self = Array_Like_Helpers.flatten self

    ## ICON dataframe_map_column
       Applies a function to each element of the vector, returning the `Vector`
       of results.

       Arguments:
       - function: A function that takes an index and an item and calculates a
         new value for at that index.
       - on_problems: Specifies how to handle any problems that arise in
         `function`.

       The function is called with both the element index as well as the
       element itself.

       ? Problem Handling

         The result of Errors thrown when executing the function depend on
         `on_problems`:
         - Report_Error: The first error is thrown, and is wrapped in
           `Map_Error`.
         - No_Wrap: The first error is thrown, and is not wrapped in
           `Map_Error`.
         - Report_Warning: The result for that element is `Nothing`, 
           the error is attached as a warning. Currently unimplemented.
         - Ignore: The result is `Nothing`, and the error is
           ignored.

         Errors that are thrown when executing the supplied function are wrapped
         in `Map_Error`, which contains the index at which the error occurred.

         In the `Problem_Behavior.Report_Warning` case, only `MAX_MAP_WARNINGS`
         warnings are attached to result values. After that, the warnings are
         dropped, but a count of the additional warnings is attached in an
         `Additional_Warnings` warning.

       > Example
         Sum numbers with their indices in a vector.

             [1, 2, 3].map_with_index (+)
    map_with_index : (Integer -> Any -> Any) -> Problem_Behavior | No_Wrap -> Vector Any
    map_with_index self function on_problems=Problem_Behavior.Report_Error =
        Array_Like_Helpers.map_with_index self function on_problems

    ## PRIVATE
       ADVANCED
       Applies a function to each element of the vector.

       Unlike `map`, this method does not return the individual results,
       therefore it is only useful for side-effecting computations.

       If the function returns a dataflow error, the error is converted to a
       panic and thrown immediately stopping further processing.

       Arguments:
       - function: A function to apply to each element of the vector.

       > Example
         Print each element in the vector to standard output.

             [1, 2, 3, 4, 5] . each IO.println
    each : (Any -> Any) -> Nothing
    each self f =
        Array_Like_Helpers.each self f

    ## PRIVATE
       ADVANCED
       Applies a function to each element of the vector.

       Arguments:
       - function: A function to apply that takes an index and an item.

       The function is called with both the element index as well as the
       element itself.

       Unlike `map`, this method does not return the individual results,
       therefore it is only useful for side-effecting computations.

       > Example
         Print each element in the vector to standard output.

             [1, 2, 3, 4, 5] . each_with_index (ix->elem-> IO.println Pair ix elem)
    each_with_index : (Integer -> Any -> Any) -> Nothing
    each_with_index self f =
        Array_Like_Helpers.each_with_index self f

    ## GROUP Selections
       ICON order
       Reverses the vector, returning a `Vector` with the same elements, but in
       the opposite order.

       > Example
         Reverse a two-element vector.

             [1, 2].reverse
    reverse : Vector Any
    reverse self =
        Array_Like_Helpers.reverse self

    ## PRIVATE
       Generates a human-readable text representation of the vector.
    to_text : Text
    to_text self = self.map .to_text . join ", " "[" "]"

    ## PRIVATE
    to_display_text : Text
    to_display_text self = self.short_display_text max_entries=40

    ## PRIVATE
       ADVANCED

       Generates a human-readable text representation of the vector, keeping its
       length limited.

       Arguments:
       - max_entries: The maximum number of entries that are displayed. If the
         vector contains more elements, the number of hidden elements is also
         displayed.

       > Example
         Convert a large vector of numbers to a short text.

             (0.up_to 100).to_vector.short_display_text max_entries=2 == "[0, 1 and 98 more elements]"
    short_display_text : Integer -> Text
    short_display_text self (max_entries : Integer = 10) =
        Array_Like_Helpers.short_display_text self max_entries

    ## ALIAS append, concatenate, union
       GROUP Operators
       ICON dataframes_union
       Concatenates two vectors, resulting in a new `Vector`, containing all the
       elements of `self`, followed by all the elements of `that`.

       Arguments:
       - that: The vector to concatenate to the end of `self`.

       > Example
         Concatenate two single-element vectors.

             [1] + [2]
    + : Vector Any | Array -> Vector Any
    + self that:(Vector | Array) =
        Array_Like_Helpers.plus self that

    ## GROUP Calculations
       ICON row_add
       Inserts the given item into the vector at the given index.

       Arguments:
       - at: The index at which to insert the item before.
         If the index is less than 0, the index will be counted back from the
         end. If the index is equal to the length of the vector, the item will
         be appended to the end of the vector.
       - item: The item to insert into the vector.

       > Example
         Insert 'X' into a vector at different locations:

            ['a', 'b', 'c'].insert 1 'X' == ['a', 'X', 'b', 'c']
            ['a', 'b', 'c'].insert -1 'X' == ['a', 'b', 'X', 'c']
            ['a', 'b', 'c'].insert item='X' == ['a', 'b', 'c', 'X']
    insert : Integer -> Any -> Vector ! Index_Out_Of_Bounds
    insert self at=self.length item=Nothing =
        Array_Like_Helpers.insert self at item

    ## GROUP Selections
       ICON table_clean
       Removes the item at the given index from the vector.

       Arguments:
       - at: The index at which to remove the item.
         If the index is less than 0, the index will be counted back from the
         end.
    remove : Integer -> Vector
    remove self at=-1 =
        Array_Like_Helpers.remove self at

    ## GROUP Calculations
       ICON join
       When `self` is a vector of text values, concatenates all the values by
       interspersing them with `separator`.

       Arguments:
       - separator (optional): The text to use to join the textual elements of the vector.
       - prefix (optional): The prefix to add at the beginning.
       - suffix (optional): The suffix to add at the end.

       > Example
         Join the elements of the vector together as a string.

             ["foo", "bar", "baz"].join ", "
    join : Text -> Text -> Text -> Text
    join self separator:Text="" prefix:Text="" suffix:Text="" =
        Array_Like_Helpers.join self separator prefix suffix

    ## PRIVATE
       Creates a new vector with the skipping elements until `start` and then
       continuing until `end` index.

       Arguments:
       - start: The index of the first element to include.
       - end: The index to stop slicing at.

       > Example
         Remove the first 2 elements then continue until index 5 from the vector.

             [1, 2, 3, 4, 5, 6, 7, 8].slice 2 5 == [3, 4, 5]
    slice : Integer -> Integer -> Vector Any
    slice self start end = Array_Like_Helpers.slice self start end

    ## ALIAS first, head, last, limit, sample, slice, tail, top
       GROUP Selections
       ICON select_row
       Creates a new `Vector` with only the specified range of elements from the
       input, removing any elements outside the range.

       Arguments:
       - range: The section of the this vector to return.
         If an `Index_Sub_Range`, then the selection is interpreted following
         the rules of that type.
         If a `Range`, the selection is specified by two indices, from and to.
    @range Index_Sub_Range.default_widget
    take : (Index_Sub_Range | Range | Integer) -> Vector Any
    take self range=(Index_Sub_Range.First 1) =
        Array_Like_Helpers.take self range

    ## ALIAS skip
       GROUP Selections
       ICON select_row
       Creates a new `Vector`, removing any elements from the specified range.

       Arguments:
       - range: The section of the this vector to return.
         If an `Index_Sub_Range`, then the selection is interpreted following
         the rules of that type.
         If a `Range`, the selection is specified by two indices, from and to.
    @range Index_Sub_Range.default_widget
    drop : (Index_Sub_Range | Range | Integer) -> Vector Any
    drop self range=(Index_Sub_Range.First 1) =
        Array_Like_Helpers.drop self range

    ## ALIAS combine, join by row position, merge
       GROUP Calculations
       ICON dataframes_join
       Performs a pair-wise operation passed in `function` on consecutive
       elements of `self` and `that`.

       Arguments:
       - that: The vector to zip with `self`.
       - function: The function used to combine pairwise elements of `self` and
         `that`.
       - on_problems: Specifies how to handle any problems that arise in
         `function`.

       The result of this function is a `Vector` of length being the shorter of
       `self` and `that`, containing results of calling `function`.

       ? Problem Handling

         The result of Errors thrown when executing the function depend on
         `on_problems`:
         - Report_Error: The first error is thrown, and is wrapped in
           `Map_Error`.
         - No_Wrap: The first error is thrown, and is not wrapped in
           `Map_Error`.
         - Report_Warning: The result for that element is `Nothing`, 
           the error is attached as a warning. Currently unimplemented.
         - Ignore: The result is `Nothing`, and the error is
           ignored.

         Errors that are thrown when executing the supplied function are wrapped
         in `Map_Error`, which contains the index at which the error occurred.

         In the `Problem_Behavior.Report_Warning` case, only `MAX_MAP_WARNINGS`
         warnings are attached to result values. After that, the warnings are
         dropped, but a count of the additional warnings is attached in an
         `Additional_Warnings` warning.

       > Example
         Calculate the pairwise sum of two vectors.

             [1, 2, 3].zip [4, 5, 6] (+)

       > Example
         When the `function` is not provided, it defaults to creating a pair
         of both elements.

             [1, 2, 3].zip [4, 5, 6] == [[1, 4], [2, 5], [3, 6]]
    zip : Vector Any -> (Any -> Any -> Any) -> Problem_Behavior | No_Wrap -> Vector Any
    zip self that:Vector function=[_,_] on_problems=Problem_Behavior.Report_Error =
        len = self.length.min that.length
        Array_Like_Helpers.vector_from_function len (i-> function (self.at i) (that.at i)) on_problems

    ## GROUP Calculations
       ICON dataframes_union
       Extend `self` vector to the length of `n` appending elements `elem` to
       the end.

       Arguments:
       - n: The length to pad `self` out to.
       - elem: The element to fill the new padded slots with.

       If the new length `n` is less than existing length, `self` vector is
       returned.

       > Example
         Extending vector to the length of 5

             [1, 2, 3].pad 5 0 == [1, 2, 3, 0, 0]

       > Example
         Extending vector to the length of 5

             [1, 2, 3, 4, 5].pad 5 0 == [1, 2, 3, 4, 5]
    pad : Integer -> Any -> Vector Any
    pad self n elem =
        Array_Like_Helpers.pad self n elem

    ## GROUP Selections
       ICON select_row
       Get the first element from the vector, or an `Index_Out_Of_Bounds` if the vector
       is empty.

       > Example
         The following code returns 1.

             [1, 2, 3, 4].first
    first : Any ! Index_Out_Of_Bounds
    first self = self.at 0

    ## GROUP Selections
       ICON select_row
       Get the last element of the vector, or an `Index_Out_Of_Bounds` if the vector is
       empty.

       > Example
         The following code returns 4.

             [1, 2, 3, 4].last
    last : Any ! Index_Out_Of_Bounds
    last self = self.at -1

    ## GROUP Selections
       ICON select_row
       Get the second element from the vector, or a `Index_Out_Of_Bounds` if the
       vector doesn't have a second element.

       Useful when tuples are implemented as vectors.

       > Example
         The following code returns 2.

             [1, 2, 3, 4].second
    second : Any ! Index_Out_Of_Bounds
    second self = self.at 1

    ## ALIAS order_by
       GROUP Calculations
       ICON order
       Sort the vector.

       Arguments:
       - order: The order in which the vector elements are sorted.
       - on: A projection from the element type to the value of that element
         being sorted on. If set to `Nothing` (the default),
         identity function will be used.
       - by: A function that compares the result of applying `on` to two
         elements, returning an an `Ordering` if the two elements are comparable
         or `Nothing` if they are not. If set to `Nothing` (the default argument),
         `Ordering.compare _ _` method will be used.
       - on_incomparable: A `Problem_Behavior` specifying what should happen if
         two incomparable values are encountered.

       By default, elements are sorted in ascending order.


       This is a stable sort, meaning that items that compare the same will not
       have their order changed by the sorting process.

       ! Computational Complexity
         The complexities for this sort are:
         - *Worst-Case Time:* `O(n * log n)`
         - *Best-Case Time:* `O(n)`
         - *Average Time:* `O(n * log n)`
         - *Worst-Case Space:* `O(n)` additional

       ? Incomparable values
         Incomparable values are either values with different comparators or with
         the same comparator returning `Nothing` from its `compare` method.
         See the documentation of the `Ordering` module for more info.

       ? Implementation Note
         The sort implementation is based upon an adaptive, iterative mergesort
         that requires far fewer than `n * log(n)` comparisons when the vector
         is partially sorted. When the vector is randomly ordered, the
         performance is equivalent to a standard mergesort.

       ? Multiple comparators
         Elements with different comparators are incomparable by definition.
         This case is handled by first grouping the `self` vector into groups
         with the same comparator, recursively sorting these groups, and then
         merging them back together. The order of the sorted groups in the
         resulting vector is based on the order of fully qualified names of
         the comparators in the `self` vector, with the exception of the group
         for the default comparator, which is always the first group.

         Additionally, an `Incomparable_Values` dataflow error will be returned
         if the `on_incomparable` parameter is set to `Problem_Behavior.Report_Error`,
         or a warning attached if the `on_incomparable` parameter is set to
         `Problem_Behavior.Report_Warning` in case of encountering incomparable
         values.

         It takes equal advantage of ascending and descending runs in the array,
         making it much simpler to merge two or more sorted arrays: simply
         concatenate them and sort.

       > Example
         Sorting a vector of numbers.

             [5, 2, 3, 45, 15].sort == [2, 3, 5, 15, 45]

       > Example
         Sorting a vector of `Pair`s on the first element, descending.

             [Pair 1 2, Pair -1 8].sort Sort_Direction.Descending (_.first)

       > Example
         Sorting a vector with elements with different comparators. Values `1`
         and `My_Type` have different comparators. `1` will be sorted before `My_Type`
         because it has the default comparator.

             [My_Type.Value 'hello', 1].sort == [1, My_Type.Value 'hello']
    sort : Sort_Direction -> (Any -> Any)|Nothing -> (Any -> Any -> (Ordering|Nothing))|Nothing -> Problem_Behavior -> Vector Any ! Incomparable_Values
    sort self (order = Sort_Direction.Ascending) on=Nothing by=Nothing on_incomparable=Problem_Behavior.Ignore =
        Array_Like_Helpers.sort self order on by on_incomparable

    ## ALIAS deduplicate, unique
       GROUP Selections
       ICON preparation
       Keeps only unique elements within the vector, removing any duplicates.

       Arguments:
       - on: A projection from the element type to the value of that element
             which determines the uniqueness criteria.

       The returned unique elements are kept in the same order as they appeared
       in the input.

       Out of multiple equivalent (equal up to the `on` projection) elements,
       always the one appearing first in the input is kept.

       > Example
         Removing repeating entries.

             [1, 3, 1, 2, 2, 1] . distinct == [1, 3, 2]

       > Example
         Keeping only pairs whose first elements are unique.

             [Pair 1 "a", Pair 2 "b", Pair 1 "c"] . distinct (on = _.first) == [Pair 1 "a", Pair 2 "b"]
    distinct : (Any -> Any) -> Vector Any
    distinct self (on = x->x) =
        Array_Like_Helpers.distinct self on

    ## ICON convert
       Returns the vector as a `Vector`.
    to_vector : Vector
    to_vector self = self

    ## ICON convert
       Converts the vector to a list with the same elements.
    to_list : List
    to_list self = Array_Like_Helpers.to_list self

## PRIVATE
type Builder
    ## PRIVATE

       A builder type for Enso vectors.

       Arguments:
       - java_builder: The accumulator for the new vector.
       - panic_on_dataflow_error: If True, attempting to add an uncaught
         dataflow exception will result in an immediate panic. This argument is
         intended to be False for `Vector.new_builder`-style usage, and True for
         `Vector.build`-style usage.

       A vector builder is a mutable data structure, that allows to gather a
       number of elements and then convert them to a vector. This is
       particularly useful when the number of elements is not known upfront.

       There are two ways to create and use a `Builder`: `Vector.new_builder`
       and `Vector.build`. `.build` is the preferred approach.
       - `Vector.new_builder`: creates a new `Builder`, which you have to
         "close" with `.to_vector` at the end to get your newly-created
         `Vector`.
       - `Vector.build`: takes a function which uses the `Builder`, and
         automatically "closes" and returns the newly-created `Vector`.

       ! Error Conditions

         - If `panic_on_dataflow_error` is True, any attempt to add a value or
           values that are uncaught dataflow errors will result in an immediate
           `Builder_Dataflow_Error` panic containing the dataflow error. This
           applies to `.append` and `.append_vector_range`. In the case of
           `.append_vector_range `, only the first dataflow error found is
           included in the panic.

         If `panic_on_dataflow_error` is false, and an uncaught dataflow error
         is appended with `append`, the dataflow error is propagated, and it is
         not added to the builder.

         If `panic_on_dataflow_error` is false, and one or more uncaught
         dataflow errors are appended with `append_vector_range`, the errors are
         *not* propagated.  All of the values, including dataflow errors, are
         added to the builder.  To be fixed in
         https://github.com/enso-org/enso/issues/9760.

       > Example
             Construct a vector using a builder that contains the items 1 to 5,
             using `.new_builder`.

                 example_new_builder =
                     do_build builder start stop =
                         new_builder = builder.append start
                         if start >= stop then new_builder else
                             @Tail_Call do_build new_builder start+1 stop
                     builder = do_build Vector.new_builder 1 10
                     builder.to_vector

       > Example
             Construct a vector using a builder that contains the items 1 to 5,
             using `.build`.

             Vector.build initial_capacity=5 builder->
                 do_build start stop =
                     builder.append start
                     if start >= stop then Nothing else
                         @Tail_Call do_build start+1 stop
                 do_build 1 5
             # => [1, 2, 3, 4, 5]

       ! TODO
         We may want to revisit the fold pattern - it is required for correct
         propagation of dataflow errors, but it is very easy to forget about it
         and get wrong error propagation. Instead we may want to have a `Ref`
         inside of the Builder. Any error detected during `append` could set
         that `Ref` and then `to_vector` could propagate that error.
    Value java_builder (panic_on_dataflow_error : Boolean)

    ## PRIVATE
       Creates a new builder.

       Arguments:
       - capacity: Initial capacity of the Vector.Builder

       > Example
         Make a new builder

             Vector.new_builder
    new : Integer -> Boolean -> Builder
    new (capacity : Integer = 10) (panic_on_dataflow_error : Boolean = False) = Builder.Value (Array_Like_Helpers.new_vector_builder capacity) panic_on_dataflow_error

    ## GROUP Logical
       ICON metadata
       Checks if this builder is empty.
    is_empty : Boolean
    is_empty self = self.java_builder.isEmpty

    ## GROUP Logical
       ICON metadata
       Checks if this builder is not empty.
    not_empty : Boolean
    not_empty self = self.is_empty.not

    ## GROUP Metadata
       ICON metadata
       Gets the current length of the builder.
    length : Integer
    length self = self.java_builder.getSize

    ## ICON join
       Appends a new element into this builder and returns it, propagating any
       errors that the provided element could have contained.

       Returns the builder, unless `item` is a dataflow error. Dataflow errors
       are handled as follows:
       - If `panic_on_dataflow_error` is false, the error is propagated.
       - If `panic_on_dataflow_error` is true, a `Builder_Dataflow_Error` panic
         is thrown.

       Arguments:
       - item: The item to append to the vector builder.

       ? Appending Dataflow Errors

         If `panic_on_dataflow_error` is true, and the value to be appended is
         an uncaught dataflow error, a `Builder_Dataflow_Error` panic is thrown,
         with the first error found.  The error is not added to the builder. See
         the documentation for the `panic_on_dataflow_error` field for more
         info.

         If `panic_on_dataflow_error` is false, and an uncaught dataflow error
         is appended with `append`, the dataflow error is propagated, and it is
         not added to the builder.

       > Example
         Append two items.

             builder = Vector.new_builder
             builder . append 10 . append 20
    append : Any ! Error -> Builder ! Error
    append self item =
        case item.is_error of
            True ->
                case self.panic_on_dataflow_error of
                    True -> Panic.throw (Builder_Dataflow_Error.Error item.catch)
                    False -> item
            False ->
                self.unsafe_append item
                self

    ## ICON join
       Appends a part of a given vector to this builder.

       Arguments:
       - vector: The vector from which the elements are sourced.
       - start: The start index of the range to append.
       - end: The end index (the first index after the last element to be
         appended) of the range to be appended.

       ? Appending Dataflow Errors

         If `panic_on_dataflow_error` is true, then if any of the values to be
         appended are an uncaught dataflow error, a `Builder_Dataflow_Error`
         panic is thrown, with the first error found.  No values are added to
         the builder. See the documentation for the `panic_on_dataflow_error`
         field for more info.

         If `panic_on_dataflow_error` is false, and one or more uncaught
         dataflow errors are appended with `append_vector_range`, the errors are
         *not* propagated.  All of the values, including dataflow errors, are
         added to the builder.  To be fixed in
         https://github.com/enso-org/enso/issues/9760.

       > Example
         Append a part of the vector.

             builder = Vector.new_builder
             builder . append_vector_range [20, 30, 40, 50] 1 3 . to_vector == [30, 40]
    append_vector_range : Vector Any ! Error -> Integer -> Integer -> Builder ! Error
    append_vector_range self vector (start : Integer = 0) end=vector.length =
        subrange = vector.slice start end
        case self.panic_on_dataflow_error of
            True ->
                first_dataflow_error = subrange.find (x-> x.is_error) if_missing=Nothing
                if_no_errors =
                    append_result = self.java_builder.appendTo subrange
                    assert (append_result.is_error.not)
                    self
                if first_dataflow_error.is_error.not then if_no_errors else
                    assert first_dataflow_error.is_error
                    Panic.throw (Builder_Dataflow_Error.Error first_dataflow_error.catch)
            False ->
                ## This workaround is needed because
                   `self.java_builder.addAll subrange.to_array` fails with
                   `Unsupported argument types: [Array]`.
                append_result = self.java_builder.appendTo subrange
                append_result.if_not_error self

    ## PRIVATE
       Appends a new element into this builder.

       ? Propagating Dataflow Errors
         Since this is an imperative operation which returns Nothing, if the
         item to be appended contained a dataflow error, the operation will fail
         and unless its result is inspected, the error can very easily be
         ignored. To avoid this, prefer to use the `append` operation and
         consume the returned builder which will contain any dataflow errors if
         they need to be propagated.

       ? Appending Dataflow Errors
         `unsafe_append` does not check if the appended value is a dataflow
         error; that is done by `.append` and `append_vector_range`.

       Arguments:
       - item: The item to append to the vector builder.

       > Example
         Append an item to a vector builder.

             Vector.new_builder.unsafe_append 10
    unsafe_append : Any -> Nothing
    unsafe_append self item = self.java_builder.add item

    ## GROUP Selections
       ICON select_row
       Gets an element from the vector builder at a specified index (0-based).

       Arguments:
       - index: The location in the vector to get the element from. The index is
         also allowed be negative, then the elements are indexed from the back
         of the vector, i.e. -1 will correspond to the last element.
    at : Integer -> Any ! Index_Out_Of_Bounds
    at self index =
        actual_index = if index < 0 then self.length + index else index
        Panic.catch IndexOutOfBoundsException (self.java_builder.get actual_index) _->
            Error.throw (Index_Out_Of_Bounds.Error index self.length)

    ## GROUP Selections
       ICON select_row
       Get the first element from the vector, or an `Index_Out_Of_Bounds` if the vector
       is empty.

       > Example
         The following code returns 1.

             [1, 2, 3, 4].first
    first : Vector ! Index_Out_Of_Bounds
    first self = self.at 0

    ## GROUP Selections
       ICON select_row
       Get the last element of the vector, or an `Index_Out_Of_Bounds` if the vector is
       empty.

       > Example
         The following code returns 4.

             [1, 2, 3, 4].last
    last : Vector ! Index_Out_Of_Bounds
    last self = self.at -1

    ## GROUP Logical
       ICON preparation
       Checks whether a predicate holds for at least one element of this builder.

       Arguments:
       - condition: A `Filter_Condition` or a function that takes a vector
         element and returns a boolean value that says whether that value
         satisfies a condition.
    any : (Filter_Condition | (Any -> Boolean)) -> Boolean
    any self condition =
        predicate = unify_condition_or_predicate condition
        0.up_to self.length . any (idx -> (predicate (self.java_builder.get idx)))

    ## GROUP Conversions
       ICON convert
       Converts this builder to a vector containing all the appended elements.

       > Example
         Use a builder to add elements to and then create a vector.

            example_to_vector =
                bldr = Vector.new_builder
                bldr.append 1
                bldr.append 10
                bldr.append 100
                bldr.to_vector
    to_vector : Vector Any
    to_vector self =
        ## This creates a fresh copy of the builders storage, so any future
           changes to the builder will not affect the returned vector.
        Vector.from_polyglot_array self.java_builder.toArray

## PRIVATE
   Describes an error attached to a value within a `Vector`. The `index` field
   contains the index into the `Vector` at which the error occurred.

   If a value is nested within multiple `Vector`s, its warnings are wrapped
   with `Map_Error` multiple times. The outermost `Map_Error` index indicates
   the index into the outermost `Vector`, the second `Map_Error` index the index
   into the sub-`Vector` within the outermost `Vector`, and so on.

   An error that is wrapped as a `Map_Error` can be caught as a `Map_Error`, or
   as itself. In the latter case, the `Map_Error` wrapper is stripped off.
@Builtin_Type
type Map_Error
    ## PRIVATE
       Creates a new `Map_Error` from the given index and underlying error.
    Error (index:Integer) inner_error

    ## PRIVATE
    to_display_text : Text
    to_display_text self = "Error at index " + self.index.to_text + ": " + self.inner_error.to_display_text

## This panic is thrown by a `Builder` when its `panic_on_dataflow_error` is
   True, and caught by `Vector.build_multiple`. It is not meant to ever reach
   users.
type Builder_Dataflow_Error
    Error (dataflow_error : Any)

## PRIVATE
   Indicates that a method should not wrap thrown errors in `Map_Error`.
type No_Wrap

## PRIVATE
Wrapped_Error.from (that : Map_Error) = Wrapped_Error.Value that that.inner_error<|MERGE_RESOLUTION|>--- conflicted
+++ resolved
@@ -219,7 +219,6 @@
              # => [1, 2, 3]
     build : (Builder -> Any) -> Integer -> Vector
     build (function : Builder -> Any) (initial_capacity : Integer = 10) -> Vector =
-<<<<<<< HEAD
         # Delegate to .build_multiple
         results_multiple = Vector.build_multiple 1 initial_capacity=initial_capacity builders->
             assert (builders.length == 1)
@@ -281,15 +280,11 @@
             builders = Range.new 0 count . map (_-> Builder.new initial_capacity panic_on_dataflow_error=True)
             propagate_dataflow_error cp = Error.throw (cp.payload.dataflow_error)
             Panic.catch Builder_Dataflow_Error handler=propagate_dataflow_error <|
-                function builders . if_not_error (builders.map .to_vector)
-=======
-        builder = Builder.new initial_capacity
-        ## TODO: This extra `case` is necessary to propagate warnings attached to
-           values that are added to the builder. Will be fixed in
-           https://github.com/enso-org/enso/issues/9733.
-        case function builder of
-            result -> result.if_not_error builder.to_vector
->>>>>>> 96bb8255
+                ## TODO: This extra `case` is necessary to propagate warnings attached to
+                   values that are added to the builder. Will be fixed in
+                   https://github.com/enso-org/enso/issues/9733.
+                case function builders of
+                    result -> result.if_not_error (builders.map .to_vector)
 
     ## PRIVATE
        ADVANCED
