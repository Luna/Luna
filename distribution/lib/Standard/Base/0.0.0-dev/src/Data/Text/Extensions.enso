--- conflicted
+++ resolved
@@ -535,8 +535,6 @@
 
     bldr.to_vector
 
-<<<<<<< HEAD
-=======
 ## ALIAS Get Lines
 
    Splits the text into lines, based on '\n', '\r' or '\r\n' line endings.
@@ -585,7 +583,6 @@
 Text.== that = if Meta.is_same_object this Text then Meta.is_same_object that Text else
     Text_Utils.equals this that
 
->>>>>>> 96a0c92c
 ## Checks whether `this` is equal to `that`, ignoring the case of the texts.
 
    Arguments:
