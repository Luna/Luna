## Methods for operating on `Text` in Enso.

import project.Any.Any
import project.Data.Array.Array
import project.Data.Index_Sub_Range.Index_Sub_Range
import project.Data.Locale.Locale
import project.Data.Numbers.Integer
import project.Data.Range.Extensions
import project.Data.Range.Range
import project.Data.Text.Case.Case
import project.Data.Text.Case_Sensitivity.Case_Sensitivity
import project.Data.Text.Encoding.Encoding
import project.Data.Text.Location.Location
import project.Data.Text.Matching_Mode.Matching_Mode
import project.Data.Text.Regex.Match.Match
import project.Data.Text.Regex.Regex_Mode.Regex_Mode
import project.Data.Text.Regex_2
import project.Data.Text.Regex_2.Regex_Syntax_Error
import project.Data.Text.Span.Span
import project.Data.Text.Span.Utf_16_Span
import project.Data.Text.Text
import project.Data.Text.Text_Sub_Range.Codepoint_Ranges
import project.Data.Text.Text_Sub_Range.Text_Sub_Range
import project.Data.Vector.Vector
import project.Errors.Common.Index_Out_Of_Bounds
import project.Error.Error
import project.Errors.Encoding_Error.Encoding_Error
import project.Errors.Illegal_Argument.Illegal_Argument
import project.Errors.Problem_Behavior.Problem_Behavior
import project.Meta
import project.Nothing.Nothing

from project.Data.Boolean import Boolean, True, False
from project.Data.Text.Text_Sub_Range import Codepoint_Ranges, Text_Sub_Range

import project.Data.Index_Sub_Range as Index_Sub_Range_Module

polyglot java import com.ibm.icu.lang.UCharacter
polyglot java import com.ibm.icu.text.BreakIterator
polyglot java import java.lang.StringBuilder
polyglot java import org.enso.base.Text_Utils
polyglot java import org.enso.base.Encoding_Utils
polyglot java import org.enso.base.Regex_Utils

## Returns a new `Text` object with the characters in the reverse order of the input.

   ! What is a Character?
     A character is defined as an Extended Grapheme Cluster, see Unicode
     Standard Annex 29. This is the smallest unit that still has semantic
     meaning in most text-processing applications.

   > Example
     Reverse the text "Hello, world!".

         "Hello, world!".reverse
Text.reverse : Text
Text.reverse self =
    reverseStringBuilder = StringBuilder.new self.length
    iterator = BreakIterator.getCharacterInstance
    iterator.setText self

    iterate prev next = if next == -1 then reverseStringBuilder.toString else
      reverseStringBuilder.append (Text_Utils.substring self next prev)
      @Tail_Call iterate next iterator.previous
    iterate iterator.last iterator.previous

## Applies the provided `function` to each character in `self`.

   Arguments:
   - function: The operation to apply to each character in the text.

   ! What is a Character?
     A character is defined as an Extended Grapheme Cluster, see Unicode
     Standard Annex 29. This is the smallest unit that still has semantic
     meaning in most text-processing applications.

   > Example
     Print each character in the text "aaa".

         "aaa".each IO.println
Text.each : (Text -> Any) -> Nothing
Text.each self function =
    iterator = BreakIterator.getCharacterInstance
    iterator.setText self

    iterate prev nxt = if nxt == -1 then Nothing else
        function (Text_Utils.substring self prev nxt)
        @Tail_Call iterate nxt iterator.next
    iterate iterator.first iterator.next

## ALIAS Get Character

   Returns a character from the text at the specified index (0-based).

   Arguments:
     - index: The location in the text to get the character from. The
       index is also allowed be negative, then the characters are
       counted from the end of the text, i.e. -1 will correspond to the
       last character.

   ! What is a Character?
     A character is defined as an Extended Grapheme Cluster, see Unicode
     Standard Annex 29. This is the smallest unit that still has semantic
     meaning in most text-processing applications.

   > Example
     Get the individual characters in the text "건반(Korean)".

         "건반(Korean)".at 1 == "반"
Text.at : Integer -> Text ! Index_Out_Of_Bounds
Text.at self index =
    self.get index (Error.throw (Index_Out_Of_Bounds.Error index self.length))

## ALIAS Get Character

   Returns a character from the text at the specified index (0-based).
   If the index is invalid then `if_missing` is returned.

   Arguments:
     - index: The location in the text to get the character from. The
       index is also allowed be negative, then the characters are
       counted from the end of the text, i.e. -1 will correspond to the
       last character.
     - if_missing: The value to return if the index is out of bounds.

   ! What is a Character?
     A character is defined as an Extended Grapheme Cluster, see Unicode
     Standard Annex 29. This is the smallest unit that still has semantic
     meaning in most text-processing applications.

   > Example
     Get the individual characters in the text "건반(Korean)".

         "건반(Korean)".get 1 == "반"
Text.get : Integer -> Any -> Any
Text.get self index ~if_missing=Nothing =
    case index < 0 of
        True ->
            length = self.length
            new_index = index + length
            if new_index < 0 then if_missing else
                self.at new_index
        False ->
            iterator = BreakIterator.getCharacterInstance
            iterator.setText self
            first = iterator.next index
            next = if first == -1 then -1 else iterator.next
            if (next == -1) then if_missing else
                Text_Utils.substring self first next

## Returns the first character from the text.

   ! What is a Character?
     A character is defined as an Extended Grapheme Cluster, see Unicode
     Standard Annex 29. This is the smallest unit that still has semantic
     meaning in most text-processing applications.

   > Example
     Get the first character in the text "건반(Korean)".

         "건반(Korean)".first == "건"
Text.first : Text ! Index_Out_Of_Bounds
Text.first self = self.at 0

## Returns the second character from the text.

   ! What is a Character?
     A character is defined as an Extended Grapheme Cluster, see Unicode
     Standard Annex 29. This is the smallest unit that still has semantic
     meaning in most text-processing applications.

   > Example
     Get the second character in the text "건반(Korean)".

         "건반(Korean)".second == "반"
Text.second : Text ! Index_Out_Of_Bounds
Text.second self = self.at 1

## Returns the last character from the text.

   ! What is a Character?
     A character is defined as an Extended Grapheme Cluster, see Unicode
     Standard Annex 29. This is the smallest unit that still has semantic
     meaning in most text-processing applications.

   > Example
     Get the last character in the text "건반(Korean)".

         "건반(Korean)".last == ")"
Text.last : Text ! Index_Out_Of_Bounds
Text.last self = self.at -1

## ALIAS Get Characters

   Returns a vector containing all characters in the given text.

   ! What is a Character?
     A character is defined as an Extended Grapheme Cluster, see Unicode
     Standard Annex 29. This is the smallest unit that still has semantic
     meaning in most text-processing applications.

   > Example
     Get the individual characters in the text "건반(Korean)".

         "건반(Korean)".characters
Text.characters : Vector Text
Text.characters self =
    bldr = Vector.new_builder
    self.each bldr.append
    bldr.to_vector

## Find the regular expression `pattern` in `self`, returning the first match
   if present or `Nothing` if not found.

   Arguments:
   - pattern: The pattern to match `self` against.
   - case_sensitivity: Specifies if the text values should be compared case
     sensitively.

   If an empty regex is used, `find` throws an Illegal_Argument error.

   If a non-default locale is used, `find` throws an Illegal_Argument error.

   > Example
     Find the first substring matching the regex.

         example_find =
             ## This matches `abc` @ character 11
             "aabbbbccccaabcaaaa".find "a[ab]c"
         example_find_insensitive =
             ## This matches `aBc` @ character 11
             "aabbbbccccaaBcaaaa".find "a[ab]c" Case_Sensitivity.Insensitive
Text.find : Text -> Case_Sensitivity -> Match | Nothing ! Regex_Syntax_Error | Illegal_Argument
Text.find self pattern=".*" case_sensitivity=Case_Sensitivity.Sensitive =
    case_insensitive = case_sensitivity.is_case_insensitive_in_memory
    compiled_pattern = Regex_2.compile pattern case_insensitive=case_insensitive
    compiled_pattern.match self

## Finds all the matches of the regular expression `pattern` in `self`,
   returning a Vector. If not found, will be an empty Vector.

   Arguments:
   - pattern: The pattern to match `self` against.
   - case_sensitivity: Specifies if the text values should be compared case
     sensitively.

   If an empty regex is used, `find_all` throws an Illegal_Argument error.

   If a non-default locale is used, `find_all` throws an Illegal_Argument error.

   > Example
     Find the substring matching the regex.

         example_find_all =
              ## This matches `aabbbbc` @ character 0 and `abc` @ character 11
             "aabbbbccccaabcaaaa".find_all "a[ab]+c"
         example_find_all_insensitive =
              ## This matches `aABbbbc` @ character 0 and `aBC` @ character 11
             "aABbbbccccaaBCaaaa".find_all "a[ab]+c" Case_Sensitivity.Insensitive
Text.find_all : Text -> Case_Sensitivity -> Vector Match ! Regex_Syntax_Error | Illegal_Argument
Text.find_all self pattern=".*" case_sensitivity=Case_Sensitivity.Sensitive =
    case_insensitive = case_sensitivity.is_case_insensitive_in_memory
    compiled_pattern = Regex_2.compile pattern case_insensitive=case_insensitive
    compiled_pattern.match_all self

## ALIAS Check Matches

   Checks if the whole text in `self` matches a provided `pattern`.

   Arguments:
   - pattern: The pattern to match `self` against.
   - case_sensitivity: Specifies if the text values should be compared case
     sensitively.

   If an empty regex is used, `match` throws an Illegal_Argument error.

   If a non-default locale is used, `match` throws an Illegal_Argument error.

   > Example
     Checks if whole text matches a basic email regex.

         example_match =
             regex = ".+ct@.+"
             # Evaluates to true
             "contact@enso.org".match regex
         example_match_insensitive =
             regex = ".+ct@.+"
             # Evaluates to true
             "CONTACT@enso.org".match regex Case_Sensitivity.Insensitive
Text.match : Text -> Case_Sensitivity -> Boolean ! Regex_Syntax_Error | Illegal_Argument
Text.match self pattern=".*" case_sensitivity=Case_Sensitivity.Sensitive =
    case_insensitive = case_sensitivity.is_case_insensitive_in_memory
    compiled_pattern = Regex_2.compile pattern case_insensitive=case_insensitive
    compiled_pattern.matches self

## ALIAS Split Text

   Takes a delimiter and returns the vector that results from splitting `self`
   on each of its occurrences.

   Arguments:
   - delimiter: The pattern used to split the text.
   - case_sensitivity: Specifies if the text values should be compared case
     sensitively. The values are compared case sensitively by default.
   - use_regex: If true, the term is used as a regular expression.

   > Example
     Split the text on any occurrence of the separator `"::"`.

         text = "Namespace::package::package::Type"
         text.split "::" == ["Namespace", "package", "package", "Type"]

   > Example
     Split the text on a regex pattern.

         "abc--def==>ghi".split "[-=>]+" use_regex=True == ["abc", "def", "ghi"]

   > Example
     Split the text on any whitespace.

         'abc  def\tghi'.split '\\s+' use_regex=True == ["abc", "def", "ghi"]
<<<<<<< HEAD

   > Example
     Split with a vector of strings.

         'azbzczdzezfzg'.split ['b', 'zez'] == ['az', 'zczd', 'fzg']
Text.split : Text | Vector Text  -> Case_Sensitivity -> Boolean -> Vector Text | Illegal_Argument
Text.split self delimiter="," case_sensitivity=Case_Sensitivity.Sensitive use_regex=False =
    delimiter_is_empty = case delimiter of
        _ : Text -> delimiter.is_empty
        _ : Vector -> delimiter.is_empty || delimiter.any (.is_empty)
        _ -> Error.throw (Illegal_Argument.Error "The delimiter must be a Text or Vector of Texts.")
    delimiter_is_singleton_vector = case delimiter of
        _ : Vector -> delimiter.length == 1
        _ -> False
    if delimiter_is_empty then Error.throw (Illegal_Argument.Error "The delimiter cannot be empty.") else
        # If it's a vector of one element, just call it on that one element.
        if delimiter_is_singleton_vector then self.split delimiter=(delimiter.first) case_sensitivity=case_sensitivity use_regex=use_regex else
            case use_regex of
                False ->
                    delimiters = split_find_delimiters self delimiter case_sensitivity
                    Vector.new delimiters.length+1 i->
                        start = if i == 0 then 0 else
                            delimiters.at i-1 . codeunit_end
                        end = if i == delimiters.length then (Text_Utils.char_length self) else
                            delimiters.at i . codeunit_start
                        Text_Utils.substring self start end
                True -> case delimiter of
                    _ : Text ->
                        case_insensitive = case_sensitivity.is_case_insensitive_in_memory
                        compiled_pattern = Regex_2.compile delimiter case_insensitive=case_insensitive
                        compiled_pattern.split self
                    _ : Vector ->
                        parenthesize s = "(?:" + s + ")"
                        combined_delimiter = parenthesize (delimiter.map parenthesize . join '|')
                        self.split combined_delimiter case_sensitivity=case_sensitivity use_regex=True
                    _ -> Error.throw (Illegal_Argument.Error "Can't split on " + delimiter.to_display_text)
=======
Text.split : Text -> Case_Sensitivity -> Boolean -> Boolean -> Vector Text | Illegal_Argument
Text.split self delimiter="," case_sensitivity=Case_Sensitivity.Sensitive only_first=False use_regex=False = if delimiter.is_empty then Error.throw (Illegal_Argument.Error "The delimiter cannot be empty.") else
    case use_regex of
        False ->
            delimiters = Vector.from_polyglot_array <| case case_sensitivity of
                Case_Sensitivity.Sensitive ->
                    Text_Utils.span_of_all self delimiter
                Case_Sensitivity.Insensitive locale ->
                    Text_Utils.span_of_all_case_insensitive self delimiter locale.java_locale
            Vector.new delimiters.length+1 i->
                start = if i == 0 then 0 else
                    delimiters.at i-1 . codeunit_end
                end = if i == delimiters.length then (Text_Utils.char_length self) else
                    delimiters.at i . codeunit_start
                Text_Utils.substring self start end
        True ->
            case_insensitive = case_sensitivity.is_case_insensitive_in_memory
            compiled_pattern = Regex_2.compile delimiter case_insensitive=case_insensitive
            compiled_pattern.split self only_first

## ADVANCED
   Takes an input string and and a pattern and returns all the matches as a
   `Vector Text`. If the pattern contains marked groups, the values are
   concatenated together; otherwise the whole match is returned.

   Arguments:
   - input: The text to tokenize.
   - case_sensitivity: Specifies if the text values should be compared case
     sensitively. The values are compared case sensitively by default.

   > Example
     Split to blocks of 3 characters.

        "ABCDEF" . tokenize  "..." == ["ABC","DEF"]

   > Example
     Split to blocks of 3 characters taking first and third letters.

        "ABCDEF" . tokenize "(.).(.)" == ["AC","DF"]

   > Example
     Split a text on any white space.

        'Hello Big\r\nWide\tWorld\nGoodbye!' . tokenize "(\S+)(?:\s+|$)"
            == ["Hello","Big","Wide","World","Goodbye!"]
Text.tokenize : Text -> Case_Sensitivity -> Vector Text
Text.tokenize self pattern="." case_sensitivity=Case_Sensitivity.Sensitive =
    case_insensitive = case_sensitivity.is_case_insensitive_in_memory
    compiled_pattern = Regex_2.compile pattern case_insensitive=case_insensitive
    compiled_pattern.tokenize self
>>>>>>> b3e54aeb

## ALIAS Replace Text
   Perform a text or regex replace.

   Returns the text with all matched elements replaced by the provided
   replacement. If `input` is empty, the function returns the input unchanged.

   The replacement string can contain references to groups matched by the
   regex. The following syntaxes are supported:
       $0: the entire match string
       $&: the entire match string
       $n: the nth group
       $<foo>: Named group `foo`

   Arguments:
   - term: The string or regex to find.
   - replacement: The text to replace matches with.
   - case_sensitivity: Specifies if the text values should be compared case
     sensitively.
   - only_first: If True, only replace the first match.
   - use_regex: If true, the term is used as a regular expression.

   If an empty regex is used, `replace` throws an Illegal_Argument error.

   If a non-default locale is used with a regex, `replace` throws an
   Illegal_Argument error.

   > Example
     Replace letters in the text "aaa".

         'aaa'.replace 'aa' 'b' == 'ba'

   > Example
     Replace all occurrences of letters 'l' and 'o' with '#'.

         "Hello World!".replace "[lo]" "#" use_regex=True == "He### W#r#d!"

   > Example
     Replace the first occurrence of letter 'l' with '#'.

         "Hello World!".replace "l" "#" only_first=True == "He#lo World!"

   > Example
     Replace texts in quotes with parentheses.

          '"abc" foo "bar" baz'.replace '"(.*?)"' '($1)' use_regex=True == '(abc) foo (bar) baz'

   ! Matching Grapheme Clusters
     In case-insensitive mode, a single character can match multiple characters,
     for example `ß` will match `ss` and `SS`, and the ligature `ﬃ` will match
     `ffi` or `f` etc. Thus in this mode, it is sometimes possible for a term to
     match only a part of some single grapheme cluster, for example in the text
     `ﬃa` the term `ia` will match just one-third of the first grapheme `ﬃ`.
     Since we do not have the resolution to distinguish such partial matches, a
     match which matched just a part of some grapheme cluster is extended and
     treated as if it matched the whole grapheme cluster. Thus the whole
     grapheme cluster may be replaced with the replacement text even if just a
     part of it was matched.

   > Example
     Extended partial matches in case-insensitive mode.

         # The ß symbol matches the letter `S` twice in case-insensitive mode, because it folds to `ss`.
         'ß'.replace 'S' 'A' case_sensitivity=Case_Sensitivity.Insensitive . should_equal 'AA'
         # The 'ﬃ' ligature is a single grapheme cluster, so even if just a part of it is matched, the whole grapheme is replaced.
         'aﬃb'.replace 'i' 'X' case_sensitivity=Case_Sensitivity.Insensitive . should_equal 'aXb'

   > Example
     Regexp replace.

     '<a href="url">content</a>'.replace '<a href="(.*?)">(.*?)</a>' '$2 is at $1' use_regex=True == 'content is at url'

Text.replace : Text -> Text -> Case_Sensitivity -> Boolean -> Boolean -> Text ! Illegal_Argument
Text.replace self term replacement case_sensitivity=Case_Sensitivity.Sensitive only_first=False use_regex=False =
    case use_regex of
        False -> if term.is_empty then self else
            array_from_single_result result = case result of
                Nothing -> Array.empty
                _ -> Array.new_1 result
            spans_array = case case_sensitivity of
                Case_Sensitivity.Sensitive -> case only_first of
                    False -> Text_Utils.span_of_all self term
                    True -> array_from_single_result <| Text_Utils.span_of self term
                Case_Sensitivity.Insensitive locale -> case only_first of
                    False ->
                        Text_Utils.span_of_all_case_insensitive self term locale.java_locale
                    True ->
                        array_from_single_result <|
                            Text_Utils.span_of_case_insensitive self term locale.java_locale False
            Text_Utils.replace_spans self spans_array replacement
        True ->
            case_insensitive = case_sensitivity.is_case_insensitive_in_memory
            compiled_pattern = Regex_2.compile term case_insensitive=case_insensitive
            compiled_pattern.replace self replacement only_first

## ALIAS Get Words

   Returns a vector containing all words in the given text.

   Arguments:
   - keep_whitespace: Whether or not the whitespace around the words should be
     preserved. If set to `True`, the whitespace will be included as a "word" in
     the output.

   ! What is a Word?
     A word is defined based on the definition of Word Boundaries in the Unicode
     Standard Annex 29, supplemented by language-specific dictionaries for
     Chinese, Japanese, Thai, and Khmer.

   > Example
     Getting the words in the sentence "I have not one, but two cats."

        "I have not one, but two cats.".words == ['I', 'have', 'not', 'one', ',', 'but', 'two', 'cats', '.']

   > Example
     Getting the words in the Thai sentence "แมวมีสี่ขา"

         "แมวมีสี่ขา".words == ['แมว', 'มี', 'สี่', 'ขา']
Text.words : Boolean -> Vector Text
Text.words self keep_whitespace=False =
    iterator = BreakIterator.getWordInstance
    iterator.setText self
    bldr = Vector.new_builder
    fst = iterator.first
    nxt = iterator.next

    build prev nxt = if nxt == -1 then Nothing else
        word = Text_Utils.substring self prev nxt
        word_not_whitespace = (Text_Utils.is_all_whitespace word).not
        if word_not_whitespace || keep_whitespace then bldr.append word

        next_nxt = iterator.next
        @Tail_Call build nxt next_nxt

    build fst nxt

    bldr.to_vector

## ALIAS Get Lines

   Splits the text into lines, based on '\n', '\r' or '\r\n' line endings.

   Empty lines are added for leading newlines. Multiple consecutive
   newlines will also yield additional empty lines. A line ending at the end of
   the line is not required, but if it is present it will not cause an empty
   line to be added at the end.

   > Example
     Split the text 'a\nb\nc' into lines.

        'a\nb\nc'.lines == ['a', 'b', 'c']

   > Example
     Split the text '\na\n\nb\n\n' into lines.

        '\na\n\nb\n\n\n'.lines == ['', 'a', '', 'b', '', '']

   > Example
     Split the text '\na\nb\n' into lines, keeping the line endings.

        '\na\nb\n'.lines keep_endings=True == ['\n', 'a\n', 'b\n']
Text.lines : Boolean -> Vector Text
Text.lines self keep_endings=False =
    Vector.from_polyglot_array (Text_Utils.split_on_lines self keep_endings)

## Inserts text value at the specified index.

   Arguments:
     - index: The position (0-based) in the text to inset text at.
       When the index is non-negative the text is inserted before the
       specified position.
       When the index is negative, then the characters are counted from
       the end of the text and the text is inserted after the specified
       position, i.e. -1 will insert the text after the last character.

   ! What is a Character?
     A character is defined as an Extended Grapheme Cluster, see Unicode
     Standard Annex 29. This is the smallest unit that still has semantic
     meaning in most text-processing applications.

   > Example
    Insert text at a specified index

         "Hello World!".insert 0 " Cruel" == " CruelHello World!"
         "Hello World!".insert 5 " Cruel" == "Hello Cruel World!"
         "Hello World!".insert -1 " Cruel" == "Hello World! Cruel"
Text.insert : Integer -> Text -> Text ! Index_Out_Of_Bounds
Text.insert self index that =
    len = self.length
    idx = if index < 0 then len + index + 1 else index
    if (idx < 0) || (idx > len) then Error.throw (Index_Out_Of_Bounds.Error index len) else
        if idx == 0 then that + self else
            if idx == len then self + that else
                pre = self.take (0.up_to idx)
                post = self.take (idx.up_to len)
                pre + that + post

## Returns if a character from the text at the specified index (0-based) is a
   digit (0-9).

   Arguments:
     - index: The location in the text to get the character from. The
       index is also allowed to be negative, then the characters are
       counted from the end of the text, i.e. -1 will correspond to the
       last character.

   ! What is a Character?
     A character is defined as an Extended Grapheme Cluster, see Unicode
     Standard Annex 29. This is the smallest unit that still has semantic
     meaning in most text-processing applications.

   > Example
     Check if an individual character is a digit:

         "0".is_digit == True
         "A0".is_digit == False
         "A0".is_digit 1 == True
         "건반(Korean)".is_digit 1 == False
Text.is_digit : Integer -> Boolean ! Index_Out_Of_Bounds
Text.is_digit self (index=0) =
    grapheme = self.at index
    char = (Text_Utils.get_chars grapheme).at 0
    char>=48 && char<=57

## Checks if the text consists only of whitespace characters.

   > Example
     Check if a text is whitespace only.

         ' \t'.is_whitespace == True
         "0 ".is_whitespace == False
Text.is_whitespace : Boolean
Text.is_whitespace self =
    Text_Utils.is_all_whitespace self

## Returns a vector containing bytes representing the specified encoding of the
   input text.

   This is useful for low-level operations, such as binary data encoding.

   Arguments:
   - encoding: The text encoding to encode self with. Defaults to UTF-8.
   - on_problems: Specifies the behavior when a problem occurs during the
     function.
     By default, a warning is issued, but the operation proceeds.
     If set to `Report_Error`, the operation fails with a dataflow error.
     If set to `Ignore`, the operation proceeds without errors or warnings.

   > Example
     Get the ASCII bytes of the text "Hello".

         "Hello".bytes (Encoding.ascii)
Text.bytes : Encoding -> Problem_Behavior -> Vector Integer
Text.bytes self encoding on_problems=Problem_Behavior.Report_Warning =
    result = Encoding_Utils.get_bytes self (encoding . to_java_charset)
    vector = Vector.from_polyglot_array result.result
    if result.warnings.is_nothing then vector else
        on_problems.attach_problems_after vector [Encoding_Error.Error result.warnings]

## Takes a vector of bytes and returns Text resulting from decoding it using the
   specified encoding.

   Arguments:
   - bytes: The vector of UTF-8 bytes.
   - encoding: The text encoding to decode the bytes with. Defaults to UTF-8.
   - on_problems: Specifies the behavior when a problem occurs during the
     function. By default, a dataflow error is raised.

   > Example
     Get the ASCII bytes of the text "Hello".

         "Hello".bytes (Encoding.ascii)
Text.from_bytes : Vector Integer -> Encoding -> Problem_Behavior -> Text
Text.from_bytes bytes encoding on_problems=Problem_Behavior.Report_Error =
    result = Encoding_Utils.from_bytes bytes.to_array (encoding . to_java_charset)
    if result.warnings.is_nothing then result.result else
        on_problems.attach_problems_after result.result [Encoding_Error.Error result.warnings]

## Returns a vector containing bytes representing the UTF-8 encoding of the
   input text.

   This is useful for low-level operations, such as binary data encoding and
   decoding.

   Arguments:
   - on_problems: Specifies the behavior when a problem occurs during the
     function.
     By default, a warning is issued, but the operation proceeds.
     If set to `Report_Error`, the operation fails with a dataflow error.
     If set to `Ignore`, the operation proceeds without errors or warnings.

   > Example
     Get the UTF-8 bytes of the text "Hello".

         "Hello".utf_8
Text.utf_8 : Problem_Behavior -> Vector Integer
Text.utf_8 self on_problems=Problem_Behavior.Report_Warning =
    self.bytes Encoding.utf_8 on_problems

## Takes a vector of bytes and returns Text resulting from decoding it as UTF-8.

   Arguments:
   - bytes: The vector of UTF-8 bytes.
   - on_problems: Specifies the behavior when a problem occurs during the
     function. By default, a dataflow error is raised.

   This is useful for low-level operations, such as binary data encoding and
   decoding.

   > Example
     Decoding the bytes to get a text.

         Text.from_utf_8 [-32, -92, -107, -32, -91, -115, -32, -92, -73, -32, -92, -65]
Text.from_utf_8 : Vector Integer -> Problem_Behavior -> Text
Text.from_utf_8 bytes on_problems=Problem_Behavior.Report_Error =
    Text.from_bytes bytes Encoding.utf_8 on_problems

## Returns a vector containing the UTF-16 characters that encode the input text.

   This is useful for low-level operations, such as binary data encoding and
   decoding.

   > Example
     Get the character vector of the text "Hello".

         "Hello".char_vector
Text.char_vector : Vector Integer
Text.char_vector self = Vector.from_polyglot_array (Text_Utils.get_chars self)

## Takes a vector of characters and returns the text that results from it.

   Arguments:
   - chars: The vector of UTF-16 characters.

   This is useful for low-level operations, such as binary data encoding and
   decoding.
Text.from_char_vector : Vector Integer -> Text
Text.from_char_vector chars = Text_Utils.from_chars chars.to_array

## Returns a vector containing integers representing the Unicode codepoints of
   the input text.

   This is useful for low-level operations, such as binary data encoding and
   decoding.

   > Example
     Get the codepoints of the text "Hello".

         "Hello".codepoints
Text.codepoints : Vector Integer
Text.codepoints self = Vector.from_polyglot_array (Text_Utils.get_codepoints self)

## Takes an array of numbers and returns the text resulting from interpreting it
   as a sequence of Unicode codepoints.

   This is useful for low-level operations, such as binary data encoding and
   decoding.

   > Example
     Converting a vector of codepoints back into a text.
         Text.from_codepoints [129318, 127996, 8205, 9794, 65039]
Text.from_codepoints : Vector Integer -> Text
Text.from_codepoints codepoints = Text_Utils.from_codepoints codepoints.to_array

## ALIAS Check Prefix

   Checks whether `self` starts with `prefix`.

   Arguments:
   - prefix: The prefix to see if `self` starts with.
   - case_sensitivity: Specifies if the text values should be compared case
     sensitively.

   ! Unicode Equality
     The definition of equality includes Unicode canonicalization. I.e. two
     texts are equal if they are identical after canonical decomposition. This
     ensures that different ways of expressing the same character in the
     underlying binary representation are considered equal.

         'ś' . starts_with 's' == False
         's\u{301}' . starts_with 's' == False
         's\u{301}' . starts_with 'ś' == True
         'ś' . starts_with 's\u{301}' == True

   > Example
     See if the text "Hello!" starts with the specified prefix.

         "Hello!".starts_with "Hello" == True
         "Hello!".starts_with "hello" == False
         "Hello!".starts_with "hello" Case_Sensitivity.Insensitive == True
Text.starts_with : Text -> Case_Sensitivity -> Boolean
Text.starts_with self prefix case_sensitivity=Case_Sensitivity.Sensitive = case case_sensitivity of
    Case_Sensitivity.Default -> self.starts_with prefix Case_Sensitivity.Sensitive
    Case_Sensitivity.Sensitive -> Text_Utils.starts_with self prefix
    Case_Sensitivity.Insensitive locale ->
        self.take (Index_Sub_Range.First prefix.length) . equals_ignore_case prefix locale=locale

## ALIAS Check Suffix

   Checks whether `self` ends with `suffix`.

   Arguments:
   - suffix: The suffix to see if `self` ends with.
   - case_sensitivity: Specifies if the text values should be compared case
     sensitively.

   ! Unicode Equality
     The definition of equality includes Unicode canonicalization. I.e. two
     texts are equal if they are identical after canonical decomposition. This
     ensures that different ways of expressing the same character in the
     underlying binary representation are considered equal.

   > Example
     See if the text "Hello World" ends with the specified suffix.

         "Hello World".ends_with "World" == True
         "Hello World".ends_with "world" == False
         "Hello World".ends_with "world" Case_Sensitivity.Insensitive == True
Text.ends_with : Text -> Case_Sensitivity -> Boolean
Text.ends_with self suffix case_sensitivity=Case_Sensitivity.Sensitive = case case_sensitivity of
    Case_Sensitivity.Default -> self.ends_with suffix Case_Sensitivity.Sensitive
    Case_Sensitivity.Sensitive -> Text_Utils.ends_with self suffix
    Case_Sensitivity.Insensitive locale ->
        self.take (Index_Sub_Range.Last suffix.length) . equals_ignore_case suffix locale=locale

## ALIAS Contains

   Checks whether `self` contains `sequence` as its substring.
   Returns: `True` if term is found within `self`. `False` otherwise.

   Arguments:
   - term: The term to find.
   - case_sensitivity: Specifies if the text values should be compared case
     sensitively.

   ! Unicode Equality
     The definition of equality includes Unicode canonicalization. I.e. two
     texts are equal if they are identical after canonical decomposition. This
     ensures that different ways of expressing the same character in the
     underlying binary representation are considered equal.

         'ś' . contains 's' == False
         's\u{301}' . contains 's' == False
         's\u{301}' . contains 'ś' == True
         'ś' . contains 's\u{301}' == True

   > Example
     See if the text "Hello" contains the text "ell".

         "Hello".contains "ell"

   > Example
     See if the text "Cześć" contains the text 's\u{301}' (which folds to 'ś').

         "Cześć".contains 's\u{301}'

   > Example
     See if the text "Hello!" contains the text 'LO', ignoring case.

         "Hello!".contains "LO" Case_Sensitivity.Insensitive
Text.contains : Text -> Case_Sensitivity -> Boolean
Text.contains self term="" case_sensitivity=Case_Sensitivity.Sensitive = case case_sensitivity of
    Case_Sensitivity.Default -> self.contains term Case_Sensitivity.Sensitive
    Case_Sensitivity.Sensitive -> Text_Utils.contains self term
    Case_Sensitivity.Insensitive locale ->
        Text_Utils.contains_case_insensitive self term locale.java_locale

## Takes an integer and returns a new text, consisting of `count` concatenated
   copies of `self`.

   Arguments:
   - count: The number of times that the text `self` should be repeated to make
     the new text.

   > Example
     Repeat the string "A" five times.

         "A" * 5 == "AAAAA"

   > Example
     Repeat the string "Hello " twice.

         "Hello " * 2 == "Hello Hello "
Text.* : Integer -> Text
Text.* self count = self.repeat count

## Takes an integer and returns a new text, consisting of `count` concatenated
   copies of `self`.

   Arguments:
   - count: The number of times that the text `self` should be repeated to make
     the new text.

   > Example
     Repeat the string "ABBA" five times.

         "ABBA".repeat 5 == "ABBAABBAABBAABBAABBA"

   > Example
     Repeat the string "Hello " twice.

         "Hello ".repeat 2 == "Hello Hello "
Text.repeat : Integer -> Text
Text.repeat self count=1 =
    0.up_to count . fold "" acc-> _-> acc + self

## ALIAS first, last, left, right, mid, substring
   Creates a new Text by selecting the specified range of the input.

   This can select a section of text from the beginning, end, or middle of the
   input using various criteria defined by the range parameter.

   Arguments:
   - range: The section of the self text to return.
     If a `Text_Sub_Range`, then the selection is interpreted following the rules of that type.
     If a `Range`, the selection is specified by two indices, from and to.

   Returns:
   The part of the input as specified by the range parameter.

   > Examples
     Various different ways to take part of "Hello World!"

         "Hello World!".take First == "H"
         "Hello World!".take (First 5) == "Hello"
         "Hello World!".take (First 0) == ""
         "Hello World!".take Last == "!"
         "Hello World!".take (Last 6) == "World!"
         "Hello World!".take (Before " ") == "Hello"
         "Hello World!".take (Before_Last "o") == "Hello W"
         "Hello World!".take (After " ") == "World!"
         "Hello World!".take (After_Last "o") == "rld!"
         "Hello World!".take (While c->c!=" ") == "Hello"
         "Hello World!".take (Range 3 5) == "lo"
         "Hello World!".take (Range 5 Nothing) == " World!"
         "Hello World!".take (Range 5 12) == " World!"
         "Hello World!".take (Range 6 12 2) == "Wrd"
         "Hello World!".take (Every 2 first=6) == "Wrd"
         "Hello World!".take (Every 3) == "Hl Wl"
         "Hello World!".take (By_Index 0) == "H"
         "Hello World!".take (By_Index [1, 0, 0, 6, 0]) == "eHHWH"
         "Hello World!".take (By_Index [Range 0 3, 6, Range 6 12 2]) == "HelWWrd"
         "Hello World!".take (Sample 3 seed=42) == "l d"
Text.take : (Text_Sub_Range | Index_Sub_Range | Range | Integer) -> Text ! Index_Out_Of_Bounds
Text.take self range=(Index_Sub_Range.First 1) =
    ranges = Codepoint_Ranges.resolve self range
    case ranges of
        Range.Between start end 1 ->
            Text_Utils.substring self start end
        Codepoint_Ranges.Value char_ranges _ ->
            slice_text self char_ranges

## ALIAS skip, remove
   Creates a new Text by removing the specified range of the input.

   This can select a section of text from the beginning, end, or middle of the
   input using various criteria defined by the range parameter.

   Arguments:
   - range: The section of the this text to return.
     If a `Text_Sub_Range`, then the selection is interpreted following the rules of that type.
     If a `Range`, the selection is specified by two indices, from and to.

   Returns:
   The part of the input as specified by the range parameter.

   > Examples
     Various different ways to take part of "Hello World!"

         "Hello World!".drop First == "ello World!"
         "Hello World!".drop (First 5) == " World!"
         "Hello World!".drop (First 0) == "Hello World!"
         "Hello World!".drop Last == "Hello World"
         "Hello World!".drop (Last 6) == "Hello "
         "Hello World!".drop (Before " ") == " World!"
         "Hello World!".drop (Before_Last "o") == "orld!"
         "Hello World!".drop (After " ") == "Hello "
         "Hello World!".drop (After_Last "o") == "Hello Wo"
         "Hello World!".drop (While c->c!=" ") == " World!"
         "Hello World!".drop (Range 3 5) == "Hel World!"
         "Hello World!".drop (Range 5 Nothing) == "Hello"
         "Hello World!".drop (Range 5 12) == "Hello"
         "Hello World!".drop (Range 6 12 2) == "Hello ol!"
         "Hello World!".drop (Every 2 first=6) == "Hello ol!"
         "Hello World!".drop (Every 3) == "elo ord!"
         "Hello World!".drop (By_Index 0) == "ello World!"
         "Hello World!".drop (By_Index [1, 0, 0, 6, 0]) == "llo orld!"
         "Hello World!".drop (By_Index [Range 0 3, 6, Range 6 12 2]) == "lo ol!"
         "Hello World!".drop (Sample 3 seed=42) == "HeloWorl!"
Text.drop : (Text_Sub_Range | Index_Sub_Range | Range) -> Text ! Index_Out_Of_Bounds
Text.drop self range=(Index_Sub_Range.First 1) =
    ranges = Codepoint_Ranges.resolve self range
    case ranges of
        Range.Between start end 1 ->
            if start == 0 then Text_Utils.drop_first self end else
                prefix = Text_Utils.substring self 0 start
                if end == (Text_Utils.char_length self) then prefix else
                    prefix + Text_Utils.drop_first self end
        _ : Codepoint_Ranges ->
            sorted_char_ranges_to_remove = ranges.sorted_and_distinct_ranges
            char_length = Text_Utils.char_length self
            inverted = Index_Sub_Range_Module.invert_range_selection sorted_char_ranges_to_remove char_length needs_sorting=False
            slice_text self inverted

## ALIAS lower, upper, title, proper
   Converts each character in `self` to the specified case.

   Arguments:
   - case_option: specifies how to convert the characters.
   - locale: specifies the locale for character case mapping. Defaults to
     `Locale.default`.

   ! What is a Character?
     A character is defined as an Extended Grapheme Cluster, see Unicode
     Standard Annex 29. This is the smallest unit that still has semantic
     meaning in most text-processing applications.

   ! What is title case?
     Title case capitalizes the first letter of every word and ensures that all
     the remaining letters are in lower case. Some definitions of title case
     avoid capitalizing minor words (like the article "the" in English) but this
     implementation treats all words in the same way.

   > Example
     Converting a text to lower case in the default locale:

         "My TeXt!".to_case == "my text!"

   > Example
     Converting a text to upper case in a specified locale:

         from Standard.Base import all

         example_case_with_locale = "i".to_case Upper (Locale.new "tr") == "İ"
Text.to_case : Case -> Locale -> Text
Text.to_case self case_option=Case.Lower locale=Locale.default = case case_option of
    Case.Lower -> UCharacter.toLowerCase locale.java_locale self
    Case.Upper -> UCharacter.toUpperCase locale.java_locale self
    Case.Title -> UCharacter.toTitleCase locale.java_locale self Nothing

## Returns the input padded to the specified `length`, using the `with_pad`
   string repeated at the start or the end.

   Arguments:
   - length: The new length for the output. The result is the original string if
     the input length is more than length.
   - with_pad: The string to use to pad the input. If the last repetition
     exceeds the target length, it is truncated to the required size. If padding
     at the `End`, the beginning of the padding string is used and if padding at
     `Start`, the end of the string is used.
   - at: The location of where to pad the input.

   > Example
     Padding a text with whitespace at the end.

         "Hello World!".pad 15 == "Hello World!   "

   > Example
     Behavior of padding if the `with_pad` string has to be truncated.

         "HELLO".pad 9 "AB" == "HELLOABAB"
         "HELLO".pad 8 "AB" == "HELLOABA"
         "HELLO".pad 8 "AB" Location.Start == "BABHELLO"

Text.pad : Integer -> Text -> Location -> Text
Text.pad self length=0 with_pad=' ' at=Location.End = case at of
    Location.Both -> Error.throw (Illegal_Argument.Error "`Location.Both` cannot be used with `pad`.")
    _ ->
        with_pad_length = with_pad.length
        if with_pad_length == 0 then Error.throw (Illegal_Argument.Error "`with_pad` must not be an empty string.") else
            pad_size = length - self.length
            if pad_size <= 0 then self else
                full_repetitions = pad_size.div with_pad_length
                remainder = pad_size % with_pad_length
                case at of
                    Location.Start ->
                        with_pad.take (Index_Sub_Range.Last remainder) + with_pad.repeat full_repetitions + self
                    Location.End ->
                        self + with_pad.repeat full_repetitions + with_pad.take (Index_Sub_Range.First remainder)

## This function removes the specified `trim_characters`, by default any
   whitespace, from the start, the end, or both ends of the input.

   Arguments:
   - trim_characters: A Text containing characters that should be removed or a
     predicate taking single character strings and specifying if they should be
     removed. By default, this should be any Unicode whitespace characters and
     all line terminator characters.
   - from: The location of where to trim the input. By default, this function
     trims both ends of the input.

   > Example
     Trimming whitespace from a string.

         " Hello! ".trim == "Hello!"
         " Hello! ".trim Location.Start == "Hello! "
         " Hello! ".trim Location.End == " Hello!"

   > Example
     Trimming a specific set of letters from a string.

        "ABC123".trim Location.Start "ABC" == "123"
        "ABBA123".trim Location.Start "ABC" == "123"
Text.trim : Location -> (Text | (Text -> Boolean)) -> Text
Text.trim self where=Location.Both what=_.is_whitespace =
    predicate = case what of
        _ : Text -> what.contains _
        _ -> what
    break_iterator = BreakIterator.getCharacterInstance
    break_iterator.setText self
    start_index = case where of
        Location.End -> 0
        _ ->
            loop current next =
                if next < 0 then current else
                    case predicate (Text_Utils.substring self current next) of
                        True ->
                            @Tail_Call loop next break_iterator.next
                        False -> current
            loop 0 break_iterator.next
    end_index = case where of
        Location.Start -> Text_Utils.char_length self
        _ ->
            loop current prev =
                if prev < 0 then current else
                    case predicate (Text_Utils.substring self prev current) of
                        True ->
                            @Tail_Call loop prev break_iterator.previous
                        False -> current
            current = break_iterator.last
            loop current break_iterator.previous
    if start_index >= end_index then "" else
        Text_Utils.substring self start_index end_index

## ALIAS position_of, span_of
   Find the location of the `term` in the input.
   Returns a Span representing the location at which the term was found, or
   `Nothing` if the term was not found in the input.

   Arguments:
   - term: The term to find.
   - mode: Specifies if the first or last occurrence of the term should be
     returned if there are multiple occurrences within the input. The first
     occurrence is returned by default.
   - case_sensitivity: Specifies if the text values should be compared case
     sensitively.

   ! What is a Character?
     A character is defined as an Extended Grapheme Cluster, see Unicode
     Standard Annex 29. This is the smallest unit that still has semantic
     meaning in most text-processing applications.

   > Example
     Finding location of a substring.

         "Hello World!".locate "J" == Nothing
         "Hello World!".locate "o" == Span (Range 4 5) "Hello World!"
         "Hello World!".locate "o" mode=Matching_Mode.Last == Span (Range 7 8) "Hello World!"

   ! Match Length
     The  function returns not only the index of the match but a `Span` instance
     which contains both the start and end indices, allowing to determine the
     length of the match. This is useful for case insensitive matching. In
     case-insensitive mode, a single character can match multiple characters,
     for example `ß` will match `ss` and `SS`, and the ligature `ﬃ` will match
     `ffi` or `f` etc. Thus in case-insensitive mode, the length of the match
     can be shorter or longer than the term that was being matched, so it is
     extremely important to not rely on the length of the matched term when
     analysing the matches as they may have different lengths.

   > Example
     Match length differences in case-insensitive matching.

         term = "straße"
         text = "MONUMENTENSTRASSE 42"
         match = text . locate term case_sensitivity=Case_Sensitivity.Insensitive
         term.length . should_equal 6
         match.length . should_equal 7

   ! Matching Grapheme Clusters
     In case-insensitive mode, a single character can match multiple characters,
     for example `ß` will match `ss` and `SS`, and the ligature `ﬃ` will match
     `ffi` or `f` etc. Thus in this mode, it is sometimes possible for a term to
     match only a part of some single grapheme cluster, for example in the text
     `ﬃa` the term `ia` will match just one-third of the first grapheme `ﬃ`.
     Since we do not have the resolution to distinguish such partial matches
     (as that would require non-integer indices), so a match which matched just
     a part of some grapheme cluster is extended and treated as if it matched
     the whole grapheme cluster.

   > Example
     Extending matches to full grapheme clusters.

         ligatures = "ﬃﬄ"
         ligatures.length == 2
         term_1 = "IFF"
         match_1 = ligatures . locate term_1 case_sensitivity=Case_Sensitive.Insensitive
         term_1.length == 3
         match_1.length == 2
         term_2 = "ffiffl"
         match_2 = ligatures . locate term_2 case_sensitivity=Case_Sensitive.Insensitive
         term_2.length == 6
         match_2.length == 2
         # After being extended to full grapheme clusters, both terms "IFF" and "ffiffl" match the same span of grapheme clusters.
         match_1 == match_2

Text.locate : Text -> Matching_Mode -> Case_Sensitivity -> Span | Nothing
Text.locate self term="" mode=Matching_Mode.First case_sensitivity=Case_Sensitivity.Sensitive = case case_sensitivity of
    Case_Sensitivity.Default -> self.locate term mode Case_Sensitivity.Sensitive
    Case_Sensitivity.Sensitive ->
        codepoint_span = case mode of
            Matching_Mode.First -> Text_Utils.span_of self term
            Matching_Mode.Last -> Text_Utils.last_span_of self term
        if codepoint_span.is_nothing then Nothing else
            start = Text_Utils.utf16_index_to_grapheme_index self codepoint_span.codeunit_start
            ## While the codepoint_span may have different code unit length
               from our term, the `length` counted in grapheme clusters is
               guaranteed to be the same.
            end = start + term.length
            Span.Value (start.up_to end) self
    Case_Sensitivity.Insensitive locale -> case term.is_empty of
        True -> case mode of
            Matching_Mode.First -> Span.Value (0.up_to 0) self
            Matching_Mode.Last ->
                end = self.length
                Span.Value (end.up_to end) self
        False ->
            search_for_last = case mode of
                Matching_Mode.First -> False
                Matching_Mode.Last -> True
            case Text_Utils.span_of_case_insensitive self term locale.java_locale search_for_last of
                Nothing -> Nothing
                grapheme_span ->
                    Span.Value (grapheme_span.grapheme_start.up_to grapheme_span.grapheme_end) self

## ALIAS index_of_all, position_of_all, span_of_all
   Finds all the locations of the `term` in the input.
   If not found, the function returns an empty Vector.

   Arguments:
   - term: The term to find.
   - case_sensitivity: Specifies if the text values should be compared case
     sensitively.

   ! What is a Character?
     A character is defined as an Extended Grapheme Cluster, see Unicode
     Standard Annex 29. This is the smallest unit that still has semantic
     meaning in most text-processing applications.

   > Example
     Finding locations of all occurrences of a substring.

         "Hello World!".locate_all "J" == []
         "Hello World!".locate_all "o" . map .start == [4, 7]

   ! Match Length
     The  function returns not only the index of the match but a `Span` instance
     which contains both the start and end indices, allowing to determine the
     length of the match. This is useful for case insensitive matching. In
     case-insensitive mode, a single character can match multiple characters,
     for example `ß` will match `ss` and `SS`, and the ligature `ﬃ` will match
     `ffi` or `f` etc. Thus in case-insensitive mode, the length of the match
     can be shorter or longer than the term that was being matched, so it is
     extremely important to not rely on the length of the matched term when
     analysing the matches as they may have different lengths.

   > Example
     Match length differences in case-insensitive matching.

         term = "strasse"
         text = "MONUMENTENSTRASSE ist eine große Straße."
         match = text . locate_all term case_sensitivity=Case_Sensitive.Insensitive
         term.length == 7
         match . map .length == [7, 6]

   ! Matching Grapheme Clusters
     In case-insensitive mode, a single character can match multiple characters,
     for example `ß` will match `ss` and `SS`, and the ligature `ﬃ` will match
     `ffi` or `f` etc. Thus in this mode, it is sometimes possible for a term to
     match only a part of some single grapheme cluster, for example in the text
     `ﬃa` the term `ia` will match just one-third of the first grapheme `ﬃ`.
     Since we do not have the resolution to distinguish such partial matches
     (as that would require non-integer indices), so a match which matched just
     a part of some grapheme cluster is extended and treated as if it matched
     the whole grapheme cluster.

   > Example
     Extending matches to full grapheme clusters.

         ligatures = "ﬃﬄFFIFF"
         ligatures.length == 7
         match_1 = ligatures . locate_all "IFF" case_sensitivity=Case_Sensitive.Insensitive
         match_1 . map .length == [2, 3]
         match_2 = ligatures . locate_all "ffiff" case_sensitivity=Case_Sensitive.Insensitive
         match_2 . map .length == [2, 5]
Text.locate_all : Text -> Case_Sensitivity -> Vector Span
Text.locate_all self term="" case_sensitivity=Case_Sensitivity.Sensitive = if term.is_empty then Vector.new (self.length + 1) (ix -> Span.Value (ix.up_to ix) self) else case case_sensitivity of
    Case_Sensitivity.Default -> self.locate term Case_Sensitivity.Sensitive
    Case_Sensitivity.Sensitive ->
        codepoint_spans = Vector.from_polyglot_array <| Text_Utils.span_of_all self term
        grahpeme_ixes = Vector.from_polyglot_array <| Text_Utils.utf16_indices_to_grapheme_indices self (codepoint_spans.map .codeunit_start).to_array
        ## While the codepoint_spans may have different code unit lengths
           from our term, the `length` counted in grapheme clusters is
           guaranteed to be the same.
        offset = term.length
        grahpeme_ixes . map start->
            end = start+offset
            Span.Value (start.up_to end) self
    Case_Sensitivity.Insensitive locale ->
        grapheme_spans = Vector.from_polyglot_array <| Text_Utils.span_of_all_case_insensitive self term locale.java_locale
        grapheme_spans.map grapheme_span->
            Span.Value (grapheme_span.grapheme_start.up_to grapheme_span.grapheme_end) self

## Find the first index of the `term` in the input.
   Returns `Nothing` if the term was not found in the input.

   Using `locate` is preferred as then you can also get the length of the match
   which may not necessarily be equal to the length of the searched term - not
   only in case of regex matching but also in case insensitive mode.
   See the Match Length section of `locate` for an explanation.

   Arguments:
   - term: The term to find.
   - start: The index to start searching from. If the index is negative, it
     is counted from the end of the vector.
   - case_sensitivity: Specifies if the text values should be compared case
     sensitively.

   ! What is a Character?
     A character is defined as an Extended Grapheme Cluster, see Unicode
     Standard Annex 29. This is the smallest unit that still has semantic
     meaning in most text-processing applications.

   > Example
     Finding location of a substring.

         "Hello World!".index_of "J" == Nothing
         "Hello World!".index_of "o" == 4
Text.index_of : Text -> Integer -> Case_Sensitivity -> Integer | Nothing
Text.index_of self term="" start=0 case_sensitivity=Case_Sensitivity.Sensitive =
    used_start = if start < 0 then start+self.length else start
    if used_start < 0 || used_start > self.length then Error.throw (Index_Out_Of_Bounds.Error start self.length+1) else
        used = if used_start == 0 then self else self.drop used_start
        span = used.locate term Matching_Mode.First case_sensitivity
        if span.is_nothing then Nothing else span.start+used_start

## Find the last index of the `term` in the input.
   Returns `Nothing` if the term was not found in the input.

   Using `locate` is preferred as then you can also get the length of the match
   which may not necessarily be equal to the length of the searched term - not
   only in case of regex matching but also in case insensitive mode.
   See the Match Length section of `locate` for an explanation.

   Arguments:
   - term: The term to find.
   - start: The index to start searching backwards from. If the index is
     negative, it is counted from the end of the vector.
   - case_sensitivity: Specifies if the text values should be compared case
     sensitively.

   ! What is a Character?
     A character is defined as an Extended Grapheme Cluster, see Unicode
     Standard Annex 29. This is the smallest unit that still has semantic
     meaning in most text-processing applications.

   > Example
     Finding location of a substring.

         "Hello World!".last_index_of "J" == Nothing
         "Hello World!".last_index_of "o" == 7
Text.last_index_of : Text -> Integer -> Case_Sensitivity -> Integer | Nothing
Text.last_index_of self term="" start=-1 case_sensitivity=Case_Sensitivity.Sensitive =
    used_start = if start < 0 then start+self.length else start
    if used_start < 0 || used_start >= self.length then Error.throw (Index_Out_Of_Bounds.Error start self.length) else
        used = if used_start == self.length-1 then self else self.take used_start+1
        span = used.locate term Matching_Mode.Last case_sensitivity
        if span.is_nothing then Nothing else span.start

## PRIVATE
   Returns a new Text constructed by slicing the input according to the provided
   ranges. The ranges are assumed to have step equal to 1 and bounds within the
   input's range.

   The input ranges are in UTF-16 code unit space.
slice_text text char_ranges =
    sb = StringBuilder.new
    char_ranges.map char_range->
       sb.append text char_range.start char_range.end
    sb.toString

## PRIVATE

   Find occurrences of delimiters in a string.
split_find_delimiters : Text -> Text | Vector Text  -> Case_Sensitivity -> Vector Text | Illegal_Argument
split_find_delimiters input delimiter case_sensitivity =
    Vector.from_polyglot_array <|
    case delimiter of
        _ : Text -> case case_sensitivity of
            Case_Sensitivity.Sensitive ->
                Text_Utils.span_of_all input delimiter
            Case_Sensitivity.Insensitive locale ->
                Text_Utils.span_of_all_case_insensitive input delimiter locale.java_locale
        _ : Vector -> case case_sensitivity of
            Case_Sensitivity.Sensitive ->
                Text_Utils.span_of_all_multiple input delimiter
            Case_Sensitivity.Insensitive locale ->
                Text_Utils.span_of_all_case_insensitive_multiple input delimiter locale.java_locale
        _ -> Error.throw (Illegal_Argument.Error "Can't split on " + delimiter.to_display_text)<|MERGE_RESOLUTION|>--- conflicted
+++ resolved
@@ -319,7 +319,6 @@
      Split the text on any whitespace.
 
          'abc  def\tghi'.split '\\s+' use_regex=True == ["abc", "def", "ghi"]
-<<<<<<< HEAD
 
    > Example
      Split with a vector of strings.
@@ -356,26 +355,6 @@
                         combined_delimiter = parenthesize (delimiter.map parenthesize . join '|')
                         self.split combined_delimiter case_sensitivity=case_sensitivity use_regex=True
                     _ -> Error.throw (Illegal_Argument.Error "Can't split on " + delimiter.to_display_text)
-=======
-Text.split : Text -> Case_Sensitivity -> Boolean -> Boolean -> Vector Text | Illegal_Argument
-Text.split self delimiter="," case_sensitivity=Case_Sensitivity.Sensitive only_first=False use_regex=False = if delimiter.is_empty then Error.throw (Illegal_Argument.Error "The delimiter cannot be empty.") else
-    case use_regex of
-        False ->
-            delimiters = Vector.from_polyglot_array <| case case_sensitivity of
-                Case_Sensitivity.Sensitive ->
-                    Text_Utils.span_of_all self delimiter
-                Case_Sensitivity.Insensitive locale ->
-                    Text_Utils.span_of_all_case_insensitive self delimiter locale.java_locale
-            Vector.new delimiters.length+1 i->
-                start = if i == 0 then 0 else
-                    delimiters.at i-1 . codeunit_end
-                end = if i == delimiters.length then (Text_Utils.char_length self) else
-                    delimiters.at i . codeunit_start
-                Text_Utils.substring self start end
-        True ->
-            case_insensitive = case_sensitivity.is_case_insensitive_in_memory
-            compiled_pattern = Regex_2.compile delimiter case_insensitive=case_insensitive
-            compiled_pattern.split self only_first
 
 ## ADVANCED
    Takes an input string and and a pattern and returns all the matches as a
@@ -407,7 +386,6 @@
     case_insensitive = case_sensitivity.is_case_insensitive_in_memory
     compiled_pattern = Regex_2.compile pattern case_insensitive=case_insensitive
     compiled_pattern.tokenize self
->>>>>>> b3e54aeb
 
 ## ALIAS Replace Text
    Perform a text or regex replace.
