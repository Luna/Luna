## Enso's default regular expression matching engine.

   Enso's default regular expression engine uses Java's regular expression
   syntax, extended with support for the unicode character classes and
   properties. A detailed explanation of the syntax is below.

   ! Raw Strings
     Enso has support for raw strings using the `""` quotes. Within a raw
     string, all characters are interpreted to mean themselves. This means that
     you do not need to double-escape special characters in regular expressions.

   ! Characters and Regex
     When the default regex engine provdies a position with regards to
     "characters", it is referring to positions in terms of the UTF-16
     characters in the text. These indices must be used to index into the
     vector of UTF-16 characters. It will otherwise be wrong.

   ! Escaping
     The backslash character `"\"` serves to introduce escaped constructs, as
     defined in "Syntax Specification" below, as well as to quote characters
     that would otherwise be interpreted as unescaped constructs. As a result,
     the expression `"\\"` matches a single backslash, and `"\{"` matches an
     opening brace.

     It is a parse error for the regular expression to use a backslash prior to
     any alphabetic character that does not denote an escaped construct. It is,
     however, valid to put a backslash before any symbolic character.

   ? Syntax Specification
     The syntax supported by the default regular expression engine is described
     here. The pattern described by the regular expression can then be used to
     match against text.

     TBC

from Standard.Base import all

import Standard.Base.Data.Text.Regex
import Standard.Base.Data.Text.Regex.Engine
import Standard.Base.Data.Text.Regex.Option as Global_Option
import Standard.Base.Data.Text.Regex.Mode
import Standard.Base.Polyglot.Java

polyglot java import java.lang.IllegalArgumentException
polyglot java import java.lang.IndexOutOfBoundsException
polyglot java import java.lang.StringBuffer
polyglot java import java.util.regex.Matcher as Java_Matcher
polyglot java import java.util.regex.Pattern as Java_Pattern
polyglot java import java.util.regex.PatternSyntaxException

polyglot java import com.ibm.icu.impl.UnicodeRegex
polyglot java import org.enso.base.Regex_Utils
polyglot java import org.enso.base.Text_Utils

## Construct an instance of the default engine.

   Arguments:
   - opts: Any engine-specific options.

   > Example
     Build a new default engine specifying literal mode.

         import Standard.Base.Data.Text.Regex.Engine.Default as Default_Engine

         example_new =
             engine_opts = [Default_Engine.Literal_Pattern]
             Default_Engine.new engine_opts
new : Vector.Vector Option -> Engine
new opts=[] = Engine_Data opts

## The default implementation of the `Data.Text.Regex.Engine.Engine` interface.
type Engine

    ## PRIVATE

       The default regex engine for Enso.

       Arguments:
       - engine_opts: Options for regex matching that are specific to this
         engine.
    Engine_Data (engine_opts : Vector.Vector Option)

    ## ADVANCED

       Compile the provided `expression` into a regex pattern that can be used
       for matching.

       Arguments
       - expression: The text representing the regular expression that you want
         to compile.
       - options: The options to configure the matching process with. These are
         merged with the specific `engine_opts`.

       ? Why Compile?
         While many regex engines are able to cache ad-hoc patterns, it is often
         useful to be able to manually retain a pattern that you have computed.
         This function exists so you can hold onto the resultant `Pattern`
         object, instead of immediately proceeding to match using it.

       > Example
         Compile the regex `"^a$"` in multiline mode so it matches all lines
         consisting of a single "a".

             import Standard.Base.Data.Text.Regex.Engine.Default as Default_Engine
             import Standard.Base.Data.Text.Regex.Option as Global_Option

             example_compile =
                 expression = "^a$"
                 options = [Global_Option.Multiline]
                 engine = Default_Engine.new
                 engine.compile expression options
    compile : Text -> Vector Global_Option.Option -> Pattern ! (Regex.Compile_Error | Invalid_Option_Error)
    compile self expression options =
        all_options = options + self.engine_opts
        options_bitmask = from_enso_options all_options
        unicode_regex = UnicodeRegex.new

        maybe_java_pattern = Panic.recover Any <|
            Java_Pattern.compile (unicode_regex.transform expression) options_bitmask

        internal_pattern = maybe_java_pattern.map_error case _ of
            Polyglot_Error_Data err ->
                if err.is_a PatternSyntaxException . not then err else
                    Syntax_Error_Data ("The regex could not be compiled: " + err.getMessage)
            other -> other

        Pattern_Data internal_pattern all_options self

    ## ADVANCED

       Escape the special characters in `expression` such that the result is a
       valid literal pattern for the original string.

       Arguments:
       - expression: The expression to escape metacharacters in.

       > Example
         Turn a literal string into a regex that matches that string exactly.

             import Standard.Base.Data.Text.Regex.Engine.Default as Default_Engine
             import Standard.Base.Data.Text.Regex.Option as Global_Option

             example_escape =
                 literal_string = "\!\.|abcde"
                 engine = Default_Engine.new
                 engine.escape literal_string
    escape : Text -> Text
    escape self expression = Java_Pattern.quote expression

## The default implementation of the `Data.Text.Regex.Engine.Pattern` interface.
type Pattern

    ## PRIVATE

       The default pattern type for Enso, produced by the default regex engine.

       Arguments:
       - internal_pattern: The internal representation of the compiled pattern.
       - options: The vector of options with which this pattern was built.
       - engine: A handle to the engine that built this pattern.
    Pattern_Data (internal_pattern : Java_Pattern) (options : Vector.Vector (Global_Option.Option | Option)) (engine : Engine)

    ## PRIVATE

       Constructs an internal matcher, settings the region as provided and
       handling some additional options.

       Arguments:
       - input: The text on which it will be matching.
       - start: The start of the matcher's region.
       - end: The end of the matcher's region.

       ! Unicode Normalization
         The Regex engine used here handles string modifiers, like accents in a
         weird way. The string "s\u{301}" will be treated as containing "s"
         within it, but "ś" (which is canonically equivalent to the former one)
         will not contain "s". To get consistent behavior that does not depend
         on the encoding, we normalize all input.
    build_matcher : Text -> Integer -> Integer -> Java_Matcher
    build_matcher self input start end =
        ## TODO [RW] Normalization had to be disabled - since start and end are
           in code unit space, normalization could shift these indices!
           This should be addressed when reviewing
           See: https://www.pivotaltracker.com/story/show/181524498
        #normalized_input = if self.options.contains Global_Option.Ascii_Matching then input else
        #    Text_Utils.normalize input
        normalized_input = input
        internal_matcher = self.internal_pattern.matcher normalized_input . region start end

        if self.options.contains No_Anchoring_Bounds then
            internal_matcher.useAnchoringBounds False
        if self.options.contains Transparent_Bounds then
            internal_matcher.useTransparentBounds True

        internal_matcher

    ## ADVANCED

       Tries to match the provided `input` against the pattern `self`.

       Arguments:
       - input: The text to match the pattern described by `self` against.
       - mode: The matching mode to use.

       This method will _always_ return `Nothing` if it fails to match.

       ? Return Type
         When asked to match in a mode that can only provide a single match, the
         return type is either a single `Match` object. When asked to match in a
         mode that permits multiple matches, it will always return a `Vector`,
         even if only a single match is found.

       > Example
         Match the first instance of the pattern `".."` in the input.

             import Standard.Base.Data.Text.Regex.Engine.Default
             import Standard.Base.Data.Text.Regex.Mode

             example_match =
                 engine = Default.new
                 pattern = engine.compile ".." []
                 input = "abcdefghij"
                 pattern.match input mode=Mode.First

       > Example
         Match up to the first 3 instances of the pattern `".."` in the input.

             import Standard.Base.Data.Text.Regex.Engine.Default

             example_match =
                 engine = Default.new
                 pattern = engine.compile ".." []
                 input = "abcdefghij"
                 pattern.match input mode=3

       > Example
         Match all instances of the pattern `".."` in the input.

             import Standard.Base.Data.Text.Regex.Engine.Default

             example_match =
                 engine = Default.new
                 pattern = engine.compile ".." []
                 input = "abcdefghij"
                 pattern.match input

       > Example
         Check if the pattern `".*"` matches on the entire input.

             import Standard.Base.Data.Text.Regex.Engine.Default
             import Standard.Base.Data.Text.Regex.Mode

             example_match =
                 engine = Default.new
                 pattern = engine.compile ".*" []
                 input = "abcdefghij"
                 pattern.match input mode=Mode.Full
    match : Text -> Mode.Mode -> Match | Vector.Vector Match | Nothing
    match self input mode=Mode.All =
        do_match_mode mode start end = case mode of
            Mode.First ->
                internal_matcher = self.build_matcher input start end

                if internal_matcher . find start . not then Nothing else
                    Match_Data internal_matcher start end input
            Integer ->
                if mode < 0 then Panic.throw <|
                    Mode_Error_Data "Cannot match a negative number of times."

                builder = Vector.new_builder

                go : Integer -> Integer -> Nothing
                go offset remaining_count =
                    should_continue = remaining_count > 0
                    if should_continue.not || (offset >= end) then Nothing else
                        internal_matcher = self.build_matcher input start end
                        found = internal_matcher.find offset

                        if found.not then Nothing else
                            builder.append (Match_Data internal_matcher start end input)
                            match_end = internal_matcher.end 0
                            # Ensure progress even if the match is an empty string.
                            new_offset = if match_end > offset then match_end else offset+1
                            @Tail_Call go new_offset remaining_count-1

                go start mode
                vector = builder.to_vector

                if vector.is_empty then Nothing else vector
            Mode.All ->
                builder = Vector.new_builder

                go : Integer -> Nothing
                go offset =
                    if offset >= end then Nothing else
                        internal_matcher = self.build_matcher input start end
                        found = internal_matcher.find offset

                        if found.not then Nothing else
                            builder.append (Match_Data internal_matcher start end input)
                            match_end = internal_matcher.end 0
                            # Ensure progress even if the match is an empty string.
                            new_offset = if match_end > offset then match_end else offset+1
                            @Tail_Call go new_offset

                go start
                vector = builder.to_vector

                if vector.is_empty then Nothing else vector
            Mode.Full ->
                internal_matcher = self.build_matcher input start end
                if internal_matcher.matches.not then Nothing else
                    Match_Data internal_matcher start end input
            Mode.Bounded _ _ _ -> Panic.throw <|
                Mode_Error_Data "Modes cannot be recursive."

        case mode of
            Mode.Bounded start end sub_mode ->
                if start < end then do_match_mode sub_mode start end else
                    Panic.throw Invalid_Bounds_Error
            _ -> do_match_mode mode 0 (Text_Utils.char_length input)

    ## ADVANCED

       Returns `True` if the input matches against the pattern described by
       `self`, otherwise `False`.

       Arguments:
       - input: The text to check for matching.

       > Example
         Check if the input "aa" matches against the pattern `".."`.

             import Standard.Base.Data.Text.Regex.Engine.Default

             example_match =
                 engine = Default.new
                 pattern = engine.compile ".." []
                 input = "aa"
                 pattern.matches input
    matches : Text -> Boolean
    matches self input = case self.match input mode=Mode.Full of
        Match_Data _ _ _ _ -> True
        Vector.Vector_Data _ -> True
        _ -> False

    ## ADVANCED

       Tries to find the text in the `input` that matches against the pattern
       `self`.

       Arguments:
       - input: The text to find matches in.
       - mode: The matching mode to use.

       This method will _always_ return `Nothing` if it fails to find any
       matches.

       ? Return Type
         When asked to match in a mode that can only provide a single match, the
         return type is either a single `Match` object. When asked to match in a
         mode that permits multiple matches, it will always return a `Vector`,
         even if only a single match is found.

       > Example
         Find the first instance of the pattern `".."` in the input.

             import Standard.Base.Data.Text.Regex.Engine.Default
             import Standard.Base.Data.Text.Regex.Mode

             example_match =
                 engine = Default.new
                 pattern = engine.compile ".." []
                 input = "abcdefghij"
                 pattern.find input mode=Mode.First

       > Example
         Find up to the first 3 instances of the pattern `".."` in the input.

             import Standard.Base.Data.Text.Regex.Engine.Default

             example_match =
                 engine = Default.new
                 pattern = engine.compile ".." []
                 input = "abcdefghij"
                 pattern.find input mode=3

       > Example
         Find all instances of the pattern `".."` in the input.

             import Standard.Base.Data.Text.Regex.Engine.Default

             example_match =
                 engine = Default.new
                 pattern = engine.compile ".." []
                 input = "abcdefghij"
                 pattern.find input

       > Example
         Find if the pattern `".*"` matches on the entire input.

             import Standard.Base.Data.Text.Regex.Engine.Default
             import Standard.Base.Data.Text.Regex.Mode

             example_match =
                 engine = Default.new
                 pattern = engine.compile ".*" []
                 input = "abcdefghij"
                 pattern.find input mode=Mode.Full
    find : Text -> Mode.Mode -> Text | Vector.Vector Text | Nothing
    find self input mode=Mode.All =
        matches = self.match input mode
        case matches of
            Match_Data _ _ _ _ -> matches.group 0
            Vector.Vector_Data _ -> matches.map (_.group 0)
            _ -> matches

    ## ADVANCED

       Splits the `input` text based on the pattern described by `self`.

       Arguments:
       - input: The text to splut based on the pattern described by `self`.
       - mode: The splitting mode to use.

       This method will _always_ return a vector. If no splits take place, the
       vector will contain a single element.

       > Example
         Split the input on the first instance of the pattern `"aa"`.

             import Standard.Base.Data.Text.Regex.Engine.Default
             import Standard.Base.Data.Text.Regex.Mode

             example_match =
                 engine = Default.new
                 pattern = engine.compile "aa" []
                 input = "abaaabbaabba"
                 pattern.match input mode=Mode.First

       > Example
         Split on up to the first 3 instances of the pattern `"a"` in the input.

             import Standard.Base.Data.Text.Regex.Engine.Default

             example_match =
                 engine = Default.new
                 pattern = engine.compile "a" []
                 input = "bacadaeaf"
                 pattern.match input mode=3

       > Example
         Split on all all instances of the pattern `"a"` in the input.

             import Standard.Base.Data.Text.Regex.Engine.Default

             example_match =
                 engine = Default.new
                 pattern = engine.compile "a" []
                 input = "bacadaeaf"
                 pattern.match input
    split : Text -> (Mode.First | Integer | Mode.All) -> Vector.Vector Text
    split self input mode=Mode.All =
        # Java uses this to mean the max length of the resulting array, so we
        # add 1.
        limit = case mode of
            Mode.First -> 2
            Integer ->
                if mode < 0 then Panic.throw <|
                    Mode_Error_Data "Cannot match a negative number of times."

                mode + 1
            Mode.All -> -1
            Mode.Full -> Panic.throw <|
                Mode_Error_Data "Splitting on a full match yields an empty text."
            Mode.Bounded _ _ _ -> Panic.throw <|
                Mode_Error_Data "Splitting on a bounded region is not well-defined."

        splits = self.internal_pattern.split input limit
<<<<<<< HEAD
        Vector.Vector_Data splits
=======
        Vector.from_polyglot_array splits
>>>>>>> 63fecec3

    ## ADVANCED

       Replace all occurrences of the pattern described by `self` in the `input`
       with the specified `replacement`.

       Arguments:
       - input: The text in which to perform the replacement(s).
       - replacement: The literal text with which to replace any matches.
       - mode: The matching mode to use for finding candidates to replace.

       If this method performs no replacements it will return the `input` text
       unchanged.

       > Example
         Replace the first occurrence of the pattern `".."` in the input with
         the text `"REPLACED"`.

             import Standard.Base.Data.Text.Regex.Engine.Default
             import Standard.Base.Data.Text.Regex.Mode

             example_match =
                 engine = Default.new
                 pattern = engine.compile ".." []
                 input = "abcdefghij"
                 pattern.replace input "REPLACED" mode=Mode.First

       > Example
         Replace up to the first 3 instances of the pattern `"aa"` in the input
         with the text `"REPLACED"`.

             import Standard.Base.Data.Text.Regex.Engine.Default

             example_match =
                 engine = Default.new
                 pattern = engine.compile "aa" []
                 input = "aabbaaaabb"
                 pattern.replace input "REPLACED" mode=3

       > Example
         Replace all instances of the pattern `"aa"` in the input with the text
         `"REPLACED"`.

             import Standard.Base.Data.Text.Regex.Engine.Default

             example_match =
                 engine = Default.new
                 pattern = engine.compile "aa []
                 input = "aabbaabbbbbaab"
                 pattern.replace input "REPLACED"
    replace : Text -> Text -> (Mode.First | Integer | Mode.All | Mode.Full | Matching_Mode.Last) -> Text
    replace self input replacement mode=Mode.All =
        do_replace_mode mode start end = case mode of
            Mode.First ->
                internal_matcher = self.build_matcher input start end
                internal_matcher.replaceFirst replacement
            Integer ->
                if mode < 0 then Panic.throw <|
                    Mode_Error_Data "Cannot replace a negative number of times."

                internal_matcher = self.build_matcher input start end
                buffer = StringBuffer.new

                go remaining_replacements =
                    if (internal_matcher.find) && (remaining_replacements > 0) then
                        internal_matcher.appendReplacement buffer replacement
                        @Tail_Call go (remaining_replacements - 1)

                go mode
                internal_matcher.appendTail buffer
                buffer.to_text
            Mode.All ->
                internal_matcher = self.build_matcher input start end
                internal_matcher.replaceAll replacement
            Mode.Full ->
                case self.match input mode=Mode.Full of
                    Match_Data _ _ _ _ -> self.replace input replacement Mode.First
                    Nothing -> input
            Matching_Mode.Last ->
                all_matches = self.match input
                all_matches_count = if all_matches.is_nothing then 0 else all_matches.length

                if all_matches_count == 0 then input else
                    internal_matcher = self.build_matcher input start end
                    buffer = StringBuffer.new
                    last_match_index = all_matches_count - 1

                    go match_index =
                        internal_matcher.find
                        case match_index == last_match_index of
                            True -> internal_matcher.appendReplacement buffer replacement
                            False -> @Tail_Call go (match_index + 1)

                    go 0
                    internal_matcher.appendTail buffer
                    buffer.to_text
            Mode.Bounded _ _ _ -> Panic.throw <|
                Mode_Error_Data "Modes cannot be recursive."

        case mode of
            Mode.Bounded _ _ _ -> Panic.throw <|
                Mode_Error_Data "Bounded replacements are not well-formed."
            _ -> do_replace_mode mode 0 (Text_Utils.char_length input)

## The default implementation of the `Data.Text.Regex.Engine.Match` interface.
type Match

    ## PRIVATE

       A representation of a regular expression match.

       Arguments:
       - internal_match: The internal representation of the regular expression
         match.
       - region_start: The start of the region over which the match was made.
       - region_end: The end of the region over which the match was made.
       - input: The input text that was being matched.
    Match_Data (internal_match : Java_Matcher) (region_start : Integer) (region_end : Integer) (input : Text)

    ## Gets the text matched by the group with the provided identifier, or
       `Nothing` if the group did not participate in the match. If no such group
       exists for the provided identifier, a `No_Such_Group_Error` is returned.

       Arguments:
       - id: The index or name of that group.

       ? The Full Match
         The group with index 0 is always the full match of the pattern.

       ? Named Groups by Index
         If the regex contained named groups, these may also be accessed by
         index based on their position in the pattern.

       > Example
         Get the text of the group with the index 0.

             import Standard.Examples

             example_group =
                 match = Examples.match
                 match.group 0

       > Example
         Get the text of the group with the name "letters".

             import Standard.Examples

             example_group =
                 match = Examples.match
                 match.group "letters"
    group : Integer | Text -> Text | Nothing ! Regex.No_Such_Group_Error
    group self id =
        Panic.recover Any (self.internal_match.group id) . map_error (handle_error _ id)

    ## Gets a vector containing the results of _all_ of the capturing groups in
       the pattern, replacing the value of groups that did not participate in
       the match with `default`.

       Arguments:
       - default: The value to return for a given index when the group at that
         index did not participate in the match.

       ? The Full Match
         The group with index 0 is always the full match of the pattern.

       ? Named Groups by Index
         If the regex contained named groups, these may also be accessed by
         index based on their position in the pattern.

       > Example
         Get a vector of the text matched by all of the groups in this match,
         replacing the value for groups that didn't match with "UNMATCHED".

             import Standard.Examples

             example_groups =
                 match = Examples.match
                 match.groups default="UNMATCHED"
    groups : (a : Any) -> Vector.Vector (Text | a)
    groups self default=Nothing =
        group_numbers = 0.up_to self.internal_match.groupCount+1
        group_numbers.map n->
            case self.group n of
                Nothing -> default
                a -> a

    ## Gets a map containing the named capturing groups for the pattern,
       replacing the value for groups that did not participate in the match with
       `default`.

       Arguments:
       - default: The value to return for a given name when the group at that
         index did not participate in the match.

       > Example
         Get the map of all of the named groups in this match, replacing the
         value for groups that didn't match with "UNMATCHED".

             import Standard.Examples

             example_groups =
                 match = Examples.match
                 matcg.named_groups default="UNMATCHED"
    named_groups : (a : Any) -> Map Text (Text | a)
    named_groups self default=Nothing =
<<<<<<< HEAD
        group_names = Vector.Vector_Data <|
=======
        group_names = Vector.from_polyglot_array <|
>>>>>>> 63fecec3
            Regex_Utils.get_group_names self.internal_match.pattern
        pairs = group_names.map name->
            value = case self.group name of
                Nothing -> default
                a -> a
            [name, value]
        Map.from_vector pairs

    ## Gets the index of the first character captured by the group with the
       given identifier, or `Nothing` if the group did not participate in the
       match.

       Arguments:
       - id: The identifier for the group to fetch the start index for.

       ! What is a Character?
         This regular expression engine defines a "character" to mean a UTF-16
         character. This means that these indices should only be used with the
         result of calling `.char_vector` on the text. Using them with
         `.characters` or `.codepoints` will produce incorrect results.

       > Example
         Get the start index in the input where the full pattern matched for
         this match.

             import Standard.Examples

             example_start =
                 match = Examples.match
                 match.start 0
    start : Integer | Text -> Integer | Nothing ! Regex.No_Such_Group_Error
    start self id =
        result = Panic.recover Any (self.internal_match.start id)
        no_errors = result.map_error (handle_error _ id)
        if no_errors == -1 then Nothing else no_errors

    ## Gets the index of the first character after `start` that was not captured
       by the group with the given identifier, or `Nothing` if the group did not
       participate in the match.

       Arguments:
       - id: The identifier for the group to fetch the end index for.

       ! What is a Character?
         This regular expression engine defines a "character" to mean a UTF-16
         character. This means that these indices should only be used with the
         result of calling `.char_vector` on the text. Using them with
         `.characters` or `.codepoints` will produce incorrect results.

       > Example
         Get the end index in the input where the full pattern matched for this
         match.

             import Standard.Examples

             example_end =
                 match = Examples.match
                 match.end 0
    end : Integer | Text -> Integer | Nothing ! Regex.No_Such_Group_Error
    end self id =
        result = Panic.recover Any (self.internal_match.end id)
        no_errors = result.map_error (handle_error _ id)
        if no_errors == -1 then Nothing else no_errors

    ## Returns the span matched by the group with the provided identifier, or
       `Nothing` if the group did not participate in the match.

       Arguments:
       - id: The identifier for the group to fetch the end index for.

       ! What is a Character?
         This regular expression engine defines a "character" to mean a UTF-16
         character. This means that these indices should only be used with the
         result of calling `.char_vector` on the text. Using them with
         `.characters` or `.codepoints` will produce incorrect results.

       > Example
         Get the span over the input that was matched by the full match.

             import Standard.Examples

             example_Span =
                 match = Examples.match
                 match.span 0
    span : Integer | Text -> Utf_16_Span | Nothing ! Regex.No_Such_Group_Error
    span self id = case self.group id of
        Nothing -> Nothing
        _ -> Utf_16_Span_Data (Range_Data (self.start id) (self.end id)) self.input

    ## Returns the start character index of the match's region.

       ! What is a Character?
         This regular expression engine defines a "character" to mean a UTF-16
         character. This means that these indices should only be used with the
         result of calling `.char_vector` on the text. Using them with
         `.characters` or `.codepoints` will produce incorrect results.

       > Example
         Get the start position in the input to which this match was limited.

             import Standard.Examples

             example_start_position =
                 match = Examples.match
                 match.start_position
    start_position : Integer
    start_position self = self.region_start

    ## Returns the end character index of the match's region.

       ! What is a Character?
         This regular expression engine defines a "character" to mean a UTF-16
         character. This means that these indices should only be used with the
         result of calling `.char_vector` on the text. Using them with
         `.characters` or `.codepoints` will produce incorrect results.

       > Example
         Get the end position in the input to which this match was limited.

             import Standard.Examples

             example_end_position =
                 match = Examples.match
                 match.end_position
    end_position : Integer
    end_position self = self.region_end

## PRIVATE

   Handle errors when looking up group info.

   Arguments:
   - error: The error as a value.
   - id: The group identifier with which the error is associated.
handle_error : Any -> (Text | Integer) -> Any
handle_error error id = case error of
    Polyglot_Error_Data err ->
        is_ioob = err.is_a IndexOutOfBoundsException
        is_iae = err.is_a IllegalArgumentException
        maps_to_no_such_group = is_ioob || is_iae

        if maps_to_no_such_group.not then err else
            Regex.No_Such_Group_Error_Data id
    other -> other

## Options specific to the `Default` regular expression engine.
type Option

    ## Specifies that the input expression to the pattern be treated as a
       sequence of literal characters. Metacharacters and escape sequences have
       no special meaning in this mode.
    Literal_Pattern

    ## Disables anchoring to the region's boundaries.

       By default, the regex engine will allow `^` and `$` to match the
       boundaries of a restricted region. With this option specified, they will
       only match the start and end of the input.
    No_Anchoring_Bounds

    ## Enables transparent bounds.

       Setting this option will allow the regex engine to look "through" the
       boundaries of the engine's region for the purposes of lookahead,
       lookbehind, and boundary matching.

       Without this flag, the region boundaries are treated as opaque, meaning
       that the above constructs will fail to match anything outside the region.
    Transparent_Bounds

    ## Specifies that only the unix line ending `''\n'` be considered in the
       behaviour of the `^` and `$` special characters.
    Unix_Lines

## PRIVATE

   Generates a Java bitmask representing the options used to configure the
   regex.

   Arguments:
   - opts: The enso-side options to configure the regex.
from_enso_options : Vector.Vector (Option | Global_Option.Option) -> Integer
from_enso_options opts =
    java_flags = Panic.recover Any <| opts.flat_map case _ of
        Literal_Pattern -> [Java_Pattern.LITERAL]
        Unix_Lines -> [Java_Pattern.UNIX_LINES]
        Global_Option.Case_Insensitive -> [Java_Pattern.CASE_INSENSITIVE]
        Global_Option.Dot_Matches_Newline -> [Java_Pattern.DOTALL]
        Global_Option.Multiline -> [Java_Pattern.MULTILINE]
        Global_Option.Comments -> [Java_Pattern.COMMENTS]
        Global_Option.Ascii_Matching -> []
        No_Anchoring_Bounds -> []
        Transparent_Bounds -> []
        other -> Panic.throw (Invalid_Option_Error_Data other)

    options_bitmask = java_flags.fold 0 .bit_or

    if opts.contains Global_Option.Ascii_Matching then options_bitmask else
        unicode = [Java_Pattern.CANON_EQ, Java_Pattern.UNICODE_CASE, Java_Pattern.UNICODE_CHARACTER_CLASS].fold 0 .bit_or
        options_bitmask.bit_or unicode

## PRIVATE

   An error representing that the bounds for a match are invalid.
type Invalid_Bounds_Error

## PRIVATE

   Provides a human-readable representation of the invalid bounds error.
Invalid_Bounds_Error.to_display_text : Text
Invalid_Bounds_Error.to_display_text =
    "The start bound cannot be greater than the end bound."

## PRIVATE

   An error representing that there is something wrong with the mode for a regex
   match.

   Arguments:
   - message: The text of the message to display to users.
type Mode_Error
    Mode_Error_Data (message : Text)

## PRIVATE

   Provides a human-readable representation of the invalid bounds error.
Mode_Error.to_display_text : Text
Mode_Error.to_display_text self = self.message.to_text

## PRIVATE

   An error representing that one of the passed options was invalid.

   Arguments:
   - opt: The option that was not valid for this regex engine.
type Invalid_Option_Error
    Invalid_Option_Error_Data (opt : Any)

## PRIVATE

   Provides a human-readable representation of the invalid option error.
Invalid_Option_Error.to_display_text : Text
Invalid_Option_Error.to_display_text self =
    "The option " + self.opt.to_text + " is not valid for the default regex engine."
<|MERGE_RESOLUTION|>--- conflicted
+++ resolved
@@ -477,11 +477,7 @@
                 Mode_Error_Data "Splitting on a bounded region is not well-defined."
 
         splits = self.internal_pattern.split input limit
-<<<<<<< HEAD
-        Vector.Vector_Data splits
-=======
         Vector.from_polyglot_array splits
->>>>>>> 63fecec3
 
     ## ADVANCED
 
@@ -687,11 +683,7 @@
                  matcg.named_groups default="UNMATCHED"
     named_groups : (a : Any) -> Map Text (Text | a)
     named_groups self default=Nothing =
-<<<<<<< HEAD
-        group_names = Vector.Vector_Data <|
-=======
         group_names = Vector.from_polyglot_array <|
->>>>>>> 63fecec3
             Regex_Utils.get_group_names self.internal_match.pattern
         pairs = group_names.map name->
             value = case self.group name of
