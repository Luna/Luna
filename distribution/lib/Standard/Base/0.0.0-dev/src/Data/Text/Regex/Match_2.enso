<<<<<<< HEAD
from project.Data.Boolean import Boolean, True, False
import project.Any.Any
import project.Data.Numbers.Integer
import project.Data.Map.Map
=======
import project.Any.Any
import project.Data.Map.Map
import project.Data.Numbers.Integer
>>>>>>> f5234242
import project.Data.Range.Extensions
import project.Data.Range.Range
import project.Data.Text.Regex_2.No_Such_Group
import project.Data.Text.Span.Span
import project.Data.Text.Span.Utf_16_Span
import project.Data.Text.Text
import project.Data.Vector.Vector
import project.Error.Common.Index_Out_Of_Bounds
import project.Error.Error
import project.Nothing.Nothing
import project.Panic.Panic
<<<<<<< HEAD
=======

from project.Data.Boolean import Boolean, True, False

>>>>>>> f5234242

type Match_2
    ## internal_regex_result : RegexResult (Truffle)
       (See https://github.com/oracle/graal/blob/master/regex/docs/README.md)
    Value (pattern : Pattern_2) (internal_regex_result : Any) (input : Text)

<<<<<<< HEAD
    ## Returns the start character of group n.

       Returns Nothing if the group did not participate int the match. If no such group
       exists for the provided identifier, a `No_Such_Group` is returned.

       Arguments:
       - n: the group identifier. Note that the groups explicitly
         defined in the regex are numbered starting at 1; group 0 refers to the
         entire match range.

       ! What is a Character?
         A character is defined as an Extended Grapheme Cluster, see Unicode
         Standard Annex 29. This is the smallest unit that still has semantic
         meaning in most text-processing applications.
    start : Integer -> Integer | Nothing
    start self n = case self.grapheme_span n of
        span : Span -> span.start
        x -> x

    ## Returns the start character of group n

       Returns Nothing if the group did not participate int the match. If no such group
       exists for the provided identifier, a `No_Such_Group` is returned.

       Arguments:
       - n: the group identifier. Note that the groups explicitly
         defined in the regex are numbered starting at 1; group 0 refers to the
         entire match range.

       ! What is a Character?
         A character is defined as an Extended Grapheme Cluster, see Unicode
         Standard Annex 29. This is the smallest unit that still has semantic
         meaning in most text-processing applications.
    end : Integer -> Integer | Nothing
    end self n = case self.grapheme_span n of
        span : Span -> span.end
        x -> x

    ## Gets the UTF16 span matched by the group with the provided identifier, or
       a default value if the group did not participate in the match. If no such group
       exists for the provided identifier, a `No_Such_Group` is returned.
=======
    ## PRIVATE
       Returns the start UTF16 character index of a group.

       This method goes directly to the internal match object. It does not
       take group names, and does not have a default.

       Arguments:
       - group: the integer group number.
    internal_start : Integer -> Integer
    internal_start self group = self.internal_regex_result.getStart group

    ## PRIVATE 
       Returns the end UTF16 character index, plus one, of a group.

       This method goes directly to the internal match object. It does not
       take group names, and does not have a default.

       Arguments:
       - group: the integer group number.
    internal_end : Integer -> Integer
    internal_end self group = self.internal_regex_result.getEnd group

    ## Returns the start UTF16 character index of a group.

       Arguments:
       - group: the group name or number. Marked groups defined in the regex are
         numbered starting at 1; group 0 refers to the entire match.
    utf16_start : Integer | Text -> Integer
    utf16_start self group=0 =
        span = self.span group
        if span.is_nothing then Nothing else span.start

    ## Returns the end UTF16 character index, plus one, of a group.
>>>>>>> f5234242

       Arguments:
       - group: the group name or number. Marked groups defined in the regex are
         numbered starting at 1; group 0 refers to the entire match.
    utf16_end : Integer | Text -> Integer
    utf16_end self group=0 =
        span = self.span group
        if span.is_nothing then Nothing else span.end

    ## Returns the start grapheme index of a group.

       ! What is a Character?
         A character is defined as an Extended Grapheme Cluster, see Unicode
         Standard Annex 29. This is the smallest unit that still has semantic
         meaning in most text-processing applications.

       Arguments:
       - group: the group name or number. Marked groups defined in the regex are
         numbered starting at 1; group 0 refers to the entire match.
    start : Integer | Text -> Integer
    start self group=0 =
        span = self.grapheme_span group
        if span.is_nothing then Nothing else span.start

    ## Returns the end grapheme index, plus one, of a group.

       ! What is a Character?
         A character is defined as an Extended Grapheme Cluster, see Unicode
         Standard Annex 29. This is the smallest unit that still has semantic
         meaning in most text-processing applications.

       Arguments:
       - group: the group name or number. Marked groups defined in the regex are
         numbered starting at 1; group 0 refers to the entire match.
    end : Integer | Text -> Integer
    end self group=0 =
        span = self.grapheme_span group
        if span.is_nothing then Nothing else span.end

    ## Gets the UTF16 span matched by the group with the provided identifier, or
       a default value if the group did not participate in the match. If no such
       group exists for the provided identifier, a `No_Such_Group` is returned.

       Arguments:
       - group: The integer index or name of that group.

       ? The Full Match
         The group with index 0 is always the full match of the pattern.

       ? Named Groups by Index
         If the regex contained named groups, these may also be accessed by
         index based on their position in the pattern.

       ! What is a Character?
         A character is defined as an Extended Grapheme Cluster, see Unicode
         Standard Annex 29. This is the smallest unit that still has semantic
         meaning in most text-processing applications.

       Note that it is possible for a group to "not participate in the match",
       for example with a disjunction. In the example below, the "(d)" group
       does not participate -- it neither matches nor fails.

            "ab((c)|(d))".find "abc"

       In this case, the group id for "(d)", which is 3, is a valid group id and
       (Pattern_2.lookup_group 3) will return 3. If the caller tries to get group 3,
       Match_2.group will return the default value.
<<<<<<< HEAD
    span : Integer | Text -> Any | Nothing -> Utf_16_Span ! No_Such_Group
    span self id=0 default=Nothing =
        n = self.pattern.lookup_group id
        start = self.internal_regex_result.getStart n
        end = self.internal_regex_result.getEnd n
        does_not_participate = start == -1 || end == -1
        case does_not_participate of
            True -> default
            False ->
                range = Range.new start end
                Utf_16_Span.Value range self.input
=======
    span : Integer | Text -> Any -> Utf_16_Span ! No_Such_Group
    span self group=0 ~default=Nothing =
        group_id = self.pattern.lookup_group group
        start = self.internal_start group_id
        end = self.internal_end group_id
        does_not_participate = start == -1 || end == -1
        if does_not_participate then default else
            range = Range.new start end
            Utf_16_Span.Value range self.input
>>>>>>> f5234242

    ## Gets the grapheme span matched by the group with the provided identifier, or
       a default value if the group did not participate in the match. If no such group
       exists for the provided identifier, a `No_Such_Group` is returned.

       Arguments:
<<<<<<< HEAD
       - id: The integer index or name of that group.
=======
       - group: The integer index or name of that group.
>>>>>>> f5234242

       ? The Full Match
         The group with index 0 is always the full match of the pattern.

       ? Named Groups by Index
         If the regex contained named groups, these may also be accessed by
         index based on their position in the pattern.

       ! What is a Character?
         A character is defined as an Extended Grapheme Cluster, see Unicode
         Standard Annex 29. This is the smallest unit that still has semantic
         meaning in most text-processing applications.

       Note that it is possible for a group to "not participate in the match",
       for example with a disjunction. In the example below, the "(d)" group
       does not participate -- it neither matches nor fails.

            "ab((c)|(d))".find "abc"

       In this case, the group id for "(d)", which is 3, is a valid group id and
<<<<<<< HEAD
       (Pattern_2.lookup_group 3) will return 3. If the caller tries to get group 3,
       Match_2.group will return the default value.
    grapheme_span : Integer | Text -> Any | Nothing -> Span ! No_Such_Group
    grapheme_span self id=0 default=Nothing =
        result = self.span id default
        case result == default of
            True -> default
            False -> case result of
                Nothing -> Nothing
                utf_16_span : Utf_16_Span -> utf_16_span.to_grapheme_span

    ## Gets the Text matched by the group with the provided identifier, or
       a default value if the group did not participate in the match. If no such group
       exists for the provided identifier, a `No_Such_Group` is returned.

       Arguments:
       - id: The integer index or name of that group.
=======
       (Pattern_2.lookup_group 3) will return 3. If the caller tries to get
       group 3, Match_2.group will return the default value.
    grapheme_span : Integer | Text -> Any -> Span ! No_Such_Group
    grapheme_span self group=0 ~default=Nothing =
        result = self.span group Nothing
        if result.is_nothing then default else result.to_grapheme_span

    ## Gets the Text matched by the group with the provided identifier, or
       a default value if the group did not participate in the match. If no such
       group exists for the provided identifier, a `No_Such_Group` is returned.

       Arguments:
       - group: The integer index or name of that group.
>>>>>>> f5234242

       ? The Full Match
         The group with index 0 is always the full match of the pattern.

       ? Named Groups by Index
         If the regex contained named groups, these may also be accessed by
         index based on their position in the pattern.

       Note that it is possible for a group to "not participate in the match",
       for example with a disjunction. In the example below, the "(d)" group
       does not participate -- it neither matches nor fails.

            "ab((c)|(d))".find "abc"

       In this case, the group id for "(d)", which is 3, is a valid group id and
<<<<<<< HEAD
       (Pattern_2.lookup_group 3) will return 3. If the caller tries to get group 3,
       Match_2.group will return the default value.
    group : Integer | Text -> Any | Nothing -> Text ! No_Such_Group
    group self id default=Nothing =
        result = self.grapheme_span id default
        case result == default of
            True -> default
            False -> case result of
                Nothing -> Nothing
                span -> span.text

    ## Gets the Text matched by the entire pattern.
    text self = self.group 0
=======
       (Pattern_2.lookup_group 3) will return 3. If the caller tries to get 
       group 3, Match_2.group will return the default value.
    text : Integer | Text -> Any -> Text ! No_Such_Group
    text self group=0 ~default=Nothing =
        result = self.grapheme_span group Nothing
        if result.is_nothing then default else result.text
>>>>>>> f5234242

    ## Gets a vector containing the Text of _all_ of the capturing groups in
       the pattern, replacing the value of groups that did not participate in
       the match with `default`. This vector includes group 0, which contains
       the entire match.

       Arguments:
       - default: The value to return for a given index when the group at that
         index did not participate in the match.

       ? The Full Match
         The group with index 0 is always the full match of the pattern.

       ? Named Groups by Index
         If the regex contained named groups, these may also be accessed by
         index based on their position in the pattern.

       > Example
         Get a vector of the text matched by all of the groups in this match,
         replacing the value for groups that didn't match with "UNMATCHED".

             import Standard.Examples

             example_groups =
                 match = Examples.match
                 match.groups default="UNMATCHED"
    groups : Any -> Vector (Text | Any)
<<<<<<< HEAD
    groups self default=Nothing =
        group_numbers = 0.up_to self.pattern.group_count
        group_numbers.map n->
            group = self.group n
            case group of
                Nothing -> default
                _ -> group
=======
    groups self ~default=Nothing =
        group_numbers = 0.up_to self.pattern.group_count
        group_numbers.map n-> (self.text n . if_nothing default)
>>>>>>> f5234242

    ## Gets a map containing the named capturing groups for the pattern,
       replacing the value for groups that did not participate in the match with
       `default`.

       Arguments:
       - default: The value to return for a given name when the group at that
         index did not participate in the match.

       Note that it is possible for a group to "not participate in the match",
       for example with a disjunction. In the example below, the "(d)" group
       does not participate -- it neither matches nor fails.

            "ab((c)|(d))".find "abc"

       In this case, the group id for "(d)", which is 3, is a valid group id and
       (Pattern_2.lookup_group 3) will return 3. If the caller tries to get group 3,
       Match_2.group will return the default value.

       > Example
         Get the map of all of the named groups in this match, replacing the
         value for groups that didn't participate in the match with "UNMATCHED".

            pattern = Regex_2.compile "(.. .. )(?<letters>.+)()??(?<empty>)??"
            input = "aa ab abc a bc bcd"
            match = pattern.match input
            ## match.named_groups.keys.sort == ["empty", "letters"]
    named_groups : Any -> Map Text (Text | Any)
    named_groups self default=Nothing =
        named_group_names = self.pattern.group_names
<<<<<<< HEAD
        spans = named_group_names.map name-> self.group name default=default
=======
        spans = named_group_names.map name-> self.text name default=default
>>>>>>> f5234242
        Map.from_vector (named_group_names.zip spans)

    ## Gets the grapheme span matched by the group with the provided index, or
       a default value if the group did not participate in the match.
       If the identifier is invalid then `if_missing` is returned.

       Arguments:
       - id: The integer index or name of that group.
       - if_missing: The value to return if the index is out of bounds.
    get : Integer -> Any -> Any
    get self index ~if_missing=Nothing =
<<<<<<< HEAD
        self.group index . catch No_Such_Group (_-> if_missing)
=======
        self.text index . catch No_Such_Group (_-> if_missing)
>>>>>>> f5234242

    ## Gets the grapheme span matched by the group with the provided index, or
       a default value if the group did not participate in the match.
       If the identifier is invalid then Index_Out_Of_Bounds is thrown.

       Arguments:
       - id: The integer index or name of that group.
       - if_missing: The value to return if the index is out of bounds.
    at : Integer -> Any ! Index_Out_Of_Bounds
    at self index =
<<<<<<< HEAD
        self.group index . catch No_Such_Group _->
            Error.throw (Index_Out_Of_Bounds.Error index self.pattern.group_count)
=======
        self.get index if_missing=(Error.throw (Index_Out_Of_Bounds.Error index self.pattern.group_count))
>>>>>>> f5234242
<|MERGE_RESOLUTION|>--- conflicted
+++ resolved
@@ -1,13 +1,6 @@
-<<<<<<< HEAD
-from project.Data.Boolean import Boolean, True, False
-import project.Any.Any
-import project.Data.Numbers.Integer
-import project.Data.Map.Map
-=======
 import project.Any.Any
 import project.Data.Map.Map
 import project.Data.Numbers.Integer
->>>>>>> f5234242
 import project.Data.Range.Extensions
 import project.Data.Range.Range
 import project.Data.Text.Regex_2.No_Such_Group
@@ -19,77 +12,37 @@
 import project.Error.Error
 import project.Nothing.Nothing
 import project.Panic.Panic
-<<<<<<< HEAD
-=======
 
 from project.Data.Boolean import Boolean, True, False
 
->>>>>>> f5234242
 
 type Match_2
     ## internal_regex_result : RegexResult (Truffle)
        (See https://github.com/oracle/graal/blob/master/regex/docs/README.md)
     Value (pattern : Pattern_2) (internal_regex_result : Any) (input : Text)
 
-<<<<<<< HEAD
-    ## Returns the start character of group n.
+    ## PRIVATE
+       Returns the start UTF16 character index of a group.
+
+       This method goes directly to the internal match object. It does not
+       take group names, and does not have a default.
 
        Returns Nothing if the group did not participate int the match. If no such group
        exists for the provided identifier, a `No_Such_Group` is returned.
-
-       Arguments:
-       - n: the group identifier. Note that the groups explicitly
-         defined in the regex are numbered starting at 1; group 0 refers to the
-         entire match range.
-
-       ! What is a Character?
-         A character is defined as an Extended Grapheme Cluster, see Unicode
-         Standard Annex 29. This is the smallest unit that still has semantic
-         meaning in most text-processing applications.
-    start : Integer -> Integer | Nothing
-    start self n = case self.grapheme_span n of
-        span : Span -> span.start
-        x -> x
-
-    ## Returns the start character of group n
-
-       Returns Nothing if the group did not participate int the match. If no such group
-       exists for the provided identifier, a `No_Such_Group` is returned.
-
-       Arguments:
-       - n: the group identifier. Note that the groups explicitly
-         defined in the regex are numbered starting at 1; group 0 refers to the
-         entire match range.
-
-       ! What is a Character?
-         A character is defined as an Extended Grapheme Cluster, see Unicode
-         Standard Annex 29. This is the smallest unit that still has semantic
-         meaning in most text-processing applications.
-    end : Integer -> Integer | Nothing
-    end self n = case self.grapheme_span n of
-        span : Span -> span.end
-        x -> x
-
-    ## Gets the UTF16 span matched by the group with the provided identifier, or
-       a default value if the group did not participate in the match. If no such group
-       exists for the provided identifier, a `No_Such_Group` is returned.
-=======
-    ## PRIVATE
-       Returns the start UTF16 character index of a group.
-
-       This method goes directly to the internal match object. It does not
-       take group names, and does not have a default.
 
        Arguments:
        - group: the integer group number.
     internal_start : Integer -> Integer
     internal_start self group = self.internal_regex_result.getStart group
 
-    ## PRIVATE 
+    ## PRIVATE
        Returns the end UTF16 character index, plus one, of a group.
 
        This method goes directly to the internal match object. It does not
        take group names, and does not have a default.
+
+       Returns Nothing if the group did not participate int the match. If no such group
+       exists for the provided identifier, a `No_Such_Group` is returned.
 
        Arguments:
        - group: the integer group number.
@@ -107,7 +60,6 @@
         if span.is_nothing then Nothing else span.start
 
     ## Returns the end UTF16 character index, plus one, of a group.
->>>>>>> f5234242
 
        Arguments:
        - group: the group name or number. Marked groups defined in the regex are
@@ -175,19 +127,6 @@
        In this case, the group id for "(d)", which is 3, is a valid group id and
        (Pattern_2.lookup_group 3) will return 3. If the caller tries to get group 3,
        Match_2.group will return the default value.
-<<<<<<< HEAD
-    span : Integer | Text -> Any | Nothing -> Utf_16_Span ! No_Such_Group
-    span self id=0 default=Nothing =
-        n = self.pattern.lookup_group id
-        start = self.internal_regex_result.getStart n
-        end = self.internal_regex_result.getEnd n
-        does_not_participate = start == -1 || end == -1
-        case does_not_participate of
-            True -> default
-            False ->
-                range = Range.new start end
-                Utf_16_Span.Value range self.input
-=======
     span : Integer | Text -> Any -> Utf_16_Span ! No_Such_Group
     span self group=0 ~default=Nothing =
         group_id = self.pattern.lookup_group group
@@ -197,57 +136,33 @@
         if does_not_participate then default else
             range = Range.new start end
             Utf_16_Span.Value range self.input
->>>>>>> f5234242
 
     ## Gets the grapheme span matched by the group with the provided identifier, or
        a default value if the group did not participate in the match. If no such group
        exists for the provided identifier, a `No_Such_Group` is returned.
 
        Arguments:
-<<<<<<< HEAD
-       - id: The integer index or name of that group.
-=======
        - group: The integer index or name of that group.
->>>>>>> f5234242
-
-       ? The Full Match
-         The group with index 0 is always the full match of the pattern.
-
-       ? Named Groups by Index
-         If the regex contained named groups, these may also be accessed by
-         index based on their position in the pattern.
-
-       ! What is a Character?
-         A character is defined as an Extended Grapheme Cluster, see Unicode
-         Standard Annex 29. This is the smallest unit that still has semantic
-         meaning in most text-processing applications.
-
-       Note that it is possible for a group to "not participate in the match",
-       for example with a disjunction. In the example below, the "(d)" group
-       does not participate -- it neither matches nor fails.
-
-            "ab((c)|(d))".find "abc"
-
-       In this case, the group id for "(d)", which is 3, is a valid group id and
-<<<<<<< HEAD
-       (Pattern_2.lookup_group 3) will return 3. If the caller tries to get group 3,
-       Match_2.group will return the default value.
-    grapheme_span : Integer | Text -> Any | Nothing -> Span ! No_Such_Group
-    grapheme_span self id=0 default=Nothing =
-        result = self.span id default
-        case result == default of
-            True -> default
-            False -> case result of
-                Nothing -> Nothing
-                utf_16_span : Utf_16_Span -> utf_16_span.to_grapheme_span
-
-    ## Gets the Text matched by the group with the provided identifier, or
-       a default value if the group did not participate in the match. If no such group
-       exists for the provided identifier, a `No_Such_Group` is returned.
-
-       Arguments:
-       - id: The integer index or name of that group.
-=======
+
+       ? The Full Match
+         The group with index 0 is always the full match of the pattern.
+
+       ? Named Groups by Index
+         If the regex contained named groups, these may also be accessed by
+         index based on their position in the pattern.
+
+       ! What is a Character?
+         A character is defined as an Extended Grapheme Cluster, see Unicode
+         Standard Annex 29. This is the smallest unit that still has semantic
+         meaning in most text-processing applications.
+
+       Note that it is possible for a group to "not participate in the match",
+       for example with a disjunction. In the example below, the "(d)" group
+       does not participate -- it neither matches nor fails.
+
+            "ab((c)|(d))".find "abc"
+
+       In this case, the group id for "(d)", which is 3, is a valid group id and
        (Pattern_2.lookup_group 3) will return 3. If the caller tries to get
        group 3, Match_2.group will return the default value.
     grapheme_span : Integer | Text -> Any -> Span ! No_Such_Group
@@ -261,44 +176,27 @@
 
        Arguments:
        - group: The integer index or name of that group.
->>>>>>> f5234242
-
-       ? The Full Match
-         The group with index 0 is always the full match of the pattern.
-
-       ? Named Groups by Index
-         If the regex contained named groups, these may also be accessed by
-         index based on their position in the pattern.
-
-       Note that it is possible for a group to "not participate in the match",
-       for example with a disjunction. In the example below, the "(d)" group
-       does not participate -- it neither matches nor fails.
-
-            "ab((c)|(d))".find "abc"
-
-       In this case, the group id for "(d)", which is 3, is a valid group id and
-<<<<<<< HEAD
-       (Pattern_2.lookup_group 3) will return 3. If the caller tries to get group 3,
-       Match_2.group will return the default value.
-    group : Integer | Text -> Any | Nothing -> Text ! No_Such_Group
-    group self id default=Nothing =
-        result = self.grapheme_span id default
-        case result == default of
-            True -> default
-            False -> case result of
-                Nothing -> Nothing
-                span -> span.text
-
-    ## Gets the Text matched by the entire pattern.
-    text self = self.group 0
-=======
+
+       ? The Full Match
+         The group with index 0 is always the full match of the pattern.
+
+       ? Named Groups by Index
+         If the regex contained named groups, these may also be accessed by
+         index based on their position in the pattern.
+
+       Note that it is possible for a group to "not participate in the match",
+       for example with a disjunction. In the example below, the "(d)" group
+       does not participate -- it neither matches nor fails.
+
+            "ab((c)|(d))".find "abc"
+
+       In this case, the group id for "(d)", which is 3, is a valid group id and
        (Pattern_2.lookup_group 3) will return 3. If the caller tries to get 
        group 3, Match_2.group will return the default value.
     text : Integer | Text -> Any -> Text ! No_Such_Group
     text self group=0 ~default=Nothing =
         result = self.grapheme_span group Nothing
         if result.is_nothing then default else result.text
->>>>>>> f5234242
 
     ## Gets a vector containing the Text of _all_ of the capturing groups in
        the pattern, replacing the value of groups that did not participate in
@@ -326,19 +224,9 @@
                  match = Examples.match
                  match.groups default="UNMATCHED"
     groups : Any -> Vector (Text | Any)
-<<<<<<< HEAD
-    groups self default=Nothing =
-        group_numbers = 0.up_to self.pattern.group_count
-        group_numbers.map n->
-            group = self.group n
-            case group of
-                Nothing -> default
-                _ -> group
-=======
     groups self ~default=Nothing =
         group_numbers = 0.up_to self.pattern.group_count
         group_numbers.map n-> (self.text n . if_nothing default)
->>>>>>> f5234242
 
     ## Gets a map containing the named capturing groups for the pattern,
        replacing the value for groups that did not participate in the match with
@@ -369,11 +257,7 @@
     named_groups : Any -> Map Text (Text | Any)
     named_groups self default=Nothing =
         named_group_names = self.pattern.group_names
-<<<<<<< HEAD
-        spans = named_group_names.map name-> self.group name default=default
-=======
         spans = named_group_names.map name-> self.text name default=default
->>>>>>> f5234242
         Map.from_vector (named_group_names.zip spans)
 
     ## Gets the grapheme span matched by the group with the provided index, or
@@ -385,11 +269,7 @@
        - if_missing: The value to return if the index is out of bounds.
     get : Integer -> Any -> Any
     get self index ~if_missing=Nothing =
-<<<<<<< HEAD
-        self.group index . catch No_Such_Group (_-> if_missing)
-=======
         self.text index . catch No_Such_Group (_-> if_missing)
->>>>>>> f5234242
 
     ## Gets the grapheme span matched by the group with the provided index, or
        a default value if the group did not participate in the match.
@@ -400,9 +280,4 @@
        - if_missing: The value to return if the index is out of bounds.
     at : Integer -> Any ! Index_Out_Of_Bounds
     at self index =
-<<<<<<< HEAD
-        self.group index . catch No_Such_Group _->
-            Error.throw (Index_Out_Of_Bounds.Error index self.pattern.group_count)
-=======
-        self.get index if_missing=(Error.throw (Index_Out_Of_Bounds.Error index self.pattern.group_count))
->>>>>>> f5234242
+        self.get index if_missing=(Error.throw (Index_Out_Of_Bounds.Error index self.pattern.group_count))