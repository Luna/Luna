import project.Any.Any
import project.Data.Numeric.Internal.Decimal_Internal
import project.Data.Numeric.Math_Context.Math_Context
import project.Data.Numeric.Rounding_Mode.Rounding_Mode
import project.Data.Text.Text
import project.Error.Error
import project.Errors.Illegal_Argument.Illegal_Argument
import project.Nothing.Nothing
import project.Panic.Panic
import project.Warning.Warning
from project.Data.Boolean import Boolean, False, True
from project.Data.Numbers import Float, Integer, Number, Number_Parse_Error
from project.Data.Numeric.Internal.Decimal_Internal import Decimal_Comparator
from project.Data.Ordering import Comparable, Ordering
<<<<<<< HEAD
from project.Errors.Common import Loss_Of_Numeric_Precision, Out_Of_Range
=======
from project.Errors.Common import Arithmetic_Error, Loss_Of_Numeric_Precision, Unsupported_Argument_Types
>>>>>>> 0b944932

polyglot java import java.lang.ArithmeticException
polyglot java import java.lang.NumberFormatException
polyglot java import java.math.BigDecimal
polyglot java import org.enso.base.numeric.ConversionResult
polyglot java import org.enso.base.numeric.Decimal_Utils

## Decimal is the type of decimal (base-10-scaled) numbers in Enso. An Enso
   `Decimal` is a wrapper around a Java `BigDecimal`.

   `Decimal` values have more overhead than standard `Float` values, but they
   have the advantage of being able to precisely specify values such as `0.1`,
   which is important for certain kinds of calculations, such as currency.

   A `Decimal` value is represented internally by a Java `BigInteger` "unscaled
   value" and a "scale value". The numerical value of the `Decimal` is
   `(unscaledValue * 10^(-scale))`. Scale values are maintained automatically by
   the constructors and numerical operations.

   Scale values can allow distinctions between values that would be identical as
   `Float`s. For example, the following values have different internal
   representations:

       a = Decimal.new "2.0"
       b = Decimal.new "2.00"
       a == b
       # => True

   These two values have different internal representations, but they are still
   considered the same value by `==`.

   All of the constructors, and many of the operations, can take an additional
   `Math_Context` value, which can specify two things:

   - precision: the number of decimal digits to use to represent a value or
     result; results are rounded to this precision.
   - rounding_mode: the method to use for rounding. See `Rounding_Mode` for
     details about each rounding method.

   When a `Math_Context` value is used in an operation, and causes a loss of
   precision, a `Loss_Of_Numeric_Precision` warning is attached to the result.

   If no `Math_Context` value is supplied, the default is to make all operations
   exact. A `Math_Context` with a precision of `0` has the same effect.

   A `Decimal` can represent any `Float` precisely. However, some `Float`
   literals, such as `0.1`, cannot be represented exactly to infinite
   precision by a `Float`. For this reason, constructing a `Decimal` from
   a `Float` always attaches a `Loss_Of_Numeric_Precision` warning to the
   result. To avoid this problem, it is recommended to create `Decimal`s from
   fractional values by passing the value in as a `Text`, where possible and
   convenient.

   The `Decimal` class provides arithmetic operations `add`, `subtract`,
   `multiply`, and `divide`, which can take a `Math_Context` argument. You can
   also use the usual operators `+`, `-`, `*`, `/`, which are the same as the
   named methods, but which cannot take a `Math_Context`.

   In the case of `divide`, it is possible that the result will have a
   non-terminating deicmal expansion. If the operation did not specify a
   `Math_Context`, or specified an explicit `Math_Context` with infinite
   precision, then it is impossible to represent the result as requested, and an
   `Arithmetic_Error` will be thrown. In this case, the solution is to specify
   an explicit precision using a `Math_Context`.
type Decimal
    ## PRIVATE
    Value (big_decimal : BigDecimal)

    ## ICON number_input
       Construct a `Decimal` from a string or integer.

       Arguments:
       - x: The `Text`, `Integer`, or `Float` to construct a `Decimal` from.
       - mc: The `Math_Context` to use to specify precision and `Rounding_Mode`.
         If a `Math_Context` is used, there is a possibility of a loss of
         precision.

       ? Number Format

         The textual format for a Decimal is defined at
         https://docs.oracle.com/javase/8/docs/api/java/math/BigDecimal.html#BigDecimal-java.lang.String-.

       ! Error Conditions

         - If the `Text` argument is incorrectly formatted, a `Number_Parse_Error`
           is thrown.
         - If the construction of the Decimal results in a loss of precision, a
           `Loss_Of_Numeric_Precision` warning is attached. This can only happen
           if a `Math_Context` value is explicitly passed.

        ^ Example
          Create a `Decimal` from a string.

              c = Decimal.new "12.345"
    new : Text | Integer | Float -> Math_Context | Nothing -> Decimal ! Arithmetic_Error | Number_Parse_Error
    new (x : Text | Integer | Float) (mc : Math_Context | Nothing = Nothing) -> Decimal ! Arithmetic_Error | Number_Parse_Error =
        handle_java_exception <|
            case x of
                _ : Text -> Decimal.parse x mc
                _ : Integer -> Decimal.from_integer x mc
                _ : Float -> Decimal.from_float x mc

    ## GROUP conversions
       ICON convert
       Construct a `Decimal` from a `Text`.

       Arguments:
       - s: The `Text` to construct a `Decimal` from.
       - mc: The `Math_Context` to use to specify precision and `Rounding_Mode`.
         If a `Math_Context` is used, there is a possibility of a loss of
         precision.

       ? Number Format

         The textual format for a Decimal is defined at
         https://docs.oracle.com/javase/8/docs/api/java/math/BigDecimal.html#BigDecimal-java.lang.String-.

       ! Error Conditions

         - If `s` is incorrectly formatted, a `Number_Parse_Error` is thrown.
         - If the construction of the Decimal results in a loss of precision, a
           `Loss_Of_Numeric_Precision` warning is attached. This can only happen
           if a `Math_Context` value is explicitly passed.

        ^ Example
          Create a `Decimal` from a string.

              d = Decimal.parse "12.345"
    parse : Text -> Math_Context | Nothing -> Decimal ! Arithmetic_Error | Number_Parse_Error
    parse (s : Text) (mc : Math_Context | Nothing = Nothing) -> Decimal ! Arithmetic_Error | Number_Parse_Error =
        handle_java_exception <| handle_number_format_exception <|
            case mc of
                _ : Math_Context -> Decimal.Value <| handle_precision_loss s <| Decimal_Utils.fromString s mc.math_context
                _ : Nothing -> Decimal.Value (Decimal_Utils.fromString s)

    ## GROUP conversions
       ICON convert
       Construct a `Decimal` from an `Integer`.

       Arguments:
       - i: The `Integer` to construct a `Decimal` from.
       - mc: The `Math_Context` to use to specify precision and `Rounding_Mode`.
         If a `Math_Context` is used, there is a possibility of a loss of
         precision.

       ! Error Conditions

         - If the construction of the Decimal results in a loss of precision, a
           `Loss_Of_Numeric_Precision` warning is attached. This can only happen
           if a `Math_Context` value is explicitly passed.

        ^ Example
          Create a `Decimal` from an integer.

              d = Decimal.from_integer 12
    from_integer : Integer -> Math_Context | Nothing -> Decimal ! Arithmetic_Error
    from_integer (i : Integer) (mc : Math_Context | Nothing = Nothing) -> Decimal ! Arithmetic_Error =
        handle_java_exception <|
            case mc of
                _ : Math_Context -> Decimal.Value <| handle_precision_loss i <| Decimal_Utils.fromInteger i mc.math_context
                _ : Nothing -> Decimal.Value (Decimal_Utils.fromInteger i)

    ## GROUP conversions
       ICON convert
       Construct a `Decimal` from a `Float`.

       Arguments:
       - f: The `Float` to construct a `Decimal` from.
       - mc: The `Math_Context` to use to specify precision and `Rounding_Mode`.
         If a `Math_Context` is used, there is a possibility of a loss of
         precision.

       ? Precision Loss

         A `Decimal` can represent any `Float` precisely. However, some `Float`
         literals, such as `0.1`, cannot be represented exactly to infinite
         precision by a `Float`. For this reason, constructing a `Decimal` from
         a `Float` always attaches a `Loss_Of_Numeric_Precision` warning to the
         result.

       ! Error Conditions

         - A `Loss_Of_Numeric_Precision` warning is always attached when
           converting to `Decimal` from `Float`.
         - If `f` is NaN or +/-Inf, an Illegal_Argument error is thrown.

        ^ Example
          Create a `Decimal` from a float.

              d = Decimal.from_integer 12.345
    from_float : Float -> Math_Context | Nothing -> Decimal ! Arithmetic_Error | Illegal_Argument
    from_float (f : Float) (mc : Math_Context | Nothing = Nothing) -> Decimal ! Arithmetic_Error | Illegal_Argument =
        is_exceptional = f.is_nan || f.is_infinite
        if is_exceptional then Error.throw (Illegal_Argument.Error "Cannot convert "+f.to_text+" to a Decimal") else
            handle_java_exception <| attach_loss_of_numeric_precision f <|
                case mc of
                    _ : Math_Context -> Decimal.Value <| handle_precision_loss f <| Decimal_Utils.fromFloat f mc.math_context
                    _ : Nothing -> Decimal.Value (Decimal_Utils.fromFloat f)

    ## ALIAS greater than
       GROUP Operators
       ICON operators
       Checks if this is greater than that.

       Arguments:
       - that: The number to compare this against.

       > Example
         Checking if 10 is greater than 7.

             Decimal.new 10 > 7
             # => True
    > : Decimal -> Boolean
    > self (that : Decimal) -> Boolean = Decimal_Comparator.compare self that == Ordering.Greater

    ## ALIAS greater than or equal
       GROUP Operators
       ICON operators
       Checks if this is greater than or equal to that.

       Arguments:
       - that: The number to compare this against.

       > Example
         Checking if 10 is greater than or equal to 7.

             Decimal.new 10 >= 7
             # => True
    >= : Decimal -> Boolean
    >= self (that : Decimal) -> Boolean =
        ordering = Decimal_Comparator.compare self that
        ordering == Ordering.Greater || ordering == Ordering.Equal

    ## ALIAS less than
       GROUP Operators
       ICON operators
       Checks if this is less than that.

       Arguments:
       - that: The number to compare this against.

       > Example
         Checking if 10 is less than 7.

             Decimal.new 10 < 7
             # => False
    < : Decimal -> Boolean
    < self (that : Decimal) -> Boolean = Decimal_Comparator.compare self that == Ordering.Less

    ## ALIAS less than or equal
       GROUP Operators
       ICON operators
       Checks if this is less than or equal to that.

       Arguments:
       - that: The number to compare this against.

       > Example
         Checking if 10 is less than or equal to 7.

             Decimal.new 10 <= 7
             # => False
    <= : Decimal -> Boolean
    <= self (that : Decimal) -> Boolean =
        ordering = Decimal_Comparator.compare self that
        ordering == Ordering.Less || ordering == Ordering.Equal

    ## ALIAS plus
       GROUP Operators
       ICON math
       Adds a `Decimal` to another `Decimal` or other kind of number. A
       `Math_Context` value can be specified to set the precision and
       `Rounding_Mode`.

       Arguments:
       - that: The number to add to this.
       - math_context: Used to optionally specify precision and `Rounding_Mode`.

       Arguments to `add` will undergo automatic conversions such that you
       need not convert other numeric types to `Decimal` manually.

       > Example
         Adding 10.22 and 20.33.

             a = Decimal.new "10.22"
             b = Decimal.new "20.33"
             c = a.add b
             # => Decimal.new 30.55

       > Example
         Adding 10.22 and 20.33, rounding to 3 digits of precision (1 decimal
         place).

             a = Decimal.new "10.22"
             b = Decimal.new "20.33"
             a.add b (Math_Context.new 3)
             # => Decimal.new 30.5
    add : Decimal -> Math_Context | Nothing -> Decimal ! Arithmetic_Error
    add self (that : Decimal) (math_context : Math_Context | Nothing = Nothing) -> Decimal ! Arithmetic_Error =
        handle_java_exception <|
            case math_context of
                Nothing -> Decimal.Value (self.big_decimal.add that.big_decimal)
                _ -> Decimal.Value (self.big_decimal.add that.big_decimal math_context.math_context)

    ## ALIAS plus
       GROUP Operators
       ICON math
       Adds a `Decimal` to another `Decimal` or other kind of number.

       Arguments:
       - that: The number to add to this.

       Arguments to `+` will undergo automatic conversions such that you
       need not convert other numeric types to `Decimal` manually.

       > Example
         Adding 10.22 and 20.33.

             a = Decimal.new "10.22"
             b = Decimal.new "20.33"
             c = a + b
             # => Decimal.new 30.55
    + : Decimal -> Decimal
    + self (that : Decimal) = self.add that

    ## ALIAS minus
       GROUP Operators
       ICON math
       Subtract a `Decimal` or other kind of number from another `Decimal`, or
       subtract  a `Decimal` from another kind of number. A `Math_Context` value
       can be specified to set the precision and `Rounding_Mode`.

       Arguments:
       - that: The number to subtract from this.
       - math_context: Used to optionally specify precision and `Rounding_Mode`.

       Arguments to `subtract` will undergo automatic conversions such that you
       need not convert other numeric types to `Decimal` manually.

       > Example
         Subtracting 10.22 from 20.33.

             a = Decimal.new "20.33"
             b = Decimal.new "10.22"
             c = a.subtract b
             # => Decimal.new 10.11

       > Example
         Subtracting 10.22 from 20.33, rounding to 3 digits of precision (1
         decimal place).

             a = Decimal.new "20.33"
             b = Decimal.new "10.22"
             c = a.subtract b (Math_Context.new 3)
             # => Decimal.new 10.1
    subtract : Decimal -> Math_Context | Nothing -> Decimal ! Arithmetic_Error
    subtract self (that : Decimal) (math_context : Math_Context | Nothing = Nothing) -> Decimal ! Arithmetic_Error =
        handle_java_exception <|
            case math_context of
                Nothing -> Decimal.Value (self.big_decimal.subtract that.big_decimal)
                _ -> Decimal.Value (self.big_decimal.subtract that.big_decimal math_context.math_context)

    ## ALIAS minus
       GROUP Operators
       ICON math
       Subtract a `Decimal` or other kind of number from another `Decimal`, or
       subtract  a `Decimal` from another kind of number.

       Arguments:
       - that: The number to subtract from this.

       Arguments to `-` will undergo automatic conversions such that you
       need not convert other numeric types to `Decimal` manually.

       > Example
         Subtracting 10.22 from 20.33.

             a = Decimal.new "20.33"
             b = Decimal.new "10.22"
             c = a - b
             # => Decimal.new 10.11
    - : Decimal -> Decimal
    - self (that : Decimal) = self.subtract that

    ## ALIAS times
       GROUP Operators
       ICON math
       Multiplies a `Decimal` by another `Decimal` or other kind of number. A
       `Math_Context` value can be specified to set the precision and
       `Rounding_Mode`.

       Arguments:
       - that: The number to multiply by this.
       - math_context: Used to optionally specify precision and `Rounding_Mode`.

       Arguments to `multiply` will undergo automatic conversions such that you
       need not convert other numeric types to `Decimal` manually.

       > Example
         Multiplying 10.22 and 20.33.

             a = Decimal.new "10.22"
             b = Decimal.new "20.33"
             c = a.multiply b
             # => Decimal.new 207.7726

       > Example
         Multiplying 10.22 and 20.33, rounding to 4 digits of precision (1
         decimal place).

             a = Decimal.new "10.22"
             b = Decimal.new "20.33"
             c = a.multiply b (Math_Context.new 4)
             # => Decimal.new 207.8
    multiply : Decimal -> Math_Context | Nothing -> Decimal ! Arithmetic_Error
    multiply self (that : Decimal) (math_context : Math_Context | Nothing = Nothing) -> Decimal ! Arithmetic_Error =
        handle_java_exception <|
            case math_context of
                Nothing -> Decimal.Value (self.big_decimal.multiply that.big_decimal)
                _ -> Decimal.Value (self.big_decimal.multiply that.big_decimal math_context.math_context)

    ## ALIAS times
       GROUP Operators
       ICON math
       Multiplies a `Decimal` by another `Decimal` or other kind of number. 

       Arguments:
       - that: The number to multiply by this.

       Arguments to `*` will undergo automatic conversions such that you
       need not convert other numeric types to `Decimal` manually.

       > Example
         Multiplying 10.22 and 20.33.

             a = Decimal.new "10.22"
             b = Decimal.new "20.33"
             c = a * b
             # => Decimal.new 207.7726
    * : Decimal -> Decimal
    * self (that : Decimal) = self.multiply that

    ## GROUP Operators
       ICON math
       Divide a `Decimal` by another `Decimal` or other kind of number, or
       divide another kind of number by a `Decimal`. A `Math_Context` value can
       be specified to set the precision and `Rounding_Mode`.

       Arguments:
       - that: The number to divide by this.
       - math_context: Used to optionally specify precision and `Rounding_Mode`.

       Arguments to `divide` will undergo automatic conversions such that you
       need not convert other numeric types to `Decimal` manually.

       ! Error Conditions

         - If the precision specified in `math_context` is 0, or if
         `match_context` is unspecified, and the quotient has a non-terminating
         decimal expansion, an `Arithmetic_Error` is thrown.

       > Example
         Dividing 1065.9378 by 23.34.

             a = Decimal.new "1065.9378"
             b = Decimal.new "23.34"
             c = a.divide b
             # => Decimal.new 45.67

       > Example
         Dividing 1065.9378 by 23.34, rounding to 3 digits of precision (1
         decimal place).

            a = Decimal.new "1065.9378"
             b = Decimal.new "23.34"
             c = a.divide b (Math_Context.new 3)
             # => Decimal.new 45.7
    divide : Decimal -> Math_Context | Nothing -> Decimal ! Arithmetic_Error
    divide self (that : Decimal) (math_context : Math_Context | Nothing = Nothing) -> Decimal ! Arithmetic_Error =
        handle_java_exception <|
            case math_context of
                Nothing -> Decimal.Value (self.big_decimal.divide that.big_decimal)
                _ -> Decimal.Value (self.big_decimal.divide that.big_decimal math_context.math_context)

    ## GROUP Operators
       ICON math
       Divides a `Decimal` by another `Decimal` or other kind of number, or
       divides another kind of number by a `Decimal`.

       Arguments:
       - that: The number to divide by this.

       Arguments to `/` will undergo automatic conversions such that you
       need not convert other numeric types to `Decimal` manually.

       > Example
         Dividing 1065.9378 by 23.34.

             a = Decimal.new "1065.9378"
             b = Decimal.new "23.34"
             c = a / b
             # => Decimal.new 45.67
    / : Decimal -> Decimal
    / self (that : Decimal) = self.divide that

    ## ALIAS modulo, modulus
       GROUP Operators
       ICON math
       Computes the remainder when dividing this by that.

       Arguments:
       - that: The number to divide this by.

       Arguments to `remainder` will undergo automatic conversions such that you
       need not convert other numeric types to `Decimal` manually.

       > Example
         Computing the remainder when dividing 10 by 3 (which is 1).

             remainder = Decimal.new 10 . remainder 3
             # => 1
    remainder : Decimal -> Decimal -> Decimal
    remainder self (that : Decimal) =
        handle_java_exception <|
            Decimal.Value (self.big_decimal.remainder that.big_decimal)

    ## ALIAS modulo, modulus, remainder
       GROUP Operators
       ICON math
       Computes the remainder when dividing this by that.

       Arguments:
       - that: The number to divide this by.

       Arguments to `%` will undergo automatic conversions such that you
       need not convert other numeric types to `Decimal` manually.

       > Example
         Computing the remainder when dividing 10 by 3 (which is 1).

             remainder = Decimal.new 10 % 3
             # => 1
    % : Decimal -> Decimal -> Decimal
    % self (that : Decimal) = self.remainder that

    ## GROUP Math
       ICON math
       Computes the integer division of this by that.

       Arguments:
       - that: The number to divide this by.

       Integer division of Decimals rounds down to the nearest integer.

       Arguments to `div` will undergo automatic conversions such that you
       need not convert other numeric types to `Decimal` manually.

       ! Error Conditions

         - If `that` is 0, `div` throws an Arithmetic_Error.

       > Example
         Dividing 10 by 3 to get 3.

             Decimal.new "10" . div (Decimal.new "3")
             # => 3

       > Example
         Dividing 10.28 by 3.01 to get 3.

             Decimal.new "10.28" . div (Decimal.new "3.01")
             # => 3
    div : Decimal -> Decimal
    div self that:Decimal -> Decimal =
        handle_java_exception <|
            Decimal.Value (self.big_decimal.divideToIntegralValue that.big_decimal)

    ## ALIAS power
       GROUP Operators
       ICON math
       Compute the result of raising this to the positive integer power `exp`.

       Arguments:
       - exp: The exponent. Must be an integer in the range 0 through
         999999999 (inclusive).

       ! Error Conditions

         - If `exp` is outside the range 0 through
           999999999 (inclusive), `Arithmetic_Error` will be thrown.

       > Example
         Computing 2.25 to the fifth power.

             Decimal.new "2.25" . pow (Decimal.new "5")
             # => 57.6650390625
    pow : Integer -> Decimal
    pow self exp:Integer =
        ## If `exp` is an integer that does not fit in a Java Integer,
           UnsuppUnsupported_Argument_Types is raised, so we convert that to an
           Arithmetic_Error.
        handle_java_exception <| handle_unsupported_argument_types <|
            Decimal.Value (self.big_decimal.pow exp)

    ## ALIAS power
       GROUP Operators
       ICON math
       Compute the result of raising this to the positive integer power `exp`.

       Arguments:
       - exp: The exponent. Must be an integer in the range 0 through
         999999999 (inclusive).

       ! Error Conditions

         - If `exp` is outside the range 0 through
           999999999 (inclusive), `Arithmetic_Error` will be thrown.

       > Example
         Computing 2.25 to the fifth power.

             Decimal.new "2.25" ^ Decimal.new "5"
             # => 57.6650390625
    ^ : Integer -> Decimal
    ^ self exp:Integer = self.pow exp

    ## GROUP Operators
       ICON operators
       Compute the negation of this.

       > Example
         Negate 5.1 to get -5.1.

             5.1.negate
             # => Decimal.new -5.1
    negate : Decimal
    negate self = Decimal.Value self.big_decimal.negate

    ## GROUP CONVERSIONS
       Convert this to an `Integer`.

       Conversion to `Integer` uses truncation: the fractional portion is
       dropped.

       > Example
         Convert `Decimal` 2345.6 to an `Integer`.
             d = Decimal.new "2345.6"
             d.to_integer
             # => 2345
    to_integer : Integer
    to_integer self = self.big_decimal.toBigInteger

    ## GROUP CONVERSIONS
       Convert this to a `Float`.

       ? Precision Loss

         While any `Float` can be precisely represented by a `Decimal`, not
         every `Decimal` can be accurange represented by a `Float`, so this
         conversion can lose precision. For this reason, converting a
         `Decimal` to a `Float` always attaches a `Loss_Of_Numeric_Precision`
         warning to the result.

       ? Representable Values

         If the `Decimal` is outside the representable range of `Float` (which
         is `(-Double.MAX_VALUE, Double.MAX_VALUE)`, inclusive), `+/-Inf` is
         returned, and an `Out_Of_Range` warning is attached.

       ! Error Conditions

         - If the `Decimal` is outside the representable range of `Float` (which
           is `(-Double.MAX_VALUE, Double.MAX_VALUE)`, inclusive), `+/-Inf` is
           returned, and an `Out_Of_Range` warning is attached.
         - If the conversion results in a loss of precision, a
           `Loss_Of_Numeric_Precision` warning is attached.

       > Example
         Convert `Decimal` 23.45 to a `Float`.

             d = Decimal.new "23.45"
             d.to_float
             # => 23.45
    to_float : Integer
    to_float self =
        f = self.big_decimal.doubleValue
        if f.is_infinite then Warning.attach (Out_Of_Range.Error self) f else
            attach_loss_of_numeric_precision self f

    ## PRIVATE
    precision : Integer
    precision self = self.big_decimal.precision

    ## PRIVATE
    scale : Integer
    scale self = self.big_decimal.scale

    ## PRIVATE
       TODO: This +0 is needed to allow internal representations to be compared.
    unscaled_value : Integer
    unscaled_value self = self.big_decimal.unscaledValue + 0

    ## PRIVATE
    internal_representation : [Integer]
    internal_representation self = [self.unscaled_value, self.precision, self.scale]

    ## PRIVATE
    to_text : Text
    to_text self = self.big_decimal.toString

    ## PRIVATE
    to_text_without_scientific_notation : Text
    to_text_without_scientific_notation  self = self.big_decimal.toPlainString

## PRIVATE
handle_number_format_exception ~action =
    Panic.catch NumberFormatException action caught_panic->
        Error.throw (Number_Parse_Error.Error caught_panic.payload.getMessage)

## PRIVATE
handle_precision_loss : Any -> ConversionResult -> Any
handle_precision_loss original_value conversion_result:ConversionResult -> Any =
    if conversion_result.hasPrecisionLoss.not then conversion_result.newValue else
        new_value = conversion_result.newValue
        Warning.attach (Loss_Of_Numeric_Precision.Warning original_value new_value) new_value

## PRIVATE
attach_loss_of_numeric_precision : Float -> Any -> Any
attach_loss_of_numeric_precision x value =
    Warning.attach (Loss_Of_Numeric_Precision.Warning x value) value

## PRIVATE
handle_java_exception ~action =
    Panic.catch ArithmeticException action caught_panic->
        Error.throw (Arithmetic_Error.Error caught_panic.payload.getMessage)

<<<<<<< HEAD
=======
## PRIVATE
handle_unsupported_argument_types ~action =
    Panic.catch Unsupported_Argument_Types action _->
        Error.throw (Arithmetic_Error.Error "Exponent out of range 0..999999999 (inclusive)")

## PRIVATE
>>>>>>> 0b944932
Comparable.from (_ : Decimal) = Decimal_Comparator

Comparable.from (_ : Number) = Decimal_Comparator

Decimal.from (that : Text) = Decimal.parse that

Decimal.from (that : Number) = Decimal.new that

Integer.from (that : Decimal) = that.to_integer

Float.from (that : Decimal) = that.to_float<|MERGE_RESOLUTION|>--- conflicted
+++ resolved
@@ -12,11 +12,7 @@
 from project.Data.Numbers import Float, Integer, Number, Number_Parse_Error
 from project.Data.Numeric.Internal.Decimal_Internal import Decimal_Comparator
 from project.Data.Ordering import Comparable, Ordering
-<<<<<<< HEAD
-from project.Errors.Common import Loss_Of_Numeric_Precision, Out_Of_Range
-=======
-from project.Errors.Common import Arithmetic_Error, Loss_Of_Numeric_Precision, Unsupported_Argument_Types
->>>>>>> 0b944932
+from project.Errors.Common import Arithmetic_Error, Loss_Of_Numeric_Precision, Out_Of_Range, Unsupported_Argument_Types
 
 polyglot java import java.lang.ArithmeticException
 polyglot java import java.lang.NumberFormatException
@@ -753,15 +749,13 @@
     Panic.catch ArithmeticException action caught_panic->
         Error.throw (Arithmetic_Error.Error caught_panic.payload.getMessage)
 
-<<<<<<< HEAD
-=======
 ## PRIVATE
 handle_unsupported_argument_types ~action =
     Panic.catch Unsupported_Argument_Types action _->
         Error.throw (Arithmetic_Error.Error "Exponent out of range 0..999999999 (inclusive)")
 
 ## PRIVATE
->>>>>>> 0b944932
+
 Comparable.from (_ : Decimal) = Decimal_Comparator
 
 Comparable.from (_ : Number) = Decimal_Comparator
