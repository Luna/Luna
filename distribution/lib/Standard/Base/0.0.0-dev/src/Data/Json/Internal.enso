from Standard.Base import all hiding Number, Boolean, Array

import Standard.Base.Data.Numbers as Base_Number
import Standard.Base.Runtime.Ref
from Standard.Base.Data.Json import all

polyglot java import org.enso.base.json.Parser
polyglot java import org.enso.base.json.Printer

## PRIVATE

   A JSON parser event consumer, passed to the Java parser backend.

   Conforms to the `org.enso.base.json.Parser.JsonConsumer` Java interface.
type Consumer

    ## PRIVATE

       A JSON parser event consumer, passed to the Java parser backend.

       Arguments:
       - child_consumer: The child consumer of this.
       - value: The value being consumed.

       Conforms to the `org.enso.base.json.Parser.JsonConsumer` Java interface.
    Consumer_Data child_consumer value

    ## PRIVATE

       A helper for handling "value emitted" events.

       Arguments:
       - v: The value to act upon.
    on_value : Any -> Nothing
    on_value self v = case self.child_consumer . get of
        Nil -> self.value . put v
        cons -> cons.on_value v

    ## PRIVATE

       Closes the child consumer and either sets the current consumer to its
       parent, or takes its returned value as the final result of parsing.
    seal_child : Nothing
    seal_child self =
        child = self.child_consumer.get
        val = child.seal
        case child.parent of
            Nil ->
                self.value . put val
            p ->
                self.child_consumer . put p
                p.on_value val

    ## PRIVATE

       Consumes the `start_object` event.
    on_start_object : Nothing
    on_start_object self =
        parent = self.child_consumer . get
        self.child_consumer . put (mk_object_consumer parent)

    ## PRIVATE

       Consumes the `key` event.

       Arguments:
       - k: The key to act upon.
    on_key : Text -> Nothing
    on_key self k = self.child_consumer . get . on_key k

    ## PRIVATE

       Consumes the `end_object` event.
    on_end_object : Nothing
    on_end_object self = self.seal_child

    ## PRIVATE

       Consumes the `start_array` event.
    on_start_array : Nothing
    on_start_array self =
        parent = self.child_consumer . get
        self.child_consumer . put (mk_array_consumer parent)

    ## PRIVATE

       Consumes the `end_array` event.
    on_end_array : Nothing
    on_end_array self = self.seal_child

    ## PRIVATE

       Consumes the `long` event.

       Arguments:
       - n: The long value to process.
    on_long : Integer -> Nothing
    on_long self n = self.on_value (Number n)

    ## PRIVATE

       Consumes the `double` event.

       Arguments:
       - n: The double value to process.
    on_double : Decimal -> Nothing
    on_double self n = self.on_value (Number n)

    ## PRIVATE

       Consumes the `string` event.

       Arguments:
       - s: The string value to process.
    on_string : Text -> Nothing
    on_string self s = self.on_value (String s)

    ## PRIVATE

       Consumes the `true` event.
    on_true : Nothing
    on_true self = self.on_value (Boolean True)

    ## PRIVATE

       Consumes the `false` event.
    on_false : Nothing
    on_false self = self.on_value (Boolean False)

    ## PRIVATE

       Consumes the `null` event.
    on_null : Nothing
    on_null self = self.on_value Null

## PRIVATE

   A child consumer, used to process events inside arrays.
type Array_Consumer
    ## PRIVATE

       A child consumer, used to process events inside arrays.

       Arguments:
       - builder: The builder for array values.
       - parent: The parent consumer.
    Array_Consumer_Data builder parent

    ## PRIVATE

       Consumes a value.

       Arguments:
       - v: The value to process.
    on_value : Any -> Nothing
    on_value self v = self.builder.append v

    ## PRIVATE

       Returns the final value built by this consumer.
    seal : Array
    seal self =
        vec = self.builder.to_vector
        Array vec

## PRIVATE

   A child consumer, used to process events inside objects.
type Object_Consumer
    ## PRIVATE

       A child consumer, used to process events inside objects.

       Arguments:
       - last_key: The last object key that has been seen.
       - map: The map representing the object.
       - parent: The parent consumer.
    Object_Consumer_Data last_key map parent

    ## PRIVATE

       Consumes a key.

       Arguments:
       - k: The key to process.
    on_key : Text -> Nothing
    on_key self k = self.last_key . put k

    ## PRIVATE

       Consumes a value.

       Arguments:
       - v: The value to process.
    on_value : Any -> Nothing
    on_value self v =
        k = self.last_key . get
        m = self.map . get
        new_m = m.insert k v
        self.map . put new_m

    ## PRIVATE

       Returns the final value built by this consumer.
    seal : Object
    seal self =
        m = self.map . get
        Object m

## PRIVATE

   Creates a new object consumer with the given parent.

   Arguments:
   - parent: The parent of the new consumer.
mk_object_consumer : Any -> Object_Consumer
mk_object_consumer parent =
    k = Ref.new ""
    m = Ref.new Map.empty
    Object_Consumer_Data k m parent

## PRIVATE

  Creates a new array consumer with the given parent.

  Arguments:
  - parent: The parent of the new consumer.
mk_array_consumer : Any -> Array_Consumer
mk_array_consumer parent =
    bldr = Vector.new_builder
    Array_Consumer_Data bldr parent

## PRIVATE

   Creates a new top-level consumer.
mk_consumer : Consumer
mk_consumer =
    child = Ref.new Nil
    val = Ref.new Nothing
    Consumer_Data child val

## PRIVATE

   A helper method for printing JSON values to Text.

   Arguments:
   - builder: An accumulator for text.
   - json: The json value being converted to text.
render_helper : Text -> Json -> Text
render_helper builder json = case json of
    Object fields ->
        r = Ref.new ""
        render_key_value acc key value =
            separator = r . get
            r.put ","
            val = render_helper "" value
            acc + separator + (Printer.json_escape key) + ":" + val
        arr = fields.fold_with_key "" render_key_value
        builder + "{" + arr + "}"
    Array items ->
        r = Ref.new ""
        render_array_element acc element =
            separator = r.get
            r.put ","
            val = render_helper "" element
            acc + separator + val
        arr = items.fold "" render_array_element
        builder + "[" + arr + "]"
    String value ->
        builder + (Printer.json_escape value)
    Number value ->
        builder + value.to_text
    Boolean value ->
        val = if value then "true" else "false"
        builder + val
    Null ->
        builder + "null"

## PRIVATE

   A helper method for converting JSON objects into arbitrary types.

   Arguments:
   - fmt: The format to convert the JSON into.
   - json: The JSON being converted.

   See `Json.into` for semantics documentation.
into_helper : Any -> Json -> Any
into_helper fmt json = case fmt of
<<<<<<< HEAD
    Base.Vector.Vector -> case json of
        Array items -> items.map (into_helper (fmt.at 0))
=======
    Base.Vector.Vector_Data field -> case json of
        Array items -> items.map (into_helper field)
>>>>>>> 4fc6dcce
        _ -> Panic.throw (Type_Mismatch_Error json fmt)
    Base.Boolean -> case json of
        Boolean v -> v
        _ -> Panic.throw (Type_Mismatch_Error json fmt)
    Base_Number.Number -> case json of
        Number v -> v
        _ -> Panic.throw (Type_Mismatch_Error json fmt)
    Base.Text -> case json of
        String v -> v
        _ -> Panic.throw (Type_Mismatch_Error json fmt)
    _ ->
        m = Meta.meta fmt
        case m of
            Meta.Atom_Data _ -> case json of
                Object json_fields ->
                    cons = Meta.Constructor_Data m.constructor
                    fnames = cons.fields
                    ffmts = m.fields
                    field_values = fnames.zip ffmts n-> inner_fmt->
                        fjson = json_fields . get n . catch Any _->
                            Panic.throw (Missing_Field_Error json fmt n)
                        into_helper inner_fmt fjson
                    cons.new field_values
                _ -> Panic.throw (Type_Mismatch_Error json fmt)
            _ -> Panic.throw (Type_Mismatch_Error json fmt)

## PRIVATE

   A helper used to parse text into a JSON value.

   Arguments:
   - json_text: The textual representation of the JSON.
parse_helper : Text -> Json
parse_helper json_text =
    consumer = mk_consumer
    Parser.parse json_text consumer
    consumer.value . get<|MERGE_RESOLUTION|>--- conflicted
+++ resolved
@@ -287,13 +287,8 @@
    See `Json.into` for semantics documentation.
 into_helper : Any -> Json -> Any
 into_helper fmt json = case fmt of
-<<<<<<< HEAD
-    Base.Vector.Vector -> case json of
+    Base.Vector.Vector_Data -> case json of
         Array items -> items.map (into_helper (fmt.at 0))
-=======
-    Base.Vector.Vector_Data field -> case json of
-        Array items -> items.map (into_helper field)
->>>>>>> 4fc6dcce
         _ -> Panic.throw (Type_Mismatch_Error json fmt)
     Base.Boolean -> case json of
         Boolean v -> v
