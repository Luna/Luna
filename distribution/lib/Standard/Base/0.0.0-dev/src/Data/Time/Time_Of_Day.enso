--- conflicted
+++ resolved
@@ -17,11 +17,7 @@
 
          example_now = Time_Of_Day.now
 now : Time_Of_Day
-<<<<<<< HEAD
-now = Time_Of_Day_Data LocalTime.now
-=======
 now = @Builtin_Method "Time_Of_Day.now"
->>>>>>> 63fecec3
 
 ## Obtains an instance of `Time_Of_Day` from an hour, minute, second
    and nanosecond.
@@ -49,13 +45,8 @@
          example_epoch = Time_Of_Day.new hour=9 minute=30
 new : Integer -> Integer -> Integer -> Integer -> Time_Of_Day ! Time_Error
 new (hour = 0) (minute = 0) (second = 0) (nanosecond = 0) =
-<<<<<<< HEAD
-    Panic.catch_java Any (Time_Of_Day_Data (LocalTime.of hour minute second nanosecond)) java_exception->
-        Error.throw (Time.Time_Error_Data java_exception.getMessage)
-=======
     Panic.catch_java Any (Time_Of_Day.new_builtin hour minute second nanosecond) java_exception->
-        Error.throw (Time_Error java_exception.getMessage)
->>>>>>> 63fecec3
+        Error.throw (Time_Error_Data java_exception.getMessage)
 
 ## Obtains an instance of `Time_Of_Day` from a text such as "10:15".
 
@@ -120,38 +111,20 @@
          example_parse = Time_Of_Day.parse "4:30AM" "h:mma"
 parse : Text -> Text | Nothing -> Locale -> Time_Of_Day ! Time_Error
 parse text pattern=Nothing locale=Locale.default =
-<<<<<<< HEAD
-    result = Panic.recover Any <| case pattern of
-        Nothing -> LocalTime.parse text
-        Text ->
-            formatter = DateTimeFormatter.ofPattern pattern
-            LocalTime.parse text (formatter.withLocale locale.java_locale)
-        _ -> Panic.throw (Time.Time_Error_Data "An invalid pattern was provided.")
-    Time_Of_Day_Data result . map_error <| case _ of
-        Polyglot_Error_Data err -> Time.Time_Error_Data err.getMessage
-        x -> x
-=======
-    Panic.catch_java Any handler=(java_exception -> Error.throw (Time_Error java_exception.getMessage)) <|
+    Panic.catch_java Any handler=(java_exception -> Error.throw (Time_Error_Data java_exception.getMessage)) <|
         case pattern of
             Nothing -> Time_Of_Day.parse_builtin text
             Text    -> Time_Utils.parse_time text pattern locale.java_locale
->>>>>>> 63fecec3
-
+
+## PRIVATE
+
+   This type is a date-time object that represents a time, often viewed
+   as hour-minute-second.
+
+   Time is represented to nanosecond precision. For example, the value
+   "13:45.30.123456789" can be stored in a `Time_Of_Day`.
+@Builtin_Type
 type Time_Of_Day
-
-    ## PRIVATE
-
-       This type is a date-time object that represents a time, often viewed
-       as hour-minute-second.
-
-       Time is represented to nanosecond precision. For example, the value
-       "13:45.30.123456789" can be stored in a `Time_Of_Day`.
-<<<<<<< HEAD
-    Time_Of_Day_Data internal_local_time
-=======
-    @Builtin_Type
-    type Time_Of_Day
->>>>>>> 63fecec3
 
     ## Get the hour portion of the time of day.
 
@@ -220,14 +193,8 @@
              from Standard.Base import Time_Of_Day
 
              example_to_time = Time_Of_Day.new 12 30 . to_time (Date.new 2020)
-<<<<<<< HEAD
-    to_time : Date -> Zone -> Time
-    to_time self date (zone = Zone.system) =
-        Time.Time_Data (self . internal_local_time . atDate date . atZone zone.internal_zone_id)
-=======
     to_time : Date -> Time_Zone -> Time
     to_time self date (zone=Time_Zone.system) = self.to_time_builtin date zone
->>>>>>> 63fecec3
 
     ## Add the specified amount of time to this instant to get a new instant.
 
@@ -241,13 +208,8 @@
 
              example_plus = Time_Of_Day.new + 3.seconds
     + : Duration -> Time_Of_Day
-<<<<<<< HEAD
-    + self amount = if amount.is_date then Error.throw (Time.Time_Error_Data "Time_Of_Day does not support date intervals") else
-        Time_Of_Day_Data (self . internal_local_time . plus amount.internal_duration)
-=======
-    + self amount = if amount.is_date then Error.throw (Time_Error "Time_Of_Day does not support date intervals") else
+    + self amount = if amount.is_date then Error.throw (Time_Error_Data "Time_Of_Day does not support date intervals") else
         Time_Utils.time_adjust self Time_Utils.AdjustOp.PLUS amount.internal_duration
->>>>>>> 63fecec3
 
     ## Subtract the  specified amount of time from this instant to get a new
        instant.
@@ -263,13 +225,8 @@
 
              example_minus = Time_Of_Day.now - 12.hours
     - : Duration -> Time_Of_Day
-<<<<<<< HEAD
-    - self amount = if amount.is_date then Error.throw (Time.Time_Error_Data "Time_Of_Day does not support date intervals") else
-        Time_Of_Day_Data (self . internal_local_time . minus amount.internal_duration)
-=======
-    - self amount = if amount.is_date then Error.throw (Time_Error "Time_Of_Day does not support date intervals") else
+    - self amount = if amount.is_date then Error.throw (Time_Error_Data "Time_Of_Day does not support date intervals") else
         Time_Utils.time_adjust self Time_Utils.AdjustOp.MINUS amount.internal_duration
->>>>>>> 63fecec3
 
     ## Format this time of day as text using the default formatter.
 
@@ -363,12 +320,6 @@
 
     ## Compares two Time_Of_Day for equality.
     == : Date -> Boolean
-<<<<<<< HEAD
-    == self that = case that of
-        Time_Of_Day_Data _ -> self.internal_local_time.equals that.internal_local_time
-        _ -> False
-=======
     == self that =
         sign = Time_Utils.compare_to_localtime self that
-        0 == sign
->>>>>>> 63fecec3
+        0 == sign