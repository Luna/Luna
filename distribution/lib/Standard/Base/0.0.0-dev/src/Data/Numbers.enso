--- conflicted
+++ resolved
@@ -1171,9 +1171,8 @@
     to_display_text self =
         "Could not parse " + self.text.to_text + " as a double."
 
-<<<<<<< HEAD
 Float.from (that:Integer) = (1.0 * that):Float
-=======
+
 ## A wrapper type that ensures that a function may only take positive integers.
 type Positive_Integer
     ## PRIVATE
@@ -1208,5 +1207,4 @@
     hash x = Comparable.from x.integer . hash x.integer
 
 ## PRIVATE
-Comparable.from (_:Positive_Integer) = Positive_Integer_Comparator
->>>>>>> c690559e
+Comparable.from (_:Positive_Integer) = Positive_Integer_Comparator