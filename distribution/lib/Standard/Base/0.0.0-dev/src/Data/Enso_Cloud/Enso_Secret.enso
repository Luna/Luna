import project.Data.Base_64.Base_64
import project.Data.Enso_Cloud.Enso_File.Enso_Asset_Type
import project.Data.Enso_Cloud.Enso_File.Enso_File
import project.Data.Enso_Cloud.Utils
import project.Data.Json.JS_Object
import project.Data.Map.Map
import project.Data.Text.Text
import project.Data.Vector.Vector
import project.Error.Error
import project.Errors.Common.Not_Found
import project.Errors.Illegal_Argument.Illegal_Argument
import project.Network.HTTP.HTTP
import project.Network.HTTP.HTTP_Method.HTTP_Method
import project.Network.HTTP.Request_Body.Request_Body
import project.Nothing.Nothing
import project.Runtime.Context
from project.Data.Boolean import Boolean, False, True
from project.Data.Enso_Cloud.Enso_File import list_assets
from project.Data.Text.Extensions import all

polyglot java import org.enso.base.enso_cloud.EnsoSecretHelper
polyglot java import org.enso.base.enso_cloud.HideableValue

## A reference to a secret stored in the Enso Cloud.
type Enso_Secret
    ## PRIVATE
    Value name:Text id:Text

    ## Create a new secret.

       Arguments:
       - name: The name of the secret
       - value: The value of the secret
       - parent: The parent folder for the secret. If `Nothing` then it will be
         created in the current working directory.
    create : Text -> Text -> Enso_File | Nothing -> Enso_Secret
    create name:Text value:Text parent:(Enso_File | Nothing)=Nothing = if name == "" then Error.throw (Illegal_Argument.Error "Secret name cannot be empty") else
        Context.Output.if_enabled disabled_message="Creating a secret is forbidden as the Output context is disabled." panic=False <|
            if name.starts_with "connection-" then Error.throw (Illegal_Argument.Error "Secret name cannot start with 'connection-'") else
                parent_dir = parent.if_nothing Enso_File.current_working_directory
                parent_id_pair = if parent_dir.id == "" then [] else [["parentDirectoryId", parent_dir.id]]
                body = JS_Object.from_pairs [["name", name], ["value", value]]+parent_id_pair
                handle_already_exists _ =
                    message = "A secret with the name " + name.pretty + " already exists inside of directory " + parent_dir.name + "."
                    Error.throw (Illegal_Argument.Error message)
                error_handlers = Map.from_vector [["resource_already_exists", handle_already_exists]]
                id = Utils.http_request_as_json HTTP_Method.Post Utils.secrets_api body error_handlers=error_handlers
                Enso_Secret.Value name id

    ## GROUP Output
       Deletes a secret.
    delete : Enso_Secret
    delete self =
<<<<<<< HEAD
        if Context.Output.is_enabled.not then Error.throw (Forbidden_Operation.Error "Deleting a secret is forbidden as the Output context is disabled.") else
            response = Utils.http_request HTTP_Method.Delete (secret_resource_uri self)
=======
        Context.Output.if_enabled disabled_message="Deleting a secret is forbidden as the Output context is disabled." panic=False <|
            auth_header = Utils.authorization_header
            uri = Utils.secrets_api + "/" + self.id
            response = HTTP.post uri Request_Body.Empty HTTP_Method.Delete [auth_header]
>>>>>>> 760afbc7
            response.if_not_error self

    ## GROUP Input
       Gets a list of all the secrets in the folder.

       Arguments:
       - folder: The folder to get the secrets from. If `Nothing` then will get
         the secrets from the current working directory.
    list : Enso_File | Nothing -> Vector Enso_Secret
    list parent:(Enso_File | Nothing)=Nothing =
        secrets_as_files = list_assets (parent.if_nothing Enso_File.current_working_directory) . filter f-> f.asset_type == Enso_Asset_Type.Secret
        secrets_as_files.map f->
            Enso_Secret.Value f.name f.id

    ## Get a Secret if it exists.

       Arguments:
       - name: The name of the secret
       - parent: The parent folder for the secret. If `Nothing` then will check
         in the current working directory.
    get : Text -> Enso_File | Nothing -> Enso_Secret ! Not_Found
    get name:Text parent:(Enso_File | Nothing)=Nothing =
        Enso_Secret.list parent . find s-> s.name == name

    ## GROUP Metadata
       Checks if a Secret exists.

       Arguments:
       - name: The name of the secret
       - parent: The parent folder for the secret. If `Nothing` then will check
         in the current working directory.
    exists : Text -> Enso_File | Nothing -> Boolean
    exists name:Text parent:(Enso_File | Nothing)=Nothing =
        Enso_Secret.list parent . any s-> s.name == name

    ## GROUP Output
       Updates the value of a secret.

       ! Secret Caching
         Note that secret values are cached, so the update may not be visible in
         other workflows unless they are restarted. You can also use the
         `Enso_User.flush_caches` function to flush the caches.

       Arguments:
       - new_value: The new value of the secret
    update_value : Text -> Enso_Secret
    update_value self (new_value : Text) =
<<<<<<< HEAD
        if Context.Output.is_enabled.not then Error.throw (Forbidden_Operation.Error "Updating a secret is forbidden as the Output context is disabled.") else
=======
        Context.Output.if_enabled disabled_message="Updating a secret is forbidden as the Output context is disabled." panic=False <|
            auth_header = Utils.authorization_header
            ## TODO I'd rather not have this obfuscated path in Enso code
               (well it's clearly visible in Java code anyway, so no real harm),
               but it's needed due to Cloud API structure.
            uri = Utils.cloud_root_uri + "s3cr3tz" + "/" + self.id
>>>>>>> 760afbc7
            body = JS_Object.from_pairs [["value", new_value]]
            response = Utils.http_request HTTP_Method.Put (secret_resource_uri self) body
            response.if_not_error <|
                EnsoSecretHelper.deleteSecretFromCache self.id
                self

## PRIVATE
type Enso_Secret_Error
    ## PRIVATE
    Access_Denied

    ## PRIVATE
    to_display_text : Text
    to_display_text self = "Cannot read secret value into Enso."

## A derived value that may be derived from secrets.
type Derived_Secret_Value
    ## PRIVATE
    Plain_Text (text : Text)

    ## PRIVATE
    Secret_Value (secret : Enso_Secret)

    ## PRIVATE
    Concat (left : Derived_Secret_Value) (right : Derived_Secret_Value)

    ## PRIVATE
    Base_64_Encode (value : Derived_Secret_Value)

    ## PRIVATE
    + self (other : Derived_Secret_Value) = Derived_Secret_Value.Concat self other

    ## PRIVATE
       Converts to a plain text value, if the value contains no secrets.
       If the value contains secrets, it raises an error.
    to_plain_text : Text ! Enso_Secret_Error
    to_plain_text self =
        java_repr = as_hideable_value self
        if java_repr.containsSecrets then Error.throw Enso_Secret_Error.Access_Denied else
            java_repr.safeResolve

    ## PRIVATE
    to_text : Text
    to_text self = as_hideable_value self . render

    ## PRIVATE
       If this value does not contains any secrets, it will be simplified to a
       plain Text value, otherwise it will be returned as is.
    simplify : Derived_Secret_Value | Text
    simplify self = self.to_plain_text.catch Enso_Secret_Error _->self

## PRIVATE
Derived_Secret_Value.from (that : Text) = Derived_Secret_Value.Plain_Text that

## PRIVATE
Derived_Secret_Value.from (that : Enso_Secret) = Derived_Secret_Value.Secret_Value that

## PRIVATE
as_hideable_value : Text | Enso_Secret | Derived_Secret_Value -> HideableValue
as_hideable_value (value : Text | Enso_Secret | Derived_Secret_Value) = case value of
    text : Text -> HideableValue.PlainValue.new text
    secret : Enso_Secret -> HideableValue.SecretValue.new secret.id
    Derived_Secret_Value.Plain_Text text -> as_hideable_value text
    Derived_Secret_Value.Secret_Value secret -> as_hideable_value secret
    Derived_Secret_Value.Concat left right -> HideableValue.ConcatValues.new (as_hideable_value left) (as_hideable_value right)
    Derived_Secret_Value.Base_64_Encode inner -> HideableValue.Base64EncodeValue.new (as_hideable_value inner)

## PRIVATE
secret_resource_uri secret =
    Utils.secrets_api + "/" + secret.id<|MERGE_RESOLUTION|>--- conflicted
+++ resolved
@@ -51,15 +51,8 @@
        Deletes a secret.
     delete : Enso_Secret
     delete self =
-<<<<<<< HEAD
-        if Context.Output.is_enabled.not then Error.throw (Forbidden_Operation.Error "Deleting a secret is forbidden as the Output context is disabled.") else
+        Context.Output.if_enabled disabled_message="Deleting a secret is forbidden as the Output context is disabled." panic=False <|
             response = Utils.http_request HTTP_Method.Delete (secret_resource_uri self)
-=======
-        Context.Output.if_enabled disabled_message="Deleting a secret is forbidden as the Output context is disabled." panic=False <|
-            auth_header = Utils.authorization_header
-            uri = Utils.secrets_api + "/" + self.id
-            response = HTTP.post uri Request_Body.Empty HTTP_Method.Delete [auth_header]
->>>>>>> 760afbc7
             response.if_not_error self
 
     ## GROUP Input
@@ -107,16 +100,7 @@
        - new_value: The new value of the secret
     update_value : Text -> Enso_Secret
     update_value self (new_value : Text) =
-<<<<<<< HEAD
-        if Context.Output.is_enabled.not then Error.throw (Forbidden_Operation.Error "Updating a secret is forbidden as the Output context is disabled.") else
-=======
-        Context.Output.if_enabled disabled_message="Updating a secret is forbidden as the Output context is disabled." panic=False <|
-            auth_header = Utils.authorization_header
-            ## TODO I'd rather not have this obfuscated path in Enso code
-               (well it's clearly visible in Java code anyway, so no real harm),
-               but it's needed due to Cloud API structure.
-            uri = Utils.cloud_root_uri + "s3cr3tz" + "/" + self.id
->>>>>>> 760afbc7
+        Context.Output.if_enabled disabled_message="Updating a secret is forbidden as the Output context is disabled." <|
             body = JS_Object.from_pairs [["value", new_value]]
             response = Utils.http_request HTTP_Method.Put (secret_resource_uri self) body
             response.if_not_error <|
