from Standard.Base import all
import Standard.Base.Errors.Illegal_Argument.Illegal_Argument

import Standard.Base.Metadata.Display
from Standard.Base.Metadata.Widget import Vector_Editor
from Standard.Base.Widget_Helpers import make_date_format_selector, make_time_format_selector, make_date_time_format_selector

import project.Data.Type.Storage
import project.Internal.Java_Problems
import project.Internal.Parse_Values_Helper
from project.Data.Type.Value_Type import Auto, Bits, Value_Type

polyglot java import java.lang.Exception as Java_Exception
polyglot java import java.lang.IllegalArgumentException
polyglot java import org.enso.table.formatting.AnyObjectFormatter
polyglot java import org.enso.table.formatting.BooleanFormatter
polyglot java import org.enso.table.formatting.DateFormatter
polyglot java import org.enso.table.formatting.DateTimeFormatter
polyglot java import org.enso.table.formatting.DecimalFormatter
polyglot java import org.enso.table.formatting.IntegerFormatter
polyglot java import org.enso.table.formatting.TextFormatter
polyglot java import org.enso.table.formatting.TimeFormatter
polyglot java import org.enso.table.parsing.BooleanParser
polyglot java import org.enso.table.parsing.DateParser
polyglot java import org.enso.table.parsing.DateTimeParser
polyglot java import org.enso.table.parsing.IdentityParser
polyglot java import org.enso.table.parsing.NumberParser
polyglot java import org.enso.table.parsing.TimeOfDayParser
polyglot java import org.enso.table.parsing.TypeInferringParser
polyglot java import org.enso.table.parsing.WhitespaceStrippingParser

type Data_Formatter
    ## Specifies options for reading text data in a table to more specific types and
       serializing them back.

       For date and time formats, see `Date_Time_Formatter`.

       Arguments:
       - trim_values: Trim whitespace before parsing.
       - allow_leading_zeros: Specifies how to treat numeric values starting
         with leading zeroes when detecting the type of a column automatically.
         If set to `False` (the default), then if found values will be left as
         text. If the type is a number then leading zeroes are accepted
         regardless of this setting.
       - decimal_point: The character used to separate the integer part from the
         fractional part of a number. If `Auto` then the format for numbers will
         be guessed automatically. Can be changed for example to ',' to allow
         for European format.
       - thousand_separator: A separator that can be used to separate groups of
         digits in numbers (must be in groups of 3 digits).
       - allow_exponential_notation: Specifies if exponential notation is
         allowed.
       - datetime_formats: Expected datetime formats.
       - date_formats: Expected date formats.
       - time_formats: Expected time formats.
       - true_values: Values representing True.
       - false_values: Values representing False.
    @datetime_formats (make_vector_widget make_date_time_format_selector)
    @date_formats (make_vector_widget make_date_format_selector)
    @time_formats (make_vector_widget make_time_format_selector)
    Value trim_values:Boolean=True allow_leading_zeros:Boolean=False decimal_point:Text|Auto=Auto thousand_separator:Text='' allow_exponential_notation:Boolean=False datetime_formats:(Vector Date_Time_Formatter)=[Date_Time_Formatter.default_enso_zoned_date_time] date_formats:(Vector Date_Time_Formatter)=[Date_Time_Formatter.iso_date] time_formats:(Vector Text)=[Date_Time_Formatter.iso_time] true_values:(Vector Text)=["True","true","TRUE"] false_values:(Vector Text)=["False","false","FALSE"]

    ## PRIVATE
       ADVANCED
       Parse a Text into a value.

       Arguments:
       - text: Text value to parse.
       - datatype: The expected Enso type to parse the value into. If set to
         `Auto`, the type will be inferred automatically.
       - on_problems: Specifies the behavior when a problem occurs.
         By default, a warning is issued, but the operation proceeds.
         If set to `Report_Error`, the operation fails with a dataflow error.
         If set to `Ignore`, the operation proceeds without errors or warnings.
    parse : Text -> (Auto|Integer|Number|Date|Date_Time|Time_Of_Day|Boolean) -> Problem_Behavior -> Any
    parse self text datatype=Auto on_problems=Problem_Behavior.Report_Warning =
        # TODO [RW] move to value_type: https://github.com/enso-org/enso/issues/7866
        parser = self.make_datatype_parser datatype
        Java_Problems.unpack_value_with_aggregated_problems on_problems problem_mapping=(Parse_Values_Helper.translate_parsing_problem datatype) <|
            parser.parseIndependentValue text

    ## PRIVATE
       ADVANCED
       Format a value into a Text.

       Arguments:
       - value: Value to format.
    format : Any -> Text
    format self value =
        formatter = self.make_auto_formatter
        formatter.format value

    ## Create a clone of self with specified number formatting options.

       Arguments:
       - decimal_point: The character used to separate the integer part from the fractional part of a number.
       - thousand_separator: A separator that can be used to separate groups of digits in numbers.
       - allow_leading_zeros: Specifies if values starting with leading zeroes should be treated as numbers.
       - allow_exponential_notation: Allow parsing of exponential notation format.
    with_number_formatting : Text -> Text -> Boolean -> Boolean -> Data_Formatter
    with_number_formatting self (decimal_point=self.decimal_point) (thousand_separator=self.thousand_separator) (allow_leading_zeros=self.allow_leading_zeros) (allow_exponential_notation=self.allow_exponential_notation) =
        self.clone decimal_point=decimal_point thousand_separator=thousand_separator allow_leading_zeros=allow_leading_zeros allow_exponential_notation=allow_exponential_notation

    ## Specify values for Date/Time parsing.

       A plain text pattern can be provided and it will be automatically
       converted into a `Date_Time_Formatter` using simple pattern parsing
       rules. See `Date_Time_Formatter` for available options.

       Arguments:
       - datetime_formats: Expected datetime formats.
       - date_formats: Expected date formats.
       - time_formats: Expected time formats.
    @datetime_formats (make_vector_widget make_date_time_format_selector)
    @date_formats (make_vector_widget make_date_format_selector)
    @time_formats (make_vector_widget make_time_format_selector)
    with_datetime_formats : ((Vector Date_Time_Formatter) | Date_Time_Formatter) -> ((Vector Date_Time_Formatter) | Date_Time_Formatter) -> ((Vector Date_Time_Formatter) | Date_Time_Formatter) -> Data_Formatter
    with_datetime_formats self (datetime_formats:Vector|Date_Time_Formatter = self.datetime_formats) (date_formats:Vector|Date_Time_Formatter = self.date_formats) (time_formats:Vector|Date_Time_Formatter = self.time_formats) =
        convert_formats formats =
            vector = case formats of
                v : Vector -> v
                singleton -> [singleton]
            converted = vector.map elem->
                ## Ensure the element is a `Date_Time_Formatter` or is converted to it.
                   We need to convert _each_ element - we cannot perform a 'bulk' conversion like `vector : Vector Date_Time_Formatter` because of erasure.
                checked = elem : Date_Time_Formatter
                # Temporary variable is a workaround for https://github.com/enso-org/enso/issues/7841
                checked
            converted

        datetime_vector = convert_formats datetime_formats
        date_vector = convert_formats date_formats
        time_vector = convert_formats time_formats
        self.clone datetime_formats=datetime_vector date_formats=date_vector time_formats=time_vector

    ## Specify values for Boolean parsing.

       Arguments:
       - true_values: Values representing True.
       - false_values: Values representing False.
    with_boolean_values : Text|(Vector Text) -> Text|(Vector Text) -> Data_Formatter
    with_boolean_values self true_values false_values =
        true_vector = wrap_text_in_vector true_values
        false_vector = wrap_text_in_vector false_values
        self.clone true_values=true_vector false_values=false_vector

    ## Create a clone of self with a changed format string for a particular
       datatype.

       It is mostly a convenience function to easily specify a datatype format.

       Arguments:
       - type: The value type for which to change the format. The format can be
         changed only for `Date_Time`, `Date`, `Time` and `Boolean` value types.
       - format: The new format string to set. For dates, it is the usual date
         format notation, and for booleans it should be two values that
         represent true and false, separated by a `|`.
    with_format : Value_Type | Auto -> (Text | Date_Time_Formatter) -> Data_Formatter
    with_format self type format = case type of
        Value_Type.Date -> self.with_datetime_formats date_formats=[format]
        Value_Type.Time -> self.with_datetime_formats time_formats=[format]
        Value_Type.Date_Time _ ->
            self.with_datetime_formats datetime_formats=[format]
        Value_Type.Boolean ->
            formats = (format : Text).split "|"
            if formats.length != 2 then Error.throw (Illegal_Argument.Error "The `format` for Booleans must be a string with two values separated by `|`, for example: 'Yes|No'.") else
                self.with_boolean_values true_values=[formats.at 0] false_values=[formats.at 1]
        Auto ->
            Error.throw (Illegal_Argument.Error "Cannot specify a `format` with type `Auto`.")
        _ : Value_Type ->
            Error.throw (Illegal_Argument.Error "Cannot specify a `format` for type `"+type.to_text+"`.")

    ## PRIVATE
       Clone the instance with some properties overridden.
    clone : Boolean -> Boolean -> Text -> Text -> Boolean -> Vector Text -> Vector Text -> Vector Text -> Locale -> Vector Text -> Vector Text -> Data_Formatter
    clone self (trim_values=self.trim_values) (allow_leading_zeros=self.allow_leading_zeros) (decimal_point=self.decimal_point) (thousand_separator=self.thousand_separator) (allow_exponential_notation=self.allow_exponential_notation) (datetime_formats=self.datetime_formats) (date_formats=self.date_formats) (time_formats=self.time_formats) (true_values=self.true_values) (false_values=self.false_values) =
        Data_Formatter.Value trim_values=trim_values allow_leading_zeros=allow_leading_zeros decimal_point=decimal_point thousand_separator=thousand_separator allow_exponential_notation=allow_exponential_notation datetime_formats=datetime_formats date_formats=date_formats time_formats=time_formats true_values=true_values false_values=false_values

    ## PRIVATE
    get_thousand_separator self =
        if self.thousand_separator.is_empty then Nothing else self.thousand_separator

    ## PRIVATE
    wrap_base_parser self base_parser =
        if self.trim_values.not then base_parser else
            WhitespaceStrippingParser.new base_parser

    ## PRIVATE
    make_integer_parser self auto_mode=False target_type=Value_Type.Integer =
        separator = if self.thousand_separator.is_empty then Nothing else self.thousand_separator
        storage_type = Storage.from_value_type_strict target_type
        NumberParser.createIntegerParser storage_type auto_mode.not (auto_mode.not || self.allow_leading_zeros) self.trim_values separator

    ## PRIVATE
    make_decimal_parser self auto_mode=False =
        if self.decimal_point == Auto then NumberParser.createAutoDecimalParser auto_mode.not (auto_mode.not || self.allow_leading_zeros) self.trim_values self.allow_exponential_notation else
            NumberParser.createFixedDecimalParser auto_mode.not (auto_mode.not || self.allow_leading_zeros) self.trim_values self.allow_exponential_notation self.thousand_separator self.decimal_point

    ## PRIVATE
    make_boolean_parser self = self.wrap_base_parser <|
        BooleanParser.new self.true_values self.false_values

    ## PRIVATE
    make_date_parser self = self.wrap_base_parser <|
        Panic.catch Java_Exception handler=(caught_panic-> Error.throw (Illegal_Argument.Error caught_panic.payload.getMessage)) <|
            DateParser.new (self.date_formats.map .underlying)

    ## PRIVATE
    make_date_time_parser self = self.wrap_base_parser <|
        Panic.catch Java_Exception handler=(caught_panic-> Error.throw (Illegal_Argument.Error caught_panic.payload.getMessage)) <|
            DateTimeParser.new (self.datetime_formats.map .underlying)

    ## PRIVATE
    make_time_of_day_parser self = self.wrap_base_parser <|
        Panic.catch Java_Exception handler=(caught_panic-> Error.throw (Illegal_Argument.Error caught_panic.payload.getMessage)) <|
            TimeOfDayParser.new (self.time_formats.map .underlying)

    ## PRIVATE
    make_identity_parser self = self.wrap_base_parser IdentityParser.new

    ## PRIVATE
    make_datatype_parser self datatype = case datatype of
        Integer     -> self.make_integer_parser
<<<<<<< HEAD
        Float     -> self.make_decimal_parser
=======
        Float       -> self.make_decimal_parser
>>>>>>> 856e05ca
        Boolean     -> self.make_boolean_parser
        Date        -> self.make_date_parser
        Date_Time   -> self.make_date_time_parser
        Time_Of_Day -> self.make_time_of_day_parser
        Auto        -> self.make_auto_parser
        _ ->
            type_name = case datatype.to_text of
                text : Text -> text
                _ -> Meta.meta datatype . to_text
            Error.throw (Illegal_Argument.Error "Unsupported datatype: "+type_name)

    ## PRIVATE
    make_value_type_parser self value_type = case value_type of
        Value_Type.Integer _ ->
            self.make_integer_parser target_type=value_type
        # TODO once we implement #6109 we can support 32-bit floats
        Value_Type.Float Bits.Bits_64   -> self.make_decimal_parser
        Value_Type.Boolean              -> self.make_boolean_parser
        Value_Type.Date                 -> self.make_date_parser
        Value_Type.Date_Time True       -> self.make_date_time_parser
        Value_Type.Time                 -> self.make_time_of_day_parser
        Auto -> self.make_auto_parser
        _ ->
            Error.throw (Illegal_Argument.Error "Unsupported value type: "+value_type.to_display_text)

    ## PRIVATE
    get_specific_type_parsers self =
        [self.make_integer_parser True, self.make_decimal_parser True, self.make_date_time_parser, self.make_date_parser, self.make_time_of_day_parser, self.make_boolean_parser]

    ## PRIVATE
    make_auto_parser self =
        fallback_parser = self.make_identity_parser
        TypeInferringParser.new self.get_specific_type_parsers fallback_parser

    ## PRIVATE
    make_integer_formatter self =
        IntegerFormatter.new self.get_thousand_separator

    ## PRIVATE
    make_decimal_formatter self =
        decimal_point = if self.decimal_point == Auto then '.'  else self.decimal_point
        DecimalFormatter.new self.get_thousand_separator decimal_point

    ## PRIVATE
    make_date_formatter self =
        if self.date_formats.is_empty then Error.throw (Illegal_Argument.Error "Formatting dates requires at least one entry in the `date_formats` parameter") else
            Panic.catch Java_Exception handler=(caught_panic-> Error.throw (Illegal_Argument.Error caught_panic.payload.getMessage)) <|
                DateFormatter.new self.date_formats.first.underlying

    ## PRIVATE
    make_time_of_day_formatter self =
        if self.time_formats.is_empty then Error.throw (Illegal_Argument.Error "Formatting times requires at least one entry in the `time_formats` parameter") else
            Panic.catch Java_Exception handler=(caught_panic-> Error.throw (Illegal_Argument.Error caught_panic.payload.getMessage)) <|
                TimeFormatter.new self.time_formats.first.underlying

    ## PRIVATE
    make_date_time_formatter self =
        if self.datetime_formats.is_empty then Error.throw (Illegal_Argument.Error "Formatting date-times requires at least one entry in the `datetime_formats` parameter") else
            Panic.catch Java_Exception handler=(caught_panic-> Error.throw (Illegal_Argument.Error caught_panic.payload.getMessage)) <|
                DateTimeFormatter.new self.datetime_formats.first.underlying

    ## PRIVATE
    make_boolean_formatter self =
        if self.true_values.is_empty then Error.throw (Illegal_Argument.Error "Formatting booleans requires at least one entry in the `true_values` parameter") else
            if self.false_values.is_empty then Error.throw (Illegal_Argument.Error "Formatting booleans requires at least one entry in the `false_values` parameter") else
                BooleanFormatter.new self.true_values.first self.false_values.first

    ## PRIVATE
    make_text_formatter self =
        TextFormatter.new

    ## PRIVATE
    get_specific_type_formatters self =
        [self.make_integer_formatter, self.make_decimal_formatter, self.make_boolean_formatter, self.make_date_time_formatter, self.make_date_formatter, self.make_time_of_day_formatter, self.make_text_formatter]

    ## PRIVATE
    make_auto_formatter self =
        # TODO The panic rethrow+recover is a workaround for the vector error propagation bug.
        formatters = Panic.recover Illegal_Argument (self.get_specific_type_formatters.map Panic.rethrow)
        AnyObjectFormatter.new formatters

    ## PRIVATE
    make_formatter_for_column_type self (column_type : Value_Type) = case column_type of
        Value_Type.Char _ _ -> self.make_text_formatter
        Value_Type.Integer _ -> self.make_integer_formatter
        Value_Type.Float _ -> self.make_decimal_formatter
        Value_Type.Boolean -> self.make_boolean_formatter
        Value_Type.Date -> self.make_date_formatter
        Value_Type.Time -> self.make_time_of_day_formatter
        Value_Type.Date_Time _ -> self.make_date_time_formatter
        _ -> self.make_auto_formatter

## PRIVATE
   Utility function to convert single text value to a vector
wrap_text_in_vector v = case v of
    _ : Text -> [v]
    _ -> v

## PRIVATE
make_vector_widget single_choice_widget display=Display.Always =
    Vector_Editor item_editor=single_choice_widget item_default=single_choice_widget.values.first.value display=display<|MERGE_RESOLUTION|>--- conflicted
+++ resolved
@@ -221,11 +221,7 @@
     ## PRIVATE
     make_datatype_parser self datatype = case datatype of
         Integer     -> self.make_integer_parser
-<<<<<<< HEAD
-        Float     -> self.make_decimal_parser
-=======
         Float       -> self.make_decimal_parser
->>>>>>> 856e05ca
         Boolean     -> self.make_boolean_parser
         Date        -> self.make_date_parser
         Date_Time   -> self.make_date_time_parser
