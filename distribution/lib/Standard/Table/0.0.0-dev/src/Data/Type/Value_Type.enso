from Standard.Base import all
import Standard.Base.Errors.Illegal_Argument.Illegal_Argument

import project.Data.Type.Value_Type_Helpers
from project.Errors import Invalid_Value_Type

## Type to represent the different sizes of integer or float storage.
type Bits
    ## 16-bit (2 byte) value
    Bits_16

    ## 32-bit (4 byte) value
    Bits_32

    ## 64-bit (8 byte) value
    Bits_64

    ## PRIVATE
    to_bits : Integer
    to_bits self = case self of
        Bits.Bits_16 -> 16
        Bits.Bits_32 -> 32
        Bits.Bits_64 -> 64

    ## PRIVATE
    from_bits : Integer -> Bits
    from_bits bits = case bits of
        16 -> Bits.Bits_16
        32 -> Bits.Bits_32
        64 -> Bits.Bits_64
        _ : Integer -> Error.throw (Illegal_Argument.Error "Invalid number of bits for a float or integer type.")

    ## PRIVATE
       Provides the text representation of the bit-size.
    to_text : Text
    to_text self = self.to_bits.to_text + " bits"

## PRIVATE
type Bits_Comparator
    ## PRIVATE
    compare : Bits -> Bits -> Ordering
    compare x y = Comparable.from x.to_bits . compare x.to_bits y.to_bits

    ## PRIVATE
    hash : Bits -> Integer
    hash x = Comparable.from x.to_bits . hash x.to_bits

Comparable.from (_:Bits) = Bits_Comparator

## Represents the different possible types of values within Table columns.

   The types are tailored to correspond to RDBMS types, but they are also used
   with our in-memory backend.
type Value_Type
    ## Boolean or Bit value: 0 or 1.

       ANSI SQL: BIT / BOOLEAN
    Boolean

    ## Integer value: 0 to 255

       ANSI SQL: TINYINT
    Byte

    ## Integer value:

       16-bit: -32,768 to 32,767
       32-bit: -2,147,483,648 to -2,147,483,648
       64-bit: -9,223,372,036,854,775,808 to 9,223,372,036,854,775,807
       ANSI SQL: SMALLINT (16-bit), INT (32-bit), BIGINT (64-bit)

       Arguments:
       - size: the amount of bits used to store the values.
    Integer size:Bits=Bits.Bits_64

    ## Floating point value.

       ANSI SQL: REAL, FLOAT, DOUBLE

       Arguments:
       - size: the amount of bits used to store the values.
    Float size:Bits=Bits.Bits_64

    ## Arbitrary precision numerical value with a scale and precision.

       ANSI SQL: NUMERIC, DECIMAL

       Arguments:
       - precision: the total number of digits in the number.
       - scale: the number of digits after the decimal point.
    Decimal precision:(Integer|Nothing)=Nothing scale:(Integer|Nothing)=Nothing

    ## Character string.

       ANSI SQL: CHAR, VARCHAR, TEXT, LONGVARCHAR, NCHAR, NVARCHAR, TEXT, CLOB, NCLOB

       Arguments:
       - size: the maximum number of characters that can be stored in the
         column.
       - variable_length: whether the size is a maximum or a fixed length.
    Char size:(Integer|Nothing)=Nothing variable_length:Boolean=True

    ## Date

       ANSI SQL: DATE
    Date

    ## Date and Time

       ANSI SQL: TIMESTAMP / DateTime

       Arguments:
       - with_timezone: whether the values contain the timezone.
    Date_Time with_timezone:Boolean=True

    ## Time of day

       ANSI SQL: TIME, TIME WITHOUT TIME ZONE
    Time

    ## Binary data.

       ANSI SQL: BINARY, VARBINARY, LONGVARBINARY, BLOB

       Arguments:
       - size: the maximum number of bytes that can be stored in the
         column.
       - variable_length: whether the size is a maximum or a fixed length.
    Binary size:(Integer|Nothing)=Nothing variable_length:Boolean=False

    ## Unsupported SQL type.

       Fallback provided to allow describing types that are not supported by
       Enso at this time.
    Unsupported_Data_Type type_name:(Text|Nothing)=Nothing (underlying_type:Any|Nothing=Nothing)

    ## A mix of values can be stored in the Column.

       In-Memory and SQLite tables support this.
    Mixed

    ## Checks if the `Value_Type` represents a boolean type.
    is_boolean : Boolean
    is_boolean self = case self of
        Value_Type.Boolean -> True
        _ -> False

    ## Checks if the `Value_Type` represents a floating-point number type.
    is_floating_point : Boolean
    is_floating_point self = case self of
        Value_Type.Float _ -> True
        _ -> False

    ## Checks if the `Value_Type` represents a text type.
    is_text : Boolean
    is_text self = case self of
        Value_Type.Char _ _ -> True
        _ -> False

    ## Checks if the `Value_Type` represents any numeric type - integer, byte,
       floating point or decimal.
    is_numeric : Boolean
    is_numeric self = case self of
        Value_Type.Integer _   -> True
        Value_Type.Float _     -> True
        Value_Type.Byte        -> True
        Value_Type.Decimal _ _ -> True
        _ -> False

    ## Checks if the `Value_Type` represents an integer type.
    is_integer : Boolean
    is_integer self = case self of
        Value_Type.Integer _ -> True
        _ -> False

<<<<<<< HEAD
    ## UNSTABLE
       Checks if the `Value_Type` represents a floating-point type.
    is_floating : Boolean
    is_floating self = case self of
        Value_Type.Float _ -> True
        _ -> False

    ## UNSTABLE
       Checks if the `Value_Type` represents a decimal type.
    is_decimal : Boolean
    is_decimal self = case self of
        Value_Type.Decimal _ _ -> True
        _ -> False

    ## UNSTABLE
       Checks if the `Value_Type` represents a type that holds a date.
=======
    ## Checks if the `Value_Type` represents a type that holds a date.
>>>>>>> 4e5cb9cc

       It will return true for both `Date` and `Date_Time` types.
    has_date : Boolean
    has_date self = case self of
        Value_Type.Date -> True
        Value_Type.Date_Time _ -> True
        _ -> False

    ## PRIVATE
       Specifies if values of the given type can be compared for ordering.
    has_ordering : Boolean
    has_ordering self = case self of
        Value_Type.Integer _   -> True
        Value_Type.Float _     -> True
        Value_Type.Decimal _ _ -> True
        Value_Type.Byte        -> True
        Value_Type.Char _ _    -> True
        Value_Type.Boolean     -> True
        Value_Type.Date        -> True
        Value_Type.Date_Time _ -> True
        Value_Type.Time        -> True
        ## Not all mixed types are ordered, but some can, so we allow ordering
           for mixed columns.
        Value_Type.Mixed -> True
        _ -> False

    ## PRIVATE
       Checks if this type can be widened to the provided type.

       The widening is permitted if the target type is in a way 'larger' than
       the source type, so that there is no loss of information. In practice,
       there are cases where widening can still lose information - notably
       integers can be widened into floats and big enough integers may not be
       able to be exactly represented in floats.
    can_be_widened_to : Value_Type -> Boolean
    can_be_widened_to self target_type = if (self == target_type) || (target_type == Value_Type.Mixed) then True else case self of
        Value_Type.Integer self_bits -> case target_type of
            Value_Type.Integer target_bits -> target_bits >= self_bits
            Value_Type.Float _ -> True
            Value_Type.Decimal _ _ -> True
            _ -> False
        Value_Type.Byte -> case target_type of
            Value_Type.Integer _ -> True
            Value_Type.Float _ -> True
            Value_Type.Decimal _ _ -> True
            _ -> False
        Value_Type.Boolean -> case target_type of
            Value_Type.Byte -> True
            Value_Type.Integer _ -> True
            Value_Type.Float _ -> True
            Value_Type.Decimal _ _ -> True
            _ -> False
        Value_Type.Float self_bits -> case target_type of
            Value_Type.Float target_bits -> target_bits >= self_bits
            Value_Type.Decimal _ _ -> True
            _ -> False
        Value_Type.Char self_size self_variable_length -> case target_type of
            Value_Type.Char target_size target_variable_length ->
                fits_variability = if target_variable_length then True else self_variable_length == target_variable_length
                fits_variability && (target_size >= self_size)
            _ -> False
        Value_Type.Binary self_size self_variable_length -> case target_type of
            Value_Type.Binary target_size target_variable_length ->
                fits_variability = if target_variable_length then True else self_variable_length == target_variable_length
                fits_variability && (target_size >= self_size)
            _ -> False
        _ -> False

    ## PRIVATE
       Specifies if values of the given type can be compared for ordering.
    are_comparable : Value_Type -> Value_Type -> Boolean
    are_comparable type_1 type_2 =
        find_bucket typ = typ.if_not_error <|
            buckets = [["Integer", "Byte", "Float", "Decimal"], ["Char"], ["Date"], ["Date_Time"], ["Time"], ["Boolean"], ["Mixed"]]
            ctor_name = Meta.meta typ . constructor . name
            buckets.index_of bucket->
                bucket.contains ctor_name

        bucket_1 = find_bucket type_1
        bucket_2 = find_bucket type_2
        if bucket_1.is_nothing || bucket_2.is_nothing then False else
            if (type_1 == Value_Type.Mixed) || (type_2 == Value_Type.Mixed) then True else
                bucket_1 == bucket_2


    ## PRIVATE
       Checks that both arguments can be compared for ordering and runs the
       following action or reports an error.
    expect_comparable : Any -> Any -> Any -> Any ! Invalid_Value_Type
    expect_comparable arg1 arg2 ~action =
        type_1 = Value_Type_Helpers.find_argument_type arg1
        type_2 = Value_Type_Helpers.find_argument_type arg2
        if type_1.has_ordering.not then Error.throw (Invalid_Value_Type.Not_Ordered type_1) else
            if type_2.is_nothing.not && type_2.has_ordering.not then Error.throw (Invalid_Value_Type.Not_Ordered type_2) else
                if type_2.is_nothing.not && (Value_Type.are_comparable type_1 type_2 . not) then Error.throw (Invalid_Value_Type.Incomparable type_1 type_2) else
                    action

    ## PRIVATE
       ADVANCED
       Checks if the provided argument (which may be a value or a Column) is of
       a text type and runs the following action or reports a type error.
    expect_text : Any -> Any -> Any ! Invalid_Value_Type
    expect_text argument ~action =
        expect_type argument .is_text "Char" action

    ## PRIVATE
       ADVANCED
       Checks if the provided argument (which may be a value or a Column) is of
       a text type and runs the following action or reports a type error.
    expect_boolean : Any -> Any -> Any ! Invalid_Value_Type
    expect_boolean argument ~action =
        expect_type argument .is_boolean Value_Type.Boolean action

    ## PRIVATE
       ADVANCED
       Checks if the provided argument (which may be a value or a Column) is of
       a numeric type and runs the following action or reports a type error.
    expect_numeric : Any -> Any -> Any ! Invalid_Value_Type
    expect_numeric argument ~action =
        expect_type argument .is_numeric "a numeric" action

    ## PRIVATE
       ADVANCED
       Checks if the provided argument (which may be a value or a Column) is of
       a floating point type and runs the following action or reports a type
       error.
    expect_floating_point : Any -> Any -> Any ! Invalid_Value_Type
    expect_floating_point argument ~action =
        expect_type argument .is_floating_point "Float" action

    ## PRIVATE
       ADVANCED
       Checks if the provided argument (which may be a value or a Column) is has
       type `Date` or `Date_Time`.
    expect_has_date : Any -> Any -> Any ! Invalid_Value_Type
    expect_has_date argument ~action =
        expect_type argument .has_date "Date or Date_Time" action

    ## PRIVATE
       Provides a text representation of the `Value_Type` meant for
       displaying to the user.
    to_display_text : Text
    to_display_text self = case self of
        Value_Type.Boolean -> "Boolean"
        Value_Type.Byte -> "Byte"
        Value_Type.Integer size -> "Integer (" + size.to_text + ")"
        Value_Type.Float size -> "Float (" + size.to_text + ")"
        Value_Type.Decimal precision scale -> "Decimal (precision=" + precision.to_text + ", scale=" + scale.to_text + ")"
        Value_Type.Char size variable_length -> "Char (max_size=" + size.to_text + ", variable_length=" + variable_length.to_text + ")"
        Value_Type.Date -> "Date"
        Value_Type.Date_Time with_timezone -> "Date_Time (with_timezone=" + with_timezone.to_text + ")"
        Value_Type.Time -> "Time"
        Value_Type.Binary size variable_length -> "Binary (max_size=" + size.to_text + " bytes, variable_length=" + variable_length.to_text + ")"
        Value_Type.Unsupported_Data_Type type_name _ -> case type_name of
            Nothing  -> "Unsupported_Data_Type"
            _ : Text -> "Unsupported_Data_Type (" + type_name + ")"
        Value_Type.Mixed -> "Mixed"

    ## PRIVATE
       Provides a JS object representation for use in visualizations.
    to_js_object : JS_Object
    to_js_object self =
        constructor_name = Meta.meta self . constructor . name
        additional_fields = case self of
            Value_Type.Integer size ->
                [["bits", size.to_bits]]
            Value_Type.Float size ->
                [["bits", size.to_bits]]
            Value_Type.Decimal precision scale ->
                [["precision", precision], ["scale", scale]]
            Value_Type.Char size variable_length ->
                [["size", size], ["variable_length", variable_length]]
            Value_Type.Binary size variable_length ->
                [["size", size], ["variable_length", variable_length]]
            Value_Type.Unsupported_Data_Type type_name _ ->
                [["type_name", type_name]]
            _ -> []
        JS_Object.from_pairs <|
            [["type", "Value_Type"], ["constructor", constructor_name]] + additional_fields

## The type representing inferring the column type automatically based on values
   present in the column.

   The most specific type which is valid for all values in a column is chosen:
   - if all values are integers, `Integer` is chosen,
   - if all values are decimals or integers, `Decimal` is chosen,
   - if the values are all the same time type (a date, a time or a date-time),
     the corresponding type is chosen, `Date`, `Time_Of_Day` or `Date_Time`,
     respectively,
   - if all values are booleans, `Boolean` is chosen,
   - otherwise, `Text` is chosen as a fallback and the column is kept as-is
     without parsing.
type Auto

## PRIVATE
   A helper for generating the `Value_Type.expect_` checks.
expect_type : Any -> (Value_Type -> Boolean) -> Text|Value_Type -> Any -> Any ! Invalid_Value_Type
expect_type value predicate type_kind ~action = case value of
    # Special handling for `Nothing`. Likely, can be removed with #6281.
    Nothing -> action
    _ ->
        typ = Value_Type_Helpers.find_argument_type value
        if predicate typ then action else
            Value_Type_Helpers.raise_unexpected_type type_kind value<|MERGE_RESOLUTION|>--- conflicted
+++ resolved
@@ -173,26 +173,19 @@
         Value_Type.Integer _ -> True
         _ -> False
 
-<<<<<<< HEAD
-    ## UNSTABLE
-       Checks if the `Value_Type` represents a floating-point type.
+    ## Checks if the `Value_Type` represents a floating-point type.
     is_floating : Boolean
     is_floating self = case self of
         Value_Type.Float _ -> True
         _ -> False
 
-    ## UNSTABLE
-       Checks if the `Value_Type` represents a decimal type.
+    ## Checks if the `Value_Type` represents a decimal type.
     is_decimal : Boolean
     is_decimal self = case self of
         Value_Type.Decimal _ _ -> True
         _ -> False
 
-    ## UNSTABLE
-       Checks if the `Value_Type` represents a type that holds a date.
-=======
     ## Checks if the `Value_Type` represents a type that holds a date.
->>>>>>> 4e5cb9cc
 
        It will return true for both `Date` and `Date_Time` types.
     has_date : Boolean
