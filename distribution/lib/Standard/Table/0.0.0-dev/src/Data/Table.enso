from Standard.Base import all
import Standard.Base.Data.Array_Proxy.Array_Proxy
import Standard.Base.Data.Index_Sub_Range as Index_Sub_Range_Module
import Standard.Base.Errors.Common.Incomparable_Values
import Standard.Base.Errors.Common.Index_Out_Of_Bounds
import Standard.Base.Errors.Common.No_Such_Method
import Standard.Base.Errors.Common.Type_Error
import Standard.Base.Errors.File_Error.File_Error
import Standard.Base.Errors.Illegal_Argument.Illegal_Argument
import Standard.Base.Errors.Unimplemented.Unimplemented

import project.Data.Aggregate_Column.Aggregate_Column
import project.Data.Column.Column
import project.Data.Column as Column_Module
import project.Data.Column_Selector.Column_Selector
import project.Data.Data_Formatter.Data_Formatter
import project.Data.Expression.Expression
import project.Data.Expression.Expression_Error
import project.Data.Join_Condition.Join_Condition
import project.Data.Join_Kind.Join_Kind
import project.Data.Match_Columns.Match_Columns
import project.Data.Match_Columns as Match_Columns_Helpers
import project.Data.Position.Position
import project.Data.Report_Unmatched.Report_Unmatched
import project.Data.Row.Row
import project.Data.Set_Mode.Set_Mode
import project.Data.Sort_Column.Sort_Column
import project.Data.Table_Conversions
import project.Delimited.Delimited_Format.Delimited_Format
import project.Internal.Aggregate_Column_Helper
import project.Internal.Java_Problems
import project.Internal.Join_Helpers
import project.Internal.Naming_Helpers.Naming_Helpers
import project.Internal.Parse_Values_Helper
import project.Internal.Problem_Builder.Problem_Builder
import project.Internal.Split_Tokenize
import project.Internal.Table_Helpers
import project.Internal.Table_Helpers.Table_Column_Helper
import project.Internal.Unique_Name_Strategy.Unique_Name_Strategy
import project.Internal.Widget_Helpers

from project.Data.Type.Value_Type import Value_Type, Auto
from project.Internal.Rows_View import Rows_View
from project.Errors import all

from project.Data.Column import get_item_string, normalize_string_for_display
from project.Internal.Filter_Condition_Helpers import make_filter_column

polyglot java import org.enso.base.ObjectComparator
polyglot java import org.enso.table.data.column.builder.object.StorageTypeMismatch
polyglot java import org.enso.table.data.table.Table as Java_Table
polyglot java import org.enso.table.data.table.Column as Java_Column
polyglot java import org.enso.table.data.table.join.Equals as Java_Join_Equals
polyglot java import org.enso.table.data.table.join.EqualsIgnoreCase as Java_Join_Equals_Ignore_Case
polyglot java import org.enso.table.data.table.join.Between as Java_Join_Between
polyglot java import org.enso.table.operations.OrderBuilder
polyglot java import org.enso.table.data.mask.OrderMask
polyglot java import java.util.UUID

## Represents a column-oriented table data structure.
type Table
    ## Creates a new table from a vector of `[name, items]` pairs.

       Arguments:
       - columns: The `[name, items]` pairs to construct a new table from.

       > Example
         Create a new table with the given columns.

             from Standard.Table import Table

             example_new =
                 first_column = ["count", [1, 2, 3]]
                 second_column = ["is_valid", [True, False, True]]
                 Table.new [first_column, second_column]
    new : Vector (Vector | Column) -> Table
    new columns =
        invalid_input_shape =
            Error.throw (Illegal_Argument.Error "Each column must be represented by a pair whose first element is the column name and the second element is a vector of elements that will constitute that column, or an existing column.")
        cols = columns.map c->
            case c of
                v : Vector ->
                    if v.length != 2 then invalid_input_shape else
                        Column.from_vector (v.at 0) (v.at 1) . java_column
                Column.Value java_col -> java_col
                _ -> invalid_input_shape
        if cols.is_empty then Error.throw (Illegal_Argument.Error "Cannot create a table with no columns.") else
            if (cols.all c-> c.getSize == cols.first.getSize).not then Error.throw (Illegal_Argument.Error "All columns must have the same row count.") else
                if cols.distinct .getName . length != cols.length then Error.throw (Illegal_Argument.Error "Column names must be distinct.") else
                    Table.Value (Java_Table.new cols.to_array)

    ## Creates a new table from a vector of column names and a vector of vectors
       specifying row contents.

       Arguments:
       - header: A list of texts specifying the column names
       - rows: A vector of vectors, specifying the contents of each table row. The
         length of each element of `rows` must be equal in length to `header`.

       > Example
         Create a table with 3 columns, named `foo`, `bar`, and `baz`, containing
         `[1, 2, 3]`, `[True, False, True]`, and `['a', 'b', 'c']`, respectively.

             from Standard.Table import Table

             example_from_rows =
                 header = [ 'foo' , 'bar' , 'baz' ]
                 row_1 =  [ 1     , True  , 'a'   ]
                 row_2 =  [ 2     , False , 'b'   ]
                 row_3 =  [ 3     , True  , 'c'   ]
                 Table.from_rows header [row_1, row_2, row_3]
    from_rows : Vector -> Vector -> Table
    from_rows header rows =
        columns = header.map_with_index i-> name-> [name, rows.map (_.at i)]
        Table.new columns

    ## PRIVATE

       A table.

       Arguments:
       - java_table: The internal java representation of the table.
    Value java_table

    ## PRIVATE
       ADVANCED
       Returns a text containing an ASCII-art table displaying this data.

       Arguments:
       - show_rows: the number of initial rows that should be displayed.
       - format_terminal: whether ANSI-terminal formatting should be used

       > Example
         Convert the table to a pretty-printed representation.

             import Standard.Examples

             example_display = Examples.inventory_table.display
    display : Integer -> Boolean -> Text
    display self show_rows=10 format_terminal=False =
        cols = Vector.from_polyglot_array self.java_table.getColumns
        index =  self.java_table.getIndex
        col_names = ([index.getName] + cols.map .getName) . map normalize_string_for_display
        col_vals = cols.map .getStorage
        num_rows = self.row_count
        display_rows = Math.min num_rows show_rows
        rows = Vector.new display_rows row_num->
            cols = col_vals.map col->
                if col.isNa row_num then "Nothing" else get_item_string col row_num
            [index.ilocString row_num] + cols
        table = print_table col_names rows 1 format_terminal
        if num_rows - display_rows <= 0 then table else
            missing = '\n\u2026 and ' + (num_rows - display_rows).to_text + ' hidden rows.'
            table + missing

    ## PRIVATE
       ADVANCED
       Prints an ASCII-art table with this data to the standard output.

       Arguments:
       - show_rows: the number of initial rows that should be displayed.

       > Example
         Convert the table to a pretty-printed representation and print it to
         the console.

             import Standard.Examples

             example_print = Examples.inventory_table.print
    print self show_rows=10 =
        IO.println (self.display show_rows format_terminal=True)
        IO.println ''

    ## PRIVATE
       Converts this table into a JS_Object.

       > Example
         Convert a table to a corresponding JavaScript JS_Object representation.

             import Standard.Examples

             example_to_json = Examples.inventory_table.to_js_object
    to_js_object : JS_Object
    to_js_object self =
        cols = self.columns
        rows = 0.up_to self.row_count . map row->
            vals_kv = cols.map col-> [col.name, col.at row]
            JS_Object.from_pairs vals_kv
        rows

    ## Returns the column with the given name.

       Arguments:
       - selector: The name or index of the column being looked up.

       > Example
         Get the names of all of the items from the shop inventory.

             import Standard.Examples

             example_at = Examples.inventory_table.at "item_name"

       > Example
         Get the last column.

             import Standard.Examples

             example_at = Examples.inventory_table.at -1
    @selector Widget_Helpers.make_column_name_selector
    at : Text | Integer -> Column ! No_Such_Column | Index_Out_Of_Bounds
    at self selector=0 = case selector of
        _ : Integer ->
            java_columns = Vector.from_polyglot_array self.java_table.getColumns
            Column.Value (java_columns.at selector)
        _ -> self.get selector (Error.throw (No_Such_Column.Error selector))

    ## Returns the column with the given name or index.

       Arguments:
       - selector: The name or index of the column being looked up.
       - if_missing: The value to use if the selector isn't present.

       > Example
         Get the names of all of the items from the shop inventory.

             import Standard.Examples

             example_at = Examples.inventory_table.get "item_name"

       > Example
         Get the last column.

             import Standard.Examples

             example_at = Examples.inventory_table.get -1
    @selector Widget_Helpers.make_column_name_selector
    get : Text | Integer -> Any -> Column | Any
    get self selector=0 ~if_missing=Nothing =
        java_column = case selector of
            _ : Integer -> Vector.from_polyglot_array self.java_table.getColumns . get selector
            _ : Text -> self.java_table.getColumnByName selector
            _ -> Error.throw (Illegal_Argument.Error "expected 'selector' to be either a Text or an Integer, but got "+(Meta.get_simple_type_name selector)+".")
        if java_column.is_nothing then if_missing else Column.Value java_column

    ## Gets the first column.
    first_column : Column ! Index_Out_Of_Bounds
    first_column self = self.at 0

    ## Gets the second column
    second_column : Column ! Index_Out_Of_Bounds
    second_column self = self.at 1

    ## Gets the last column
    last_column : Column ! Index_Out_Of_Bounds
    last_column self = self.at -1

    ## Returns the number of columns in the table.
    column_count : Integer
    column_count self = self.java_table.getColumns.length

    ## Returns a new table with a chosen subset of columns, as specified by the
       `columns`, from the input table. Any unmatched input columns will be
       dropped from the output.

       Arguments:
       - columns: Column selection criteria - a single instance or Vector of
         names, indexes or `Column_Selector`.
       - reorder: By default, or if set to `False`, columns in the output will
         be in the same order as in the input table. If `True`, the order in the
         output table will match the order in the columns list. If a column is
         matched by multiple selectors in reorder mode, it will be placed at
         the position of the first one matched.
       - error_on_missing_columns: Specifies if a missing input column should
         result in an error regardless of the `on_problems` settings. Defaults
         to `True`.
       - on_problems: Specifies how to handle problems if they occur, reporting
         them as warnings by default.

       ! Error Conditions

         - If there are no columns in the output table, a `No_Output_Columns` is
           raised as an error regardless of the problem behavior, because it is
           not possible to create a table without any columns.
         - If a column in `columns` is not in the input table, a
           `Missing_Input_Columns` is raised as an error, unless
           `error_on_missing_columns` is set to `False`, in which case the
           problem is reported according to the `on_problems` setting.
         - If a column index is out of range, a `Column_Indexes_Out_Of_Range` is
           raised as an error, unless `error_on_missing_columns` is set to
           `False`, in which case the problem is reported according to the
           `on_problems` setting.

       > Example
         Select columns by name.

             table.select_columns ["bar", "foo"]

       > Example
         Select columns using names passed as a Vector.

             table.select_columns ["bar", "foo"]

       > Example
         Select columns matching a regular expression.

             table.select_columns (Column_Selector.By_Name "foo.+" Case_Sensitivity.Insensitive use_regex=True)

       > Example
         Select the first two columns and the last column, moving the last one to front.

             table.select_columns [-1, 0, 1] reorder=True

       Icon: select_column
    @columns Widget_Helpers.make_column_name_vector_selector
    select_columns :  Text | Integer | Column_Selector | Vector (Integer | Text | Column_Selector) -> Boolean -> Boolean -> Problem_Behavior -> Table ! No_Output_Columns | Missing_Input_Columns | Column_Indexes_Out_Of_Range
    select_columns self columns=[0] (reorder = False) (error_on_missing_columns = True) (on_problems = Report_Warning) =
        new_columns = self.columns_helper.select_columns selectors=columns reorder=reorder error_on_missing_columns=error_on_missing_columns on_problems=on_problems
        Table.new new_columns

    ## Returns a new table with the chosen set of columns, as specified by the
       `columns`, removed from the input table. Any unmatched input columns will
       be kept in the output. Columns are returned in the same order as in the
       input.

       Arguments:
       - columns: Column selection criteria - a single instance or Vector of
         names, indexes or `Column_Selector`, which are to be removed.
       - error_on_missing_columns: Specifies if a missing input column should
         result in an error regardless of the `on_problems` settings. Defaults
         to `False`.
       - on_problems: Specifies how to handle problems if they occur, reporting
         them as warnings by default.

       ! Error Conditions

         - If there are no columns in the output table, a `No_Output_Columns` is
           raised as an error regardless of the problem behavior, because it is
           not possible to create a table without any columns.
         - If a column in `columns` is not in the input table, a
           `Missing_Input_Columns` is reported according to the `on_problems`
           setting, unless `error_on_missing_columns` is set to `True`, in which
           case it is raised as an error.
         - If a column index is out of range, a `Column_Indexes_Out_Of_Range` is
           reported according to the `on_problems` setting, unless
           `error_on_missing_columns` is set to `True`, in which case it is
           raised as an error.

       > Example
         Remove columns with given names.

             table.remove_columns ["bar", "foo"]

       > Example
         Remove columns using names passed as a Vector.

             table.remove_columns ["bar", "foo"]

       > Example
         Remove columns matching a regular expression.

             table.remove_columns (Column_Selector.By_Name "foo.+" Case_Sensitivity.Insensitive use_regex=True)

       > Example
         Remove the first two columns and the last column.

             table.remove_columns [-1, 0, 1]
    @columns Widget_Helpers.make_column_name_vector_selector
    remove_columns :  Text | Integer | Column_Selector | Vector (Integer | Text | Column_Selector) -> Boolean -> Problem_Behavior -> Table ! No_Output_Columns | Missing_Input_Columns | Column_Indexes_Out_Of_Range
    remove_columns self (columns=[0]) (error_on_missing_columns = False) (on_problems = Report_Warning) =
        new_columns = self.columns_helper.remove_columns selectors=columns error_on_missing_columns=error_on_missing_columns on_problems=on_problems
        Table.new new_columns

    ## Returns a new table with the specified selection of columns moved to
       either the start or the end in the specified order.

       Arguments:
       - columns: Column selection criteria - a single instance or Vector of
         names, indexes or `Column_Selector`, which should be reordered and
         specifying their order.
       - position: Specifies how to place the selected columns in relation to
         the remaining columns which were not matched by `columns` (if any).
       - error_on_missing_columns: Specifies if a missing input column should
         result in an error regardless of the `on_problems` settings. Defaults
         to `False`.
       - on_problems: Specifies how to handle problems if they occur, reporting
         them as warnings by default.

       ! Error Conditions

         - If a column in `columns` is not in the input table, a
           `Missing_Input_Columns` is reported according to the `on_problems`
           setting, unless `error_on_missing_columns` is set to `True`, in which
           case it is raised as an error.
         - If a column index is out of range, a `Column_Indexes_Out_Of_Range` is
           reported according to the `on_problems` setting, unless
           `error_on_missing_columns` is set to `True`, in which case it is
           raised as an error.

       > Example
         Move a column with a specified name to back.

             table.reorder_columns ["foo"] position=Position.After_Other_Columns

       > Example
         Move columns using names passed as a Vector.

             table.reorder_columns ["bar", "foo"] position=Position.After_Other_Columns

       > Example
         Move columns matching a regular expression to front, keeping columns matching "foo.+" before columns matching "b.*".

             table.reorder_columns (Column_Selector.By_Name "foo.+" Case_Sensitivity.Insensitive use_regex=True)

       > Example
         Swap the first two columns.

             table.reorder_columns [1, 0] position=Position.Before_Other_Columns

       > Example
         Move the first column to back.

             table.reorder_columns [0] position=Position.After_Other_Columns
    @columns Widget_Helpers.make_column_name_vector_selector
    reorder_columns : Text | Integer | Column_Selector | Vector (Integer | Text | Column_Selector) -> Position -> Boolean -> Problem_Behavior -> Table ! Missing_Input_Columns | Column_Indexes_Out_Of_Range
    reorder_columns self (columns = [0]) (position = Position.Before_Other_Columns) (error_on_missing_columns = False) (on_problems = Report_Warning) =
        new_columns = self.columns_helper.reorder_columns selectors=columns position=position error_on_missing_columns=error_on_missing_columns on_problems=on_problems
        Table.new new_columns

    ## Returns a new table with the columns sorted by name according to the
       specified sort method. By default, sorting will be according to
       case-sensitive ascending order based on the normalized Unicode ordering.

       Arguments:
       - order: Whether sorting should be in ascending or descending order.
       - text_ordering: The sort methodology to use.

       > Example
         Sort columns according to the default ordering.

             table.sort_columns

       > Example
         Sort columns according to the natural case-insensitive ordering.

             table.sort_columns text_ordering=(Text_Ordering.Case_Insensitive sort_digits_as_numbers=True)

       > Example
         Sort columns in descending order.

             table.reorder_columns Sort_Direction.Descending
    sort_columns : Sort_Direction -> Text_Ordering -> Table
    sort_columns self order=Sort_Direction.Ascending text_ordering=Text_Ordering.Default =
        new_columns = Table_Helpers.sort_columns internal_columns=self.columns order text_ordering
        Table.new new_columns

    ## Returns a new table with the columns renamed based on either a mapping
       from the old name to the new or a positional list of new names.

       Arguments:
       - column_map: Mapping from old column names to new or a vector of new
         column names to apply by position.
       - error_on_missing_columns: Specifies if a missing input column should
         result in an error regardless of the `on_problems` settings. Defaults
         to `True`.
       - on_problems: Specifies how to handle problems if they occur, reporting
         them as warnings by default.

       ! Error Conditions

         - If a column in `columns` is not in the input table, a
           `Missing_Input_Columns` is raised as an error, unless
           `error_on_missing_columns` is set to `False`, in which case the
           problem is reported according to the `on_problems` setting.
         - If a column index is out of range, a `Column_Indexes_Out_Of_Range` is
           raised as an error, unless `error_on_missing_columns` is set to
           `False`, in which case the problem is reported according to the
           `on_problems` setting.
         - Other problems are reported according to the `on_problems` setting:
             - If a column is matched by two selectors resulting in a different
               name mapping, a `Ambiguous_Column_Rename`.
             - If in `By_Position` mode and more names than columns are
               provided, a `Too_Many_Column_Names_Provided`.
             - If any of the new names are invalid, an
               `Invalid_Output_Column_Names`.
             - If any of the new names clash either with existing names or each
               other, a `Duplicate_Output_Column_Names`.

       > Example
         Rename the "Alpha" column to "Beta"

              table.rename_columns (Map.from_vector [["Alpha", "Beta"]])

       > Example
         Rename the last column to "LastColumn"

              table.rename_columns (Map.from_vector [[-1, "LastColumn"]])

       > Example
         Rename the "Alpha" column to "Beta" and last column to "LastColumn"

              table.rename_columns (Map.from_vector [["Alpha", "Beta"], [-1, "LastColumn"]])

       > Example
         Rename the first column to "FirstColumn"

              table.rename_columns ["FirstColumn"]

       > Example
         Add a prefix to all column names.

              table.rename_columns (table.columns.map c-> "prefix_" + c.name)

       > Example
         For all columns starting with the prefix `name=`, replace it with `key:`.

              by_name = Column_Selector.By_Name "name=(.*)" Case_Sensitivity.Sensitive use_regex=True
              table.rename_columns (Map.from_vector [[by_name, "key:$1"]])
    rename_columns : Map (Text | Integer | Column_Selector) Text | Vector Text -> Boolean -> Problem_Behavior -> Table ! Missing_Input_Columns | Column_Indexes_Out_Of_Range | Ambiguous_Column_Rename | Too_Many_Column_Names_Provided | Invalid_Output_Column_Names | Duplicate_Output_Column_Names
    rename_columns self column_map=["Column"] (error_on_missing_columns=True) (on_problems=Report_Warning) =
        new_names = Table_Helpers.rename_columns internal_columns=self.columns mapping=column_map error_on_missing_columns=error_on_missing_columns on_problems=on_problems
        Warning.with_suspended new_names names->
            Table.new (self.columns.map c-> c.rename (names.at c.name))

    ## Returns a new table with the columns renamed based on entries in the
       first row.

       Arguments:
       - on_problems: Specifies how to handle problems if they occur, reporting
         them as warnings by default.

         The following problems can occur:
         - If any of the new names are invalid, an
           `Invalid_Output_Column_Names`.
         - If any of the new names clash either with existing names or each
           other, a Duplicate_Output_Column_Names.

       > Example
         Rename the column based on the first row

              table.use_first_row_as_names
    use_first_row_as_names : Problem_Behavior -> Table
    use_first_row_as_names self (on_problems=Report_Warning) =
        new_names = self.first_row.to_vector.map c->
            if c.is_nothing then Nothing else c.to_text
        self.drop (First 1) . rename_columns new_names on_problems=on_problems

    ## ALIAS group, summarize

       Aggregates the rows in a table using any `Group_By` entries in columns.
       The columns argument specifies which additional aggregations to perform and to return.

       Arguments:
       - columns: Vector of `Aggregate_Column` specifying the aggregated table.
         Expressions can be used within the aggregate column to perform more
         complicated calculations.
       - error_on_missing_columns: Specifies if a missing columns in aggregates
         should result in an error regardless of the `on_problems` settings.
         Defaults to `False`, meaning that problematic aggregate will not be
         included in the result and the problem reported according to the
         `on_problems` setting.
       - on_problems: Specifies how to handle problems if they occur, reporting
         them as warnings by default.

       ! Error Conditions

         - If there are no columns in the output table, a `No_Output_Columns` is
           raised as an error regardless of the problem behavior, because it is
           not possible to create a table without any columns.
         - If a column index is out of range, a `Column_Indexes_Out_Of_Range` is
           reported according to the `on_problems` setting, unless
           `error_on_missing_columns` is set to `True`, in which case it is
           raised as an error. Problems resolving `Group_By` columns are
           reported as dataflow errors regardless of these settings, as a
           missing grouping will completely change semantics of the query.
         - If a column selector is given as a `Text` and it does not match any
           columns in the input table nor is it a valid expression, an
           `Invalid_Aggregate_Column` problem is raised according to the
           `on_problems` settings (unless `error_on_missing_columns` is set to
           `True` in which case it will always be an error). Problems resolving
           `Group_By` columns are reported as dataflow errors regardless of
           these settings, as a missing grouping will completely change
           semantics of the query.
         - If an aggregation fails, an `Invalid_Aggregation` dataflow error is
           raised.
         - Additionally, the following problems may be reported according to the
           `on_problems` setting:
           - If there are invalid column names in the output table,
             a `Invalid_Output_Column_Names`.
           - If there are duplicate column names in the output table,
             a `Duplicate_Output_Column_Names`.
           - If grouping on or computing the `Mode` on a floating point number,
             a `Floating_Point_Equality`.
           - If when concatenating values there is an quoted delimited,
             an `Unquoted_Delimiter`
           - If there are more than 10 issues with a single column,
             an `Additional_Warnings`.

       > Example
         Group by the Key column, count the rows

              table.aggregate [Aggregate_Column.Group_By "Key", Aggregate_Column.Count]
    aggregate : Vector Aggregate_Column -> Boolean -> Problem_Behavior -> Table ! No_Output_Columns | Invalid_Aggregate_Column | Invalid_Output_Column_Names | Duplicate_Output_Column_Names | Floating_Point_Equality | Invalid_Aggregation | Unquoted_Delimiter | Additional_Warnings
    aggregate self columns (error_on_missing_columns=False) (on_problems=Report_Warning) =
        validated = Aggregate_Column_Helper.prepare_aggregate_columns columns self error_on_missing_columns=error_on_missing_columns

        on_problems.attach_problems_before validated.problems <| Illegal_Argument.handle_java_exception <|
            java_key_columns = validated.key_columns.map .java_column
            index = self.java_table.indexFromColumns java_key_columns.to_array

            new_columns = validated.valid_columns.map c->(Aggregate_Column_Helper.java_aggregator c.first c.second)

            java_table = index.makeTable new_columns.to_array
            new_table = Table.Value java_table

            on_problems.attach_problems_after new_table <|
                problems = java_table.getProblems
                Java_Problems.parse_aggregated_problems problems

    ## ALIAS sort
       Sorts the rows of the table according to the specified columns and order.

       Arguments:
       - columns: The columns and order to sort the table.
       - text_ordering: The ordering method to use on text values.
       - error_on_missing_columns: Specifies if a missing input column should
         result in an error regardless of the `on_problems` settings. Defaults
         to `True`.
       - on_problems: Specifies how to handle problems if they occur, reporting
         them as warnings by default.

       ! Error Conditions

         - If a column in `columns` is not in the input table, a
           `Missing_Input_Columns` is raised as an error, unless
           `error_on_missing_columns` is set to `False`, in which case the
           problem is reported according to the `on_problems` setting.
         - If a column index is out of range, a `Column_Indexes_Out_Of_Range` is
           raised as an error, unless `error_on_missing_columns` is set to
           `False`, in which case the problem is reported according to the
           `on_problems` setting.
         - If no columns have been selected for ordering,
           a `No_Input_Columns_Selected` is raised as dataflow error regardless
           of any settings.
         - If a column used for ordering contains values that cannot be
           compared, an `Incomparable_Values` error is raised.

       ? Missing Values

         Missing (`Nothing`) values are sorted as less than any other object.

       > Example
         Sorting `table` in ascending order by the value in column `'Quantity'`.

             table.order_by ['Quantity']

       > Example
         Sorting `table` in descending order by the value in column `'Quantity'`.

             table.order_by [Sort_Column.Name 'Quantity' Sort_Direction.Descending]

       > Example
         Sorting `table` in ascending order by the value in column `'Quantity'`,
         using the value in column `'Rating'` for breaking ties.

             table.order_by ['Quantity', 'Rating']

       > Example
         Sorting `table` in ascending order by the value in column `'Quantity'`,
         using the value in column `'Rating'` in descending order for breaking
         ties.

             table.order_by [Sort_Column.Name 'Quantity', Sort_Column.Name 'Rating' Sort_Direction.Descending]

       > Example
         Order the table by the second column in ascending order. In case of any
         ties, break them based on the 7th column from the end of the table in
         descending order.

             table.order_by [1, Sort_Column.Index -7 Sort_Direction.Descending]

       > Example
         Sort the table by columns whose names start with letter `a`.

              table.order_by [(Sort_Column.Select_By_Name "a.*" use_regex=True case_sensitivity=Case_Sensitivity.Insensitive)]
    @columns Widget_Helpers.make_order_by_selector
    order_by : Text | Sort_Column | Vector (Text | Sort_Column) -> Text_Ordering -> Boolean -> Problem_Behavior -> Table ! Incomparable_Values | No_Input_Columns_Selected | Missing_Input_Columns | Column_Indexes_Out_Of_Range
    order_by self (columns = ([(Sort_Column.Name (self.columns.at 0 . name))])) text_ordering=Text_Ordering.Default error_on_missing_columns=True on_problems=Problem_Behavior.Report_Warning =
        problem_builder = Problem_Builder.new error_on_missing_columns=error_on_missing_columns types_to_always_throw=[No_Input_Columns_Selected]
        columns_for_ordering = Table_Helpers.prepare_order_by self.columns columns problem_builder
        problem_builder.attach_problems_before on_problems <|
            java_columns = columns_for_ordering.map c->
                c.column.java_column
            directions = columns_for_ordering.map c->
                c.associated_selector.direction.to_sign

            comparator = case text_ordering.sort_digits_as_numbers of
                True ->
                    txt_cmp a b = Natural_Order.compare a b text_ordering.case_sensitivity . to_sign
                    ObjectComparator.new txt_cmp
                False -> case text_ordering.case_sensitivity of
                    Case_Sensitivity.Default -> ObjectComparator.DEFAULT
                    Case_Sensitivity.Sensitive -> ObjectComparator.DEFAULT
                    Case_Sensitivity.Insensitive locale -> ObjectComparator.new False locale.java_locale

            java_table = Illegal_Argument.handle_java_exception <| Incomparable_Values.handle_errors <|
                self.java_table.orderBy java_columns.to_array directions.to_array comparator
            Table.Value java_table

    ## Returns the distinct set of rows within the specified columns from the
       input table.

       When multiple rows have the same values within the specified columns, the
       first row of each such set is returned if possible, but in database
       backends any row from each set may be returned (for example if the row
       ordering is unspecified).

       For the in-memory table, the unique rows will be in the order they
       occurred in the input (this is not guaranteed for database operations).

       Arguments:
       - columns: The columns of the table to use for distinguishing the rows.
       - case_sensitivity: Specifies if the text values should be compared case
         sensitively.
       - error_on_missing_columns: Specifies if a missing input column should
         result in an error regardless of the `on_problems` settings. Defaults
         to `True`.
       - on_problems: Specifies how to handle if a problem occurs, raising as a
         warning by default.

       ! Error Conditions

         - If there are no columns in the output table, a `No_Output_Columns` is
           raised as an error regardless of the problem behavior, because it is
           not possible to create a table without any columns.
         - If a column in `columns` is not in the input table, a
           `Missing_Input_Columns` is raised as an error, unless
           `error_on_missing_columns` is set to `False`, in which case the
           problem is reported according to the `on_problems` setting.
         - If no valid columns are selected, a `No_Input_Columns_Selected`, is
           reported as a dataflow error regardless of setting.
         - If floating points values are present in the distinct columns, a
           `Floating_Point_Equality` is reported according to the `on_problems`
           setting.
    @columns Widget_Helpers.make_column_name_vector_selector
    distinct : Text | Integer | Column_Selector | Vector (Integer | Text | Column_Selector) -> Case_Sensitivity -> Boolean -> Problem_Behavior -> Table ! No_Output_Columns | Missing_Input_Columns | No_Input_Columns_Selected | Floating_Point_Equality
    distinct self (columns = self.column_names) case_sensitivity=Case_Sensitivity.Default error_on_missing_columns=True on_problems=Report_Warning =
        key_columns = self.columns_helper.select_columns selectors=columns reorder=True error_on_missing_columns=error_on_missing_columns on_problems=on_problems . catch No_Output_Columns _->
            Error.throw No_Input_Columns_Selected
        java_columns = key_columns.map .java_column
        text_folding_strategy = Case_Sensitivity.folding_strategy case_sensitivity
        java_table = Illegal_Argument.handle_java_exception <|
            self.java_table.distinct java_columns.to_array text_folding_strategy
        on_problems.attach_problems_after (Table.Value java_table) <|
            problems = java_table.getProblems
            Java_Problems.parse_aggregated_problems problems

    ## Parses columns within a Table to a specific value type.
       By default, it looks at all `Text` columns and attempts to deduce the
       type (columns with other types are not affected).

       The default parser options only parse values where the process is
       reversible (e.g., 0123 would not be converted to an integer as there is
       a leading 0). However, settings in the `Data_Formatter` can
       control this.

       Arguments:
       - columns: The columns to parse. If not specified, all text columns
         will be parsed.
       - type: The type to parse the columns to. Defaults to `Auto` meaning that
         the type will be inferred from the data.
       - format: The formatting settings to use when parsing the columns.
         For `Date`, `Time_Of_Day` and `Date_Time`, a Java date time style
         can be used. For `Boolean`, it should be two values that represent true
         and false, separated by a `|`. Alternatively, a `Data_Formatter` can be
         passed to provide complete customisation of the formatting.
       - error_on_missing_columns: if `True` (the default) raises an error if
         any column is missing. Otherwise, reported as a problem.
       - on_problems: Specifies how to handle if a problem occurs, raising as a
         warning by default.

       ! Error Conditions

         - If a column in `columns` is not in the input table, a
           `Missing_Input_Columns` is raised as an error or problem
           following the `error_on_missing_columns` rules.
         - If a column index is out of range, a `Column_Indexes_Out_Of_Range` is
           raised as an error or problem following the
           `error_on_missing_columns` rules.
         - If a column selected for parsing is not a text column, an
           `Invalid_Value_Type` error is raised.
         - If no columns have been selected for parsing,
           a `No_Input_Columns_Selected` error is raised.
         - If some values in a column did not match the expected datatype
           format, an `Invalid_Format` problem is reported. The problematic
           cells are replaced with `Nothing`.

       ? Number Formats

         If parsing a column to a number, by default, the parser will attempt
         to find the most appropriate format for the column. This is done by
         finding the format that parses the longest set without an issue from
         the first record.

         It will try the following separators in British, German, French and
         Swiss order.

         - Thousand separators must be followed by groups of 3 numbers.
         - Scientific notation is only allowed on decimals and must be on a
           value between -10 and 10. The notation is an `E` followed by an
           integer and must be enabled on the `Data_Formatter`,

         The following formats are supported:
         - Sign (+/-) followed by Number (e.g. +1,234.56)
         - Using brackets to indicate a negative number (e.g. (1,234.56))
         - Currency symbols (if not in Auto mode) can be placed before or after
           the sign and number.
         - If using brackets, the currency symbol must be placed after the
           opening bracket.

       > Example
         Parse the first and last columns containing Yes/No values as booleans.

             table.parse columns=[0, -1] type=Boolean format="Yes|No"

       > Example
         Parse dates in a column in the format `yyyy-MM-dd` (the default format).

             table.parse "birthday" Date

       > Example
         Parse dates in a column in the format `dd/MM/yyyy`.

             table.parse "birthday" Date 'dd/MM/yyyy'

       > Example
         Parse all columns inferring their types, using `,` as the decimal point for numbers.

             table.parse format=(Data_Formatter.Value.with_number_formatting decimal_point=',')
    @type Widget_Helpers.parse_type_selector
    @columns Widget_Helpers.make_column_name_vector_selector
    parse : Text | Integer | Column_Selector | Vector (Text | Integer | Column_Selector) -> Value_Type | Auto -> Text | Data_Formatter -> Boolean -> Problem_Behavior -> Table
    parse self columns=(self.columns . filter (c-> c.value_type.is_text) . map .name) type=Auto format=Data_Formatter.Value error_on_missing_columns=True on_problems=Report_Warning =
        formatter = case format of
            _ : Text ->
                Data_Formatter.Value.with_format type format
            _ : Data_Formatter -> format
            _ -> Error.throw (Illegal_Argument.Error "Invalid format type. Expected Text or Data_Formatter.")

        parser = formatter.make_value_type_parser type

        select_problem_builder = Problem_Builder.new error_on_missing_columns=error_on_missing_columns
        selected_columns = self.columns_helper.select_columns_helper columns reorder=True select_problem_builder
        select_problem_builder.attach_problems_before on_problems <|
            selected_column_names = case selected_columns.is_empty of
                True ->
                    no_columns_problem_behavior = case error_on_missing_columns of
                        True -> Problem_Behavior.Report_Error
                        False -> on_problems
                    no_columns_problem_behavior.attach_problem_before No_Input_Columns_Selected Map.empty
                False ->
                    Map.from_vector <| selected_columns.map c-> [c.name, True]

            parse_problem_builder = Problem_Builder.new
            new_columns = self.columns.map column-> if selected_column_names.contains_key column.name . not then column else
                Value_Type.expect_text column <|
                    storage = column.java_column.getStorage
                    new_storage_and_problems = parser.parseColumn column.name storage
                    new_storage = new_storage_and_problems.value
                    problems = Vector.from_polyglot_array new_storage_and_problems.problems . map (Parse_Values_Helper.translate_parsing_problem type)
                    problems.each parse_problem_builder.report_other_warning
                    Column.Value (Java_Column.new column.name new_storage)

            parse_problem_builder.attach_problems_before on_problems <|
                Table.new new_columns

    ## PRIVATE
       UNSTABLE
       Cast the selected columns to a specific type.

       Returns a new table in which the selected columns are replaced with
       columns having the new types.

       Arguments:
       - columns: The selection of columns to cast.
       - value_type: The `Value_Type` to cast the column to.
       - on_problems: Specifies how to handle problems if they occur, reporting
         them as warnings by default.

       TODO [RW] this is a prototype needed for debugging, proper implementation
       and testing will come with #6112.

       In the Database backend, this will boil down to a CAST operation.
       In the in-memory backend, a conversion will be performed according to
       the following rules:
       - Anything can be cast into the `Mixed` type.
       - Converting to a `Char` type, the elements of the column will be
         converted to text. If it is fixed length, the texts will be trimmed or
         padded on the right with the space character to match the desired
         length.
       - Conversion between numeric types will replace values exceeding the
         range of the target type with `Nothing`.
       - Booleans may also be converted to numbers, with `True` being converted
         to `1` and `False` to `0`. The reverse is not supported - use `iif`
         instead.
       - A `Date_Time` may be converted into a `Date` or `Time` type - the
         resulting value will be truncated to the desired type.
       - If a `Date` is to be converted to `Date_Time`, it will be set at
         midnight of the default system timezone.

       ? Conversion Precision

         In the in-memory backend, if the conversion is lossy, a
         `Lossy_Conversion` warning will be reported. The only exception is when
         truncating a column which is already a text column - as then the
         truncation seems like an intended behaviour, so it is not reported. If
         truncating needs to occur when converting a non-text column, a warning
         will still be reported.

         Currently, the warning is not reported for Database backends.

       ? Inexact Target Type

         If the backend does not support the requested target type, the closest
         supported type is chosen and a `Inexact_Type_Coercion` problem is
         reported.
    @columns Widget_Helpers.make_column_name_vector_selector
    cast : (Text | Integer | Column_Selector | Vector (Integer | Text | Column_Selector)) -> Value_Type -> Problem_Behavior -> Table ! Illegal_Argument | Inexact_Type_Coercion | Lossy_Conversion
    cast self columns=[0] value_type=Value_Type.Char on_problems=Problem_Behavior.Report_Warning =
        _ = [columns, value_type, on_problems]
        ## TODO [RW] actual implementation in #6112
        self

    ## Splits a column of text into a set of new columns.
       The original column will be removed from the table.
       The new columns will be named with the name of the input column with a
       incrementing number after.

       Arguments:
       - column: The name or index of the column to split the text of.
       - delimiter: The term or terms used to split the text.
       - column_count: The number of columns to split to.
         If `Nothing` then columns will be added to fit all data.
       - on_problems: Specifies the behavior when a problem occurs.

       ! Error Conditions
         If the data exceeds the `column_count`, a `Column_Count_Exceeded` will
         be reported according to the `on_problems` behavior.
    @column Widget_Helpers.make_column_name_selector
    split_to_columns : Text | Integer -> Text -> Integer | Nothing -> Problem_Behavior -> Table
    split_to_columns self column delimiter="," column_count=Nothing on_problems=Report_Error =
        Split_Tokenize.split_to_columns self column delimiter column_count on_problems

    ## Splits a column of text into a set of new rows.
       The values of other columns are repeated for the new rows.

       Arguments:
       - column: The name or index of the column to split the text of.
       - delimiter: The term or terms used to split the text.
<<<<<<< HEAD
       - on_problems: Specifies the behavior when a problem occurs.
    @column Widget_Helpers.make_column_name_selector
=======
>>>>>>> f7282b7c
    split_to_rows : Text | Integer -> Text -> Table
    split_to_rows self column delimiter="," =
        Split_Tokenize.split_to_rows self column delimiter

    ## Tokenizes a column of text into a set of new columns using a regular
       expression.
       If the pattern contains marked groups, the values are concatenated
       together; otherwise the whole match is returned.
       The original column will be removed from the table.
       The new columns will be named with the name of the input column with a
       incrementing number after.

       Arguments:
       - column: The name or index of the column to tokenize the text of.
       - pattern: The pattern used to find within the text.
       - case_sensitivity: Specifies if the text values should be compared case
         sensitively.
       - column_count: The number of columns to split to.
         If `Nothing` then columns will be added to fit all data.
       - on_problems: Specifies the behavior when a problem occurs.

       ! Error Conditions
         If the data exceeds the `column_count`, a `Column_Count_Exceeded` will
         be reported according to the `on_problems` behavior.
    @column Widget_Helpers.make_column_name_selector
    tokenize_to_columns : Text | Integer -> Text -> Case_Sensitivity -> Integer | Nothing -> Problem_Behavior -> Table
    tokenize_to_columns self column pattern="." case_sensitivity=Case_Sensitivity.Sensitive column_count=Nothing on_problems=Report_Error =
        Split_Tokenize.tokenize_to_columns self column pattern case_sensitivity column_count on_problems

    ## Tokenizes a column of text into a set of new rows using a regular
       expression.
       If the pattern contains marked groups, the values are concatenated
       together; otherwise the whole match is returned.
       The values of other columns are repeated for the new rows.

       Arguments:
       - column: The name or index of the column to tokenize the text of.
       - pattern: The pattern used to find within the text.
       - case_sensitivity: Specifies if the text values should be compared case
         sensitively.
<<<<<<< HEAD
       - on_problems: Specifies the behavior when a problem occurs.
    @column Widget_Helpers.make_column_name_selector
    tokenize_to_rows : Text | Integer -> Text -> Case_Sensitivity -> Table
    tokenize_to_rows self column pattern="." case_sensitivity=Case_Sensitivity.Sensitive =
        Split_Tokenize.tokenize_to_rows self column pattern case_sensitivity
=======
       - at_least_one_row: If True, a tokenization that returns no values will still
         produce at least one row, with `Nothing` for the output column values.
         Equivalent to converting a tokenization output of [] to [Nothing].
    tokenize_to_rows : Text | Integer -> Text -> Case_Sensitivity -> Boolean -> Table
    tokenize_to_rows self column pattern="." case_sensitivity=Case_Sensitivity.Sensitive at_least_one_row=False =
        Split_Tokenize.tokenize_to_rows self column pattern case_sensitivity at_least_one_row
>>>>>>> f7282b7c

    ## Converts a Text column into new columns using a regular expression
       pattern.

       Each match becomes a row in the table.
       The values of other columns are repeated for the new rows.

       If there are no marked groups, a single column with whole content of
       match is added. Otherwise, each group becomes a column (with group name
       if named in Regex).

       Arguments:
       - column: The column to split the text of.
       - pattern: The pattern used to search within the text.
       - case_sensitivity: Specifies if the text values should be compared case
         sensitively.
       - parse_values: Parse any values using the default value parser.

       ? Column Names

       If no marked group, the new column will have the same name as the input.
       If the marked groups are named, the names will be used otherwise the column
       will be named `<Input Column> <N>` where `N` is the number of the marked group.
       If the new name is already in use it will be renamed following the normal
       suffixing strategy.
    @column Widget_Helpers.make_column_name_selector
    parse_to_columns : Text | Integer -> Text -> Case_Sensitivity -> Boolean -> Problem_Behavior -> Table
    parse_to_columns self column pattern="." case_sensitivity=Case_Sensitivity.Sensitive parse_values=True on_problems=Report_Error =
        Split_Tokenize.parse_to_columns self column pattern case_sensitivity parse_values on_problems

    ## ALIAS Filter Rows

       Selects only the rows of this table that correspond to `True` values of
       `filter`.

       Arguments:
       - column: The column to use for filtering. Can be a column name, index or
         the `Column` object itself.
       - filter: The filter to apply to the column. It can either be an instance
         of `Filter_Condition` or a predicate taking a cell value and returning
         a boolean value indicating whether the corresponding row should be kept
         or not.
       - on_problems: Specifies how to handle if a non-fatal problem occurs,
         attaching a warning by default.

       ! Error Conditions

         - If a column name cannot be found, a `No_Such_Column` dataflow error
           is raised.
         - If a column index is invalid, an `Index_Out_Of_Bounds` dataflow error
           is raised.
         - If the column is an invalid type for the filter, an
           `Invalid_Value_Type` dataflow error is raised.
         - Additionally, the following problems may be reported according to the
           `on_problems` setting:
           - If filtering by equality on a floating-point column,
             a `Floating_Point_Equality`.

       > Example
         Get people older than 30.

             people.filter "Age" (Greater 30)

       > Example
         Filter people between 30 and 40.

             people.filter "Age" (Between 30 40)

       > Example
         Select rows where more than 50% of the stock is sold.

             table.filter "sold_stock" (Greater (table.at "total_stock" / 2))

       > Example
         Select people celebrating a jubilee.

             people.filter "age" (age -> (age%10 == 0))
    @column Widget_Helpers.make_column_name_selector
    @filter Filter_Condition.default_widget
    filter : (Column | Text | Integer) -> (Filter_Condition|(Any->Boolean)) -> Problem_Behavior -> Table ! No_Such_Column | Index_Out_Of_Bounds | Invalid_Value_Type
    filter self column filter=(Filter_Condition.Is_True) on_problems=Report_Warning = case column of
        _ : Column ->
            mask filter_column = Table.Value (self.java_table.mask filter_column.java_column)
            case filter of
                _ : Filter_Condition -> mask (make_filter_column column filter on_problems)
                _ : Function -> mask (column.map filter)
        _ ->
            table_at = self.at column
            self.filter table_at filter on_problems

    ## ALIAS Filter Rows

       Selects only the rows of this table that correspond to `True` values of
       `filter`.

       Arguments:
       - expression: The expression to evaluate to filter the rows.
       - on_problems: Specifies how to handle non-fatal problems, attaching a
         warning by default.

       ! Error Conditions

         - If a column name cannot be found, a `No_Such_Column` dataflow error
           is raised.
         - If the provided expression is invalid, a corresponding
           `Expression_Error` dataflow error is raised.
         - If the expression returns a column that does not have a boolean type,
           an `Invalid_Value_Type` dataflow error is raised.
         - Additionally, the following problems may be reported according to the
           `on_problems` setting:
           - If the expression checks equality on a floating-point column,
             a `Floating_Point_Equality`.
           - If an arithmetic error occurs when computing the expression,
             an `Arithmetic_Error`.
           - If more than 10 rows encounter computation issues,
             an `Additional_Warnings`.

       > Example
         Select people celebrating a jubilee.

             people.filter_by_expression "[age] % 10 == 0"
    filter_by_expression : Text -> Problem_Behavior -> Table ! No_Such_Column | Invalid_Value_Type | Expression_Error
    filter_by_expression self expression on_problems=Report_Warning =
        column = self.compute expression on_problems
        self.filter column Filter_Condition.Is_True

    ## Creates a new Table with the specified range of rows from the input
       Table.

       Arguments:
       - range: The selection of rows from the table to return.

       For the purposes of the `Index_Sub_Range.While` predicate a single
       "element" of the table is represented by the `Row` type.

       > Example
         Take first 10 rows of the table.

             table.take (First 10)

       > Example
         Take rows from the top of the table as long as their values sum to 10.

             table.take (While row-> row.to_vector.compute Statistic.Sum == 10)
    take : (Index_Sub_Range | Range | Integer) -> Table
    take self range=(First 1) =
        Index_Sub_Range_Module.take_helper self.row_count self.rows.at self.slice (slice_ranges self) range

    ## Creates a new Table from the input with the specified range of rows
       removed.

       Arguments:
       - range: The selection of rows from the table to remove.

       For the purposes of the `Index_Sub_Range.While` predicate a single
       "element" of the table is represented by the `Row` type.

       > Example
         Drop first 10 rows of the table.

             table.drop (First 10)

       > Example
         Drop rows from the top of the table as long as their values sum to 10.

             table.drop (While row-> row.to_vector.compute Statistic.Sum == 10)
    drop : (Index_Sub_Range | Range | Integer) -> Table
    drop self range=(First 1) =
        Index_Sub_Range_Module.drop_helper self.row_count self.rows.at self.slice (slice_ranges self) range

    ## UNSTABLE
       ALIAS Add Column, Update Column

       Sets the column value at the given name.

       Arguments:
       - column: The new column or expression to create column.
       - new_name: Optional new name for the column.
       - set_mode: Specifies the expected behaviour in regards to existing
         column with the same name.
       - on_problems: Specifies how to handle problems with expression
         evaluation.

       ! Error Conditions

         - In the Database backend, if the column name is not valid, an
           `Unsupported_Name` dataflow error is raised.
         - If the column name is already present and `set_mode` is `Add`, a
           `Existing_Column` dataflow error is raised.
         - If the column name is not present and `set_mode` is `Update`, a
           `Missing_Column` dataflow error is raised.
         - If a column name referenced from within an expression cannot be
           found, a `No_Such_Column` dataflow error is raised.
         - If the provided expression is invalid, a corresponding
           `Expression_Error` dataflow error is raised.
         - The following problems with expression evaluation may be reported
           according to the `on_problems` setting:
           - If the expression checks equality on a floating-point column,
             a `Floating_Point_Equality`.
           - If an arithmetic error occurs when computing the expression,
             an `Arithmetic_Error`.
           - If more than 10 rows encounter computation issues,
             an `Additional_Warnings`.

       > Example
         Create a table where the values of the total stock in the inventory is
         doubled.

             import Standard.Examples

             example_set =
                 table = Examples.inventory_table
                 double_inventory = table.at "total_stock" * 2
                 table.set double_inventory new_name="total_stock"
                 table.set "2 * [total_stock]" new_name="total_stock_expr"
    @new_name Widget_Helpers.make_column_name_selector
    set : Column | Text -> Text | Nothing -> Set_Mode -> Problem_Behavior -> Table ! Existing_Column | Missing_Column | No_Such_Column | Expression_Error
    set self column new_name=Nothing set_mode=Set_Mode.Add_Or_Update on_problems=Report_Warning =
        resolved = case column of
            _ : Text -> self.compute column on_problems
            _ : Column -> column
        renamed = case new_name of
           Nothing -> resolved
           _ : Text -> resolved.rename new_name
        to_add = case set_mode of
            Set_Mode.Add_Or_Update -> True
            Set_Mode.Add -> if self.java_table.getColumnByName renamed.name . is_nothing then True else
                Error.throw (Existing_Column.Error renamed.name)
            Set_Mode.Update -> if self.java_table.getColumnByName renamed.name . is_nothing . not then True else
                Error.throw (Missing_Column.Error renamed.name)

        if to_add then Table.Value (self.java_table.addOrReplaceColumn renamed.java_column) else to_add

    ## Given an expression, create a derived column where each value is the
       result of evaluating the expression for the row.

       Arguments:
       - expression: The expression to evaluate.
       - on_problems: Specifies how to handle non-fatal problems, attaching a
         warning by default.

       ! Error Conditions

         - If a column name cannot be found, a `No_Such_Column` dataflow error
           is raised.
         - If the provided expression is invalid, a corresponding
           `Expression_Error` dataflow error is raised.
         - Additionally, the following problems may be reported according to the
           `on_problems` setting:
           - If the expression checks equality on a floating-point column,
             a `Floating_Point_Equality`.
           - If an arithmetic error occurs when computing the expression,
             an `Arithmetic_Error`.
           - If more than 10 rows encounter computation issues,
             an `Additional_Warnings`.
    compute : Text -> Problem_Behavior -> Column ! No_Such_Column | Invalid_Value_Type | Expression_Error
    compute self expression on_problems=Report_Warning =
        get_column name = self.at name
        make_constant value = Column.from_vector_repeated (UUID.randomUUID.to_text) [value] self.row_count
        new_column = Expression.evaluate expression get_column make_constant "Standard.Table.Data.Column" "Column" Column.var_args_functions
        problems = Warning.get_all new_column . map .value
        result = new_column.rename (Naming_Helpers.sanitize_name expression)
        on_problems.attach_problems_before problems <|
            Warning.set result []

    ## Returns the vector of columns contained in this table.

       > Examples
         Get a vector containing the columns in the table.

             import Standard.Examples

             example_columns = Examples.inventory_table.columns
    columns : Vector
    columns self = Vector.from_polyglot_array <|
        Array_Proxy.new self.java_table.getColumns.length i->
            Column.Value (self.java_table.getColumns.at i)

    ## UNSTABLE

       Returns the vector of column names contained in this table.
    column_names : Vector Text
    column_names self = Vector.from_polyglot_array <|
        Array_Proxy.new self.java_table.getColumns.length i->
            self.java_table.getColumns.at i . getName

    ## Returns a vector of rows contained in this table.

       In the database backend, it first materializes the table to in-memory.

       Arguments:
       - max_rows: The maximum amount of rows to return. It is mainly meant for
         the Database backend, to limit how many rows are downloaded. In the
         in-memory backend it is only kept for API compatibility.
    rows : Integer -> Vector Row
    rows self max_rows=Nothing =
        table = case max_rows of
            Nothing -> self
            _ : Integer -> self.slice 0 max_rows
        proxy = Rows_View.Value table
        Vector.from_polyglot_array (Array_Proxy.from_proxy_object proxy)

    ## Returns the first row of the table.

       In the database backend, it first materializes the table to in-memory.
    first_row : Row ! Index_Out_Of_Bounds
    first_row self =
        if self.row_count == 0 then Error.throw (Index_Out_Of_Bounds.Error 0 0) else
            Row.Value self 0

    ## Returns the second row of the table.

       In the database backend, it first materializes the table to in-memory.
    second_row : Row ! Index_Out_Of_Bounds
    second_row self =
        if self.row_count < 2 then Error.throw (Index_Out_Of_Bounds.Error 1 self.row_count) else
            Row.Value self 1

    ## Returns the last row of the table.

       In the database backend, it first materializes the table to in-memory.
    last_row : Row ! Index_Out_Of_Bounds
    last_row self =
        if self.row_count == 0 then Error.throw (Index_Out_Of_Bounds.Error 0 0) else
            Row.Value self (self.row_count-1)

    ## Joins two tables according to the specified join conditions.

       Arguments:
       - right: The table to join with.
       - join_kind: The `Join_Kind` for the joining the two tables. It defaults
         to `Left_Outer`.
       - on: A single condition or a common column name, or a list thereof, on
         which to correlate rows from the two tables. If multiple conditions
         are supplied, rows are correlated only if all are true.
         If common column names are provided, these columns should be present
         in both tables and an equality condition is added for each of them.
         By default, the join is performed on the first column of the left table
         correlated with a column in the right table with the same name.
       - right_prefix: The prefix added to right table column names in case of
         name conflict.
       - on_problems: Specifies how to handle problems if they occur, reporting
         them as warnings by default.

         - If a column name cannot be found, a `No_Such_Column` is reported
           and an empty result is reported.
         - If a column index is invalid, an `Index_Out_Of_Bounds` is
           reported and an empty result is reported.
         - If there are column names that are clashing between the two tables, a
           `Duplicate_Output_Column_Names` is reported and the columns from the
           table are renamed as described below.
         - If a join condition correlates columns whose types are not compatible
           (for example comparing numeric types with text), an
           `Invalid_Value_Type` is reported.
         - If decimal columns are joined on equality, a
           `Floating_Point_Equality` is reported.

         In any of the above cases, if a problem occurs, the resulting table
         will have the desired structure, but it will be empty to indicate that
         the join has failed due to an erroneous join condition.

       ? Column Renaming

         If columns from the two tables have colliding names, a prefix (by
         default `Right_`) is added to the name of the column from the right
         table. The left column remains unchanged. It is possible that the new
         name will be in use, in this case it will be resolved using the normal
         renaming strategy - adding subsequent `_1`, `_2` etc.

       ? Result Ordering

         The ordering of rows in the resulting table is not specified.

       ? Joining on equality of columns with the same name

         When performing an Inner join on two columns with the same name and an
         equality condition, only one copy of column will be included in the
         output (as these two columns would have the exact same content, so they
         would be redundant).

       ? Same-name column join shorthand

         As a shorthand, providing a column name or a list of column names
         allows to join the two tables on equality of corresponding columns with
         the same name. So `table.join other on=["A", "B"]` is a shorthand for:
             table.join other on=[Join_Condition.Equals "A" "A", Join_Condition.Equals "B" "B"]
    @on Widget_Helpers.make_column_name_selector
    join : Table -> Join_Kind -> Join_Condition | Text | Vector (Join_Condition | Text) -> Text -> Problem_Behavior -> Table
    join self right join_kind=Join_Kind.Left_Outer on=[Join_Condition.Equals self.column_names.first] right_prefix="Right " on_problems=Report_Warning =
        if check_table "right" right then
            # [left_unmatched, matched, right_unmatched]
            rows_to_keep = case join_kind of
                Join_Kind.Inner           -> [False, True, False]
                Join_Kind.Left_Outer      -> [True, True, False]
                Join_Kind.Right_Outer     -> [False, True, True]
                Join_Kind.Full            -> [True, True, True]
                Join_Kind.Left_Exclusive  -> [True, False, False]
                Join_Kind.Right_Exclusive -> [False, False, True]

            columns_to_keep = case join_kind of
                Join_Kind.Left_Exclusive  -> [True, False]
                Join_Kind.Right_Exclusive -> [False, True]
                _                         -> [True, True]

            join_resolution = make_join_helpers self right . resolve on on_problems
            right_columns_to_drop = if join_kind == Join_Kind.Inner then join_resolution.redundant_column_names else []

            java_conditions = join_resolution.conditions
            new_java_table = self.java_table.join right.java_table java_conditions (rows_to_keep.at 0) (rows_to_keep.at 1) (rows_to_keep.at 2) (columns_to_keep.at 0) (columns_to_keep.at 1) right_columns_to_drop right_prefix

            on_problems.attach_problems_after (Table.Value new_java_table) <|
                problems = new_java_table.getProblems
                Java_Problems.parse_aggregated_problems problems

    ## ALIAS Cartesian Join
       Joins tables by pairing every row of the left table with every row of the
       right table.

       Arguments:
       - right: The table to join with.
       - right_row_limit: If the number of rows in the right table exceeds this,
         then a `Cross_Join_Row_Limit_Exceeded` problem is raised. The check
         exists to avoid exploding the size of the table by accident. This check
         can be disabled by setting this parameter to `Nothing`.
       - right_prefix: The prefix added to right table column names in case of
         name conflict. See "Column Renaming" below for more information.
       - on_problems: Specifies how to handle problems if they occur, reporting
         them as warnings by default.

         - If the `right` table has more rows than the `right_row_limit` allows,
           a `Cross_Join_Row_Limit_Exceeded` is reported. In warning/ignore
           mode, the join is still executed.

       ? Column Renaming

         If columns from the two tables have colliding names, a prefix (by
         default `Right_`) is added to the name of the column from the right
         table. The left column remains unchanged. It is possible that the new
         name will be in use, in this case it will be resolved using the normal
         renaming strategy - adding subsequent `_1`, `_2` etc.

       ? Result Ordering

         Rows in the result are first ordered by the order of the corresponding
         rows from the left table and then the order of rows from the right
         table. This applies only if the order of the rows was specified (for
         example, by sorting the table; in-memory tables will keep the memory
         layout order while for database tables the order may be unspecified).
    cross_join : Table -> Integer | Nothing -> Text -> Problem_Behavior -> Table
    cross_join self right right_row_limit=100 right_prefix="Right " on_problems=Report_Warning =
        if check_table "right" right then
            limit_problems = case right_row_limit.is_nothing.not && (right.row_count > right_row_limit) of
                True ->
                    [Cross_Join_Row_Limit_Exceeded.Error right_row_limit right.row_count]
                False -> []
            on_problems.attach_problems_before limit_problems <|
                new_java_table = self.java_table.crossJoin right.java_table right_prefix
                renaming_problems = new_java_table.getProblems |> Java_Problems.parse_aggregated_problems
                on_problems.attach_problems_before renaming_problems (Table.Value new_java_table)

    ## ALIAS Join By Row Position
       Joins two tables by zipping rows from both tables table together - the
       first row of the left table is correlated with the first one of the right
       one etc.

       Arguments:
       - right: The table to join with.
       - keep_unmatched: If set to `True`, the result will include as many rows
         as the larger of the two tables - the last rows of the larger table
         will have nulls for columns of the smaller one. If set to `False`, the
         result will have as many rows as the smaller of the two tables - the
         additional rows of the larger table will be discarded. The default
         value is `Report_Unmatched` which means that the user expects that two
         tables should have the same amount of rows; if they do not, the
         behaviour is the same as if it was set to `True` - i.e. the unmatched
         rows are kept with `Nothing` values for the other table, but a
         `Row_Count_Mismatch` problem is also reported.
       - right_prefix: The prefix added to right table column names in case of
         name conflict. See "Column Renaming" below for more information.
       - on_problems: Specifies how to handle problems if they occur, reporting
         them as warnings by default.

         - If the tables have different number of rows and `keep_unmatched` is
           set to `Report_Unmatched`, the join will report `Row_Count_Mismatch`.

       ? Column Renaming

         If columns from the two tables have colliding names, a prefix (by
         default `Right_`) is added to the name of the column from the right
         table. The left column remains unchanged. It is possible that the new
         name will be in use, in this case it will be resolved using the normal
         renaming strategy - adding subsequent `_1`, `_2` etc.

       ? Row Ordering

         This operation requires a well-defined order of rows in the input
         tables. In-memory tables rely on the ordering stemming directly from
         their layout in memory. Database tables may not impose a deterministic
         ordering. If the table defines a primary key, it is used to by default
         to ensure deterministic ordering. That can be overridden by specifying
         a different ordering using `Table.order_by`. If no primary key was
         defined nor any ordering was specified explicitly by the user, the
         order of columns is undefined and the operation will fail, reporting a
         `Undefined_Column_Order` problem and returning an empty table.
    zip : Table -> Boolean | Report_Unmatched -> Text -> Problem_Behavior -> Table
    zip self right keep_unmatched=Report_Unmatched right_prefix="Right " on_problems=Report_Warning =
        if check_table "right" right then
            keep_unmatched_bool = case keep_unmatched of
                Report_Unmatched -> True
                b : Boolean -> b
            report_mismatch = keep_unmatched == Report_Unmatched

            left_row_count = self.row_count
            right_row_count = right.row_count
            problems = if (left_row_count == right_row_count) || report_mismatch.not then [] else
                [Row_Count_Mismatch.Error left_row_count right_row_count]
            on_problems.attach_problems_before problems <|
                new_java_table = self.java_table.zip right.java_table keep_unmatched_bool right_prefix
                renaming_problems = new_java_table.getProblems |> Java_Problems.parse_aggregated_problems
                on_problems.attach_problems_before renaming_problems (Table.Value new_java_table)

    ## ALIAS append, concat
       Appends records from other table(s) to this table.

       Arguments:
       - tables: A single table or a vector of tables to append to this one. The
         tables are concatenated in the order they are specified, with `self`
         being the first one.
       - match_columns: Specifies how to match the columns.
         - If `Match_Columns.By_Name` - the columns are matched by name across
           all provided tables.
           If unmatched columns are to be dropped, the resulting table will keep
           only the set of columns that appear in all provided tables, in the
           relative order that they appeared in the `self` table.
           If unmatched columns are kept, they are added in the order of
           appearance - i.e. first all columns from `self` will be added in the
           original order, then any columns from the second table that were not
           matched will be added at the end (preserving their relative order),
           and so on for all the remaining tables.
         - If `Match_Columns.By_Position` - the columns are mapped by position.
           If unmatched columns are to be dropped, the resulting table will have
           as many columns as the table that had the least columns and the
           column names of the first table (self) will be used.
           If unmatched columns are kept, the resulting table will have as many
           columns as the table with the most columns. Since the first table may
           not have all the necessary columns to provide column names for the
           result, the result will have column names taken from the first table
           that has the biggest number of columns.
       - keep_unmatched_columns: If set to `True`, unmatched columns are kept
         and are padded with `Nothing` for tables that did not have them.
         If set to `False`, only the common subset of columns is kept - any
         column that is not present in all tables is dropped. Defaults to
         `Report_Unmatched`, which behaves like `True` - unmatched columns are
         kept and padded with `Nothing`, but a problem is reported.
       - allow_type_widening: Specifies if the resulting column type should be
         adjusted to fit columns from all arguments. If `True`, a common type
         will be chosen for each column (see "Unifying Column Types" below).
         If `False`, the resulting column type will be the same as in the first
         table containing the column. In this case, all columns that are
         concatenated must have the same type as the first one (unless this
         had a `Mixed` type - in which case it will accept any other types).
       - on_problems: Specifies how to handle problems if they occur, reporting
         them as warnings by default.

         - If `keep_unmatched_columns` is set to `Report_Unmatched` (the
           default):
           - If matching by name and there are columns that are not present in
             all tables, `Unmatched_Columns` is reported.
           - If matching by position and column counts of the merged tables
             differ, then a `Column_Count_Mismatch` is reported. The error will
             contain the greatest column count as its `expected` value and the
             smallest one as its `actual` value.
         - If `keep_unmatched_columns` is set to `False` and matching by name,
           it is possible that there are no columns that are common to all
           provided tables, in that case `No_Output_Columns` is thrown as a
           dataflow error regardless of the `on_problems` setting, because there
           are no columns to include in the resulting table.
         - If type widening is disabled and one of corresponding columns has a
           type that is incompatible with the type coming from the first table,
           a `Column_Type_Mismatch` is reported. The problematic column will be
           dropped from the resulting table. With type widening disabled, the
           subsequent tables must have the same types as the first one, unless
           the type of the first one was `Mixed` which will accept any other
           type.
         - If a common type coercion for a set of matched columns from
           concatenated tables cannot be found, a `No_Common_Type` is reported.
           In warning or ignore mode, the problematic column will be dropped
           from the resulting table.

       ? Unifying Column Types

         If `allow_type_widening` is set to `True`, then the following rules are
         used to find a common type that will fit values from all merged tables.

         Numeric columns are unified by finding the most general type that can
         fit all of the columns. The biggest integer type will be chosen and if
         integers and decimals are mixed, the decimal type will be chosen.
         If boolean columns are mixed with numeric columns, they will be coerced
         to the numeric type (and converted to 0 and 1).

         Text types will also be coerced according to the common rules - if
         constant-length texts of different lengths are mixed, they will be
         coerced to a varying-length type.

         If one of the matched columns has `Mixed` type, that type will be used
         regardless of types of other columns. Mixing any other types will
         result in a `No_Common_Type` problem. If columns of incompatible types
         are meant to be mixed, at least one of them should be explicitly
         retyped to the `Mixed` type to indicate that intention. Note that the
         `Mixed` type may not be supported by most Database backends.
    union : (Table | Vector Table) -> Match_Columns -> Boolean | Report_Unmatched -> Boolean -> Problem_Behavior -> Table
    union self tables match_columns=Match_Columns.By_Name keep_unmatched_columns=Report_Unmatched allow_type_widening=True on_problems=Report_Warning =
        all_tables = case tables of
            v : Vector -> [self] + v
            single_table -> [self, single_table]
        all_tables.all (check_table "tables") . if_not_error <|
            problem_builder = Problem_Builder.new
            matched_column_sets = Match_Columns_Helpers.match_columns all_tables match_columns keep_unmatched_columns problem_builder
            result_row_count = all_tables.fold 0 c-> t-> c + t.row_count
            merged_columns = matched_column_sets.map column_set->
                case Table_Helpers.unify_result_type_for_union column_set all_tables allow_type_widening problem_builder of
                    Nothing -> Nothing
                    result_type : Value_Type ->
                        concat_columns column_set all_tables result_type result_row_count on_problems
            good_columns = merged_columns.filter Filter_Condition.Not_Nothing
            if good_columns.is_empty then Error.throw No_Output_Columns else
                problem_builder.attach_problems_before on_problems <|
                    Table.new good_columns

    ## ALIAS dropna
       ALIAS drop_missing_rows
       Remove rows which are all blank or containing blank values.

       Arguments:
       - when_any: If `True`, then remove any row containing any blank values.
         If `False`, then only remove rows with all blank values.
       - treat_nans_as_blank: If `True`, then `Number.nan` is considered as blank.

       ? Blank values
         Blank values are `Nothing`, `""` and depending on setting `Number.nan`.
    filter_blank_rows : Boolean -> Boolean -> Table
    filter_blank_rows self when_any=False treat_nans_as_blank=False =
        Table_Helpers.filter_blank_rows self when_any treat_nans_as_blank

    ## ALIAS count
       Returns the number of rows in this table.

       > Example
         Count the number of rows in the table.

             import Standard.Examples

             example_row_count = Examples.inventory_table.row_count
    row_count : Integer
    row_count self = self.java_table.rowCount

    ## Returns a Table describing this table's contents.

       The table lists all columns, counts of non-null items and value types of
       each column.

       > Example
         Get information about a table.

             import Standard.Examples

             example_info = Examples.inventory_table.info
    info : Table
    info self =
        cols = self.columns
        Table.new [["Column", cols.map .name], ["Items Count", cols.map .count], ["Value Type", cols.map .value_type]]

    ## Returns a new table with a chosen subset of columns left unchanged and
       the other columns pivoted to rows with a single name field and a single
       value field.

       Arguments:
       - id_fields: Set of fields to remain as columns. These values will be
         repeated for each data field that is pivoted.
       - name_field: The name of the field that will contain the names of the
         pivoted fields. If this name is already in use, it will be renamed
         with a numeric suffix.
       - value_field: The name of the field that will contain the values of the
         pivoted fields. If this name is already in use, it will be renamed
         with a numeric suffix.
       - on_problems: Specifies how to handle problems if they occur, reporting
         them as warnings by default.

       ! Error Conditions

         - If there are no columns in the output table, a `No_Output_Columns` is
           raised as an error regardless of the problem behavior, because it is
           not possible to create a table without any columns.
         - If a column in `columns` is not in the input table, a
           `Missing_Input_Columns` is raised as an error, unless
           `error_on_missing_columns` is set to `False`, in which case the
           problem is reported according to the `on_problems` setting.
         - If a column index is out of range, a `Column_Indexes_Out_Of_Range` is
           raised as an error, unless `error_on_missing_columns` is set to
           `False`, in which case the problem is reported according to the
           `on_problems` setting.
         - If any column names in the new table are clashing, a
           `Duplicate_Output_Column_Names` is reported according to the
           `on_problems` setting.
    @id_fields Widget_Helpers.make_column_name_vector_selector
    transpose : Text | Integer | Column_Selector | Vector (Integer | Text | Column_Selector) -> Text -> Text -> Boolean -> Problem_Behavior -> Table ! No_Output_Columns | Missing_Input_Columns | Column_Indexes_Out_Of_Range | Duplicate_Output_Column_Names
    transpose self (id_fields = []) (name_field="Name") (value_field="Value") (error_on_missing_columns=True) (on_problems = Report_Warning) =
        columns_helper = self.columns_helper
        unique = Unique_Name_Strategy.new
        problem_builder = Problem_Builder.new error_on_missing_columns=error_on_missing_columns

        id_columns = columns_helper.select_columns_helper id_fields False problem_builder

        selected_names = Map.from_vector (id_columns.map column-> [column.name, True])

        data = columns_helper.internal_columns.filter column->(selected_names.get column.name False . not)
        java_data = data.map .java_column

        java_id = id_columns.map .java_column

        unique.mark_used (id_columns.map .name)
        result = Table.Value (Java_Table.transpose java_id.to_array java_data.to_array (unique.make_unique name_field) (unique.make_unique value_field))
        problem_builder.report_unique_name_strategy unique

        problem_builder.attach_problems_after on_problems result

    ## Returns a new table using a chosen field as the column header and then
       aggregating the rows within each value as specified. Optionally, a set of
       fields can be used to group the rows.

       Arguments:
       - group_by: Set of fields to group by. If not provided, a single row will
         be produced.
       - name_column: The field to use as the column header. If this field is
         not found, then each value will be a single column.
       - values: The aggregation to perform on each set of rows. Can be a single
         aggregation or a vector of aggregations. Expressions can be used within
         the aggregation to perform more complicated calculations.
       - on_problems: Specifies how to handle problems if they occur, reporting
         them as warnings by default.

       ! Error Conditions

         - If a column in `group_by` or `name_field` is not in the input table,
           a `Missing_Input_Columns` is raised as a dataflow error.
         - If a column index in `group_by`, `name_field` or `values` is out of
           range, a `Column_Indexes_Out_Of_Range` is raised as a dataflow error.
         - If a column selector in `values` given as a `Text` and it does not
           match any columns in the input table nor is it a valid expression, an
           `Invalid_Aggregate_Column` dataflow error is raised.
         - If an aggregation fails, an `Invalid_Aggregation` dataflow error is
           raised.
         - Additionally, the following problems may be reported according to the
           `on_problems` setting:
           - If grouping on, using as the column name, or computing the `Mode` on
             a floating point number, a `Floating_Point_Equality`.
           - If when concatenating values there is an quoted delimited,
             an `Unquoted_Delimiter`
           - If there are more than 10 issues with a single column,
             an `Additional_Warnings`.
    @group_by Widget_Helpers.make_column_name_vector_selector
    @name_column Widget_Helpers.make_column_name_selector
    @values (Widget_Helpers.make_aggregate_column_selector include_group_by=False)
    cross_tab : Aggregate_Column | Text | Integer | Column_Selector | Vector (Integer | Text | Column_Selector | Aggregate_Column) -> (Text | Integer) -> Aggregate_Column | Vector Aggregate_Column -> Problem_Behavior -> Table ! Missing_Input_Columns | Column_Indexes_Out_Of_Range | Invalid_Aggregate_Column | Floating_Point_Equality | Invalid_Aggregation | Unquoted_Delimiter | Additional_Warnings
    cross_tab self group_by=[] name_column=self.column_names.first values=Aggregate_Column.Count (on_problems=Report_Warning) =
        columns_helper = self.columns_helper
        problem_builder = Problem_Builder.new error_on_missing_columns=True

        ## Normalize the group_by parameter to select columns
        normalize_group_by input = case input of
            Aggregate_Column.Group_By c _ -> c
            _ : Aggregate_Column -> Error.throw (Illegal_Argument.Error "Only Aggregate_Column.Group_By can be used for cross_tab group_by clause.")
            _ : Vector -> input.map normalize_group_by
            _ -> input

        ## validate the name and group_by columns
        name_column_selector = case name_column of
            ix : Integer -> [ix]
            name : Text -> [name]
            _ -> Error.throw (Illegal_Argument.Error "name_column must be a column index or name.")
        matched_name = columns_helper.select_columns_helper name_column_selector True problem_builder
        grouping = columns_helper.select_columns_helper (normalize_group_by group_by) True problem_builder

        ## Validate the values
        values_vector = case values of
            _ : Vector -> values
            _ -> [values]
        resolved_values = values_vector.map (Aggregate_Column_Helper.resolve_aggregate self problem_builder)
        is_group_by c = case c of
            Aggregate_Column.Group_By _ _ -> True
            _ -> False
        validated_values = if resolved_values.any is_group_by then Error.throw (Illegal_Argument.Error "Cannot use group_by for a cross_tab value.") else
            resolved_values.filter c->(c!=Nothing)

        problem_builder.attach_problems_before on_problems <| Illegal_Argument.handle_java_exception <|
            java_key_columns = grouping.map .java_column
            index = self.java_table.indexFromColumns java_key_columns.to_array

            name_mapper = if matched_name.is_empty then Aggregate_Column_Helper.default_aggregate_column_name else
                if validated_values.length == 1 then (_ -> "") else
                    all_same = Aggregate_Column_Helper.all_same_column validated_values
                    include_column_name = all_same.not
                    c -> Aggregate_Column_Helper.default_aggregate_column_name c include_column_name

            data_columns = validated_values.map c->
                col_name = c.new_name.if_nothing <|
                    Aggregate_Column_Helper.default_aggregate_column_name c
                Aggregate_Column_Helper.java_aggregator col_name c

            result = case matched_name.is_empty of
                True ->
                    group_by = grouping.map g->(Aggregate_Column_Helper.java_aggregator g.name (Aggregate_Column.Group_By g))
                    index.makeTable (group_by + data_columns).to_array
                False ->
                    aggregate_names = validated_values.map c->
                        c.new_name.if_nothing (name_mapper c)
                    index.makeCrossTabTable java_key_columns matched_name.first.java_column data_columns aggregate_names

            on_problems.attach_problems_after (Table.Value result) <|
                problems = result.getProblems
                Java_Problems.parse_aggregated_problems problems

    ## PRIVATE
       Returns a table with a continuous sub-range of rows taken.
    slice : Integer -> Integer -> Table
    slice self start end =
        length = self.row_count
        offset = Math.max (Math.min start length) 0
        limit = Math.max (Math.min (end - offset) (length - offset)) 0
        Table.Value (self.java_table.slice offset limit)

    ## Returns a table containing the rows of `self` table with their order
       reversed.

       > Example
         Reverse the rows in a table.

             import Standard.Examples

             example_reverse = Examples.inventory_table.reverse
    reverse : Table
    reverse self =
        mask = OrderBuilder.buildReversedMask self.row_count
        Table.Value <| self.java_table.applyMask mask

    ## This function writes a table from memory into a file.

       The specific behavior of the various `File_Format`s is specified below.

       Arguments:
       - path: The path to the output file.
       - format: The format of the file.
         If `Auto_Detect` is specified; the provided file determines the
         specific type and configures it appropriately. Details of this type are
         below.
       - on_existing_file: Specified how to handle if the file already exists.
       - match_columns: Specifies how to match columns against an existing file.
         If `Match_Columns.By_Name` - the columns are mapped by name against an
         existing file. If there is a mismatch, then a `Column_Name_Mismatch`
         error is raised.
         If `Match_Columns.By_Position` - the columns are mapped by position
         against an existing file. If there is a mismatch, then a
         `Column_Count_Mismatch` error is raised.
       - on_problems: Specifies how to handle if a problem occurs, raising as a
         warning by default. The specific issues depend on the `File_Format`
         argument.

       Returns:
       - If an unsupported `File_Format` is specified, an
         `Illegal_Argument` is raised.
       - If the path to the parent location cannot be found or the filename is
         invalid, a `File_Error.Not_Found` is raised.
       - If another IO error occurs, such as access denied, an
         `File_Error.IO_Error` is raised.
       - If appending and the columns do not match, a `Column_Mismatch` is
         raised.
       - Other specific errors or warnings that can be raised depend on the
         format argument.
       - On success, a `File` object for the written file is returned.

       ? `File_Format` write behaviors

         - `Auto_Detect`: The file format is determined by the provided file.
         - `Bytes` and `Plain_Text`: The Table does not support these types in
           the `write` function. If passed as format, an
           `Illegal_Argument` is raised. To write out the table as plain
           text, the user needs to call the `Text.from Table` method and then
           use the `Text.write` function.

       > Example
         Write a table to a CSV file, without writing the header.

             import Standard.Examples
             from Standard.Table import Delimited

             example_to_csv = Examples.inventory_table.write (Enso_Project.data / "example_csv_output.csv") (Delimited delimiter="," headers=False)

       > Example
         Write a table to an XLSX file.

             import Standard.Examples
             from Standard.Table import Excel

             example_to_xlsx = Examples.inventory_table.write (enso_project.data / "example_xlsx_output.xlsx") Excel
    write : File|Text -> File_Format -> Existing_File_Behavior -> Match_Columns -> Problem_Behavior -> File ! Column_Count_Mismatch | Illegal_Argument | File_Error
    write self path format=Auto_Detect on_existing_file=Existing_File_Behavior.Backup match_columns=Match_Columns.By_Name on_problems=Report_Warning =
        file = File.new path
        case format of
            _ : Auto_Detect ->
                base_format = format.get_format file
                if base_format == Nothing then Error.throw (File_Error.Unsupported_Output_Type file Table) else
                    self.write file format=base_format on_existing_file match_columns on_problems
            _ ->
                Panic.catch No_Such_Method (format.write_table file self on_existing_file match_columns on_problems) caught_panic->
                    # Ensure that we handle only the specific unresolved method and not swallow any other errors.
                    if caught_panic.payload.method_name != "write_table" then Panic.throw caught_panic else
                        Error.throw (File_Error.Unsupported_Output_Type format Table)

    ## Creates a text representation of the table using the CSV format.
    to_csv : Text
    to_csv self = Text.from self (Delimited_Format.Delimited delimiter=",")

    ## PRIVATE
    columns_helper : Table_Column_Helper
    columns_helper self =
        Table_Helpers.Table_Column_Helper.Value self.columns (x->x) self (x->x)

## PRIVATE

   Ensures that the `txt` has at least `len` characters by appending spaces at
   the end.

   Arguments:
   - txt: The text to pad.
   - len: The minimum length of the text.
pad : Text -> Integer -> Text
pad txt len =
    true_len = txt.characters.length
    txt + (" ".repeat (len - true_len))

## PRIVATE

   Adds ANSI bold escape sequences to text if the feature is enabled.

   Arguments:
   - enabled: will insert ANSI sequences only if this flag is true and we are not on Windows.
   - txt: The text to possibly bold.
ansi_bold : Boolean -> Text -> Text
ansi_bold enabled txt =
    case Platform.os of
        ## Output formatting for Windows is not currently supported.
        Platform.OS.Windows -> txt
        _ -> if enabled then '\e[1m' + txt + '\e[m' else txt

## PRIVATE

   A helper function for creating an ASCII-art representation of tabular data.

   Arguments:
   - header: vector of names of columns in the table.
   - rows: a vector of rows, where each row is a vector that contains a text
     representation of each cell
   - indices_count: the number specifying how many columns should be treated as
     indices; this will make them in bold font if `format_term` is enabled.
   - format_term: a boolean flag, specifying whether to use ANSI escape codes
     for rich formatting in the terminal.
print_table : Vector Text -> (Vector (Vector Text)) -> Integer -> Boolean -> Text
print_table header rows indices_count format_term =
    content_lengths = Vector.new header.length i->
        max_row = 0.up_to rows.length . fold 0 a-> j-> Math.max a (rows.at j . at i . characters . length)
        Math.max max_row (header.at i . characters . length)
    header_line = header.zip content_lengths pad . map (ansi_bold format_term) . join ' | '
    divider = content_lengths . map (l -> "-".repeat l+2) . join '+'
    row_lines = rows.map r->
        x = r.zip content_lengths pad
        ixes = x.take (First indices_count) . map (ansi_bold format_term)
        with_bold_ix = ixes + x.drop (First indices_count)
        y = with_bold_ix . join ' | '
        " " + y
    ([" " + header_line, divider] + row_lines).join '\n'

## PRIVATE
   A helper to create a new table consisting of slices of the original table.
slice_ranges table ranges =
    normalized = Index_Sub_Range_Module.normalize_ranges ranges
    Table.Value (table.java_table.slice normalized.to_array)

## PRIVATE
make_join_helpers left_table right_table =
    make_equals _ left right = Java_Join_Equals.new left.java_column right.java_column
    make_equals_ignore_case _ left right locale =
        Java_Join_Equals_Ignore_Case.new left.java_column right.java_column locale.java_locale
    make_between _ left right_lower right_upper =
        Java_Join_Between.new left.java_column right_lower.java_column right_upper.java_column
    Join_Helpers.Join_Condition_Resolver.Value (left_table.at _) (right_table.at _) make_equals make_equals_ignore_case make_between

## PRIVATE
   Checks if the argument is a proper table and comes from the current backend.
   It returns True or throws a dataflow error explaining the issue.
check_table arg_name table =
    if Table_Helpers.is_table table . not then Error.throw (Type_Error.Error Table table arg_name) else
            same_backend = table.is_a Table
            case same_backend of
                False ->
                    Error.throw (Illegal_Argument.Error "Currently cross-backend operations are not supported. Materialize the table using `.read` before mixing it with an in-memory Table.")
                True -> True

## PRIVATE
   A helper that efficiently concatenates storages of in-memory columns.
concat_columns column_set all_tables result_type result_row_count on_problems =
    storage_builder = Column_Module.make_storage_builder_for_type result_type on_problems initial_size=result_row_count
    column_set.column_indices.zip all_tables i-> parent_table->
        case i of
            Nothing ->
                null_row_count = parent_table.row_count
                storage_builder.appendNulls null_row_count
            _ : Integer ->
                storage = parent_table.at i . java_column . getStorage
                storage_builder.appendBulkStorage storage
    Column.from_storage column_set.name storage_builder.seal<|MERGE_RESOLUTION|>--- conflicted
+++ resolved
@@ -956,11 +956,7 @@
        Arguments:
        - column: The name or index of the column to split the text of.
        - delimiter: The term or terms used to split the text.
-<<<<<<< HEAD
-       - on_problems: Specifies the behavior when a problem occurs.
     @column Widget_Helpers.make_column_name_selector
-=======
->>>>>>> f7282b7c
     split_to_rows : Text | Integer -> Text -> Table
     split_to_rows self column delimiter="," =
         Split_Tokenize.split_to_rows self column delimiter
@@ -1001,20 +997,13 @@
        - pattern: The pattern used to find within the text.
        - case_sensitivity: Specifies if the text values should be compared case
          sensitively.
-<<<<<<< HEAD
-       - on_problems: Specifies the behavior when a problem occurs.
-    @column Widget_Helpers.make_column_name_selector
-    tokenize_to_rows : Text | Integer -> Text -> Case_Sensitivity -> Table
-    tokenize_to_rows self column pattern="." case_sensitivity=Case_Sensitivity.Sensitive =
-        Split_Tokenize.tokenize_to_rows self column pattern case_sensitivity
-=======
        - at_least_one_row: If True, a tokenization that returns no values will still
          produce at least one row, with `Nothing` for the output column values.
          Equivalent to converting a tokenization output of [] to [Nothing].
+    @column Widget_Helpers.make_column_name_selector
     tokenize_to_rows : Text | Integer -> Text -> Case_Sensitivity -> Boolean -> Table
     tokenize_to_rows self column pattern="." case_sensitivity=Case_Sensitivity.Sensitive at_least_one_row=False =
         Split_Tokenize.tokenize_to_rows self column pattern case_sensitivity at_least_one_row
->>>>>>> f7282b7c
 
     ## Converts a Text column into new columns using a regular expression
        pattern.
