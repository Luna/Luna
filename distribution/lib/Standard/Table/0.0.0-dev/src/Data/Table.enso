from Standard.Base import all
import Standard.Base.Error.Common as Errors
from Standard.Base.Error.Problem_Behavior import Report_Warning
import Standard.Base.Data.Index_Sub_Range
import Standard.Base.Data.Ordering.Comparator
import Standard.Base.System.Platform

import Standard.Table.Data.Column
import Standard.Table.IO.File_Format
import Standard.Table.Internal.Table_Helpers
import Standard.Table.Internal.Aggregate_Column_Helper
import Standard.Table.Internal.Parse_Values_Helper
import Standard.Table.Internal.Delimited_Reader
import Standard.Table.Internal.Delimited_Writer
import Standard.Table.Internal.Problem_Builder

from Standard.Table.Data.Column_Selector import Column_Selector, By_Index
from Standard.Table.Data.Column_Type_Selection import Column_Type_Selection, Auto
from Standard.Table.Data.Data_Formatter import Data_Formatter, Data_Formatter_Data
from Standard.Table.Errors import Missing_Input_Columns, Column_Indexes_Out_Of_Range, Duplicate_Type_Selector, No_Index_Set_Error, No_Such_Column_Error, No_Such_Column_Error_Data
import Standard.Table.Data.Match_Columns

import Standard.Table.Data.Column_Name_Mapping
import Standard.Table.Data.Position
import Standard.Table.Data.Sort_Column_Selector
import Standard.Table.Data.Sort_Column

import Standard.Table.Data.Aggregate_Column
import Standard.Visualization

polyglot java import org.enso.table.data.table.Table as Java_Table
polyglot java import org.enso.table.data.table.Column as Java_Column
polyglot java import org.enso.table.operations.OrderBuilder
polyglot java import org.enso.table.data.mask.OrderMask

## Creates a new table from a vector of `[name, items]` pairs.

   Arguments:
   - columns: The `[name, items]` pairs to construct a new table from.

   > Example
     Create a new table with the given columns.

         import Standard.Table

         example_new =
             first_column = ["count", [1, 2, 3]]
             second_column = ["is_valid", [True, False, True]]
             Table.new [first_column, second_column]
new : Vector (Vector | Column) -> Table
new columns =
    cols = columns.map c->
        case c of
            Vector.Vector_Data _ -> Column.from_vector (c.at 0) (c.at 1) . java_column
            Column.Column_Data java_col -> java_col
    from_columns cols

## Creates a new table from a vector of column names and a vector of vectors
   specifying row contents.

   Arguments:
   - header: A list of texts specifying the column names
   - rows: A vector of vectors, specifying the contents of each table row. The
     length of each element of `rows` must be equal in length to `header`.

   > Example
     Create a table with 3 columns, named `foo`, `bar`, and `baz`, containing
     `[1, 2, 3]`, `[True, False, True]`, and `['a', 'b', 'c']`, respectively.

         import Standard.Table

         example_from_rows =
             header = [ 'foo' , 'bar' , 'baz' ]
             row_1 =  [ 1     , True  , 'a'   ]
             row_2 =  [ 2     , False , 'b'   ]
             row_3 =  [ 3     , True  , 'c'   ]
             Table.from_rows header [row_1, row_2, row_3]
from_rows : Vector.Vector -> Vector.Vector -> Table
from_rows header rows =
    columns = header.map_with_index i-> name-> [name, rows.map (_.at i)]
    new columns

## ALIAS Join Tables

   Joins a vector of tables (or columns) into a single table, using each table's
   index as the join key.

   Arguments:
   - tables: A vector of tables to join into a single table.

   Particularly useful for joining multiple columns derived from one original
   table into a new table.

   > Example
     Join multiple tables together. It joins tables on their indices, so we need
     to make sure the indices are correct.

         import Standard.Examples
         import Standard.Table

         example_join =
             table_1 = Examples.inventory_table
             table_2 = Examples.popularity_table
             Table.join [table_1, table_2]
join : Vector -> Table
join tables =
    tables.reduce .join

## UNSTABLE

   Concatenates multiple tables, resulting in a table with the number of rows
   being the sum of numbers of rows of `tables`. Any column that is present in
   some tables, but missing in others, will be `Nothing`-padded in the positions
   corresponding to the missing values.

   Arguments:
   - tables: the tables to concatenate.

   > Example
     Concatenate multiple tables together.

         import Standard.Examples
         import Standard.Table

         example_concat =
             table_1 = Examples.inventory_table
             table_2 = Examples.popularity_table
             Table.concat [table_1, table_2]
concat : Vector -> Table
concat tables =
    Table_Data (Java_Table.concat (tables.map .java_table).to_array)

## Represents a column-oriented table data structure.
type Table

    ## PRIVATE

       A table.

       Arguments:
       - java_table: The internal java representation of the table.
    Table_Data java_table

    ## Returns a text containing an ASCII-art table displaying this data.

       Arguments:
       - show_rows: the number of initial rows that should be displayed.
       - format_terminal: whether ANSI-terminal formatting should be used

       > Example
         Convert the table to a pretty-printed representation.

             import Standard.Examples

             example_display = Examples.inventory_table.display
    display : Integer -> Boolean -> Text
    display self show_rows=10 format_terminal=False =
        cols = Vector.from_polyglot_array self.java_table.getColumns
        index =  self.java_table.getIndex
        col_names = [index.getName] + cols.map .getName
        col_vals = cols.map .getStorage
        num_rows = self.row_count
        display_rows = Math.min num_rows show_rows
        rows = Vector.new display_rows row_num->
            cols = col_vals.map col->
                if col.isNa row_num then "Nothing" else Column.get_item_string col row_num
            [index.ilocString row_num] + cols
        table = print_table col_names rows 1 format_terminal
        if num_rows - display_rows <= 0 then table else
            missing = '\n\u2026 and ' + (num_rows - display_rows).to_text + ' hidden rows.'
            table + missing

    ## Prints an ASCII-art table with this data to the standard output.

       Arguments:
       - show_rows: the number of initial rows that should be displayed.

       > Example
         Convert the table to a pretty-printed representation and print it to
         the console.

             import Standard.Examples

             example_print = Examples.inventory_table.print
    print self show_rows=10 =
        IO.println (self.display show_rows format_terminal=True)
        IO.println ''

    ## Converts this table to a JSON structure.

       > Example
         Convert a table to a corresponding JSON representation.

             import Standard.Examples

             example_to_json = Examples.inventory_table.to_json
    to_json : Json
    to_json self =
        index_prep = case self.index.catch No_Index_Set_Error (_->Nothing) of
            Nothing -> []
            index -> [index]
        cols = index_prep + self.columns
        rows = 0.up_to self.row_count . map row->
            vals_kv = cols.map col-> [col.name, col.at row]
            Json.from_pairs vals_kv
        rows.to_json

    ## UNSTABLE
       ADVANCED

       Returns a Text used to display this table in the IDE by default.

       Returns a JSON object containing useful metadata and previews of column
       values.
    to_default_visualization_data : Text
    to_default_visualization_data self =
        max_size = 10
        row_count = ['number_of_rows', self.row_count]
        cols = self.columns.map c->
            name = c.name
            items = c.to_vector.take (First max_size)
            Json.from_pairs [['name', name], ['data', items]]
        Json.from_pairs [row_count, ['columns', cols]] . to_text

    ## UNSTABLE
       ADVANCED

       Guides the visualization system to display the most suitable graphical
       representation for this table.
    default_visualization : Visualization.Id.Id
    default_visualization self =
        cols = self.columns.map .name . map name-> name.to_case Case.Lower
        if cols.contains "latitude" && cols.contains "longitude" then Visualization.Id.geo_map else
            if cols.contains "x" && cols.contains "y" then Visualization.Id.scatter_plot else
                Visualization.Id.table

    ## Returns the column with the given name.

       Arguments:
       - selector: The name or index of the column being looked up.

       > Example
         Get the names of all of the items from the shop inventory.

             import Standard.Examples

             example_at = Examples.inventory_table.at "item_name"

       > Example
         Get the last column.

             import Standard.Examples

             example_at = Examples.inventory_table.at -1
    at : Text | Integer -> Column ! No_Such_Column_Error | Index_Out_Of_Bounds_Error
    at self selector=0 = case selector of
        Integer ->
            java_columns = Vector.Vector_Data self.java_table.getColumns
            Column.Column_Data (java_columns.at selector)
        Text ->
            case self.java_table.getColumnOrIndexByName selector of
                Nothing -> Error.throw (No_Such_Column_Error_Data selector)
                c -> Column.Column_Data c

    ## Returns the number of columns in the table.
    column_count : Integer
    column_count self = self.java_table.getColumns.length

    ## Returns a new table with a chosen subset of columns, as specified by the
       `columns`, from the input table. Any unmatched input columns will be
       dropped from the output.

       Arguments:
       - columns: Column selection criteria.
       - reorder: By default, or if set to `False`, columns in the output will
         be in the same order as in the input table. If `True`, the order in the
         output table will match the order in the columns list.
       - on_problems: Specifies how to handle problems if they occur, reporting
         them as warnings by default.

         The following problems can occur:
         - If a column in columns is not in the input table, a
           `Missing_Input_Columns`.
         - If duplicate columns, names or indices are provided, a
           `Duplicate_Column_Selectors`.
         - If a column index is out of range, a `Column_Indexes_Out_Of_Range`.
         - If two distinct indices refer to the same column, an
           `Input_Indices_Already_Matched`, with the column included the first
           time it is matched.
         - If there are no columns in the output table, a `No_Output_Columns`.

       > Example
         Select columns by name.

             table.select_columns (By_Name ["bar", "foo"])

       ## TODO [RW] default arguments do not work on atoms, once this is fixed,
          the above should be replaced with just `By_Name`.
          See: https://github.com/enso-org/enso/issues/1600

       > Example
         Select columns matching a regular expression.

             table.select_columns (By_Name ["foo.+", "b.*"] (Regex_Matcher case_sensitive=Case_Insensitive))

       > Example
         Select the first two columns and the last column, moving the last one to front.

             table.select_columns (By_Index [-1, 0, 1]) reorder=True

       > Example
         Select columns with the same names as the ones provided.

             table.select_columns (By_Column [column1, column2])

       Icon: select_column
    select_columns : Column_Selector -> Boolean -> Problem_Behavior -> Table
    select_columns self (columns = By_Index [0]) (reorder = False) (on_problems = Report_Warning) =
        new_columns = Table_Helpers.select_columns internal_columns=self.columns selector=columns reorder=reorder on_problems=on_problems
        new new_columns

    ## Returns a new table with the chosen set of columns, as specified by the
       `columns`, removed from the input table. Any unmatched input columns will
       be kept in the output. Columns are returned in the same order as in the
       input.

       Arguments:
       - columns: Criteria specifying which columns should be removed.
       - on_problems: Specifies how to handle problems if they occur, reporting
         them as warnings by default.

         The following problems can occur:
         - If a column in columns is not in the input table, a
           `Missing_Input_Columns`.
         - If duplicate columns, names or indices are provided, a
           `Duplicate_Column_Selectors`.
         - If a column index is out of range, a `Column_Indexes_Out_Of_Range`.
         - If two distinct indices refer to the same column, an
           `Input_Indices_Already_Matched`, with the column included the first
           time it is matched.
         - If there are no columns in the output table, a `No_Output_Columns`.

       > Example
         Remove columns with given names.

             table.remove_columns (By_Name ["bar", "foo"])

       ## TODO [RW] default arguments do not work on atoms, once this is fixed,
          the above should be replaced with just `By_Name`.
          See: https://github.com/enso-org/enso/issues/1600

       > Example
         Remove columns matching a regular expression.

             table.remove_columns (By_Name ["foo.+", "b.*"] (Regex_Matcher case_sensitive=Case_Insensitive))

       > Example
         Remove the first two columns and the last column.

             table.remove_columns (By_Index [-1, 0, 1])

       > Example
         Remove columns with the same names as the ones provided.

             table.remove_columns (By_Column [column1, column2])
    remove_columns : Column_Selector -> Problem_Behavior -> Table
    remove_columns self (columns = By_Index [0]) (on_problems = Report_Warning) =
        new_columns = Table_Helpers.remove_columns internal_columns=self.columns selector=columns on_problems=on_problems
        new new_columns

    ## Returns a new table with the specified selection of columns moved to
       either the start or the end in the specified order.

       Arguments:
       - columns: Criteria specifying which columns should be reordered and
         specifying their order.
       - position: Specifies how to place the selected columns in relation to
         the remaining columns which were not matched by `columns` (if any).
       - on_problems: Specifies how to handle problems if they occur, reporting
         them as warnings by default.

         The following problems can occur:
         - If a column in columns is not in the input table, a
           `Missing_Input_Columns`.
         - If duplicate columns, names or indices are provided, a
           `Duplicate_Column_Selectors`.
         - If a column index is out of range, a `Column_Indexes_Out_Of_Range`.
         - If two distinct indices refer to the same column, an
           `Input_Indices_Already_Matched`, with the column included the first
           time it is matched.

       > Example
         Move a column with a specified name to back.

             table.reorder_columns (By_Name ["foo"]) position=After_Other_Columns

       ## TODO [RW] default arguments do not work on atoms, once this is fixed,
          the above should be replaced with just `By_Name`.
          See: https://github.com/enso-org/enso/issues/1600

       > Example
         Move columns matching a regular expression to front, keeping columns matching "foo.+" before columns matching "b.*".

             table.reorder_columns (By_Name ["foo.+", "b.*"] (Regex_Matcher case_sensitive=Case_Insensitive))

       > Example
         Swap the first two columns.

             table.reorder_columns (By_Index [1, 0]) position=Before_Other_Columns

       > Example
         Move the first column to back.

             table.reorder_columns (By_Index [0]) position=After_Other_Columns

       > Example
         Move the columns with names matching the provided columns to the front.

             table.reorder_columns (By_Column [column1, column2])
    reorder_columns : Column_Selector -> Position.Position -> Problem_Behavior -> Table
    reorder_columns self (columns = By_Index [0]) (position = Position.Before_Other_Columns) (on_problems = Report_Warning) =
        new_columns = Table_Helpers.reorder_columns internal_columns=self.columns selector=columns position=position on_problems=on_problems
        new new_columns

    ## Returns a new table with the columns sorted by name according to the
       specified sort method. By default, sorting will be according to
       case-sensitive ascending order based on the `compare_to` operator for
       `Text`.

       Arguments:
       - direction: Whether sorting should be in ascending or descending order.
       - text_ordering: The sort methodology to use.

       > Example
         Sort columns according to the default ordering.

             table.sort_columns

       > Example
         Sort columns according to the natural case-insensitive ordering.

             table.sort_columns text_ordering=(Text_Ordering_Data sort_digits_as_numbers=True case_sensitive=Case_Insensitive)

       > Example
         Sort columns in descending order.

             table.reorder_columns Sort_Direction.Descending
    sort_columns : Sort_Direction -> Text_Ordering -> Table
    sort_columns self direction=Sort_Direction.Ascending text_ordering=Text_Ordering_Data =
        new_columns = Table_Helpers.sort_columns internal_columns=self.columns direction text_ordering
        new new_columns

    ## Returns a new table with the columns renamed based on either a mapping
       from the old name to the new or a positional list of new names.

       Arguments:
       - column_map: Mapping from old column names to new.
       - on_problems: Specifies how to handle problems if they occur, reporting
         them as warnings by default.

         The following problems can occur:
         - If a column in columns is not in the input table, a
           `Missing_Input_Columns`.
         - If duplicate columns, names or indices are provided, a
           `Duplicate_Column_Selectors`.
         - If a column index is out of range, a `Column_Indexes_Out_Of_Range`.
         - If two distinct indices refer to the same column, an
           `Input_Indices_Already_Matched`.
         - If in `By_Position` mode and more names than columns are provided,
           a `Too_Many_Column_Names_Provided`.
         - If any of the new names are invalid, an
           `Invalid_Output_Column_Names`.
         - If any of the new names clash either with existing names or each
           other, a Duplicate_Output_Column_Names.

       > Example
         Rename the first column to "FirstColumn"

              table.rename_columns (Column_Name_Mapping.By_Position ["FirstColumn"])
    rename_columns : Column_Name_Mapping -> Problem_Behavior -> Table
    rename_columns self (column_map=(Column_Name_Mapping.By_Position ["Column"])) (on_problems=Report_Warning) =
        new_names = Table_Helpers.rename_columns internal_columns=self.columns mapping=column_map on_problems=on_problems
        if new_names.is_error then new_names else
            new_columns = self.columns.map_with_index i->c->(c.rename (new_names.at i))
            new new_columns

    ## Returns a new table with the columns renamed based on entries in the
       first row.

       Arguments:
       - on_problems: Specifies how to handle problems if they occur, reporting
         them as warnings by default.

         The following problems can occur:
         - If any of the new names are invalid, an
           `Invalid_Output_Column_Names`.
         - If any of the new names clash either with existing names or each
           other, a Duplicate_Output_Column_Names.

       > Example
         Rename the column based on the first row

              table.use_first_row_as_names
    use_first_row_as_names : Problem_Behavior -> Table
    use_first_row_as_names self (on_problems=Report_Warning) =
        mapper = col->
            val = col.at 0
            case val of
                Text -> val
                Nothing -> Nothing
                _ -> val.to_text
        new_names = self.columns.map mapper
        self.drop (First 1) . rename_columns (Column_Name_Mapping.By_Position new_names) on_problems=on_problems

    ## ALIAS group, summarize

       Aggregates the rows in a table using any `Group_By` entries in columns.
       The columns argument specifies which additional aggregations to perform and to return.

       Arguments:
       - columns: Vector of `Aggregate_Column` specifying the aggregated table.
       - on_problems: Specifies how to handle problems if they occur, reporting
         them as warnings by default.

         The following problems can occur:
         - If a column name is not in the input table, a `Missing_Input_Columns`.
         - If a column index is out of range, a `Column_Indexes_Out_Of_Range`.
         - If there are no valid columns in the output table, a `No_Output_Columns`.
         - If there are invalid column names in the output table, a `Invalid_Output_Column_Names`.
         - If there are duplicate column names in the output table, a `Duplicate_Output_Column_Names`.
         - If grouping on or computing the `Mode` on a floating point number, a `Floating_Point_Grouping`.
         - If an aggregation fails, an `Invalid_Aggregation_Method`.
         - If when concatenating values there is an quoted delimited, an `Unquoted_Delimiter`
         - If there are more than 10 issues with a single column, an `Additional_Warnings`.

       > Example
         Group by the Key column, count the rows

              table.aggregate [Group_By "Key", Count Nothing]
    aggregate : [Aggregate_Column] -> Problem_Behavior -> Table
    aggregate self columns (on_problems=Report_Warning) =
        validated = Aggregate_Column_Helper.prepare_aggregate_columns columns self

        on_problems.attach_problems_before validated.problems <|
            java_key_columns = validated.key_columns.map .java_column
            index = self.java_table.indexFromColumns java_key_columns.to_array Comparator.new

            new_columns = validated.valid_columns.map c->(Aggregate_Column_Helper.java_aggregator c.first c.second)

            java_table = index.makeTable new_columns.to_array
            new_table = Table_Data java_table

            on_problems.attach_problems_after new_table <|
                problems = java_table.getProblems
                Aggregate_Column_Helper.parse_aggregated_problems problems

    ## Sorts the rows of the table according to the specified columns and order.

       Arguments:
       - columns: The columns and order to sort the table.
       - text_ordering: The ordering method to use on text values.
       - on_problems: Specifies how to handle if a problem occurs, raising as a
         warning by default. The following problems can occur:
         - If a column in `columns` is not present in the input table, a
           `Missing_Input_Columns`.
         - If duplicate columns, names or indices are provided, a
           `Duplicate_Column_Selectors`.
         - If a column index is out of range, a `Column_Indexes_Out_Of_Range`.
         - If two distinct indices refer to the same column, an
           `Input_Indices_Already_Matched`.
         - If two name matchers match the same column, a
           `Column_Matched_By_Multiple_Selectors`.
         - If no valid columns are selected, a `No_Input_Columns_Selected`.
         - If values do not implement an ordering, an
           `Incomparable_Values_Error`.

       > Example
         Sorting `table` in ascending order by the value in column `'Quantity'`.

             table.order_by (Sort_Column_Selector.By_Name ['Quantity'])

       > Example
         Sorting `table` in descending order by the value in column `'Quantity'`.

             table.order_by (Sort_Column_Selector.By_Name [Sort_Column.Name 'Quantity' Sort_Direction.Descending])

       > Example
         Sorting `table` in ascending order by the value in column `'Quantity'`,
         using the value in column `'Rating'` for breaking ties.

             table.order_by (Sort_Column_Selector.By_Name ['Quantity', 'Rating'])

       > Example
         Sorting `table` in ascending order by the value in column `'Quantity'`,
         using the value in column `'Rating'` in descending order for breaking
         ties.

             table.order_by (Sort_Column_Selector.By_Name [Sort_Column.Name 'Quantity', Sort_Column.Name 'Rating' Sort_Direction.Descending])

       > Example
         Order the table by the second column in ascending order. In case of any
         ties, break them based on the 7th column from the end of the table in
         descending order.

             table.order_by (Sort_Column_Selector.By_Index [1, Sort_Column.Index -7 Sort_Direction.Descending])

       > Example
         Sorting the shop inventory based on the per-item price in ascending
         order.

             import Standard.Examples

             example_sort = Examples.inventory_table.order_by (Sort_Column_Selector.By_Name ["price"])

       > Example
         Sort the shop inventory based on the per-item price in descending order

             import Standard.Examples

             example_sort =
                table = Examples.inventory_table
                table.order_by (Sort_Column_Selector.By_Name [Sort_Column.Name "price" Sort_Direction.Descending])

       > Example
         Sort the shop inventory based on the total stock, using the number sold
         to break ties in descending order.

             import Standard.Examples

             example_sort =
                 table = Examples.inventory_table
                 table.order_by (Sort_Column_Selector.By_Name [Sort_Column.Name "total_stock" Sort_Direction.Descending, Sort_Column.Name "sold_stock" Sort_Direction.Descending])

       > Example
         Sort the shop inventory in ascending order by the total stock, using
         the number of items sold in descending order to break ties.

             import Standard.Examples
             import Standard.Table

             example_sort =
                 table = Examples.inventory_table
                 table.order_by (Sort_Column_Selector.By_Name ["total_stock", Sort_Column.Name "sold_stock" Sort_Direction.Descending])

    order_by : Sort_Column_Selector -> Text_Ordering -> Problem_Behavior -> Table
    order_by self (columns = (Sort_Column_Selector.By_Name [(Sort_Column.Name (self.columns.at 0 . name))])) text_ordering=Text_Ordering_Data on_problems=Report_Warning =
        problem_builder = Problem_Builder.new
        columns_for_ordering = Table_Helpers.prepare_order_by self.columns columns problem_builder
        problem_builder.attach_problems_before on_problems <|
            selected_columns = columns_for_ordering.map c->c.column.java_column
            ordering = columns_for_ordering.map c->c.associated_selector.direction.to_sign
            comparator = Comparator.for_text_ordering text_ordering
            java_table = self.java_table.orderBy selected_columns.to_array ordering.to_array comparator
            Table_Data java_table

    ## Parses columns within a Table to a specific value type.
       By default, it looks at all `Text` columns and attempts to deduce the
       type (columns with other types are not affected). If `column_types` are
       provided, only selected columns are parsed, according to the specified
       type.

       The default parser options only parse values where the process is
       reversible (e.g., 0123 would not be converted to an integer as there is
       a leading 0). However, settings in the `Data_Formatter` can
       control this.
    parse_values : Data_Formatter -> (Nothing | [Column_Type_Selection]) -> Problem_Behavior -> Table
    parse_values self value_formatter=Data_Formatter_Data column_types=Nothing on_problems=Report_Warning =
        columns = self.columns
        problem_builder = Vector.new_builder

        find_datatype index column =
            matching_input = column_types.filter selection->
                selector = selection.column
                case selector of
                    Text -> column.name == selector
                    Integer -> if selector >= 0 then index == selector else
                        index == columns.length + selector
            if matching_input.length == 0 then Nothing else
                if matching_input.length == 1 then matching_input.first.datatype else
                    first_type = matching_input.first.datatype
                    ambiguous = matching_input.exists s-> s.datatype != first_type
                    problem_builder.append (Duplicate_Type_Selector column.name ambiguous)
                    if ambiguous then Nothing else first_type

        expected_types = case column_types of
            Nothing -> columns.map _->Auto
            _ ->
                missing_columns = Vector.new_builder
                invalid_indices = Vector.new_builder
                column_types.each selection->
                    selector = selection.column
                    case selector of
                        Integer ->
                            valid = Table_Helpers.is_index_valid columns.length selector
                            if valid.not then
                                invalid_indices.append selector
                        Text ->
                            found = columns.exists col-> col.name == selector
                            if found.not then
                                missing_columns.append selector
                if missing_columns.is_empty.not then
                    problem_builder.append (Missing_Input_Columns missing_columns.to_vector)
                if invalid_indices.is_empty.not then
                    problem_builder.append (Column_Indexes_Out_Of_Range invalid_indices.to_vector)
                columns.map_with_index find_datatype

        new_columns = columns.zip expected_types column-> expected_type-> case expected_type of
            Nothing -> column
            _ ->
                parser = if expected_type == Auto then value_formatter.make_auto_parser else
                    value_formatter.make_datatype_parser expected_type
                storage = column.java_column.getStorage
                new_storage_and_problems = parser.parseColumn column.name storage
                new_storage = new_storage_and_problems.value
                problems = Vector.from_polyglot_array new_storage_and_problems.problems . map (Parse_Values_Helper.translate_parsing_problem expected_type)
                problems.each problem_builder.append
                Column.Column_Data (Java_Column.new column.name column.java_column.getIndex new_storage)

        ## TODO [RW] this case of is a workaround for wrong dataflow handling on arrays, it can be removed once the PR fixing it is merged, the relevant PR is:
           https://github.com/enso-org/enso/pull/3400
        result = new new_columns
        on_problems.attach_problems_after result problem_builder.to_vector

    ## ALIAS Filter Rows
       ALIAS Mask Columns

       Selects only the rows of this table that correspond to `True` values in
       `indexes`.

       Arguments:
       - indexes: The column to mask the table by. This column should contain
         boolean values (`True` or `False`) that determine whether or not the
         corresponding row is kept.

       This is useful for filtering the rows by given predicate.

       > Example
         Select only the items where more than half the stock has been sold.

             import Standard.Examples

             example_where =
                 table = Examples.inventory_table
                 mask = (table.at "sold_stock" > (table.at "total_stock" / 2))
                 table.where mask
    where : Column -> Table
    where self indexes =
        Table_Data (self.java_table.mask indexes.java_column)

    ## UNSTABLE
       Creates a new Table with the specified range of rows from the input
       Table.

       Arguments:
       - range: The selection of rows from the table to return.
    take : (Index_Sub_Range | Range) -> Table
    take self range=(First 1) =
        at _ = unimplemented "Table.take While cannot be implemented before the Row type is."
        Index_Sub_Range.take_helper self.row_count at self.slice (slice_ranges self) range

    ## UNSTABLE
       Creates a new Table from the input with the specified range of rows
       removed.

       Arguments:
       - range: The selection of rows from the table to remove.
    drop : (Index_Sub_Range | Range) -> Table
    drop self range=(First 1) =
        at _ = unimplemented "Table.take While cannot be implemented before the Row type is."
        Index_Sub_Range.drop_helper self.row_count at self.slice (slice_ranges self) range

    ## ALIAS Add Column

       Sets the column value at the given name.

       Arguments:
       - name: The name of the column to set the value of.
       - column: The new value for the column called `name`.

       If a column with the given name already exists, it will be replaced.
       Otherwise a new column is added.

       > Example
         Create a table where the values of the total stock in the inventory is
         doubled.

             import Standard.Examples

             example_set =
                 table = Examples.inventory_table
                 double_inventory = table.at "total_stock" * 2
                 table.set "total_stock" double_inventory
    set : Text -> Column.Column | Vector.Vector -> Table
    set self name column = case column of
        Vector.Vector_Data _ ->
            self.set name (Column.from_vector name column)
        Column.Column_Data _ ->
            Table_Data (self.java_table.addOrReplaceColumn (column.rename name . java_column))

    ## Returns the vector of columns contained in this table.

       > Examples
         Get a vector containing the columns in the table.

             import Standard.Examples

             example_columns = Examples.inventory_table.columns
    columns : Vector
    columns self = Vector.from_polyglot_array self.java_table.getColumns . map Column.Column_Data

    ## Sets the index of this table, using the column with the provided name.

       Arguments:
       - index: The name of the column to use as the index in this table, or the
         column itself to use.

       > Example
         Set the index of the inventory table to be the item name.

             import Standard.Examples

             example_set_index = Examples.inventory_table.set_index "item_name"
    set_index : Text | Column -> Table
    set_index self index = case index of
        Text -> Table_Data (self.java_table.indexFromColumn index)
        Column.Column_Data c -> Table_Data (self.java_table.indexFromColumn c)

    ## Returns the index of this table, as a column that is indexed by itself.

       Throws `No_Index_Set_Error` if there is no index set in the table it is
       being called on.

       > Example
         Get the column that is used as the index for a table.

             import Standard.Examples

             example_index = Examples.inventory_table.index
    index : Column.Column ! No_Index_Set_Error
    index self = case self.java_table.getIndex.toColumn of
        Nothing -> Error.throw No_Index_Set_Error
        i -> Column.Column_Data i

    ## ALIAS Join Table

       Efficiently joins two tables based on either the index or the specified
       key column.

       Arguments:
       - other: The table being the right operand of this join operation.
       - on: The column of `self` that should be used as the join key. If this
         argument is not provided, the index of `self` will be used.
       - drop_unmatched: Whether the rows of `self` without corresponding
         matches in `other` should be dropped from the result.
       - left_suffix: A suffix that should be added to the columns of `self`
         when there's a name conflict with a column of `other`.
       - right_suffix: A suffix that should be added to the columns of `other`
         when there's a name conflict with a column of `self`.

       The resulting table contains rows of `self` extended with rows of
       `other` with matching indexes. If the index values in `other` are not
       unique, the corresponding rows of `self` will be duplicated in the
       result.

       > Example
         Join the popularity table and the inventory table to see the relative
         popularities of the items in the shop inventory.

             import Standard.Examples

             example_join =
                 Examples.inventory_table.join Examples.popularity_table

       Icon: join
    join : Table | Column.Column -> Text | Nothing -> Boolean -> Text -> Text -> Table
    join self other on=Nothing drop_unmatched=False left_suffix='_left' right_suffix='_right' =
        case other of
            Column.Column_Data _ -> self.join other.to_table on drop_unmatched left_suffix right_suffix
            Table_Data t ->
                Table_Data (self.java_table.join t drop_unmatched on left_suffix right_suffix)

    ## ALIAS Clean Rows

       Returns a new Table without rows that contained missing values in any of
       the columns.

       > Example
         Remove any rows that contain missing values from the table.

             import Standard.Examples

             example_drop_missing_rows =
                 Examples.inventory_table.drop_missing_rows
    drop_missing_rows : Table
    drop_missing_rows self =
        cols = self.columns
        case cols.not_empty of
            True ->
                any_missing_mask = cols.map .is_missing . reduce (||)
                non_missing_mask = any_missing_mask.not
                self.where non_missing_mask
            False -> self

    ## ALIAS Clean Columns

       Returns a new Table without columns that contained any missing values.

       > Example
         Remove any columns that contain missing values from the table.

             import Standard.Examples

             example_drop_missing_cols =
                 Examples.inventory_table.drop_missing_columns
    drop_missing_columns : Table
    drop_missing_columns self =
        non_missing = self.columns . filter (col -> col.count_missing == 0)
        index = self.java_table.getIndex
        Table_Data (Java_Table.new (non_missing.map .java_column . to_array) index)

    ## Returns the number of rows in this table.

       > Example
         Count the number of rows in the table.

             import Standard.Examples

             example_row_count = Examples.inventory_table.row_count
    row_count : Integer
    row_count self = self.java_table.rowCount

    ## Returns a Table describing this table's contents.

       The table lists all columns, counts of non-null items and storage types
       of each column.

       > Example
         Get information about a table.

             import Standard.Examples

             example_info = Examples.inventory_table.info
    info : Table
    info self =
        cols = self.columns
        new [["Column", cols.map .name], ["Items Count", cols.map .count], ["Storage Type", cols.map .storage_type]] . set_index "Column"

    ## UNSTABLE

       Concatenates `other` to `self`.

       Arguments:
       - other: The table to concatenate to `self`.

       Any column that is present in one table, but missing in another, will be
       `Nothing`-padded in the positions corresponding to the missing column.

       > Example
         Concatenate two tables together.

             import Standard.Examples

             example_concat =
                 Examples.inventory_table.concat Examples.popularity_table
    concat : Table -> Table
    concat self other = Table_Data (Java_Table.concat [self.java_table, other.java_table].to_array)

<<<<<<< HEAD
    ## ALIAS First N Rows
       UNSTABLE

       Returns a table containing the first `count` elements in this table.

       Arguments:
       - count: The number of elements to take from the start of this table.

       If `self` has a number of rows in it less than `count`, the entire table
       will be returned.

       > Example
         Get the first four rows from the table.

             import Standard.Examples

             example_take_start = Examples.inventory_table.take_start 4
    take_start : Integer -> Table
    take_start self count = Table_Data (self.java_table.slice 0 count)

    ## ALIAS Last N Rows
       UNSTABLE

       Returns a table containing the last `count` elements in this table.

       Arguments:
       - count: The number of elements to take from the end of this table.

       If `self` has a number of rows in it less than `count`, the entire table
       will be returned.

       > Example
         Get the last four rows from the table.

             import Standard.Examples

             example_take_end = Examples.inventory_table.take_end 4
    take_end : Integer -> Table
    take_end self count =
        start_point = Math.max (self.row_count - count) 0
        Table_Data (self.java_table.slice start_point count)

    ## ALIAS First Row
       UNSTABLE

       Returns the first row in the table, if it exists.

       If the table is empty, this method will return a dataflow error
       containing an `Empty_Error`.

       > Example
         Get the first row from the table.

             import Standard.Examples

             example_first = Examples.inventory_table.first
    first : Table ! Empty_Error
    first self =
        table = self.take_start 1
        if table.row_count != 1 then Error.throw Empty_Error else table

    ## UNSTABLE

       Returns the first row in the table, if it exists.

       If the table is empty, this method will return a dataflow error
       containing an `Empty_Error`.

       > Example
         Get the first row from the table.

             import Standard.Examples

             example_head = Examples.inventory_table.head
    head : Table ! Empty_Error
    head self = self.first

    ## ALIAS Last Row
       UNSTABLE

       Returns the last row in the table, if it exists.

       If the table is empty, this method will return a dataflow error
       containing an `Empty_Error`.

       > Example
         Get the last row from the table.

             import Standard.Examples

             example_last = Examples.inventory_table.last
    last : Table ! Empty_Error
    last self =
        table = self.take_end 1
        if table.row_count != 1 then Error.throw Empty_Error else table
=======
    ## PRIVATE
       Returns a table with a continuous sub-range of rows taken.
    slice : Integer -> Integer -> Table
    slice self start end =
        length = self.row_count
        offset = Math.max (Math.min start length) 0
        limit = Math.max (Math.min (end - offset) (length - offset)) 0
        Table (self.java_table.slice offset limit)
>>>>>>> d4b4a31d

    ## UNSTABLE

       Returns a table containing the rows of `self` table with their order
       reversed.

       > Example
         Reverse the rows in a table.

             import Standard.Examples

             example_reverse = Examples.inventory_table.reverse
    reverse : Table
    reverse self =
        mask = OrderBuilder.buildReversedMask self.row_count
        Table_Data <| self.java_table.applyMask mask

    ## ALIAS Write JSON
       UNSTABLE

       Writes this table to a specified file, serialized into JSON. The JSON
       serialization is such that the result is an array, in which every entry
       is an object representing a single row, with column names as keys.

       Arguments:
       - file: the file to write data to. If the file exists, it will be
         overwritten.

       > Example
         Write a table to a JSON file.

             import Standard.Examples

             example_to_json = Examples.inventory_table.write_json (enso_project.data / 'example.json')
    write_json : File.File -> Nothing
    write_json self file = self.to_json.to_text.write file

    ## This function writes a table from memory into a file.

       The specific behavior of the various `File_Format`s is specified below.

       Arguments:
       - path: The path to the output file.
       - format: The format of the file.
         If `File_Format.Auto` is specified; the file extension determines the
         specific type and uses the default settings for that type to be used.
         Details of this type are below.
       - on_existing_file: Specified how to handle if the file already exists.
       - match_columns: Specifies how to match columns against an existing file.
         If `Match_Columns.By_Name` - the columns are mapped by name against an
         existing file. If there is a mismatch, then a `Column_Name_Mismatch`
         error is raised.
         If `Match_Columns.By_Position` - the columns are mapped by position
         against an existing file. If there is a mismatch, then a
         `Column_Count_Mismatch` error is raised.
       - on_problems: Specifies how to handle if a problem occurs, raising as a
         warning by default. The specific issues depend on the `File_Format`
         argument.

       Returns:
       - If an unsupported `File_Format` is specified, an
         `Illegal_Argument_Error` is raised.
       - If the path to the parent location cannot be found or the filename is
         invalid, a `File_Not_Found` is raised.
       - If another IO error occurs, such as access denied, an `IO_Error` is
         raised.
       - If appending and the columns do not match, a `Column_Mismatch` is
         raised.
       - Other specific errors or warnings that can be raised depend on the
         format argument.
       - Otherwise, the file is loaded following the rules of the format
         parameter.

       ? `File_Format` write behaviors

         - `File_Format.Auto`: The file format is determined by the file
           extension of the path argument.
         - `File_Format.Bytes` and `File_Format.Text`: The Table does not
           support these types in the `write` function. If passed as format, an
           `Illegal_Argument_Error` is raised. To write out the table as plain
           text, the user needs to call the `Text.from Table` method and then
           use the `Text.write` function.

       > Example
         Write a table to a CSV file, without writing the header.

             import Standard.Examples
             import Standard.Table

             example_to_csv = Examples.inventory_table.write (Enso_Project.data / "example_csv_output.csv") (File_Format.Delimited_Data delimiter="," headers=False)

       > Example
         Write a table to an XLSX file.

             import Standard.Examples
             import Standard.Table

             example_to_xlsx = Examples.inventory_table.write (enso_project.data / "example_xlsx_output.xlsx") File_Format.Excel
    write : File|Text -> File_Format -> Existing_File_Behavior -> Match_Columns -> Problem_Behavior -> Nothing ! Column_Mismatch | Illegal_Argument_Error | File_Not_Found | IO_Error
    write self path format=File_Format.Auto on_existing_file=Existing_File_Behavior.Backup match_columns=Match_Columns.By_Name on_problems=Report_Warning =
        format.write_table (File.new path) self on_existing_file match_columns on_problems

    ## Creates a text representation of the table using the CSV format.
    to_csv : Text
    to_csv self = Text.from self (File_Format.Delimited_Data delimiter=",")

## UNSTABLE

   An error returned when the table contains no rows.
type Empty_Error

## UNSTABLE

   Pretty prints the error.
Empty_Error.to_display_text : Text
Empty_Error.to_display_text self = "The table is empty."

## PRIVATE
from_columns cols = Table_Data (Java_Table.new cols.to_array)

## PRIVATE

   Ensures that the `txt` has at least `len` characters by appending spaces at
   the end.

   Arguments:
   - txt: The text to pad.
   - len: The minimum length of the text.
pad : Text -> Integer -> Text
pad txt len =
    true_len = txt.characters.length
    txt + (" ".repeat (len - true_len))

## PRIVATE

   Adds ANSI bold escape sequences to text if the feature is enabled.

   Arguments:
   - enabled: will insert ANSI sequences only if this flag is true and we are not on Windows.
   - txt: The text to possibly bold.
ansi_bold : Boolean -> Text -> Text
ansi_bold enabled txt =
    case Platform.os of
        ## Output formatting for Windows is not currently supported.
        Platform.Windows -> txt
        _ -> if enabled then '\e[1m' + txt + '\e[m' else txt

## PRIVATE

   A helper function for creating an ASCII-art representation of tabular data.

   Arguments:
   - header: vector of names of columns in the table.
   - rows: a vector of rows, where each row is a vector that contains a text
     representation of each cell
   - indices_count: the number specifying how many columns should be treated as
     indices; this will make them in bold font if `format_term` is enabled.
   - format_term: a boolean flag, specifying whether to use ANSI escape codes
     for rich formatting in the terminal.
print_table : Vector Text -> (Vector (Vector Text)) -> Integer -> Boolean -> Text
print_table header rows indices_count format_term =
    content_lengths = Vector.new header.length i->
        max_row = 0.up_to rows.length . fold 0 a-> j-> Math.max a (rows.at j . at i . characters . length)
        Math.max max_row (header.at i . characters . length)
    header_line = header.zip content_lengths pad . map (ansi_bold format_term) . join ' | '
    divider = content_lengths . map (l -> "-".repeat l+2) . join '+'
    row_lines = rows.map r->
        x = r.zip content_lengths pad
        ixes = x.take (First indices_count) . map (ansi_bold format_term)
        with_bold_ix = ixes + x.drop (First indices_count)
        y = with_bold_ix . join ' | '
        " " + y
    ([" " + header_line, divider] + row_lines).join '\n'

Table.from (that : Text) (format:File_Format.Delimited|File_Format.Fixed_Width = File_Format.Delimited_Data '\t') (on_problems:Problem_Behavior=Report_Warning) =
    if format.is_a File_Format.Delimited_Data then Delimited_Reader.read_text that format on_problems else
        Errors.unimplemented "Table.from for fixed-width files is not yet implemented."

<<<<<<< HEAD
Text.from (that : Table) (format:File_Format.Delimited|File_Format.Fixed_Width = File_Format.Delimited_Data '\t') =
    if format.is_a File_Format.Delimited_Data then Delimited_Writer.write_text that format else
        Errors.unimplemented "Text.from for fixed-width files is not yet implemented."
=======
Text.from (that : Table) (format:File_Format.Delimited|File_Format.Fixed_Width = File_Format.Delimited '\t') =
    if format.is_a File_Format.Delimited then Delimited_Writer.write_text that format else
        Errors.unimplemented "Text.from for fixed-width files is not yet implemented."

## PRIVATE
   A helper to create a new table consisting of slices of the original table.
slice_ranges table ranges =
    normalized = Index_Sub_Range.normalize_ranges ranges
    Table (table.java_table.slice normalized.to_array)
>>>>>>> d4b4a31d
<|MERGE_RESOLUTION|>--- conflicted
+++ resolved
@@ -965,103 +965,6 @@
     concat : Table -> Table
     concat self other = Table_Data (Java_Table.concat [self.java_table, other.java_table].to_array)
 
-<<<<<<< HEAD
-    ## ALIAS First N Rows
-       UNSTABLE
-
-       Returns a table containing the first `count` elements in this table.
-
-       Arguments:
-       - count: The number of elements to take from the start of this table.
-
-       If `self` has a number of rows in it less than `count`, the entire table
-       will be returned.
-
-       > Example
-         Get the first four rows from the table.
-
-             import Standard.Examples
-
-             example_take_start = Examples.inventory_table.take_start 4
-    take_start : Integer -> Table
-    take_start self count = Table_Data (self.java_table.slice 0 count)
-
-    ## ALIAS Last N Rows
-       UNSTABLE
-
-       Returns a table containing the last `count` elements in this table.
-
-       Arguments:
-       - count: The number of elements to take from the end of this table.
-
-       If `self` has a number of rows in it less than `count`, the entire table
-       will be returned.
-
-       > Example
-         Get the last four rows from the table.
-
-             import Standard.Examples
-
-             example_take_end = Examples.inventory_table.take_end 4
-    take_end : Integer -> Table
-    take_end self count =
-        start_point = Math.max (self.row_count - count) 0
-        Table_Data (self.java_table.slice start_point count)
-
-    ## ALIAS First Row
-       UNSTABLE
-
-       Returns the first row in the table, if it exists.
-
-       If the table is empty, this method will return a dataflow error
-       containing an `Empty_Error`.
-
-       > Example
-         Get the first row from the table.
-
-             import Standard.Examples
-
-             example_first = Examples.inventory_table.first
-    first : Table ! Empty_Error
-    first self =
-        table = self.take_start 1
-        if table.row_count != 1 then Error.throw Empty_Error else table
-
-    ## UNSTABLE
-
-       Returns the first row in the table, if it exists.
-
-       If the table is empty, this method will return a dataflow error
-       containing an `Empty_Error`.
-
-       > Example
-         Get the first row from the table.
-
-             import Standard.Examples
-
-             example_head = Examples.inventory_table.head
-    head : Table ! Empty_Error
-    head self = self.first
-
-    ## ALIAS Last Row
-       UNSTABLE
-
-       Returns the last row in the table, if it exists.
-
-       If the table is empty, this method will return a dataflow error
-       containing an `Empty_Error`.
-
-       > Example
-         Get the last row from the table.
-
-             import Standard.Examples
-
-             example_last = Examples.inventory_table.last
-    last : Table ! Empty_Error
-    last self =
-        table = self.take_end 1
-        if table.row_count != 1 then Error.throw Empty_Error else table
-=======
     ## PRIVATE
        Returns a table with a continuous sub-range of rows taken.
     slice : Integer -> Integer -> Table
@@ -1069,8 +972,7 @@
         length = self.row_count
         offset = Math.max (Math.min start length) 0
         limit = Math.max (Math.min (end - offset) (length - offset)) 0
-        Table (self.java_table.slice offset limit)
->>>>>>> d4b4a31d
+        Table_Data (self.java_table.slice offset limit)
 
     ## UNSTABLE
 
@@ -1249,18 +1151,12 @@
     if format.is_a File_Format.Delimited_Data then Delimited_Reader.read_text that format on_problems else
         Errors.unimplemented "Table.from for fixed-width files is not yet implemented."
 
-<<<<<<< HEAD
 Text.from (that : Table) (format:File_Format.Delimited|File_Format.Fixed_Width = File_Format.Delimited_Data '\t') =
     if format.is_a File_Format.Delimited_Data then Delimited_Writer.write_text that format else
-        Errors.unimplemented "Text.from for fixed-width files is not yet implemented."
-=======
-Text.from (that : Table) (format:File_Format.Delimited|File_Format.Fixed_Width = File_Format.Delimited '\t') =
-    if format.is_a File_Format.Delimited then Delimited_Writer.write_text that format else
         Errors.unimplemented "Text.from for fixed-width files is not yet implemented."
 
 ## PRIVATE
    A helper to create a new table consisting of slices of the original table.
 slice_ranges table ranges =
     normalized = Index_Sub_Range.normalize_ranges ranges
-    Table (table.java_table.slice normalized.to_array)
->>>>>>> d4b4a31d
+    Table (table.java_table.slice normalized.to_array)