--- conflicted
+++ resolved
@@ -2,11 +2,7 @@
 import Standard.Base.Metadata.Display
 import Standard.Base.Metadata.Widget
 from Standard.Base.Metadata.Choice import Option
-<<<<<<< HEAD
 from Standard.Base.Metadata.Widget import Numeric_Input, Single_Choice, Vector_Editor
-=======
-from Standard.Base.Metadata.Widget import Single_Choice, Vector_Editor, Numeric_Input
->>>>>>> f2579526
 from Standard.Base.System.File_Format import format_types
 
 import project.Data.Aggregate_Column.Aggregate_Column
@@ -93,11 +89,7 @@
     regex = if add_regex then [Option "<Regular Expression>" "('').to_regex"] else []
     number = if add_number then [Option "<Number Value>" "0"] else []
     boolean = if add_boolean then [Option "<True/False>" "True"] else []
-<<<<<<< HEAD
-    expression = if table.is_nothing.not then [Option "<Expression>" "(Column_Ref.Expression '["+table.column_names.first+"]')"] else []
-=======
     expression = if table.is_nothing then [] else [Option "<Expression>" "(Column_Ref.Expression '["+table.column_names.first+"]')"]
->>>>>>> f2579526
     col_names = if table.is_nothing then [] else table.column_names.map (name -> Option name "(Column_Ref.Name "+name.pretty+")")
     values = text + regex + number + boolean + expression + col_names
     Single_Choice values=values display=display
@@ -115,23 +107,14 @@
 make_filter_condition_selector : Table -> Display -> Widget
 make_filter_condition_selector table display=Display.Always =
     col_names = make_column_ref_by_name_selector table
-<<<<<<< HEAD
-    with_constants = make_column_ref_by_name_selector table add_text=True add_number=True add_boolean=True
-=======
     with_all_types = make_column_ref_by_name_selector table add_text=True add_number=True add_boolean=True
->>>>>>> f2579526
     with_number_text = make_column_ref_by_name_selector table add_text=True add_number=True
     with_text = make_column_ref_by_name_selector table add_text=True
 
     builder = Vector.new_builder
     fqn = Meta.get_qualified_type_name Filter_Condition
-<<<<<<< HEAD
-    builder.append (Option "Equals" fqn+".Equal" [["to", with_constants]])
-    builder.append (Option "Not Equals" fqn+".Not_Equal" [["to", with_constants]])
-=======
     builder.append (Option "Equals" fqn+".Equal" [["to", with_all_types]])
     builder.append (Option "Not Equals" fqn+".Not_Equal" [["to", with_all_types]])
->>>>>>> f2579526
     builder.append (Option "Less Than" fqn+".Less" [["than", with_number_text]])
     builder.append (Option "Less Than Or Equal" fqn+".Equal_Or_Less" [["than", with_number_text]])
     builder.append (Option "Greater Than" fqn+".Greater" [["than", with_number_text]])
