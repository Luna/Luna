from Standard.Base import all

polyglot java import org.enso.table.error.ColumnCountMismatchException
polyglot java import org.enso.table.error.ColumnNameMismatchException

## One or more columns not found in the input table.
   Can occur when using By_Name or By_Column.
type Missing_Input_Columns
    Missing_Input_Columns_Data (criteria : [Text])

Missing_Input_Columns.to_display_text : Text
Missing_Input_Columns.to_display_text self =
    "The criteria "+self.criteria.to_text+" did not match any columns."

## One or more column indexes were invalid on the input table.
   Can occur when using By_Index.
type Column_Indexes_Out_Of_Range
    Column_Indexes_Out_Of_Range_Data (indexes : [Integer])

Column_Indexes_Out_Of_Range.to_display_text : Text
Column_Indexes_Out_Of_Range.to_display_text self = case self.indexes.length == 1 of
    True -> "The index " + (self.indexes.at 0).to_text + " is out of range."
    False -> "The indexes "+self.indexes.short_display_text+" are out of range."

## More names than the column count provided to the function.
   Can occur when using By_Position.
type Too_Many_Column_Names_Provided
    Too_Many_Column_Names_Provided_Data (column_names : [Text])

Too_Many_Column_Names_Provided.to_display_text : Text
Too_Many_Column_Names_Provided.to_display_text self =
    "Too many column names provided. " + (self.column_names.at 0).to_text + " unused."

## One or more column names were invalid during a rename operation.
type Invalid_Output_Column_Names
    Invalid_Output_Column_Names_Data (column_names : [Text])

Invalid_Output_Column_Names.to_display_text : Text
Invalid_Output_Column_Names.to_display_text self = case self.column_names.length == 1 of
    True -> "The name " + (self.column_names.at 0).to_text + " is invalid."
    False -> "The names "+self.column_names.short_display_text+" are invalid."

## One or more column names clashed during a rename operation.
type Duplicate_Output_Column_Names
    Duplicate_Output_Column_Names_Data (column_names : [Text])

Duplicate_Output_Column_Names.to_display_text : Text
Duplicate_Output_Column_Names.to_display_text self = case self.column_names.length == 1 of
    True -> "The name " + (self.column_names.at 0).to_text + " was repeated in the output, so was renamed."
    False -> "The names "+self.column_names.short_display_text+" were repeated in the output, and were renamed."

## No columns in the output result.
type No_Output_Columns

No_Output_Columns.to_display_text : Text
No_Output_Columns.to_display_text self =
    "The result contains no columns."

## Indicates that the provided Column_Selector has duplicate entries.
type Duplicate_Column_Selectors
    Duplicate_Column_Selectors_Data (duplicate_selectors : [(Text | Integer)])

Duplicate_Column_Selectors.to_display_text : Text
Duplicate_Column_Selectors.to_display_text self =
    "The provided Column_Selector has duplicate entries: "+self.duplicate_selectors.short_display_text+"."

## Indicates that one column has been matched by multiple selectors.

   In case the selectors have differing metadata and the error does not prevent
   the operation from continuing, the first selector on the list is used.
type Column_Matched_By_Multiple_Selectors
    Column_Matched_By_Multiple_Selectors_Data (column_name : Text) (selectors : [Any])

Column_Matched_By_Multiple_Selectors.to_display_text : Text
Column_Matched_By_Multiple_Selectors.to_display_text self =
    'The column "' + self.column_name + '" is matched by multiple selectors: ' + self.selectors.short_display_text + "."

## Indicates that the provided indices matched columns already matched by
   others, so they do not introduce any new columns to the input.

  For example, if the table has only one column, then selecting
  `By_Index [0, -1]` will only yield this single column and
  `Input_Indices_Already_Matched [-1]` will be raised.
type Input_Indices_Already_Matched
    Input_Indices_Already_Matched_Data (indices : [Integer])

Input_Indices_Already_Matched.to_display_text : Text
Input_Indices_Already_Matched.to_display_text self =
    "The indices "+self.indices.short_display_text+" matched columns which have been matched earlier by other indices, so they did not introduce any new columns into the result."

## Indicates that no input columns were selected for the operation, so the
   operation will cause no effect.
type No_Input_Columns_Selected

No_Input_Columns_Selected.to_display_text : Text
No_Input_Columns_Selected.to_display_text self =
    "No input columns have been selected for the operation."


## Indicates that an aggregation calculation could not be completed.
type Invalid_Aggregation
    Invalid_Aggregation_Data (column:Text) (rows:[Integer]) (message:Text)

Invalid_Aggregation.to_display_text : Text
Invalid_Aggregation.to_display_text self =
    "The "+self.column+" could not be calculated at "+self.row.to_text+" : "+self.message

## Indicates that a floating point number was used in a grouping.
type Floating_Point_Grouping
    Floating_Point_Grouping_Data (column:Text) (rows:[Integer])

Floating_Point_Grouping.to_display_text : Text
Floating_Point_Grouping.to_display_text self =
    "Grouping on floating points is not recommended within "+self.column+" at row "+self.row.to_text+"."

## Indicates that a text value with a delimiter was included in a concatenation without any quote character
type Unquoted_Delimiter
    Unquoted_Delimiter_Data (column:Text) (rows:[Integer])

Unquoted_Delimiter.to_display_text : Text
Unquoted_Delimiter.to_display_text self =
    "The "+self.column+" at row "+self.row.to_text+" contains the delimiter and there is no specified quote character."

## Warning when additional warnings occurred.
type Additional_Warnings
    Additional_Warnings_Data (count:Integer)

Additional_Warnings.to_display_text : Text
Additional_Warnings.to_display_text self =
    "There were "+self.count.to_text+" additional issues."

## Indicates that when loading a delimited file, a row was encountered which had
   too many or too few columns.

   Only the first 10 rows are reported, any additional ones are aggregated into
   a single instance of `Additional_Invalid_Rows`.
type Invalid_Row
    Invalid_Row_Data (source_file_line_number : Integer) (index : Integer | Nothing) (row : [Text])

## Indicates how many additional `Invalid_Row` warnings have been suppressed.
type Additional_Invalid_Rows
    Additional_Invalid_Rows_Data (count : Integer)

## Indicates that a quote inside of a delimited file cell has been opened but
   never closed.
type Mismatched_Quote

## Indicates an unexpected parser error.
type Parser_Error
    Parser_Error_Data cause

## Indicates that a specified location was not valid.
type Invalid_Location
    Invalid_Location_Data (location:Text)

Invalid_Location.to_display_text : Text
Invalid_Location.to_display_text self =
    "The location '"+self.location+"' is not valid."

## Indicates that some values did not match the expected datatype format.

   Arguments:
   - column: the column in which the problematic cells appeared, if applicable.
     It may be empty if the value is parsed outside of a context of a column.
   - datatype: The expected datatype.
   - cells: Contents of the cells that did not match the expected datatype
     format.
type Invalid_Format
    Invalid_Format_Data column:(Text|Nothing) (datatype:(Integer|Number|Date|Time|Time_Of_Day|Boolean)) (cells:[Text])

Invalid_Format.to_display_text : Text
Invalid_Format.to_display_text self =
    self.cells.length+" cells in column "+self.column+" had invalid format for datatype "+self.datatype.to_text+"."

## Indicates that some values contained leading zeros even though these were not allowed.

   Arguments:
   - column: the column in which the problematic cells appeared, if applicable.
     It may be empty if the value is parsed outside of a context of a column.
   - datatype: The expected datatype.
   - cells: Contents of the cells that contained leading zeros.
type Leading_Zeros
    Leading_Zeros_Data column:(Text|Nothing) (datatype:(Integer|Number|Date|Time|Time_Of_Day|Boolean)) (cells:[Text])

## Indicates that multiple `Column_Type_Selector` match the same column.

   If all matching selectors indicate the same type, the warning is reported but
   a parse is attempted anyway. If mixed types are requested, the column is not
   parsed due to ambiguity.
type Duplicate_Type_Selector
    Duplicate_Type_Selector_Data column:Text ambiguous:Boolean

## Indicates that the given file type is not supported by the `Auto` format.
type Unsupported_File_Type
    Unsupported_File_Type_Data filename

Unsupported_File_Type.to_display_text : Text
Unsupported_File_Type.to_display_text self =
    "The "+self.filename+" has a type that is not supported by the Auto format."

## Indicates that the target range contains existing data and the user did not
   specify to overwrite.
type Existing_Data
    Existing_Data_Data message

Existing_Data.to_display_text : Text
Existing_Data.to_display_text self = self.message

## Indicates that the specified range is not large enough to fit the data.
type Range_Exceeded
    Range_Exceeded_Data message

Range_Exceeded.to_display_text : Text
Range_Exceeded.to_display_text self = self.message

## Indicates that the existing table has a different number of columns to the
   new table.
type Column_Count_Mismatch
    Column_Count_Mismatch_Data expected actual

Column_Count_Mismatch.to_display_text : Text
Column_Count_Mismatch.to_display_text self =
    "Expected " + self.expected.to_text + " columns, got " + self.actual.to_text + "."

## PRIVATE
Column_Count_Mismatch.handle_java_exception self =
    throw_column_count_mismatch caught_panic =
        cause = caught_panic.payload.cause
        Error.throw (Column_Count_Mismatch_Data cause.getExpected cause.getActual)
    Panic.catch ColumnCountMismatchException handler=throw_column_count_mismatch

## Indicates that the existing table has a different set of column names to the
   new table.
type Column_Name_Mismatch
    Column_Name_Mismatch_Data missing extras message

Column_Name_Mismatch.to_display_text : Text
Column_Name_Mismatch.to_display_text self = self.message

## PRIVATE
Column_Name_Mismatch.handle_java_exception =
    throw_column_name_mismatch caught_panic =
        cause = caught_panic.payload.cause
<<<<<<< HEAD
        Error.throw (Column_Name_Mismatch_Data (Vector.Vector_Data cause.getMissing) (Vector.Vector_Data cause.getExtras) cause.getMessage)
    Panic.catch ColumnNameMismatchException handler=throw_column_name_mismatch
=======
        Error.throw (Column_Name_Mismatch (Vector.from_polyglot_array cause.getMissing) (Vector.from_polyglot_array cause.getExtras) cause.getMessage)
    Panic.catch ColumnNameMismatchException handler=throw_column_name_mismatch

## UNSTABLE

   An error returned when a non-existent column is being looked up.

   Arguments:
   - column_name: The name of the column that doesn't exist.
type No_Such_Column_Error column_name

## UNSTABLE

   Create a human-readable version of the no such column error.
No_Such_Column_Error.to_display_text : Text
No_Such_Column_Error.to_display_text self =
    "The column " + self.column_name + " does not exist."

## UNSTABLE

   An error returned when getting an index but no index is set for that table.
type No_Index_Set_Error

## UNSTABLE

   Create a human-readable version of the no such column error.
No_Index_Set_Error.to_display_text : Text
No_Index_Set_Error.to_display_text self = "The table does not have an index set."
>>>>>>> 63fecec3
<|MERGE_RESOLUTION|>--- conflicted
+++ resolved
@@ -241,11 +241,7 @@
 Column_Name_Mismatch.handle_java_exception =
     throw_column_name_mismatch caught_panic =
         cause = caught_panic.payload.cause
-<<<<<<< HEAD
-        Error.throw (Column_Name_Mismatch_Data (Vector.Vector_Data cause.getMissing) (Vector.Vector_Data cause.getExtras) cause.getMessage)
-    Panic.catch ColumnNameMismatchException handler=throw_column_name_mismatch
-=======
-        Error.throw (Column_Name_Mismatch (Vector.from_polyglot_array cause.getMissing) (Vector.from_polyglot_array cause.getExtras) cause.getMessage)
+        Error.throw (Column_Name_Mismatch_Data (Vector.from_polyglot_array cause.getMissing) (Vector.from_polyglot_array cause.getExtras) cause.getMessage)
     Panic.catch ColumnNameMismatchException handler=throw_column_name_mismatch
 
 ## UNSTABLE
@@ -272,5 +268,4 @@
 
    Create a human-readable version of the no such column error.
 No_Index_Set_Error.to_display_text : Text
-No_Index_Set_Error.to_display_text self = "The table does not have an index set."
->>>>>>> 63fecec3
+No_Index_Set_Error.to_display_text self = "The table does not have an index set."