--- conflicted
+++ resolved
@@ -1,40 +1,5 @@
 from Standard.Base import all
 import Standard.Base.Runtime.Ref.Ref
-import Standard.Base.Data.Vector.Builder as Vector_Builder
-
-
-type Bench_Options
-    ## PRIVATE
-    Impl (iter_size:Integer) (num_iters:Integer)
-
-    size : Integer -> Bench_Options
-    size self s = Bench_Options.Impl s self.num_iters
-
-    iter : Integer -> Bench_Options
-    iter self i = Bench_Options.Impl self.iter_size i
-
-    to_text self = "[iter_size=" + self.iter_size.to_text + ", num_iters=" + self.num_iters.to_text + "]"
-
-type Bench_Builder
-    ## PRIVATE
-    Impl (builder : Vector_Builder)
-
-    group : Text -> Bench_Options -> (Group_Builder -> Any) -> Bench_Builder
-    group self (name:Text) (configuration:Bench_Options) fn =
-        b = Vector.new_builder
-        fn (Group_Builder.Impl b)
-        self.builder.append <| Bench.Group name configuration b.to_vector
-        self
-
-type Group_Builder
-    ## PRIVATE
-    Impl builder
-
-    specify : Text -> Any -> Group_Builder
-    specify self (name:Text) ~benchmark =
-        self.builder.append <| Bench.Spec name (_ -> benchmark)
-        self
-
 
 
 type Bench_Options
@@ -89,25 +54,14 @@
         Bench.Spec _ _ -> fn value self self
 
     run_main self =
-<<<<<<< HEAD
-        count = self.fold 0 v-> g-> s->
-            IO.println <| "Found group: " + g.name + " with config: " + g.configuration.to_text + " and spec: " + s.name
-            v+1
-
-=======
         count = self.fold 0 v-> _-> _-> v+1
->>>>>>> ef702b87
         IO.println <| "Found " + count.to_text + " cases to execute"
 
         self.fold Nothing _-> g-> s->
             c = g.configuration
             IO.println <| "Benchmarking  " + s.name + " configuration: " + c.to_text
             Bench.measure (s.code 0) s.name c.iter_size c.num_iters
-<<<<<<< HEAD
-            IO.println <| "Done bench of " + s.name
-=======
             IO.println <| "Benchmarking of " + s.name + " finished"
->>>>>>> ef702b87
 
     ## Measure the amount of time it takes to execute a given computation.
 
