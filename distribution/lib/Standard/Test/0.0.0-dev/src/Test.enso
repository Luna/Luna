--- conflicted
+++ resolved
@@ -67,13 +67,8 @@
     specify : Text -> Any -> (Text | Nothing) -> Nothing
     specify label ~behavior pending=Nothing =
         pair = case pending of
-<<<<<<< HEAD
             Nothing -> Duration.time_execution (State.run Clue Nothing (run_spec behavior))
             reason -> Pair_Data Duration.zero (Test_Result.Pending reason)
-=======
-            Nothing -> Duration.time_execution (run_spec behavior)
-            reason -> Pair.new Duration.zero (Test_Result.Pending reason)
->>>>>>> efb46c69
         result = pair.second
         time_taken = pair.first
         spec = State.get Spec
@@ -267,21 +262,20 @@
     is_fail : Boolean
     is_fail self = self.result.is_fail
 
-<<<<<<< HEAD
-## PRIVATE
-
-type Clue
-    ## PRIVATE
-
-       Represents a clue as to why a test failed
-
-       Arguments:
-       - add_clue: either Nothing or a function which modifies a failure message
-    Clue_Data ~add_clue
-=======
-    ## PRIVATE
-
-       Checks if the behavior is a success.
+    ## PRIVATE
+
+ 
+      Checks if the behavior is a success.
     is_success : Boolean
     is_success self = self.result.is_success
->>>>>>> efb46c69
+
+## PRIVATE
+
+type Clue
+    ## PRIVATE
+
+       Represents a clue as to why a test failed
+
+       Arguments:
+       - add_clue: either Nothing or a function which modifies a failure message
+    Clue_Data ~add_clue