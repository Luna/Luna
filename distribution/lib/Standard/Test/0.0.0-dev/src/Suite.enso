
from Standard.Base import all
import Standard.Base.Data.Vector.Builder
import Standard.Base.Errors.Illegal_Argument.Illegal_Argument
import Standard.Base.Runtime.State
from Standard.Base.Runtime import assert

import project.Group.Group
import project.Group.Group_Builder
import project.Helpers
import project.Suite_Config.Suite_Config
import project.Test_Reporter

polyglot java import java.lang.StringBuilder

type Suite_Builder
    ## PRIVATE

       Arguments:
       - builder: Vector builder that holds all the groups.
    Impl builder

    ## Add a group to the suite builder.

       Arguments:
       - name: Name of the group. When collecting multiple groups into a single suite, all the
         group names must be unique. Otherwise, a panic is thrown.
       - fn: A callback function that takes `Group_Builder` as an argument. You can call the
         `specify` method on group builder. See its docs.
       - pending: Contains a reason for why the test group should be ignored. If Nothing, the test
         is not ignored.
    group : Text -> (Group_Builder -> Any) -> (Text | Nothing) -> Nothing
    group self (name:Text) (fn : (Group_Builder -> Any)) (pending : (Text | Nothing) = Nothing) =
        group_builder = Group_Builder.Impl name
        case pending of
            Nothing ->
                fn group_builder
                group = Group.Impl name group_builder.teardown_ref.get group_builder.builder.to_vector pending
                self.builder.append group
            pend_reason : Text ->
                group = Group.Impl name group_builder.teardown_ref.get [] pend_reason
                self.builder.append group


## A testing suite that holds all the groups with test specs.

   Users are expected to build the suite via `Suite_Builder`. That is, via `Test.build` method.
type Suite
    ## PRIVATE
    Impl (groups : Vector Group)

    ## Run only tests that match the provided filter.

       Arguments:
       - filter: Either text or Nothing. If Nothing, matches all the specs and all the groups.
         If `filter` is text, it is first compiled into a regex and all the groups or the
         specs that match the regex are run.
       - should_exit: If true, executes `System.exit` at the end, so the method does not return.
         If false, return boolean from the method indicating whether some tests failed.

       Returns:
       Boolean if `should_exit` is False, otherwise exits the process.
    run_with_filter self (filter : (Text | Nothing) = Nothing) (should_exit : Boolean = True) -> (Boolean | Nothing) =
        config = Suite_Config.from_environment

        # List of pairs of groups and their specs that match the filter
        matching_specs = self.groups.flat_map group->
            group_matches = name_matches group.name filter
            case group_matches of
                True ->
                    # Include all the specs from the group
                    [[group, group.specs]]
                False ->
                    # Try to include only some specs from the group
                    matched_specs = group.specs.filter spec->
                        name_matches spec.name filter
                    case matched_specs.is_empty of
                        True -> []
                        False ->
                            [[group, matched_specs]]

        progress_reporter = case Test_Reporter.is_terminal_interactive of
            True ->
                matching_spec_count = matching_specs.map (p-> p.second.length) . fold 0 (+)
                Test_Reporter.Command_Line_Progress_Reporter.make matching_spec_count
            False ->
                Test_Reporter.Ignore_Progress_Reporter

        all_results_bldr = Builder.new
        junit_sb_builder = if config.should_output_junit then StringBuilder.new else Nothing
        Test_Reporter.wrap_junit_testsuites config junit_sb_builder <|
            matching_specs.each p->
                group = p.first
                specs = p.second
                case group.is_pending of
                    False ->
                        results = Helpers.run_specs_from_group specs group progress_reporter
                        Test_Reporter.print_report results config junit_sb_builder
                        all_results_bldr.append_vector_range results
                    True ->
                        Test_Reporter.print_pending_group group config junit_sb_builder

        all_results = all_results_bldr.to_vector
        succ_tests = all_results.filter (r-> r.is_success) . length
        failed_tests = all_results.filter (r-> r.is_fail)
        failed_tests_number = failed_tests.length
<<<<<<< HEAD
        failed_tests_names = failed_tests.map (t-> t.spec_name)
            . distinct
            . take 10
            . map Regex.escape
            . join "|"
=======
        failed_tests_names = failed_tests.map (t-> t.spec_name.replace ' ' '.') . distinct . take 10 . join "|"
>>>>>>> 530d10d9
        skipped_tests = all_results.filter (r-> r.is_pending) . length
        pending_groups = matching_specs.filter (p-> p.first.is_pending) . length
        case should_exit of
            True ->
                IO.println ""
                IO.println <| succ_tests.to_text + " tests succeeded."
                IO.println <| failed_tests_number.to_text + " tests failed."
                IO.println <| skipped_tests.to_text + " tests skipped."
                IO.println <| pending_groups.to_text + " groups skipped."
                IO.println ""
                if failed_tests_number > 0 then
                    IO.println <| "Failed tests: '" + failed_tests_names + "'"
                    if failed_tests_number > 10 then IO.println "(Displaying only first 10 failed tests)"
                    IO.println ""
                exit_code = if failed_tests_number > 0 then 1 else 0
                System.exit exit_code
            False ->
                failed_tests_number == 0

    ## Gets the names of all the groups in this suite.
    group_names self =
        self.groups.map (_.name)

    ## Print the structure of the suite to the console.
    print_all self =
        IO.println "Test Suite:"
        self.groups.each group->
            IO.println <| "  Group '" + group.name + "':"
            group.specs.each spec->
                IO.println <| "    " + spec.name


## PRIVATE
name_matches (name : Text) (filter : (Text | Nothing)) -> Boolean =
    case filter of
        text : Text ->
            regex = Regex.compile text
            if regex.is_error.not then regex.match name != Nothing else
                Panic.throw (Illegal_Argument.Error ("Filter " + text.pretty + " cannot be converted to regex"))
        Nothing -> True<|MERGE_RESOLUTION|>--- conflicted
+++ resolved
@@ -104,15 +104,11 @@
         succ_tests = all_results.filter (r-> r.is_success) . length
         failed_tests = all_results.filter (r-> r.is_fail)
         failed_tests_number = failed_tests.length
-<<<<<<< HEAD
-        failed_tests_names = failed_tests.map (t-> t.spec_name)
+        failed_tests_names = failed_tests.map (t-> t.spec_name.replace ' ' '.')
             . distinct
             . take 10
             . map Regex.escape
             . join "|"
-=======
-        failed_tests_names = failed_tests.map (t-> t.spec_name.replace ' ' '.') . distinct . take 10 . join "|"
->>>>>>> 530d10d9
         skipped_tests = all_results.filter (r-> r.is_pending) . length
         pending_groups = matching_specs.filter (p-> p.first.is_pending) . length
         case should_exit of
