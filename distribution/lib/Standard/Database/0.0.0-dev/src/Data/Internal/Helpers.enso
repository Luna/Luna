--- conflicted
+++ resolved
@@ -33,11 +33,7 @@
    as-is, otherwise it is wrapped in a singleton vector.
 unify_vector_singleton : (Any | Vector.Vector Any) -> Vector.Vector Any
 unify_vector_singleton x = case x of
-<<<<<<< HEAD
-    Vector.Vector -> x
-=======
-    Vector.Vector_Data _ -> x
->>>>>>> 4fc6dcce
+    Vector.Vector_Data -> x
     _ -> [x]
 
 ## UNSTABLE
