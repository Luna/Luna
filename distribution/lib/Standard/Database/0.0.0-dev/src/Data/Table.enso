from Standard.Base import all
from Standard.Base.Error.Problem_Behavior import Report_Warning

import Standard.Database.Data.Internal.Helpers
import Standard.Database.Data.Internal.Aggregate_Helper
import Standard.Database.Data.Internal.IR
import Standard.Database.Data.Sql

import Standard.Table.Data.Column as Materialized_Column
import Standard.Table.Data.Table as Materialized_Table
import Standard.Table.IO.File_Format

import Standard.Table.Internal.Java_Exports
import Standard.Table.Internal.Table_Helpers
import Standard.Table.Internal.Problem_Builder

import Standard.Table.Data.Aggregate_Column
import Standard.Table.Internal.Aggregate_Column_Helper
<<<<<<< HEAD
from Standard.Database.Data.Column import Column, Column_Data, Aggregate_Column_Builder
from Standard.Database.Data.Internal.IR import Internal_Column, Internal_Column_Data
from Standard.Table.Data.Table import No_Such_Column_Error, No_Such_Column_Error_Data
from Standard.Table.Data.Column_Selector import Column_Selector, By_Index
from Standard.Base.Data.Text.Text_Ordering import Text_Ordering_Data
from Standard.Table.Data.Data_Formatter import Data_Formatter
from Standard.Base.Error.Problem_Behavior import Problem_Behavior, Report_Warning
from Standard.Database.Error import Unsupported_Database_Operation_Error_Data
=======
from Standard.Database.Data.Column import Column, Aggregate_Column_Builder
from Standard.Database.Data.Internal.IR import Internal_Column
from Standard.Table.Errors import No_Such_Column_Error
from Standard.Table.Data.Column_Selector import Column_Selector, By_Index
from Standard.Table.Data.Data_Formatter import Data_Formatter
from Standard.Database.Error import Unsupported_Database_Operation_Error
>>>>>>> 63fecec3
import Standard.Table.Data.Column_Name_Mapping
import Standard.Table.Data.Position
import Standard.Table.Data.Sort_Column_Selector
import Standard.Table.Data.Sort_Column
import Standard.Table.Data.Match_Columns

polyglot java import java.sql.JDBCType

## Represents a column-oriented table data structure backed by a database.
type Table

    ## PRIVATE

       Represents a column-oriented table data structure backed by a database.

       Arguments:
       - name: The name of the table.
       - connection: The connection with which the table is associated.
       - internal_columns: The internal representation of the table columns.
       - context: The context associated with this table.
    # type Table (name : Text) (connection : Connection)
    #            (internal_columns : Vector Internal_Column)
    #            (context : IR.Context)
    Table_Data name connection internal_columns context

    ## UNSTABLE

       Returns a text containing an ASCII-art table displaying this data.

       Arguments:
         - show_rows: the number of initial rows that should be displayed.
         - format_terminal: whether ANSI-terminal formatting should be used
    display : Integer -> Boolean -> Text
    display self show_rows=10 format_terminal=False =
        df = self.reset_index.to_dataframe max_rows=show_rows
        indices_count = self.context.meta_index.length
        all_rows_count = self.row_count
        display_dataframe df indices_count all_rows_count format_terminal

    ## UNSTABLE

       Prints an ASCII-art table with this data to the standard output.

       Arguments:
         - show_rows: the number of initial rows that should be displayed.
    print : Integer -> Nothing
    print self show_rows=10 =
        IO.println (self.display show_rows format_terminal=True)
        IO.println ''

    ## UNSTABLE

       Converts this table into a JSON structure.
    to_json : Json
    to_json self = case self.internal_columns.is_empty of
        True ->
            Json.from_pairs [["query", Nothing], ["message", "The table has no columns so a query cannot be generated."]]
        False -> self.to_sql.to_json

    ## UNSTABLE

       Returns the column with the given name.

       Arguments:
<<<<<<< HEAD
       - name: The name of the column to get.
    at : Text -> Column ! No_Such_Column_Error
    at self name =
        candidates = self.internal_columns + self.context.meta_index
        internal = candidates.find (p -> p.name == name)
        self.make_column internal . map_error (_ -> No_Such_Column_Error_Data name)
=======
       - selector: The name or index of the column to get.
    at : Text | Integer -> Column ! No_Such_Column_Error | Index_Out_Of_Bounds_Error
    at self selector=0 = case selector of
        Integer -> self.make_column (self.internal_columns.at selector)
        Text ->
            candidates = self.internal_columns + self.context.meta_index
            internal_column = candidates.find (p -> p.name == selector) . map_error (_ -> No_Such_Column_Error selector)
            self.make_column internal_column

    ## Returns the number of columns in the table.
    column_count : Integer
    column_count self = self.internal_columns.length
>>>>>>> 63fecec3

    ## Returns a new table with a chosen subset of columns, as specified by the
       `columns`, from the input table. Any unmatched input columns will be
       dropped from the output.

       Arguments:
       - columns: Column selection criteria.
       - reorder: By default, or if set to `False`, columns in the output will
         be in the same order as in the input table. If `True`, the order in the
         output table will match the order in the columns list.
       - on_problems: Specifies how to handle problems if they occur, reporting
         them as warnings by default.

         The following problems can occur:
         - If a column in columns is not in the input table, a
           `Missing_Input_Columns`.
         - If duplicate columns, names or indices are provided, a
           `Duplicate_Column_Selectors`.
         - If a column index is out of range, a `Column_Indexes_Out_Of_Range`.
         - If two distinct indices would refer to the same column, a
           `Input_Indices_Already_Matched`, indicating that the additional
           indices will not introduce additional columns.
         - If there are no columns in the output table, a `No_Output_Columns`.

       > Example
         Select columns by name.

             table.select_columns (By_Name ["bar", "foo"])

       ## TODO [RW] default arguments do not work on atoms, once this is fixed,
          the above should be replaced with just `By_Name`.
          See: https://github.com/enso-org/enso/issues/1600


       > Example
         Select columns matching a regular expression.

             table.select_columns (By_Name ["foo.+", "b.*"] (Regex_Matcher case_sensitive=Case_Insensitive))

       > Example
         Select the first two columns and the last column, moving the last one to front.

             table.select_columns (By_Index [-1, 0, 1]) reorder=True

       > Example
         Select columns with the same names as the ones provided.

             table.select_columns (By_Column [column1, column2])

       Icon: select_column
    select_columns : Column_Selector -> Boolean -> Problem_Behavior -> Table
    select_columns self (columns = By_Index [0]) (reorder = False) (on_problems = Report_Warning) =
        new_columns = Table_Helpers.select_columns internal_columns=self.internal_columns selector=columns reorder=reorder on_problems=on_problems
        self.updated_columns new_columns

    ## Returns a new table with the chosen set of columns, as specified by the
       `columns`, removed from the input table. Any unmatched input columns will
       be kept in the output. Columns are returned in the same order as in the
       input.

       Arguments:
       - columns: Criteria specifying which columns should be removed.
       - on_problems: Specifies how to handle problems if they occur, reporting
         them as warnings by default.

         The following problems can occur:
         - If a column in columns is not in the input table, a
           `Missing_Input_Columns`.
         - If duplicate columns, names or indices are provided, a
           `Duplicate_Column_Selectors`.
         - If a column index is out of range, a `Column_Indexes_Out_Of_Range`.
         - If two distinct indices would refer to the same column, a
           `Input_Indices_Already_Matched`, indicating that the additional
           indices will not introduce additional columns.
         - If there are no columns in the output table, a `No_Output_Columns`.

       > Example
         Remove columns with given names.

             table.remove_columns (By_Name ["bar", "foo"])

       ## TODO [RW] default arguments do not work on atoms, once this is fixed,
          the above should be replaced with just `By_Name`.
          See: https://github.com/enso-org/enso/issues/1600

       > Example
         Remove columns matching a regular expression.

             table.remove_columns (By_Name ["foo.+", "b.*"] (Regex_Matcher case_sensitive=Case_Insensitive))

       > Example
         Remove the first two columns and the last column.

             table.remove_columns (By_Index [-1, 0, 1])

       > Example
         Remove columns with the same names as the ones provided.

             table.remove_columns (By_Column [column1, column2])
    remove_columns : Column_Selector -> Problem_Behavior -> Table
    remove_columns self (columns = By_Index [0]) (on_problems = Report_Warning) =
        new_columns = Table_Helpers.remove_columns internal_columns=self.internal_columns selector=columns on_problems=on_problems
        self.updated_columns new_columns

    ## Returns a new table with the specified selection of columns moved to
       either the start or the end in the specified order.

       Arguments:
       - columns: Criteria specifying which columns should be reordered and
         specifying their order.
       - position: Specifies how to place the selected columns in relation to
         the remaining columns which were not matched by `columns` (if any).
       - on_problems: Specifies how to handle problems if they occur, reporting
         them as warnings by default.

         The following problems can occur:
         - If a column in columns is not in the input table, a
           `Missing_Input_Columns`.
         - If duplicate columns, names or indices are provided, a
           `Duplicate_Column_Selectors`.
         - If a column index is out of range, a `Column_Indexes_Out_Of_Range`.
         - If two distinct indices would refer to the same column, a
           `Input_Indices_Already_Matched`, indicating that the additional
           indices will not introduce additional columns.

       > Example
         Move a column with a specified name to back.

             table.reorder_columns (By_Name ["foo"]) position=After_Other_Columns

       ## TODO [RW] default arguments do not work on atoms, once this is fixed,
          the above should be replaced with just `By_Name`.
          See: https://github.com/enso-org/enso/issues/1600

       > Example
         Move columns matching a regular expression to front, keeping columns matching "foo.+" before columns matching "b.*".

             table.reorder_columns (By_Name ["foo.+", "b.*"] (Regex_Matcher case_sensitive=Case_Insensitive))

       > Example
         Swap the first two columns.

             table.reorder_columns (By_Index [1, 0]) position=Before_Other_Columns

       > Example
         Move the first column to back.

             table.reorder_columns (By_Index [0]) position=After_Other_Columns

       > Example
         Move the columns with names matching the provided columns to the front.

             table.reorder_columns (By_Column [column1, column2])
    reorder_columns : Column_Selector -> Position.Position -> Problem_Behavior -> Table
    reorder_columns self (columns = By_Index [0]) (position = Position.Before_Other_Columns) (on_problems = Report_Warning) =
        new_columns = Table_Helpers.reorder_columns internal_columns=self.internal_columns selector=columns position=position on_problems=on_problems
        self.updated_columns new_columns

    ## Returns a new table with the columns sorted by name according to the
       specified sort method. By default, sorting will be according to
       case-sensitive ascending order based on the `Text.compare_to` operator.

       Arguments:
       - direction: Whether sorting should be in ascending or descending order.
       - text_ordering: The sort methodology to use.

       > Example
         Sort columns according to the default ordering.

             table.sort_columns

       > Example
         Sort columns according to the natural case-insensitive ordering.

             table.sort_columns text_ordering=(Text_Ordering_Data sort_digits_as_numbers=True case_sensitive=Case_Insensitive)

       > Example
         Sort columns in descending order.

             table.reorder_columns Sort_Direction.Descending
    sort_columns : Sort_Direction -> Text_Ordering -> Table
    sort_columns self direction=Sort_Direction.Ascending text_ordering=Text_Ordering_Data =
        new_columns = Table_Helpers.sort_columns internal_columns=self.internal_columns direction text_ordering
        self.updated_columns new_columns

    ## Returns a new table with the columns renamed based on either a mapping
       from the old name to the new or a positional list of new names.

       Arguments:
       - column_map: Mapping from old column names to new.
       - on_problems: Specifies how to handle problems if they occur, reporting
         them as warnings by default.

         The following problems can occur:
         - If a column in columns is not in the input table, a
           `Missing_Input_Columns`.
         - If duplicate columns, names or indices are provided, a
           `Duplicate_Column_Selectors`.
         - If a column index is out of range, a `Column_Indexes_Out_Of_Range`.
         - If two distinct indices would refer to the same column, a
           `Input_Indices_Already_Matched`, indicating that the additional
           indices will not introduce additional columns.
         - If any of the new names are invalid, an
           `Invalid_Output_Column_Names`.
         - If any of the new names clash either with existing names or each
           other, a Duplicate_Output_Column_Names.

       > Example
    rename_columns : Column_Name_Mapping -> Problem_Behavior -> Table
    rename_columns self (column_map=(Column_Name_Mapping.By_Position ["Column"])) (on_problems=Report_Warning) =
        new_names = Table_Helpers.rename_columns internal_columns=self.internal_columns mapping=column_map on_problems=on_problems
        if new_names.is_error then new_names else
            new_columns = self.internal_columns.map_with_index i->c->(c.rename (new_names.at i))
            self.updated_columns new_columns

    ## PRIVATE

       Resolves the column name to a column within this table.

       Arguments:
       - column: The name (or column handle) for the column you want to resolve.

       If instead of a name, a column is provided, it is returned as-is as long
       as it comes from the same context.
    resolve : Text | Column -> Column
    resolve self column = case column of
        Text -> Panic.rethrow (self.at column)
        _ ->
            if Helpers.check_integrity self column then column else
                Panic.throw (Integrity_Error_Data "Column "+column.name)

    ## UNSTABLE

       Selects only the rows of this table that correspond to `True` values in
       `filter`.

       Arguments:
       - filter: A column of boolean values that will be used to mask the table
         rows.

       This is useful for filtering the rows by given predicate.

       > Example
         Select only the rows of `my_table` where the `"Status"` column has the
         value `"Valid"`
             my_table.where (my_table.at "Status" == "Valid")
    where : Column -> Table
    where self filter =
        case Helpers.check_integrity self filter of
            False ->
                Error.throw (Integrity_Error_Data "Column "+filter.name)
            True ->
                new_filters = self.context.where_filters + [filter.expression]
                new_ctx = self.context.set_where_filters new_filters
                self.updated_context new_ctx

    ## UNSTABLE

       Returns a new Table that will include at most `max_rows` rows from the
       original Table.

       Arguments:
       - max_rows: The maximum number of rows to get from the table.

       Since this Table is backed by an SQL database, the Table returned by the
       `limit` method is deterministic only if the Table has been ordered (using
       the `order_by` method).

       Otherwise, no order is imposed, so the returned Table will include at most
       `max_rows` rows, but there are no guarantees on which rows will be
       selected. Moreover, even if the underlying table in the database did not
       change, different sets of rows may be returned each time the returned
       Table is materialized.

       The limit is applied at the very end, so the new Table behaves exactly as
       the old one, just limiting its results when being materialized.
       Specifically, applying further filters will still apply to the whole
       result set and the limit will be taken after applying these filters.

       > For example:
         In the call below, assuming that the table of `t1` contains rows for
         numbers 1, 2, ..., 10, will return rows starting from 6 and not an empty
         result as one could expect if the limit was applied before the filters.
             t1 = table.order_by (Sort_Column_Selector.By_Name [Sort_Column.Name "A"]) . limit 5
             t2 = t1.where (t1.at 'A' > 5)
             t2.to_dataframe
    limit : Integer -> Table
    limit self max_rows =
        new_ctx = self.context.set_limit max_rows
        self.updated_context new_ctx

    ## UNSTABLE

       Sets the column value at the given name.

       Arguments:
       - name: The name of the column to set.
       - column: The new value for the column called `name`.

       If a column with the given name already exists, it will be replaced.
       Otherwise a new column is added.
    set : Text -> Column -> Table
    set self name column = case Helpers.ensure_name_is_sane name of
        True ->
            is_used_in_index = self.context.meta_index.exists i-> i.name == name
            case is_used_in_index of
                True -> Error.throw <| Illegal_State_Error_Data "Cannot override column "+name+", because it is used as an index. Remove the index or use a different name."
                False ->
                    new_col = Internal_Column_Data name column.sql_type column.expression
                    replace = self.internal_columns.exists (c -> c.name == name)
                    case replace of
                        True ->
                            new_cols = self.internal_columns.map (c -> if c.name == name then new_col else c)
                            self.updated_columns new_cols
                        False ->
                            self.updated_columns (self.internal_columns + [new_col])

    ## UNSTABLE

       Returns the vector of columns contained in this table.
    columns : Vector Column
    columns self = self.internal_columns . map self.make_column

    ## UNSTABLE

       Sets the index of this table, using the column with the provided name.

       Arguments:
       - index: The column to use as the index of the table.
    set_index : Text | Column | Vector Text -> Table
    set_index self index = Panic.recover Any <|
        new_index = (Helpers.unify_vector_singleton index).map ((self.at _) >> .as_internal)
        new_ctx = self.context.set_index new_index
        new_cols = self.internal_columns.filter col->
            turned_into_index = new_index.exists i-> i.name == col.name
            turned_into_index.not
        self.updated_context new_ctx . updated_columns new_cols

    ## UNSTABLE

       Returns the (possibly empty) list of indices for this table.
    indices : Vector Column
    indices self =
        self.context.meta_index.map self.make_column

    ## UNSTABLE

       Returns the index (or indexes) of this table, as a column (indexed by
       itself).

       Throws `No_Index_Set_Error` if there is no index set.
    index : Column | Vector Column ! Materialized_Table.No_Index_Set_Error
    index self =
        ixes = self.indices
        len = ixes.length
        if len == 0 then Error.throw Materialized_Table.No_Index_Set_Error else
            if len == 1 then ixes.at 0 else ixes

    ## Sorts the rows of the table according to the specified columns and order.

       Arguments:
       - columns: The columns and order to sort the table.
       - text_ordering: The ordering method to use on text values.
       - on_problems: Specifies how to handle if a problem occurs, raising as a
         warning by default. The following problems can occur:
         - If a column in `columns` is not present in the input table, a
           `Missing_Input_Columns`.
         - If duplicate columns, names or indices are provided, a
           `Duplicate_Column_Selectors`.
         - If a column index is out of range, a `Column_Indexes_Out_Of_Range`.
         - If two distinct indices refer to the same column, an
           `Input_Indices_Already_Matched`.
         - If two name matchers match the same column, a
           `Column_Matched_By_Multiple_Selectors`.
         - If no valid columns are selected, a `No_Input_Columns_Selected`.
         - If values do not implement an ordering, an
           `Incomparable_Values_Error`.

       Missing (`Nothing`) values are sorted as less than any other object.

       > Example
         Sorting `table` in ascending order by the value in column `'Quantity'`.

             table.order_by (Sort_Column_Selector.By_Name ['Quantity'])

       > Example
         Sorting `table` in descending order by the value in column `'Quantity'`.

             table.order_by (Sort_Column_Selector.By_Name [Sort_Column.Name 'Quantity' Sort_Direction.Descending])

       > Example
         Sorting `table` in ascending order by the value in column `'Quantity'`,
         using the value in column `'Rating'` for breaking ties.

             table.order_by (Sort_Column_Selector.By_Name ['Quantity', 'Rating'])

       > Example
         Sorting `table` in ascending order by the value in column `'Quantity'`,
         using the value in column `'Rating'` in descending order for breaking
         ties.

             table.order_by (Sort_Column_Selector.By_Name [Sort_Column.Name 'Quantity', Sort_Column.Name 'Rating' Sort_Direction.Descending])
       > Example
         Order the table by the second column in ascending order. In case of any
         ties, break them based on the 7th column from the end of the table in
         descending order.

             table.order_by (Sort_Column_Selector.By_Index [1, Sort_Column.Index -7 Sort_Direction.Descending])
    order_by : Sort_Column_Selector -> Text_Ordering -> Problem_Behavior -> Table
    order_by self (columns = (Sort_Column_Selector.By_Name [(Sort_Column.Name (self.columns.at 0 . name))])) text_ordering=Text_Ordering_Data on_problems=Report_Warning = Panic.handle_wrapped_dataflow_error <|
        problem_builder = Problem_Builder.new
        columns_for_ordering = Table_Helpers.prepare_order_by self.columns columns problem_builder
        problem_builder.attach_problems_before on_problems <|
            new_order_descriptors = columns_for_ordering.map selected_column->
                internal_column = selected_column.column
                associated_selector = selected_column.associated_selector
                ## TODO [RW] this is only needed because `Vector.map` does not
                   propagate dataflow errors correctly. See:
                   https://www.pivotaltracker.com/story/show/181057718
                Panic.throw_wrapped_if_error <|
                    self.connection.dialect.prepare_order_descriptor internal_column associated_selector.direction text_ordering
            new_ctx = self.context.add_orders new_order_descriptors
            self.updated_context new_ctx

    ## UNSTABLE

       Efficiently joins two tables based on either the index or a key column.

       Arguments:
       - other: the table being the right operand of this join operation.
       - on: the column(s) or expression(s) of `self` that should be used as
         the join key. If this argument is not provided, the index of `self`
         will be used.
       - drop_unmatched: whether the rows of `self` without corresponding
         matches in `other` should be dropped from the result.
       - left_suffix: a suffix that should be added to the columns of `self`
         when there's a name conflict with a column of `other`.
       - right_suffix: a suffix that should be added to the columns of `other`
         when there's a name conflict with a column of `self`.

       The resulting table contains rows of `self` extended with rows of
       `other` with matching indexes. If the index in `other` is not unique,
       the corresponding rows of `self` will be duplicated in the result.

       Icon: join
    join : Table | Column -> Nothing | Text | Column | Vector (Text | Column) -> Boolean -> Text -> Text -> Table
    join self other on=Nothing drop_unmatched=False left_suffix='_left' right_suffix='_right' = case other of
        Column_Data _ _ _ _ _ -> self.join other.to_table on drop_unmatched left_suffix right_suffix
        Table_Data _ _ _ _ -> Panic.recover Any <|
            Panic.rethrow (Helpers.ensure_name_is_sane left_suffix && Helpers.ensure_name_is_sane right_suffix)
            if left_suffix == right_suffix then
                Panic.throw <| Illegal_State_Error_Data "left_suffix must be different from right_suffix"
            kind = if drop_unmatched then IR.Join_Inner else IR.Join_Left

            # Prepare the left and right pairs of indices along which the join will be performed.
            left_join_index : Vector Internal_Column
            left_join_index = case on of
                Nothing -> self.context.meta_index
                _ ->
                    (Helpers.unify_vector_singleton on).map (self.resolve >> .as_internal)
            right_join_index = other.context.meta_index
            if left_join_index.length != right_join_index.length then
                Panic.throw <| Illegal_State_Error_Data "Cannot join with multi-indexes of different lengths."

            # TODO [RW] We may be able to avoid creating subqueries if there are no groups, orders or wheres,
            #  so it may be worth optimizing that here (#1515).
            new_table_name = self.name + "_" + other.name
            aliases = case self.name == other.name of
                True -> [self.name+left_suffix, other.name+right_suffix]
                False -> [self.name, other.name]
            left_alias = aliases.first
            right_alias = aliases.second

            # Ensure that the join indices (which are not directly visible to the user, but must be materialized in the sub-query)
            # get a fresh set of names, so that they do not collide with other parts of the query.
            left_used_names = self.internal_columns_with_index.map .name
            left_join_index_fresh = freshen_columns left_used_names left_join_index

            # Create subqueries that encapsulate the original queries and provide needed columns.
            # We only include the meta_index from the left table, because only this one will be kept in the result.
            # The generated new sets of columns refer to the encapsulated expressions within the subquery and are
            # valid in contexts whose from_spec is this subquery directly or it is a join containing this subquery.
            # TODO [RW] Not all of these included columns are actually usable from the external context, so
            #  in the future we may consider pruning some of them as additional optimization and simplification of the query.
            left_config = self.context.as_subquery left_alias [self.internal_columns, self.context.meta_index, left_join_index_fresh]
            right_config = other.context.as_subquery right_alias [other.internal_columns, right_join_index]

            left_subquery = left_config.first
            left_new_columns = left_config.second.at 0
            left_new_meta_index = left_config.second.at 1
            left_new_join_index = left_config.second.at 2

            right_subquery = right_config.first
            right_new_columns = right_config.second.at 0
            right_new_join_index = right_config.second.at 1

            # Generate new names for all columns (including the indices) that will be retained in the created Table.
            left_names_before = (left_new_meta_index + left_new_columns).map .name
            right_names_before = right_new_columns.map .name
            new_names = combine_names left_names_before right_names_before left_suffix right_suffix
            left_indices_count = left_new_meta_index.length
            left_new_meta_index_names = new_names.first.take (First left_indices_count)
            left_new_columns_names = new_names.first.drop (First left_indices_count)
            right_new_columns_names = new_names.second

            # Rename columns to the newly allocated names
            new_index = internal_rename_columns left_new_meta_index left_new_meta_index_names
            left_renamed_columns = internal_rename_columns left_new_columns left_new_columns_names
            right_renamed_columns = internal_rename_columns right_new_columns right_new_columns_names
            new_columns = left_renamed_columns + right_renamed_columns

            on_exprs = left_new_join_index.zip right_new_join_index l-> r->
                IR.Operation "=" [l.expression, r.expression]
            new_from = IR.Join kind left_subquery right_subquery on_exprs
            new_limit = Nothing
            new_ctx = IR.Context_Data new_from [] [] [] new_index new_limit

            Table_Data new_table_name self.connection new_columns new_ctx

    ## ALIAS group, summarize

       Aggregates the rows in a table using any `Group_By` entries in columns.
       The columns argument specifies which additional aggregations to perform and to return.

       Arguments:
       - columns: Vector of `Aggregate_Column` specifying the aggregated table.
       - on_problems: Specifies how to handle problems if they occur, reporting
         them as warnings by default.

         The following problems can occur:
         - If a column name is not in the input table, a `Missing_Input_Columns`.
         - If a column index is out of range, a `Column_Indexes_Out_Of_Range`.
         - If there are no valid columns in the output table, a `No_Output_Columns`.
         - If there are invalid column names in the output table, a `Invalid_Output_Column_Names`.
         - If there are duplicate column names in the output table, a `Duplicate_Output_Column_Names`.
         - If grouping on or computing the `Mode` on a floating point number, a `Floating_Point_Grouping`.
         - If an aggregation fails, an `Invalid_Aggregation_Method`.
         - If when concatenating values there is an quoted delimited, an `Unquoted_Delimiter`
         - If there are more than 10 issues with a single column, an `Additional_Warnings`.

       > Example
         Group by the Key column, count the rows

              table.aggregate [Group_By "Key", Count Nothing]
    aggregate : [Aggregate_Column] -> Problem_Behavior -> Table
    aggregate self columns (on_problems=Report_Warning) =
        validated = Aggregate_Column_Helper.prepare_aggregate_columns columns self
        on_problems.attach_problems_before validated.problems <|
            key_columns = validated.key_columns
            resolved_aggregates = validated.valid_columns
            key_expressions = key_columns.map .expression
            new_ctx = self.context.set_groups key_expressions
            results = resolved_aggregates.map p->
                agg = p.second
                new_name = p.first
                Aggregate_Helper.make_aggregate_column self agg new_name . catch
            partitioned = results.partition (_.is_an Internal_Column_Data)
            ## When working on join we may encounter further issues with having
               aggregate columns exposed directly, it may be useful to re-use
               the `lift_aggregate` method to push the aggregates into a
               subquery.
            new_columns = partitioned.first
            problems = partitioned.second
            on_problems.attach_problems_before problems <|
                self.updated_context_and_columns new_ctx new_columns

    ## Parsing values is not supported in database tables, the table has to be
       materialized first with `to_dataframe`.
    parse_values : Data_Formatter -> (Nothing | [Column_Type_Selection]) -> Problem_Behavior -> Table
    parse_values self value_formatter=Data_Formatter column_types=Nothing on_problems=Report_Warning =
        ## Avoid unused arguments warning. We cannot rename arguments to `_`,
           because we need to keep the API consistent with the in-memory table.
        _ = [value_formatter, column_types, on_problems]
        msg = "Parsing values is not supported in database tables, the table has to be materialized first with `to_dataframe`."
        Error.throw (Unsupported_Database_Operation_Error_Data msg)

    ## UNSTABLE

       Returns a new Table without rows that contained missing values in any of
       the columns.
    drop_missing_rows : Table
    drop_missing_rows self =
        filters = self.columns.map (c -> c.is_missing.not.expression)
        new_ctx = self.context.set_where_filters (self.context.where_filters + filters)
        self.updated_context new_ctx

    ## Returns a new Table without columns that contained any missing values.

       This operation needs to actually materialize the underlying query in
       order to know which columns to drop.
    drop_missing_columns : Table
    drop_missing_columns self =
        rows_expr = IR.Operation "COUNT_ROWS" []
        all_rows_column_name = "row_count"
        make_count_expr expr = IR.Operation "COUNT" [expr]
        cols = self.internal_columns.map (c -> [c.name, make_count_expr c.expression])
        query = IR.Select [[all_rows_column_name, rows_expr]]+cols self.context
        sql = self.connection.dialect.generate_sql query
        table = self.connection.execute_query sql
        all_rows = table.at all_rows_column_name . at 0
        kept_columns = self.internal_columns . filter c->
            all_rows == table.at c.name . at 0
        self.updated_columns kept_columns

    ## Returns the amount of rows in this table.
    row_count : Integer
    row_count self = if self.internal_columns.is_empty then 0 else
        expr = IR.Operation "COUNT_ROWS" []
        column_name = "row_count"
        ## We need to keep some column in the subquery which will determine if
           the query is performing regular selection or aggregation. To avoid
           computing too much we do not pass all the columns but only the first
           one.
        setup = self.context.as_subquery self.name [[self.internal_columns.first]]
        new_ctx = IR.subquery_as_ctx setup.first
        query = IR.Select [[column_name, expr]] new_ctx
        sql = self.connection.dialect.generate_sql query
        table = self.connection.execute_query sql
        table.at column_name . at 0

    ## UNSTABLE

       Returns a materialized dataframe containing rows of this table.

       Arguments:
       - max_rows: specifies a maximum amount of rows to fetch; if not set, all
         available rows are fetched.
    to_dataframe : (Integer | Nothing) -> Materialized_Table.Table
    to_dataframe self max_rows=Nothing =
        case self.context.meta_index.length > 1 of
            True -> Error.throw <| Illegal_State_Error_Data "Multi-indexes are not implemented in the dataframes, if you want to materialize such a Table, remove the index first using `set_index`."
            False ->
                preprocessed = self.reset_index.limit max_rows
                case preprocessed.internal_columns.is_empty of
                    True ->
                        internal_table = Java_Exports.make_table_without_columns self.row_count
                        Materialized_Table.Table_Data internal_table
                    False ->
                        sql = preprocessed.to_sql
                        expected_types = preprocessed.internal_columns.map .sql_type
                        table = self.connection.execute_query sql expected_types
                        case self.context.meta_index.length == 1 of
                            False -> table
                            True ->
                                ix_col_name = table.columns.first.name
                                table.set_index ix_col_name

    ## PRIVATE

       Brings the index back as columns.
    reset_index : Table
    reset_index self =
        new_cols = self.internal_columns_with_index
        new_ctx = self.context.set_index []
        self.updated_context new_ctx . updated_columns new_cols

    ## UNSTABLE

       Returns an SQL statement that will be used for materializing this table.
    to_sql : Sql.Statement
    to_sql self =
        cols = self.internal_columns.map (c -> [c.name, c.expression])
        case cols.is_empty of
            True -> Error.throw <| Unsupported_Database_Operation_Error_Data "Cannot generate SQL for a table with no columns."
            False ->
                query = IR.Select cols self.context
                self.connection.dialect.generate_sql query

    ## Returns a Table describing this table's contents.

       The table lists all columns, counts of non-null items and storage types
       of each column.
    info : Table
    info self =
        cols = self.internal_columns
        count_query =
            ## Performing a subquery is the most robust way to handle both
               regular columns and aggregates.
               Naively wrapping each column in a `COUNT(...)` will not
               always work as aggregates cannot be nested.
            setup = self.context.as_subquery self.name [self.internal_columns]
            new_ctx = IR.subquery_as_ctx setup.first
            new_columns = setup.second.first.map column->
                [column.name, IR.Operation "COUNT" [column.expression]]
            query = IR.Select new_columns new_ctx
            self.connection.dialect.generate_sql query
        count_table = self.connection.execute_query count_query
        counts = if cols.is_empty then [] else count_table.columns.map c-> c.at 0
        types = cols.map c-> c.sql_type.name
        Materialized_Table.new [["Column", cols.map .name], ["Items Count", counts], ["SQL Type", types]] . set_index "Column"

    ## PRIVATE

       Helper to create columns from internal columns.

       Arguments:
       - internal: The internal column to use for creating a column.
    make_column : Internal_Column -> Column
    make_column self internal =
        # TODO [RW] Many places assume that index names are distinct from column names, so when creating a column from
        # index we need to ensure that the names do not collide. In the future we may consider trying to get rid of
        # these distinctness assumptions, to avoid this renaming.
        ixes = freshen_columns [internal.name] self.context.meta_index
        new_ctx = self.context.set_index ixes
        Column_Data internal.name self.connection internal.sql_type internal.expression new_ctx

    ## PRIVATE

       Returns a copy of this table with updated internal columns.

       Arguments:
       - columns: The columns with which to update this table.
    updated_columns : Vector Internal_Column -> Table
    updated_columns self internal_columns = Table_Data self.name self.connection internal_columns self.context

    ## PRIVATE

       Returns a copy of this table with updated context.

       Arguments:
       - ctx: The new context for this table.
    updated_context : Context -> Table
    updated_context self ctx = Table_Data self.name self.connection self.internal_columns ctx

    ## PRIVATE

       Returns a copy of this table with updated context and columns.

       Arguments:
       - ctx: The new context for this table.
       - internal_columns: The new columns to include in the table.
    updated_context_and_columns : Context -> Vector Internal_Column -> Table
    updated_context_and_columns self ctx internal_columns = Table_Data self.name self.connection internal_columns ctx

    ## PRIVATE

       Returns a vector that contains first the internal representations of all
       indices and then all columns.
    internal_columns_with_index : Vector Internal_Column
    internal_columns_with_index self =
        self.context.meta_index + self.internal_columns


    ## PRIVATE

       Inserts a new row to the table.

       Arguments:
       - values: The values making up the row of the table.

       It actually modifies the underlying table in the database.  It can only
       be called on the Table if no operations modifying it have been performed
       like modifying, removing or adding columns, filtering, grouping etc.
    insert : Vector Any -> Nothing
    insert self values =
        table_name = case self.context.from_spec of
            IR.From_Table name _ -> name
            _ -> Error.throw <| Illegal_State_Error_Data "Inserting can only be performed on tables as returned by `access_table`, any further processing is not allowed."
        # TODO [RW] before removing the PRIVATE tag, add a check that no bad stuff was done to the table as described above
        pairs = self.internal_columns.zip values col-> value->
            [col.name, IR.Constant col.sql_type value]
        query = self.connection.dialect.generate_sql <| IR.Insert table_name pairs
        affected_rows = self.connection.execute_update query
        case affected_rows == 1 of
            False -> Error.throw <| Illegal_State_Error_Data "The update unexpectedly affected "+affected_rows.to_text+" rows."
            True -> Nothing

    ## This function writes the table into a file.

       The specific behavior of the various `File_Format`s is specified below.

       Arguments:
       - path: The path to the output file.
       - format: The format of the file.
         If `File_Format.Auto` is specified; the file extension determines the
         specific type and uses the default settings for that type to be used.
         Details of this type are below.
       - on_existing_file: Specified how to handle if the file already exists.
       - match_columns: Specifies how to match columns against an existing file.
         If `Match_Columns.By_Name` - the columns are mapped by name against an
         existing file. If there is a mismatch, then a `Column_Name_Mismatch`
         error is raised.
         If `Match_Columns.By_Position` - the columns are mapped by position
         against an existing file. If there is a mismatch, then a
         `Column_Count_Mismatch` error is raised.
       - on_problems: Specifies how to handle if a problem occurs, raising as a
         warning by default. The specific issues depend on the `File_Format`
         argument.

       Returns:
       - If an unsupported `File_Format` is specified, an
         `Illegal_Argument_Error` is raised.
       - If the path to the parent location cannot be found or the filename is
         invalid, a `File_Not_Found` is raised.
       - If another IO error occurs, such as access denied, an `IO_Error` is
         raised.
       - If appending and the columns do not match, a `Column_Mismatch` is
         raised.
       - Other specific errors or warnings that can be raised depend on the
         format argument.
       - Otherwise, the file is loaded following the rules of the format
         parameter.

       ? `File_Format` write behaviors

         - `File_Format.Auto`: The file format is determined by the file
           extension of the path argument.
         - `File_Format.Bytes` and `File_Format.Text`: The Table does not
           support these types in the `write` function. If passed as format, an
           `Illegal_Argument_Error` is raised. To write out the table as plain
           text, the user needs to call the `Text.from Table` method and then
           use the `Text.write` function.

       > Example
         Write a database table to a CSV file.

             import Standard.Examples
             import Standard.Database

             example_to_csv =
                 connection = Database.connect (SQLite (File.new "db.sqlite"))
                 table = connection.access_table "Table"
                 table.write (enso_project.data / "example_csv_output.csv")
    write : File|Text -> File_Format -> Existing_File_Behavior -> Match_Columns -> Problem_Behavior -> Nothing ! Column_Mismatch | Illegal_Argument_Error | File_Not_Found | IO_Error
    write self path format=File_Format.Auto on_existing_file=Existing_File_Behavior.Backup match_columns=Match_Columns.By_Name on_problems=Report_Warning =
        # TODO This should ideally be done in a streaming manner, or at least respect the row limits.
        self.to_dataframe.write path format on_existing_file match_columns on_problems

type Integrity_Error

    ## UNSTABLE

       Signalizes that an operation tried using objects coming from different
       contexts.

       To use columns from different tables, you must first join them.
    Integrity_Error_Data object_description

    # Return a readable description of this error.
    to_text : Text
    to_text self = self.object_description + " comes from a different context."

    to_display_text : Text
    to_display_text self = self.to_text

## PRIVATE

   Creates a Table out of a connection, name and list of column names.

   Arguments:
   - connection: The connection to a database.
   - table_name: The name of the table to get.
   - columns: The names of the columns to get.
# make_table : Connection -> Text -> Vector [Text, Sql.Sql_Type] -> Table
make_table : Connection -> Text -> Vector -> Table
make_table connection table_name columns =
    ctx = IR.make_ctx_from table_name
    cols = columns.map (p -> Internal_Column_Data p.first p.second (IR.Column table_name p.first))
    Table_Data table_name connection cols ctx

## PRIVATE

   Renders an ASCII-art representation for a Table from a dataframe that
   contains a fragment of the underlying data and count of all rows.

   Arguments:
   - df: The materialized dataframe that contains the data to be displayed, it
     should have no indices set.
   - indices_count: Indicates how many columns from the materialized dataframe
     should be treated as indices in the display (index columns will be bold if
     `format_terminal` is enabled).
   - all_rows_count: The count of all rows in the underlying Table; if
     `all_rows_count` is bigger than the amount of rows of `df`, an additional
     line will be included that will say how many hidden rows there are.
   - format_term: A boolean flag, specifying whether to use ANSI escape codes
     for rich formatting in the terminal.
display_dataframe : Materialized_Table.Table -> Integer -> Integer -> Boolean -> Text
display_dataframe df indices_count all_rows_count format_terminal =
    cols = Vector.Vector df.java_table.getColumns
    col_names = cols.map .getName
    col_vals = cols.map .getStorage
    display_rows = df.row_count
    rows = Vector.new display_rows row_num->
        col_vals.map col->
            if col.isNa row_num then "Nothing" else Materialized_Column.get_item_string col row_num
    table = Materialized_Table.print_table col_names rows indices_count format_terminal
    if display_rows == all_rows_count then table else
        missing_rows_count = all_rows_count - display_rows
        missing = '\n\u2026 and ' + missing_rows_count.to_text + ' hidden rows.'
        table + missing

## PRIVATE

   Creates a list of non-colliding names by merging the two lists and
   appending suffixes if necessary.

   Arguments:
   - left_names: The names on the left.
   - right_names: The names on the right.
   - left_suffix: The suffix to apply to colliding names on the left.
   - right_suffix: The suffix to apply to colliding names on the right.

   If even after appending the suffixes it is impossible to have unique names,
   it throws a panic. It returns two vectors, one for each input. It assumes
   that the names within each argument itself are unique.
combine_names left_names right_names left_suffix right_suffix =
    make_count_map names =
        map = names.fold Map.empty acc-> name->
            count = acc.get_or_else name 0 + 1
            acc.insert name count
        name-> map.get_or_else name 0
    original_names_count = make_count_map left_names+right_names
    add_suffix_if_necessary suffix name = case original_names_count name > 1 of
        True -> [name, name+suffix]
        False -> [name, name]
    left_pairs = left_names.map <| add_suffix_if_necessary left_suffix
    right_pairs = right_names.map <| add_suffix_if_necessary right_suffix

    new_names_count = make_count_map (left_pairs+right_pairs . map .second)
    catch_ambiguity pairs = pairs.each pair->
        original_name = pair.first
        new_name = pair.second
        case new_name!=original_name && (new_names_count new_name > 1) of
            True ->
                Panic.throw <| Illegal_State_Error_Data "Duplicate column "+original_name+" was about to be renamed to "+new_name+" to disambiguate column names, but a column with name "+new_name+" already exists too. Please rename the columns before joining to avoid ambiguity."
            False -> Nothing
    catch_ambiguity left_pairs
    catch_ambiguity right_pairs
    new_left_names = left_pairs.map .second
    new_right_names = right_pairs.map .second
    [new_left_names, new_right_names]

## PRIVATE

   Transforms `preferred_names` names in such a way to not collide with
   `used_names`.

   Arguments:
   - used_names: The names that have already been used.
   - preferred_names: The names that the user wants to use.

   If a name from `preferred_names` does not collide with others, it is kept as
   is, otherwise numerical suffixes are added.
fresh_names : Vector Text -> Vector Text -> Vector Text
fresh_names used_names preferred_names =
   freshen currently_used name ix =
       new_name = if ix == 0 then name else name+"_"+ix.to_text
       case currently_used.contains new_name of
           False -> new_name
           True -> freshen currently_used name ix+1
   res = preferred_names . fold [used_names, []] acc-> name->
       used = acc.first
       new_name = freshen used name 0
       [used_names + [new_name], acc.second + [new_name]]
   res.second

## PRIVATE

   Transforms the vector of columns, changing names of each column to the
   corresponding name from the second vector.

   Arguments:
   - columns: A vector of columns to rename.
   - new_names: The new names for the columns.
internal_rename_columns : Vector Internal_Column -> Vector Text -> Vector Internal_Column
internal_rename_columns columns new_names =
    columns.zip new_names col-> name->
        col.rename name

## PRIVATE

   Ensures that the provided columns do not clash with the vector of names
   provided as first argument.

   Arguments:
   - used_names: The already used names.
   - columns: The columns to rename to avoid clashes.

   Original column names are kept if possible, but if they would clash, the
   columns are renamed.
freshen_columns : Vector Text -> Vector Internal_Column -> Vector Internal_Column
freshen_columns used_names columns =
    new_names = fresh_names used_names (columns.map .name)
    internal_rename_columns columns new_names
<|MERGE_RESOLUTION|>--- conflicted
+++ resolved
@@ -16,23 +16,12 @@
 
 import Standard.Table.Data.Aggregate_Column
 import Standard.Table.Internal.Aggregate_Column_Helper
-<<<<<<< HEAD
-from Standard.Database.Data.Column import Column, Column_Data, Aggregate_Column_Builder
-from Standard.Database.Data.Internal.IR import Internal_Column, Internal_Column_Data
-from Standard.Table.Data.Table import No_Such_Column_Error, No_Such_Column_Error_Data
-from Standard.Table.Data.Column_Selector import Column_Selector, By_Index
-from Standard.Base.Data.Text.Text_Ordering import Text_Ordering_Data
-from Standard.Table.Data.Data_Formatter import Data_Formatter
-from Standard.Base.Error.Problem_Behavior import Problem_Behavior, Report_Warning
-from Standard.Database.Error import Unsupported_Database_Operation_Error_Data
-=======
 from Standard.Database.Data.Column import Column, Aggregate_Column_Builder
 from Standard.Database.Data.Internal.IR import Internal_Column
 from Standard.Table.Errors import No_Such_Column_Error
 from Standard.Table.Data.Column_Selector import Column_Selector, By_Index
 from Standard.Table.Data.Data_Formatter import Data_Formatter
-from Standard.Database.Error import Unsupported_Database_Operation_Error
->>>>>>> 63fecec3
+from Standard.Database.Error import Unsupported_Database_Operation_Error_Data
 import Standard.Table.Data.Column_Name_Mapping
 import Standard.Table.Data.Position
 import Standard.Table.Data.Sort_Column_Selector
@@ -97,27 +86,18 @@
        Returns the column with the given name.
 
        Arguments:
-<<<<<<< HEAD
-       - name: The name of the column to get.
-    at : Text -> Column ! No_Such_Column_Error
-    at self name =
-        candidates = self.internal_columns + self.context.meta_index
-        internal = candidates.find (p -> p.name == name)
-        self.make_column internal . map_error (_ -> No_Such_Column_Error_Data name)
-=======
        - selector: The name or index of the column to get.
     at : Text | Integer -> Column ! No_Such_Column_Error | Index_Out_Of_Bounds_Error
     at self selector=0 = case selector of
         Integer -> self.make_column (self.internal_columns.at selector)
         Text ->
             candidates = self.internal_columns + self.context.meta_index
-            internal_column = candidates.find (p -> p.name == selector) . map_error (_ -> No_Such_Column_Error selector)
+            internal_column = candidates.find (p -> p.name == selector) . map_error (_ -> No_Such_Column_Error_Data selector)
             self.make_column internal_column
 
     ## Returns the number of columns in the table.
     column_count : Integer
     column_count self = self.internal_columns.length
->>>>>>> 63fecec3
 
     ## Returns a new table with a chosen subset of columns, as specified by the
        `columns`, from the input table. Any unmatched input columns will be
