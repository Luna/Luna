--- conflicted
+++ resolved
@@ -859,8 +859,6 @@
             False -> Error.throw <| Illegal_State_Error "The update unexpectedly affected "+affected_rows.to_text+" rows."
             True -> Nothing
 
-<<<<<<< HEAD
-=======
     ## This function writes the table into a file.
 
        The specific behavior of the various `File_Format`s is specified below.
@@ -921,71 +919,6 @@
         # TODO This should ideally be done in a streaming manner, or at least respect the row limits.
         this.to_dataframe.write path format on_existing_file column_mapping on_problems
 
-## Represents a table with grouped rows.
-type Aggregate_Table
-
-    ## UNSTABLE
-
-       Represents a table with grouped rows.
-
-       Arguments:
-       - name: The name of the table.
-       - connection: The connection with which the table is associated.
-       - internal_columns: The internal representation of the table columns.
-       - context: The context associated with this table.
-    # type Aggregate_Table (name : Text) (connection : Connection)
-    #                      (internal_columns : Vector [Text, IR.Expression])
-    #                      (context : IR.Context)
-    type Aggregate_Table name connection internal_columns context
-
-    ## UNSTABLE
-
-       Returns a vector of aggregate columns in this table.
-    columns : Vector.Vector
-    columns = this.internal_columns . map this.make_column
-
-    ## UNSTABLE
-
-       Returns a column containing the number of elements in each group.
-    count : Column
-    count =
-        expr = IR.Operation "COUNT_ROWS" []
-        # new_name connection expected_type expr context
-        Column_Module.lift_aggregate "count" this.connection Sql.Sql_Type.integer expr this.context
-
-    ## UNSTABLE
-
-       Returns an aggregate column with the given name, contained in this table.
-
-       Arguments:
-       - name: The name of the aggregate column to get from the aggregate table.
-    at : Text -> Column ! No_Such_Column_Error
-    at name =
-        internal = this.internal_columns.find (p -> p.name == name)
-        this.make_column internal . map_error (_ -> No_Such_Column_Error name)
-
-    ## PRIVATE
-
-       Helper to create aggregate columns from internal columns.
-
-       Arguments:
-       - internal: The internal column to make into an aggregate column.
-    make_column : Internal_Column -> Aggregate_Column_Builder
-    make_column internal =
-        Aggregate_Column_Builder internal.name this.connection internal.sql_type internal.expression this.context
-
-    ## PRIVATE
-
-       Helper that returns the underlying table from before grouping.
-    ungrouped : Table
-    ungrouped =
-        new_ctx = this.context.set_groups []
-        new_cols = this.internal_columns.filter col->
-            turned_into_index = this.context.meta_index.exists i-> i.name == col.name
-            turned_into_index.not
-        Table this.name this.connection new_cols new_ctx
-
->>>>>>> e83c36d9
 type Integrity_Error
 
     ## UNSTABLE
