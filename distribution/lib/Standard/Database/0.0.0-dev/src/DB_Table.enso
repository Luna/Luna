from Standard.Base import all
import Standard.Base.Data.Array_Proxy.Array_Proxy
import Standard.Base.Data.Filter_Condition as Filter_Condition_Module
import Standard.Base.Data.Read.Many_Files_List.Many_Files_List
import Standard.Base.Data.Time.Errors.Date_Time_Format_Parse_Error
import Standard.Base.Data.Vector.Builder
import Standard.Base.Errors.Common.Additional_Warnings
import Standard.Base.Errors.Common.Floating_Point_Equality
import Standard.Base.Errors.Common.Incomparable_Values
import Standard.Base.Errors.Common.Index_Out_Of_Bounds
import Standard.Base.Errors.Common.Missing_Argument
import Standard.Base.Errors.Common.Type_Error
import Standard.Base.Errors.Deprecated.Deprecated
import Standard.Base.Errors.File_Error.File_Error
import Standard.Base.Errors.Illegal_Argument.Illegal_Argument
import Standard.Base.Errors.Illegal_State.Illegal_State
import Standard.Base.Errors.Unimplemented.Unimplemented
import Standard.Base.System.File.Generic.Writable_File.Writable_File
from Standard.Base.Metadata import Display, make_single_choice, Widget
from Standard.Base.Runtime import assert
from Standard.Base.Widget_Helpers import make_any_selector, make_data_cleanse_vector_selector, make_delimiter_selector, make_format_chooser

import Standard.Table.Column_Operation.Column_Operation
import Standard.Table.Columns_To_Add.Columns_To_Add
import Standard.Table.Columns_To_Keep.Columns_To_Keep
import Standard.Table.Expression.Expression
import Standard.Table.Expression.Expression_Error
import Standard.Table.Grouping_Method.Grouping_Method
import Standard.Table.Internal.Add_Row_Number
import Standard.Table.Internal.Column_Naming_Helper.Column_Naming_Helper
import Standard.Table.Internal.Constant_Column.Constant_Column
import Standard.Table.Internal.Display_Helpers
import Standard.Table.Internal.Join_Kind_Cross.Join_Kind_Cross
import Standard.Table.Internal.Match_Columns_Helpers
import Standard.Table.Internal.Problem_Builder.Problem_Builder
import Standard.Table.Internal.Replace_Helpers
import Standard.Table.Internal.Table_Helpers
import Standard.Table.Internal.Table_Helpers.Table_Column_Helper
import Standard.Table.Internal.Table_Helpers.Union_Result_Type
import Standard.Table.Internal.Table_Ref.Table_Ref
import Standard.Table.Internal.Unique_Name_Strategy.Unique_Name_Strategy
import Standard.Table.Internal.Value_Type_Helpers
import Standard.Table.Internal.Widget_Helpers
import Standard.Table.Row.Row
import Standard.Table.Rows_To_Read.Rows_To_Read
import Standard.Table.Value_Type.By_Type
from Standard.Table import Aggregate_Column, Auto, Blank_Selector, Column_Ref, Data_Formatter, Join_Condition, Join_Kind, Match_Columns, Position, Previous_Value, Report_Unmatched, Set_Mode, Simple_Expression, Sort_Column, Table, Value_Type
from Standard.Table.Errors import all
from Standard.Table.Internal.Filter_Condition_Helpers import make_filter_column
from Standard.Table.Table import make_fill_nothing_default_widget

import project.Connection.Connection.Connection
import project.DB_Column.DB_Column
import project.Feature.Feature
import project.Internal.Aggregate_Helper
import project.Internal.Base_Generator
import project.Internal.Common.Database_Join_Helper
import project.Internal.Common.Lookup_Query_Helper
import project.Internal.Common.Row_Number_Helpers
import project.Internal.DB_Data_Link_Helpers
import project.Internal.Helpers
import project.Internal.IR.Context.Context
import project.Internal.IR.From_Spec.From_Spec
import project.Internal.IR.Internal_Column.Internal_Column
import project.Internal.IR.Order_Descriptor.Order_Descriptor
import project.Internal.IR.Query.Query
import project.Internal.IR.SQL_Expression.SQL_Expression
import project.Internal.IR.SQL_Join_Kind.SQL_Join_Kind
import project.Internal.SQL_Type_Reference.SQL_Type_Reference
import project.SQL_Query.SQL_Query
import project.SQL_Statement.SQL_Statement
import project.SQL_Type.SQL_Type
import project.Take_Drop_Helpers
from project.Errors import Integrity_Error, SQL_Error, Table_Not_Found, Unsupported_Database_Operation
from project.Take_Drop_Helpers import Take_Drop

polyglot java import java.sql.JDBCType
polyglot java import java.util.UUID

## Represents a column-oriented table data structure backed by a database.
type DB_Table
    ## PRIVATE

       Represents a column-oriented table data structure backed by a database.

       Arguments:
       - internal_name: The name of the table.
       - connection: The connection with which the table is associated.
       - internal_columns: The internal representation of the table columns.
       - context: The context associated with this table.
    private Value internal_name:Text connection:(Connection | Any) (internal_columns:(Vector Internal_Column)) context:Context

    ## GROUP Standard.Base.Metadata
       ICON metadata
       The name of the table.
    name : Text
    name self = self.internal_name

    ## ICON metadata
       The name of the SQL Dialect used by the table.
    dialect_name : Text
    dialect_name self = self.connection.dialect.name

    ## PRIVATE
       ADVANCED
       Returns a text containing an ASCII-art table displaying this data.

       Arguments:
         - show_rows: the number of initial rows that should be displayed.
         - format_terminal: whether ANSI-terminal formatting should be used
    display : Integer -> Boolean -> Text
    display self show_rows:Integer=10 format_terminal:Boolean=False =
        data_fragment_with_warning = self.read (..First_With_Warning show_rows)
        has_more_rows = data_fragment_with_warning.has_warnings warning_type=Not_All_Rows_Downloaded
        data_fragment_cleared = data_fragment_with_warning.remove_warnings Not_All_Rows_Downloaded
        # `row_count` means another Database query is performed, so we only do it if we need to.
        all_rows_count = if has_more_rows then self.row_count else data_fragment_cleared.row_count
        Display_Helpers.display_table table=data_fragment_cleared add_row_index=False max_rows_to_show=show_rows all_rows_count=all_rows_count format_terminal=format_terminal

    ## PRIVATE
       ADVANCED
       Prints an ASCII-art table with this data to the standard output.

       Arguments:
         - show_rows: the number of initial rows that should be displayed.
    print : Integer -> Nothing
    print self show_rows=10 =
        IO.println (self.display show_rows format_terminal=True)
        IO.println ''

    ## PRIVATE
       Converts this column to JS_Object representation.
    to_js_object : JS_Object
    to_js_object self = case self.internal_columns.is_empty of
        True -> JS_Object.from_pairs [["query", Nothing], ["message", "The table has no columns so a query cannot be generated."]]
        False -> self.to_sql.to_js_object

    ## GROUP Standard.Base.Selections
       ICON select_column
       Returns the column with the given name.

       Arguments:
       - selector: The name or index of the column to get.
    @selector Widget_Helpers.make_column_name_selector
    at : Integer | Text -> DB_Column ! No_Such_Column | Index_Out_Of_Bounds
    at self (selector:(Integer | Text)=0) = 
        case selector of
            _ : Integer -> self.make_column (self.internal_columns.at selector)
            _ -> self.get selector (Error.throw (No_Such_Column.Error selector))

    ## ICON select_column
       Returns the column with the given name or index.

       Arguments:
       - selector: The name or index of the column being looked up.
       - if_missing: The value to use if the selector isn't present.
    @selector Widget_Helpers.make_column_name_selector
    get : Integer | Text -> Any -> DB_Column | Any
    get self (selector:(Integer | Text)=0) ~if_missing=Nothing =
        internal_column = case selector of
            _ : Integer -> self.internal_columns.get selector if_missing=Nothing
            _ : Text -> self.internal_columns.find (p -> p.name == selector) if_missing=Nothing
        if internal_column.is_nothing then if_missing else self.make_column internal_column

    ## ALIAS cell value, get cell
       GROUP Standard.Base.Selections
       ICON local_scope4
       Gets a value from the table.

       Arguments:
       - selector: The name or index of the column.
       - index: The index of the value to get within the column.
       - if_missing: The value to use if the selector isn't present.
    @selector Widget_Helpers.make_column_name_selector
    @if_missing (make_any_selector add_text=True add_regex=True add_number=True add_boolean=True add_named_pattern=True add_date=True add_time=True add_date_time=True add_nothing=True)
    get_value : Text | Integer -> Integer -> Any -> Any
    get_value self selector:(Text | Integer)=0 index:Integer=0 ~if_missing=Nothing =
        Feature.Column_Operations.if_supported_else_throw self.connection.dialect "get_value" <|
            col = self.get selector if_missing=Nothing
            if Nothing == col then if_missing else col.get index if_missing

    ## ALIAS row
       GROUP Standard.Base.Selections
       ICON select_row
       Gets a row from the table.
       This is a live read from the database, so the results may change on
       re-evaluation.

       Arguments:
       - index: The index of the row to get within the table.
       - if_missing: The value to use if the selector isn't present.
    get_row : Integer -> Any -> Any
    get_row self index:Integer=0 ~if_missing=Nothing =
        Feature.Sample.if_supported_else_throw self.connection.dialect "get_row" <|
            if index == -1 then self.last_row else
                real_row = (if index < 0 then index + self.row_count else index)
                if real_row < 0 then if_missing else
                    self.rows real_row+1 . get real_row if_missing

    ## ALIAS first cell
       GROUP Standard.Base.Selections
       ICON local_scope4
       Gets the top left value from the table.
    first_value : Any ! Index_Out_Of_Bounds
    first_value self =
        Feature.Column_Operations.if_supported_else_throw self.connection.dialect "first_value" <|
            self.at 0 . at 0

    ## ALIAS last cell
       GROUP Standard.Base.Selections
       ICON local_scope4
       Gets the bottom right value from the table.
    last_value : Any ! Index_Out_Of_Bounds
    last_value self =
        Feature.Column_Operations.if_supported_else_throw self.connection.dialect "last_value" <|
            self.last_row . at -1

    ## ALIAS first field
       GROUP Standard.Base.Selections
       ICON select_column
       Gets the first column.
    first_column : DB_Column ! Index_Out_Of_Bounds
    first_column self = 
        Feature.Column_Operations.if_supported_else_throw self.connection.dialect "first_column" <|
            self.at 0

    ## ALIAS last field
       GROUP Standard.Base.Selections
       ICON select_column
       Gets the last column
    last_column : DB_Column ! Index_Out_Of_Bounds
    last_column self = 
        Feature.Column_Operations.if_supported_else_throw self.connection.dialect "last_column" <|
            self.at -1

    ## ALIAS field count
       GROUP Standard.Base.Metadata
       ICON metadata
       Returns the number of columns in the table.
    column_count : Integer
    column_count self = self.internal_columns.length

    ## ALIAS select fields
       GROUP Standard.Base.Selections
       ICON select_column
       Returns a new table with a chosen subset of columns, as specified by the
       `columns`, from the input table. Any unmatched input columns will be
       dropped from the output.

       Arguments:
       - columns: Specifies columns by a single instance or Vector of names;
         indexes or regular expressions to match names; or a `By_Type` selector
         to choose columns by type. Note: specifying columns by type ignores
         size and precision.
       - reorder: By default, or if set to `False`, columns in the output will
         be in the same order as in the input table. If `True`, the order in the
         output table will match the order in the columns list. If a column is
         matched by multiple selectors in reorder mode, it will be placed at
         the position of the first one matched.
       - case_sensitivity: Controls whether to be case sensitive when matching
         column names.
       - error_on_missing_columns: Specifies if a missing input column should
         result in an error regardless of the `on_problems` settings. Defaults
         to `True`.
       - on_problems: Specifies how to handle problems if they occur, reporting
         them as warnings by default.

       ! Error Conditions

         - If there are no columns in the output table, a `No_Output_Columns` is
           raised as an error regardless of the problem behavior, because it is
           not possible to create a table without any columns.
         - If a column in `columns` is not in the input table, a
           `Missing_Input_Columns` is raised as an error, unless
           `error_on_missing_columns` is set to `False`, in which case the
           problem is reported according to the `on_problems` setting.
       > Example
         Select columns by name.

             table.select_columns ["bar", "foo"]

       > Example
         Select columns using names passed as a Vector.

             table.select_columns ["bar", "foo"]

       > Example
         Select columns matching a regular expression.

             table.select_columns "foo.+".to_regex case_sensitivity=Case_Sensitivity.Insensitive

       > Example
         Select the first two columns and the last column, moving the last one to front.

             table.select_columns [-1, 0, 1] reorder=True

       > Example
         Select integer columns.

             table.select_columns [..By_Type ..Integer]
    @columns (Widget_Helpers.make_column_name_multi_selector add_regex=True add_by_type=True)
    select_columns :  Vector (Integer | Text | Regex | By_Type) | Text | Integer | Regex | By_Type -> Boolean -> Case_Sensitivity -> Boolean -> Problem_Behavior -> DB_Table ! No_Output_Columns | Missing_Input_Columns
    select_columns self (columns : (Vector | Text | Integer | Regex | By_Type) = [self.columns.first.name]) (reorder:Boolean=False) (case_sensitivity:Case_Sensitivity=..Default) (error_on_missing_columns:Boolean=True) (on_problems:Problem_Behavior=..Report_Warning) =
        Feature.Select_Columns.if_supported_else_throw self.connection.dialect "select_columns" <|
            new_columns = self.columns_helper.select_columns columns case_sensitivity reorder error_on_missing_columns on_problems
            self.updated_columns (new_columns.map _.as_internal)

    ## PRIVATE
       ALIAS select fields by type
       GROUP Standard.Base.Selections
       ICON select_column
       Returns a new table with the chosen set of columns filtered by the type
       of the column.

       Arguments:
       - types: The types of columns to select.
       - strict: If `True`, only columns with exactly the specified types will
         be selected. If `False`, columns with related types will also be
         selected (i.e. ignore size, precision).
    @types Widget_Helpers.make_value_type_vector_selector
    select_columns_by_type : Vector Value_Type -> Boolean -> Table
    select_columns_by_type self types:Vector strict:Boolean=False =
        Feature.Select_Columns.if_supported_else_throw self.connection.dialect "select_columns_by_type" <|
            new_columns = self.columns_helper.select_by_type types strict
            result = self.updated_columns (new_columns.map _.as_internal)
            Warning.attach (Deprecated.Warning "Standard.Database.DB_Table.DB_Table" "select_columns_by_type" "Deprecated: use `select_columns` with a `By_Type` instead.") result

    ## ALIAS drop fields, drop_columns, remove fields, select columns, select fields
       GROUP Standard.Base.Selections
       ICON select_column
       Returns a new table with the chosen set of columns, as specified by the
       `columns`, removed from the input table. Any unmatched input columns will
       be kept in the output. Columns are returned in the same order as in the
       input.

       Arguments:
       - columns: Specifies columns by a single instance or Vector of names;
         indexes or regular expressions to match names; or a `By_Type` selector
         to choose columns by type. Note: specifying columns by type ignores
         size and precision.
       - error_on_missing_columns: Specifies if a missing input column should
         result in an error regardless of the `on_problems` settings. Defaults
         to `False`.
       - on_problems: Specifies how to handle problems if they occur, reporting
         them as warnings by default.

       ! Error Conditions

         - If there are no columns in the output table, a `No_Output_Columns` is
           raised as an error regardless of the problem behavior, because it is
           not possible to create a table without any columns.
         - If a column in `columns` is not in the input table, a
           `Missing_Input_Columns` is reported according to the `on_problems`
           setting, unless `error_on_missing_columns` is set to `True`, in which
           case it is raised as an error.

       > Example
         Remove columns with given names.

             table.remove_columns ["bar", "foo"]

       > Example
         Remove columns using names passed as a Vector.

             table.remove_columns ["bar", "foo"]

       > Example
         Remove columns matching a regular expression.

             table.remove_columns "foo.+".to_regex Case_Sensitivity.Insensitive

       > Example
         Remove the first two columns and the last column.

             table.remove_columns [-1, 0, 1]

       > Example
         Remove integer columns.

             table.remove_columns [..By_Type ..Integer]
    @columns (Widget_Helpers.make_column_name_multi_selector add_regex=True add_by_type=True)
    remove_columns :  Vector (Integer | Text | Regex | By_Type) | Text | Integer | Regex | By_Type -> Case_Sensitivity -> Boolean -> Problem_Behavior -> DB_Table ! No_Output_Columns | Missing_Input_Columns
    remove_columns self (columns : (Vector | Text | Integer | Regex | By_Type) = [self.columns.first.name]) (case_sensitivity:Case_Sensitivity=..Default) (error_on_missing_columns:Boolean=False) (on_problems:Problem_Behavior=..Report_Warning) =
        Feature.Select_Columns.if_supported_else_throw self.connection.dialect "remove_columns" <|
            new_columns = self.columns_helper.remove_columns columns case_sensitivity error_on_missing_columns=error_on_missing_columns on_problems=on_problems
            self.updated_columns (new_columns.map _.as_internal)

    ## PRIVATE
       ALIAS remove fields by type, select columns by type, select fields by type
       GROUP Standard.Base.Selections
       ICON select_column
       Returns a new table with the chosen set of columns filtering out based
       on the type of the column.

       Arguments:
       - types: The types of columns to remove.
       - strict: If `True`, only columns with exactly the specified types will
         be removed. If `False`, columns with related types will also be
         removed (i.e. ignore size, precision).
    @types Widget_Helpers.make_value_type_vector_selector
    remove_columns_by_type : Vector Value_Type -> Boolean -> Table
    remove_columns_by_type self types:Vector strict:Boolean=False =
        Feature.Select_Columns.if_supported_else_throw self.connection.dialect "remove_columns_by_type" <|
            new_columns = self.columns_helper.remove_by_type types strict
            result = self.updated_columns (new_columns.map _.as_internal)
            Warning.attach (Deprecated.Warning "Standard.Database.DB_Table.DB_Table" "remove_columns_by_type" "Deprecated: use `remove_columns` with a `By_Type` instead.") result

    ## ALIAS filter_blank_columns, select_blank_fields, select_missing_columns, select_na
       GROUP Standard.Base.Selections
       ICON select_column

       Select columns which are either all blank or contain blank values. If no
       rows are present, all columns are considered blank.

       Arguments:
       - when: By default, only columns consisting of all blank cells are
         selected. If set to Blank_Selector.Any_Cell, columns with one or
         more blank values are selected.
       - treat_nans_as_blank: specified whether `Number.nan` is considered as
         blank. By default, it is not.

       ? Blank values
         Blank values are `Nothing`, `""` and depending on setting `Number.nan`.

       > Example
         Select completely blank columns from a table.

             table.select_blank_columns
    select_blank_columns : Blank_Selector -> Boolean -> DB_Table
    select_blank_columns self (when : Blank_Selector = ..All_Cells) treat_nans_as_blank:Boolean=False =
        Feature.Select_Columns.if_supported_else_throw self.connection.dialect "select_blank_columns" <|
            new_columns = self.columns_helper.select_blank_columns_helper when treat_nans_as_blank
            self.updated_columns new_columns

    ## ALIAS drop_missing_columns, drop_na, select_blank_columns, select_blank_fields, select_missing_columns, select_na
       GROUP Standard.Base.Selections
       ICON select_column

       Remove columns which are either all blank or contain blank values. If no
       rows are present, all columns are considered blank.

       Arguments:
       - when: By default, only columns consisting of all blank cells are
         selected. If set to Blank_Selector.Any_Cell, columns with one or
         more blank values are selected.
       - treat_nans_as_blank: specified whether `Number.nan` is considered as
         blank. By default, it is not.

       ? Blank values
         Blank values are `Nothing`, `""` and depending on setting `Number.nan`.

       > Example
         Remove completely blank columns from a table.

             table.remove_blank_columns
    remove_blank_columns : Blank_Selector -> Boolean -> DB_Table
    remove_blank_columns self (when : Blank_Selector = ..All_Cells) treat_nans_as_blank:Boolean=False =
        Feature.Select_Columns.if_supported_else_throw self.connection.dialect "remove_blank_columns" <|
            new_columns = self.columns_helper.select_blank_columns_helper when treat_nans_as_blank invert_selection=True
            self.updated_columns new_columns

    ## GROUP Standard.Base.Selections
       ICON select_column
       Returns a new table with the specified selection of columns moved to
       either the start or the end in the specified order.

       Arguments:
       - columns: Specifies columns by a name, type, index or regular expression to
         match names, or a Vector of these.
       - position: Specifies how to place the selected columns in relation to
         the remaining columns which were not matched by `columns` (if any).
       - case_sensitivity: Controls whether to be case sensitive when matching
         column names.
       - error_on_missing_columns: Specifies if a missing input column should
         result in an error regardless of the `on_problems` settings. Defaults
         to `False`.
       - on_problems: Specifies how to handle problems if they occur, reporting
         them as warnings by default.

       ! Error Conditions

         - If a column in `columns` is not in the input table, a
           `Missing_Input_Columns` is reported according to the `on_problems`
           setting, unless `error_on_missing_columns` is set to `True`, in which
           case it is raised as an error.

       > Example
         Move a column with a specified name to back.

             table.reorder_columns ["foo"] position=Position.After_Other_Columns

       > Example
         Move columns using names passed as a Vector.

             table.reorder_columns ["bar", "foo"] position=Position.After_Other_Columns

       > Example
         Move columns matching a regular expression to front, keeping columns matching "foo.+" before columns matching "b.*".

             table.reorder_columns "foo.+".to_regex case_sensitivity=Case_Sensitivity.Insensitive

       > Example
         Swap the first two columns.

             table.reorder_columns [1, 0]

       > Example
         Move the first column to back.

             table.reorder_columns [0] position=Position.After_Other_Columns
    @columns (Widget_Helpers.make_column_name_multi_selector add_regex=True add_by_type=True)
    reorder_columns : Vector (Integer | Text | Regex | By_Type) | Text | Integer | Regex | By_Type -> Position -> Case_Sensitivity -> Boolean -> Problem_Behavior -> DB_Table ! Missing_Input_Columns
    reorder_columns self (columns : (Vector | Text | Integer | Regex | By_Type) = [self.columns.first.name]) (position:Position=..Before_Other_Columns) (case_sensitivity:Case_Sensitivity=..Default) (error_on_missing_columns:Boolean=False) (on_problems:Problem_Behavior=..Report_Warning) =
        Feature.Select_Columns.if_supported_else_throw self.connection.dialect "reorder_columns" <|
            new_columns = self.columns_helper.reorder_columns columns position case_sensitivity error_on_missing_columns on_problems
            self.updated_columns (new_columns.map _.as_internal)

    ## GROUP Standard.Base.Selections
       ICON select_column
       Returns a new table with the columns sorted by name according to the
       specified sort method. By default, sorting will be according to
       case-sensitive ascending order based on the normalized Unicode ordering.

       Arguments:
       - order: Whether sorting should be in ascending or descending order.
       - text_ordering: The sort methodology to use.

       > Example
         Sort columns according to the default ordering.

             table.sort_columns

       > Example
         Sort columns according to the natural case-insensitive ordering.

             table.sort_columns text_ordering=(Text_Ordering.Case_Insensitive sort_digits_as_numbers=True)

       > Example
         Sort columns in descending order.

             table.reorder_columns Sort_Direction.Descending
    sort_columns : Sort_Direction -> Text_Ordering -> DB_Table
    sort_columns self order:Sort_Direction=..Ascending text_ordering:Text_Ordering=..Default =
        Feature.Select_Columns.if_supported_else_throw self.connection.dialect "sort_columns" <|
            new_columns = Table_Helpers.sort_columns internal_columns=self.internal_columns order text_ordering
            self.updated_columns new_columns

    ## GROUP Standard.Base.Metadata
       ICON table_edit
       Returns a new table with the columns renamed based on either a mapping
       from the old name to the new or a positional list of new names.

       Arguments:
       - column_map: Mapping from old column names to new or a vector of new
         column names to apply by position. `Regex` objects can be used
         within the mapping to do pattern based renaming.
         Can also be supplied as a `Table` either with a single column of new
         names or two columns with old (first column) and new names (second
         column).
       - case_sensitivity: Controls whether to be case sensitive when matching
         column names.
       - error_on_missing_columns: Specifies if a missing input column should
         result in an error regardless of the `on_problems` settings. Defaults
         to `True`.
       - on_problems: Specifies how to handle problems if they occur, reporting
         them as warnings by default.

       ! Error Conditions

         - If a column in `columns` is not in the input table, a
           `Missing_Input_Columns` is raised as an error, unless
           `error_on_missing_columns` is set to `False`, in which case the
           problem is reported according to the `on_problems` setting.
         - If any of the new names are invalid, an `Invalid_Column_Names`
           error is raised.
         - Other problems are reported according to the `on_problems` setting:
             - If a column is matched by two selectors resulting in a different
               name mapping, a `Ambiguous_Column_Rename`.
             - If in `By_Position` mode and more names than columns are
               provided, a `Too_Many_Column_Names_Provided`.
             - If any of the new names clash either with existing names or each
               other, a `Duplicate_Output_Column_Names`.

       > Example
         Rename the "Alpha" column to "Beta"

              table.rename_columns (Dictionary.from_vector [["Alpha", "Beta"]])

       > Example
         Rename the last column to "LastColumn"

              table.rename_columns (Dictionary.from_vector [[-1, "LastColumn"]])

       > Example
         Rename the "Alpha" column to "Beta" and last column to "LastColumn"

              table.rename_columns (Dictionary.from_vector [["Alpha", "Beta"], [-1, "LastColumn"]])

       > Example
         Rename the first column to "FirstColumn"

              table.rename_columns ["FirstColumn"]

       > Example
         Add a prefix to all column names.

              table.rename_columns (table.columns.map c-> "prefix_" + c.name)

       > Example
         For all columns starting with the prefix `name=`, replace it with `key:`.

              table.rename_columns (Dictionary.from_vector [["name=(.*)".to_regex, "key:$1"]])
    @column_map Widget_Helpers.make_rename_name_vector_selector
    rename_columns : Table | Dictionary (Text | Integer | Regex) Text | Vector Text | Vector Vector -> Case_Sensitivity -> Boolean -> Problem_Behavior -> DB_Table ! Missing_Input_Columns | Ambiguous_Column_Rename | Too_Many_Column_Names_Provided | Invalid_Column_Names | Duplicate_Output_Column_Names
    rename_columns self (column_map:(Table | Dictionary | Vector)=["Column"]) (case_sensitivity:Case_Sensitivity=..Default) (error_on_missing_columns:Boolean=True) (on_problems:Problem_Behavior=..Report_Warning) =
        Feature.Select_Columns.if_supported_else_throw self.connection.dialect "rename_columns" <|
            case column_map of
                _ : Table ->
                    resolved = Table_Helpers.read_name_mapping_from_table column_map
                    self.rename_columns resolved case_sensitivity error_on_missing_columns on_problems
                _ ->
                    new_names = Table_Helpers.rename_columns self.column_naming_helper self.internal_columns column_map case_sensitivity error_on_missing_columns on_problems
                    Warning.with_suspended new_names names->
                        self.updated_columns (self.internal_columns.map c-> c.rename (names.at c.name))

    ## ALIAS header, rename
       GROUP Standard.Base.Metadata
       ICON table_edit
       Returns a new table with the columns renamed based on entries in the
       first row.

       Arguments:
       - on_problems: Specifies how to handle problems if they occur, reporting
         them as warnings by default.

         The following problems can occur:
         - If any of the new names are invalid, an
           `Invalid_Column_Names`.
         - If any of the new names clash either with existing names or each
           other, a Duplicate_Output_Column_Names.

       > Example
         Rename the column based on the first row

              table.use_first_row_as_names
    use_first_row_as_names : Problem_Behavior -> DB_Table
    use_first_row_as_names self (on_problems:Problem_Behavior=..Report_Warning) =
        _ = on_problems
        Error.throw (Unsupported_Database_Operation.Error "use_first_row_as_names")

    ## PRIVATE

       Resolves the column name to a column within this table.

       Arguments:
       - column: The name (or column handle) for the column you want to resolve.

       If instead of a name, a column is provided, it is returned as-is as long
       as it comes from the same context.
    resolve : Text | DB_Column -> DB_Column
    resolve self column =
        Feature.Select_Columns.if_supported_else_throw self.connection.dialect "resolve" <|
            case column of
                _ : Text -> Panic.rethrow (self.at column)
                _ ->
                    if Helpers.check_integrity self column then column else
                        Panic.throw (Integrity_Error.Error "DB_Column "+column.name)

    ## ALIAS filter rows, where
       GROUP Standard.Base.Selections
       ICON preparation

       Selects only the rows of this table that correspond to `True` values of
       `filter`.

       Arguments:
       - column: The column to use for filtering. Can be a column name, index or
         the `Column` object itself.
       - filter: The filter to apply to the column. It can either be an instance
         of `Filter_Condition` or a predicate taking a cell value and returning
         a boolean value indicating whether the corresponding row should be kept
         or not.
       - on_problems: Specifies how to handle if a non-fatal problem occurs,
         attaching a warning by default.

       ! Error Conditions

         - If a column name cannot be found, a `No_Such_Column` dataflow error
           is raised.
         - If a column index is invalid, an `Index_Out_Of_Bounds` dataflow error
           is raised.
         - If the column is an invalid type for the filter, an
           `Invalid_Value_Type` dataflow error is raised.
         - Additionally, the following problems may be reported according to the
           `on_problems` setting:
           - If filtering by equality on a floating-point column,
             a `Floating_Point_Equality`.

       > Example
         Get people older than 30.

             people.filter "Age" (Greater 30)

       > Example
         Filter people between 30 and 40.

             people.filter "Age" (Between 30 40)

       > Example
         Select rows where more than 50% of the stock is sold.

             table.filter "sold_stock" (Greater (table.at "total_stock" / 2))

       > Example
         Select people celebrating a jubilee.

             people.filter "age" (age -> (age%10 == 0))
    @column (Widget_Helpers.make_column_name_selector add_expression=True)
    @filter Widget_Helpers.make_filter_condition_selector
    filter : (DB_Column | Text | Integer) -> (Filter_Condition | (Any -> Boolean)) -> Problem_Behavior -> DB_Table ! No_Such_Column | Index_Out_Of_Bounds | Invalid_Value_Type
    filter self column (filter : Filter_Condition | (Any -> Boolean) = Filter_Condition.Equal True) on_problems:Problem_Behavior=..Report_Warning = 
        Feature.Filter.if_supported_else_throw self.connection.dialect "filter" <|
            case column of
                _ : DB_Column ->
                    mask filter_column = case Helpers.check_integrity self filter_column of
                        False ->
                            Error.throw (Integrity_Error.Error "DB_Column "+filter_column.name)
                        True ->
                            new_filters = self.context.where_filters + [filter_column.expression]
                            new_ctx = self.context.set_where_filters new_filters
                            self.updated_context new_ctx

                    filter_condition = Filter_Condition.resolve_auto_scoped filter
                    case filter_condition of
                        _ : Filter_Condition ->
                            resolved = (self:Table_Ref).resolve_condition filter_condition
                            mask (make_filter_column column resolved on_problems)
                        _ : Function ->
                            Error.throw (Unsupported_Database_Operation.Error "Filtering with a custom predicate")
                _ : Expression -> self.filter (self.evaluate_expression column on_problems) filter on_problems
                _ ->
                    table_at = self.at column
                    self.filter table_at filter on_problems

    ## PRIVATE
       ALIAS filter rows
       GROUP Standard.Base.Selections
       ICON preparation

       Selects only the rows of this table that correspond to `True` values of
       `filter`.

       Arguments:
       - expression: The expression to evaluate to filter the rows.
       - on_problems: Specifies how to handle non-fatal problems, attaching a
         warning by default.

       ! Error Conditions

         - If a column name cannot be found, a `No_Such_Column` dataflow error
           is raised.
         - If the provided expression is invalid, a corresponding
           `Expression_Error` dataflow error is raised.
         - If the expression returns a column that does not have a boolean type,
           an `Invalid_Value_Type` dataflow error is raised.
         - Additionally, the following problems may be reported according to the
           `on_problems` setting:
           - If the expression checks equality on a floating-point column,
             a `Floating_Point_Equality`.
           - If an arithmetic error occurs when computing the expression,
             an `Arithmetic_Error`.
           - If more than 10 rows encounter computation issues,
             an `Additional_Warnings`.

       > Example
         Select people celebrating a jubilee.

             people.filter_by_expression "[age] % 10 == 0"
    filter_by_expression : Text -> Problem_Behavior -> DB_Table ! No_Such_Column | Invalid_Value_Type | Expression_Error
    filter_by_expression self expression:Text on_problems:Problem_Behavior=..Report_Warning =
        Feature.Filter.if_supported_else_throw self.connection.dialect "filter_by_expression" <|
            column = self.evaluate_expression (Expression.Value expression) on_problems
            result = self.filter column Filter_Condition.Is_True
            Warning.attach (Deprecated.Warning "Standard.Database.DB_Table.DB_Table" "filter_by_expression" "Deprecated: use `filter` with an `Expression` instead.") result

    ## ALIAS first, head, keep, last, limit, sample, slice, tail, top
       GROUP Standard.Base.Selections
       ICON select_row
       Creates a new Table with the specified range of rows from the input
       Table.

       Arguments:
       - range: The selection of rows from the table to return.

       For the purposes of the `Index_Sub_Range.While` predicate a single
       "element" of the table is represented by the `Row` type.

       ? Supported Range Types

         Database backends support all range types except `While` and `Sample`

         In-memory tables support all range types.

       > Example
         Take first 10 rows of the table.

             table.take (..First 10)

       > Example
         Take rows from the top of the table as long as their values sum to 10.

             table.take (While row-> row.to_vector.compute Statistic.Sum == 10)
    @range Index_Sub_Range.default_widget
    take : (Index_Sub_Range | Range | Integer) -> DB_Table
    take self range:(Index_Sub_Range | Range | Integer)=..First =
        Feature.Sample.if_supported_else_throw self.connection.dialect "take" <|
            Take_Drop_Helpers.take_drop_helper Take_Drop.Take self range

    ## ALIAS remove, skip
       GROUP Standard.Base.Selections
       ICON select_row
       Creates a new Table from the input with the specified range of rows
       removed.

       Arguments:
       - range: The selection of rows from the table to remove.

       For the purposes of the `Index_Sub_Range.While` predicate a single
       "element" of the table is represented by the `Row` type.

       ? Supported Range Types

         Database backends support all range types except `While` and `Sample`

         In-memory tables support all range types.

       > Example
         Drop first 10 rows of the table.

             table.drop (..First 10)

       > Example
         Drop rows from the top of the table as long as their values sum to 10.

             table.drop (While row-> row.to_vector.compute Statistic.Sum == 10)
    @range Index_Sub_Range.default_widget
    drop : (Index_Sub_Range | Range | Integer) -> DB_Table
    drop self range:(Index_Sub_Range | Range | Integer)=..First =
        Feature.Sample.if_supported_else_throw self.connection.dialect "drop" <|
            Take_Drop_Helpers.take_drop_helper Take_Drop.Drop self range

    ## PRIVATE
       Filter out all rows.
    remove_all_rows : DB_Table
    remove_all_rows self =
        Feature.Filter.if_supported_else_throw self.connection.dialect "remove_all_rows" <|
            self.filter (Expression.Value "0==1")

    ## ALIAS add index column, rank, record id
       GROUP Standard.Base.Values
       ICON column_add
       Adds a new column to the table enumerating the rows.

       Arguments:
       - name: The name of the new column. Defaults to "Row".
       - from: The starting value for the enumeration. Defaults to 0.
       - step: The amount to increment the enumeration by. Defaults to 1.
       - group_by: Specifies the columns to group by. The row numbers are
         counted separately for each group. By default, all rows are treated as
         a single group.
       - order_by: Specifies the columns to order by. Defaults to the order of
         the rows in the table. The row numbers are assigned according to the
         specified ordering.

       ? Ordering of rows

         Note that the ordering of rows from the original table is preserved in
         all cases. The grouping and ordering settings affect how the row
         numbers are assigned to each row, but the order of the rows itself is
         not changed by this operation.

       ! Error Conditions

         - If the columns specified in `group_by` or `order_by` are not present
           in the table, a `Missing_Input_Columns` error is raised.
         - If the column with the same name as provided `name` already exists,
           a `Duplicate_Output_Column_Names` problem is reported and the
           existing column is renamed to avoid the clash.
         - If grouping on floating point numbers, a `Floating_Point_Equality`
           problem is reported.
    @name (Widget.Text_Input display=..Always)
    @from (Widget.Numeric_Input display=..Always)
    @group_by (Widget_Helpers.make_column_name_multi_selector display=..When_Modified)
    @order_by (Widget_Helpers.make_order_by_selector display=..When_Modified)
    add_row_number : Text -> Integer -> Integer -> Vector (Text | Integer | Regex) | Text | Integer | Regex -> Vector (Text | Sort_Column) | Text -> Problem_Behavior -> DB_Table
    add_row_number self (name:Text="Row") (from:Integer=0) (step:Integer=1) (group_by:(Vector | Text | Integer | Regex)=[]) (order_by:(Vector | Text)=[]) (on_problems:Problem_Behavior=..Report_Warning) =
        Feature.Add_Row_Number.if_supported_else_throw self.connection.dialect "add_row_number" <|
            problem_builder = Problem_Builder.new error_on_missing_columns=True
            grouping_columns = self.columns_helper.select_columns_helper group_by Case_Sensitivity.Default True problem_builder
            grouping_columns.each column->
                if column.value_type.is_floating_point then
                    problem_builder.report_other_warning (Floating_Point_Equality.Error column.name)
            ordering = Table_Helpers.resolve_order_by self.columns order_by problem_builder
            problem_builder.attach_problems_before on_problems <|
                order_descriptors = case ordering.is_empty of
                    False -> ordering.map element->
                        column = element.column
                        associated_selector = element.associated_selector
                        self.connection.dialect.prepare_order_descriptor column associated_selector.direction text_ordering=Nothing
                    True -> case self.default_ordering of
                        Nothing -> Error.throw (Illegal_Argument.Error "The table has no existing ordering (e.g. from a `sort` operation or primary key). `add_row_number` requires an ordering in database.")
                        descriptors -> descriptors
                grouping_expressions = (grouping_columns.map _.as_internal).map .expression

                new_expr = Row_Number_Helpers.make_row_number from step order_descriptors grouping_expressions

                type_mapping = self.connection.dialect.get_type_mapping
                infer_from_database_callback expression =
                    SQL_Type_Reference.new self.connection self.context expression
                new_type_ref = type_mapping.infer_return_type infer_from_database_callback "ROW_NUMBER" [] new_expr

                new_column = Internal_Column.Value name new_type_ref new_expr

                rebuild_table columns =
                    self.updated_columns (columns.map .as_internal)
                renamed_table = Add_Row_Number.rename_columns_if_needed self name on_problems rebuild_table
                updated_table = renamed_table.updated_columns (renamed_table.internal_columns + [new_column])
                updated_table.as_subquery

<<<<<<< HEAD
    ## PRIVATE add group column, group id, bucket, tile
=======
    ## ALIAS add group column, bucket, group id, tile
>>>>>>> e86e5e72
       GROUP Standard.Base.Values
       ICON column_add
       Adds a new column to the table enumerating groups of rows, assigning each
       row to one group number. All rows in each group will get the same number.

       Arguments:
       - grouping_method: Specifies how to group the rows; see "Grouping
         Methods", below.
       - name: The name of the new column. Defaults to "Group".
       - from: The starting value for the enumeration. Defaults to 0.
       - step: The amount to increment the enumeration by. Defaults to 1.

       ? Grouping Methods

         The following grouping methods are supported:
         - `Unique`: Group rows by the specified columns.
         - Equal_Count: Create the specified number of groups with the same
           number of rows in each group (except possibly the last one).

       ? Ordering of rows

         Note that the ordering of rows from the original table is preserved in
         all cases. The grouping and ordering settings can affect how the group
         numbers are assigned, depending on the grouping method.  The order of
         the rows itself is not changed by this operation.

       ! Error Conditions

         - If the columns specified in `group_by` or `order_by` are not present
           in the table, a `Missing_Input_Columns` error is raised.
         - If the column with the same name as provided `name` already exists,
           a `Duplicate_Output_Column_Names` problem is reported and the
           existing column is renamed to avoid the clash.
         - If grouping on floating point numbers, a `Floating_Point_Equality`
           problem is reported.

       > Example
         Assign group numbers based on unique values of the first two columns.

            ## table:
                x | y | z
               ---+---+---
                1 | 0 | 2
                0 | 1 | 0
                1 | 2 | 0
                0 | 1 | 1
                1 | 0 | 1
                1 | 2 | 1
            table = table_builder [['x', [1, 0, 1, 0, 1, 1]], ['y', [0, 1, 2, 1, 0, 2]], ['z' [2, 0, 0, 1, 1, 1]]]
            table2 = table.add_group_number (..Unique group_by=['x', 'y']) "g"
            table2.at 'g' . to_vector
            # => [0, 1, 2, 1, 0, 2]
            ## table2:
                x | y | z | g
               ---+---+---+---
                1 | 0 | 2 | 0
                0 | 1 | 0 | 1
                1 | 2 | 0 | 2
                0 | 1 | 1 | 1
                1 | 0 | 1 | 2
                1 | 2 | 1 | 0

       > Example
         Divide rows into three groups.
            ## table:
                x | y
               ---+---
                1 | 5
                2 | 4
                3 | 3
                4 | 2
                5 | 1
            table = table_builder [['x', [1, 2, 3, 4, 5]], ['y', [5, 4, 3, 2, 1]]]
            table2 = tabble.add_group_number (..Equal_Count 3) "g"
            table2.at 'g' . to_vector
            # => [0, 0, 1, 1, 2]
            ## table2:
                x | y | g
               ---+---+---
                1 | 5 | 0
                2 | 4 | 0
                3 | 3 | 1
                4 | 2 | 1
                5 | 1 | 2
    @name (Widget.Text_Input display=..Always)
    @from (Widget.Numeric_Input display=..Always)
    @group_by (Widget_Helpers.make_column_name_multi_selector display=..When_Modified)
    @order_by (Widget_Helpers.make_order_by_selector display=..When_Modified)
    add_group_number self (grouping_method:Grouping_Method=..Unique) (name:Text="Group") (from:Integer=0) (step:Integer=1) (on_problems:Problem_Behavior=..Report_Warning) -> Table =
        _ = [grouping_method, name, from, step, on_problems]
        Error.throw (Unsupported_Database_Operation.Error "add_group_number")


    ## ALIAS order_by
       GROUP Standard.Base.Selections
       ICON select_row

       Returns a new Table that will include at most `max_rows` rows from the
       original Table.

       Arguments:
       - max_rows: The maximum number of rows to get from the table.

       Since this Table is backed by an SQL database, the Table returned by the
       `limit` method is deterministic only if the Table has been ordered (using
       the `order_by` method).

       Otherwise, no order is imposed, so the returned Table will include at most
       `max_rows` rows, but there are no guarantees on which rows will be
       selected. Moreover, even if the underlying table in the database did not
       change, different sets of rows may be returned each time the returned
       Table is materialized.

       The limit is applied at the very end, so the new Table behaves exactly as
       the old one, just limiting its results when being materialized.
       Specifically, applying further filters will still apply to the whole
       result set and the limit will be taken after applying these filters.

       > Example
         In the call below, assuming that the table of `t1` contains rows for
         numbers 1, 2, ..., 10, will return rows starting from 6 and not an empty
         result as one could expect if the limit was applied before the filters.

             t1 = table.sort [..Name "A"] . limit 5
             t2 = t1.filter 'A' (..Greater than=5)
             t2.read
    limit : Integer -> DB_Table
    limit self max_rows:Integer=1000 =
        new_ctx = self.context.set_limit max_rows
        self.updated_context new_ctx

    ## ALIAS add column, expression, formula, new column, update column
       GROUP Standard.Base.Values
       ICON column_add
       Sets the column value at the given name.

       Arguments:
       - value: The value, expression or column to create column.
       - as: Optional new name for the column.
       - set_mode: Specifies the expected behaviour in regards to existing
         column with the same name.
       - on_problems: Specifies how to handle problems with expression
         evaluation.

       ! Error Conditions

         - If the column name is already present and `set_mode` is `Add`, a
           `Existing_Column` dataflow error is raised.
         - If the column name is not present and `set_mode` is `Update`, a
           `Missing_Column` dataflow error is raised.
         - If a column name referenced from within an expression cannot be
           found, a `No_Such_Column` dataflow error is raised.
         - If the provided expression is invalid, a corresponding
           `Expression_Error` dataflow error is raised.
         - The following problems with expression evaluation may be reported
           according to the `on_problems` setting:
           - If the expression checks equality on a floating-point column,
             a `Floating_Point_Equality`.
           - If an arithmetic error occurs when computing the expression,
             an `Arithmetic_Error`.
           - If more than 10 rows encounter computation issues,
             an `Additional_Warnings`.

       > Example
         Create a table where the values of the total stock in the inventory is
         doubled.

             import Standard.Examples

             example_set =
                 table = Examples.inventory_table
                 double_inventory = table.at "total_stock" * 2
                 table.set double_inventory as="total_stock"
                 table.set (expr "2 * [total_stock]") as="total_stock_expr"
    @value Simple_Expression.default_widget
    set : DB_Column | Text | Expression | Array | Vector | Range | Date_Range | Constant_Column | Simple_Expression -> Text -> Set_Mode -> Problem_Behavior -> DB_Table ! Existing_Column | Missing_Column | No_Such_Column | Expression_Error
    set self value:(DB_Column | Text | Expression | Array | Vector | Range | Date_Range | Constant_Column | Simple_Expression) (as : Text = "") (set_mode : Set_Mode = ..Add_Or_Update) (on_problems : Problem_Behavior = ..Report_Warning) =
        problem_builder = Problem_Builder.new
        unique = self.column_naming_helper.create_unique_name_strategy
        unique.mark_used self.column_names

        resolved = case value of
            _ : Text -> self.make_constant_column value
            _ : Expression -> self.evaluate_expression value on_problems
            _ : DB_Column ->
                if Helpers.check_integrity self value then value else
                    Error.throw (Integrity_Error.Error "Column "+value.name)
            _ : Constant_Column -> self.make_constant_column value
            _ : Simple_Expression -> value.evaluate self (set_mode==Set_Mode.Update && as=="") on_problems
            _ : Vector -> Error.throw (Unsupported_Database_Operation "`Vector` for `set`")
            _ : Array -> Error.throw (Unsupported_Database_Operation.Error "`Array` for `set`")
            _ : Range -> Error.throw (Unsupported_Database_Operation.Error "`Range` for `set`")
            _ : Date_Range -> Error.throw (Unsupported_Database_Operation.Error "`Date_Range` for `set`")
            _ -> Error.throw (Illegal_Argument.Error "Unsupported type for `DB_Table.set`.")

        ## If `as` was specified, use that. Otherwise, if `value` is a
          `DB_Column`, use its name. In these two cases, do not make it unique.
          Otherwise, make it unique. If set_mode is Update, however, do not
          make it unique.
        new_column_name = if as != "" then as else
            if value.is_a DB_Column || set_mode==Set_Mode.Update || set_mode==Set_Mode.Add_Or_Update then resolved.name else unique.make_unique resolved.name
        renamed = resolved.rename new_column_name
        renamed.if_not_error <| self.column_naming_helper.check_ambiguity self.column_names renamed.name <|
            index = self.internal_columns.index_of (c -> c.name == renamed.name)
            check_add = case set_mode of
                Set_Mode.Add_Or_Update -> True
                Set_Mode.Add -> if index.is_nothing then True else Error.throw (Existing_Column.Error renamed.name)
                Set_Mode.Update -> if index.is_nothing then Error.throw (Missing_Column.Error renamed.name) else True
            new_table = check_add.if_not_error <|
                new_col = renamed.as_internal
                new_cols = if index.is_nothing then self.internal_columns + [new_col] else
                    Vector.new self.column_count i-> if i == index then new_col else self.internal_columns.at i
                self.updated_columns new_cols

            problem_builder.report_unique_name_strategy unique
            problem_builder.attach_problems_after on_problems new_table

    ## PRIVATE
       Given an expression, create a derived column where each value is the
       result of evaluating the expression for the row.

       Arguments:
       - expression: The expression to evaluate.
       - on_problems: Specifies how to handle non-fatal problems, attaching a
         warning by default.

       ! Error Conditions

         - If a column name cannot be found, a `No_Such_Column` dataflow error
           is raised.
         - If the provided expression is invalid, a corresponding
           `Expression_Error` dataflow error is raised.
         - Additionally, the following problems may be reported according to the
           `on_problems` setting:
           - If the expression checks equality on a floating-point column,
             a `Floating_Point_Equality`.
           - If an arithmetic error occurs when computing the expression,
             an `Arithmetic_Error`.
           - If more than 10 rows encounter computation issues,
             an `Additional_Warnings`.
    evaluate_expression : Text | Expression -> Problem_Behavior -> DB_Column ! No_Such_Column | Invalid_Value_Type | Expression_Error
    evaluate_expression self expression:(Text | Expression) on_problems:Problem_Behavior=..Report_Warning =
        if expression.is_a Text then self.evaluate_expression (Expression.Value expression) on_problems else
            get_column name = self.at name
            make_constant_column value = case value of
                _ : DB_Column -> value
                _ -> self.make_constant_column value
            new_column = Expression.evaluate expression get_column make_constant_column "Standard.Database.DB_Column" "DB_Column" DB_Column.var_args_functions
            problems = Warning.get_all new_column . map .value
            result = new_column.rename (self.connection.base_connection.column_naming_helper.sanitize_name expression.expression)
            on_problems.attach_problems_before problems <|
                Warning.set result []

    ## PRIVATE
       A helper that creates a two-column table from a Dictionary.

       The keys of the `Dictionary` become the first column, with name
       `key_column_name`, and the values become the second column, with name
       `value_column_name`.

       For the in-memory database, the `Dictionary` can be empty. For the
       database backends, it must not be empty.

       Arguments:
       - dict: The `Dictionary` to create the table from.
       - key_column_name: The name to use for the first column.
       - value_column_name: The name to use for the second column.
    make_table_from_dictionary : Dictionary Any Any -> Text -> Text -> Table
    make_table_from_dictionary self dict key_column_name value_column_name =
        Feature.Make_Table_From.if_supported_else_throw self.connection.dialect "make_table_from_dictionary" <|
            total_size = dict.size * 2

            if dict.is_empty then Error.throw (Illegal_Argument.Error "Dictionary cannot be empty") else
                if total_size > MAX_LITERAL_ELEMENT_COUNT then Error.throw (Illegal_Argument.Error "Dictionary is too large ("+dict.size.to_text+" entries): materialize a table into the database instead") else
                    keys_and_values = dict.to_vector
                    self.make_table_from_vectors [keys_and_values.map .first, keys_and_values.map .second] [key_column_name, value_column_name]

    ## PRIVATE
       A helper that creates a literal table from `Vector`s.

       For the in-memory database, the columns can be empty. For the database
       backends, they must not be empty.

       Arguments:
       - column_vectors: A `Vector` of `Vector`s; each inner `Vector` becomes a
         column of the table.
       - column_names: The names of the columns of the new table.
    make_table_from_vectors : Vector (Vector Any) -> Vector Text -> DB_Table
    make_table_from_vectors self column_vectors column_names =
        Feature.Make_Table_From.if_supported_else_throw self.connection.dialect "make_table_from_vectors" <|
            literal_table_name = self.connection.base_connection.table_naming_helper.generate_random_table_name "enso-literal-"
            make_literal_table self.connection column_vectors column_names literal_table_name

    ## PRIVATE

       Create a constant column from a value.
    make_constant_column : Any -> DB_Column ! Illegal_Argument
    make_constant_column self value =
        if Table_Helpers.is_column value then Error.throw (Illegal_Argument.Error "A constant value may only be created from a scalar, not a DB_Column") else
            type_mapping = self.connection.dialect.get_type_mapping
            argument_value_type = Value_Type_Helpers.find_argument_type value
            sql_type = case argument_value_type of
                Nothing -> SQL_Type.null
                _ -> type_mapping.value_type_to_sql argument_value_type Problem_Behavior.Ignore
            expr = SQL_Expression.Constant value
            new_type_ref = SQL_Type_Reference.from_constant sql_type
            base_column = Internal_Column.Value value.pretty new_type_ref expr
            needs_cast = argument_value_type.is_nothing.not && self.connection.dialect.needs_literal_table_cast argument_value_type
            result_internal_column = if needs_cast.not then base_column else
                infer_type_from_database new_expression =
                    SQL_Type_Reference.new self.connection self.context new_expression
                self.connection.dialect.make_cast base_column sql_type infer_type_from_database
            self.make_column result_internal_column

    ## PRIVATE
       Create a unique temporary column name.
    make_temp_column_name : Text
    make_temp_column_name self = self.column_naming_helper.make_temp_column_name self.column_names

    ## PRIVATE
       Run a table transformer with a temporary column added.
    with_temporary_column :  DB_Column -> (Text -> DB_Table -> DB_Table) -> DB_Table
    with_temporary_column self new_column:DB_Column f:(Text -> DB_Table -> DB_Table) =
        new_column_name = self.make_temp_column_name
        with_new_column = self.set new_column new_column_name set_mode=Set_Mode.Add
        modified_table = f new_column_name with_new_column
        modified_table.remove_columns new_column_name

    ## PRIVATE
       Filter a table on a boolean column. The column does not have to be part
       of the table, but it must be derived from it and share a context.
    filter_on_predicate_column : DB_Column -> DB_Table
    filter_on_predicate_column self predicate_column =
        self.with_temporary_column predicate_column name-> table->
            table.filter name Filter_Condition.Is_True

    ## ICON convert
       Returns the vector of columns contained in this table.
    columns : Vector DB_Column
    columns self =
        Vector.from_polyglot_array <|
            Array_Proxy.new self.internal_columns.length i->
                self.make_column (self.internal_columns.at i)

    ## GROUP Standard.Base.Metadata
       ICON metadata
       Returns the vector of column names contained in this table.
    column_names : Vector Text
    column_names self = Vector.from_polyglot_array <|
        Array_Proxy.new self.internal_columns.length i->
            self.internal_columns.at i . name

    ## ICON select_row
       Returns a vector of rows contained in this table.

       In the database backend, it first materializes the table to in-memory.

       Arguments:
       - max_rows: specifies the maximum number of rows to read.
    @max_rows Rows_To_Read.default_widget
    rows : Rows_To_Read -> Vector Row
    rows self (max_rows : Rows_To_Read = (..First_With_Warning 1000)) =
        self.read max_rows . rows

    ## GROUP Standard.Base.Selections
       ICON select_row
       Returns the first row of the table.
    first_row : Row ! Index_Out_Of_Bounds
    first_row self =
        self.read (..First 1) . rows . first

    ## GROUP Standard.Base.Selections
       ICON select_row
       Returns the last row of the table.

       In the database backend, this function has to scan through all the
       results of the query.
    last_row : Row ! Index_Out_Of_Bounds
    last_row self =
        if self.internal_columns.is_empty then Error.throw (Illegal_Argument.Error "Cannot create a table with no columns.") else
            sql = self.to_sql
            column_types = self.internal_columns.map .sql_type_reference
            table = self.connection.read_statement sql column_types last_row_only=True
            table.rows.first

    ## ALIAS sort
       GROUP Standard.Base.Selections
       ICON order
       Sorts the rows of the table according to the specified columns and order.

       Arguments:
       - columns: The columns and order to sort the table.
       - text_ordering: The ordering method to use on text values.
       - error_on_missing_columns: Specifies if a missing input column should
         result in an error regardless of the `on_problems` settings. Defaults
         to `True`.
       - on_problems: Specifies how to handle problems if they occur, reporting
         them as warnings by default.

       ! Error Conditions

         - If a column in `columns` is not in the input table, a
           `Missing_Input_Columns` is raised as an error, unless
           `error_on_missing_columns` is set to `False`, in which case the
           problem is reported according to the `on_problems` setting.
         - If no columns have been selected for ordering,
           a `No_Input_Columns_Selected` is raised as dataflow error regardless
           of any settings.
         - If a column used for ordering contains values that cannot be
           compared, an `Incomparable_Values` error is raised.

       ? Missing Values

         Missing (`Nothing`) values are sorted as less than any other object.

       > Example
         Sorting `table` in ascending order by the value in column `'Quantity'`.

             table.sort ['Quantity']

       > Example
         Sorting `table` in descending order by the value in column `'Quantity'`.

             table.sort [..Name 'Quantity' ..Descending]

       > Example
         Sorting `table` in ascending order by the value in column `'Quantity'`,
         using the value in column `'Rating'` for breaking ties.

             table.sort ['Quantity', 'Rating']

       > Example
         Sorting `table` in ascending order by the value in column `'Quantity'`,
         using the value in column `'Rating'` in descending order for breaking
         ties.

             table.sort [..Name 'Quantity', ..Name 'Rating' ..Descending]

       > Example
         Order the table by the second column in ascending order. In case of any
         ties, break them based on the 7th column from the end of the table in
         descending order.

             table.sort [1, ..Index -7 ..Descending]

       > Example
         Sort the table by columns whose names start with letter `a`.

              table.sort [(..Select_By_Name "a.*".to_regex case_sensitivity=..Insensitive)]
    @columns Widget_Helpers.make_order_by_selector
    sort : Vector (Text | Sort_Column) | Text -> Text_Ordering -> Boolean -> Problem_Behavior -> DB_Table  ! Incomparable_Values | No_Input_Columns_Selected | Missing_Input_Columns
    sort self (columns = ([(Sort_Column.Name (self.columns.at 0 . name))])) text_ordering:Text_Ordering=..Default error_on_missing_columns:Boolean=True on_problems:Problem_Behavior=..Report_Warning =
        Feature.Sort.if_supported_else_throw self.connection.dialect "sort" <|
            problem_builder = Problem_Builder.new error_on_missing_columns=error_on_missing_columns types_to_always_throw=[No_Input_Columns_Selected]
            columns_for_ordering = Table_Helpers.prepare_order_by self.columns columns problem_builder
            problem_builder.attach_problems_before on_problems <|
                new_order_descriptors = columns_for_ordering.map selected_column->
                    column = selected_column.column
                    associated_selector = selected_column.associated_selector
                    effective_text_ordering = if column.value_type.is_text then text_ordering else Nothing
                    self.connection.dialect.prepare_order_descriptor column associated_selector.direction effective_text_ordering
                new_ctx = self.context.add_orders new_order_descriptors
                self.updated_context new_ctx

    ## PRIVATE
       GROUP Standard.Base.Selections
       ICON order
       Deprecated - use `Table.sort` instead.
    @columns Widget_Helpers.make_order_by_selector
    order_by : Vector (Text | Sort_Column) | Text -> Text_Ordering -> Boolean -> Problem_Behavior -> DB_Table  ! Incomparable_Values | No_Input_Columns_Selected | Missing_Input_Columns
    order_by self (columns = ([(Sort_Column.Name (self.columns.at 0 . name))])) text_ordering:Text_Ordering=..Default error_on_missing_columns:Boolean=True on_problems:Problem_Behavior=..Report_Warning =
        result = self.sort columns text_ordering error_on_missing_columns on_problems
        Warning.attach (Deprecated.Warning "Standard.Database.Table.Table" "order_by" "Deprecated: use `sort` instead.") result

    ## PRIVATE
       Returns the default ordering used for operations like `add_row_number` or
       `take`.

       If the table was recently ordered by operations like `order_by`, that
       will determine the ordering. Otherwise, the primary key is used if
       available.
    default_ordering : Vector Order_Descriptor | Nothing
    default_ordering self =
        explicit_ordering = self.context.orders
        if explicit_ordering.not_empty then explicit_ordering else
            case self.get_primary_key of
                Nothing -> Nothing
                primary_key_column_names : Vector -> case self.context.from_spec of
                    From_Spec.Table _ alias _ ->
                        primary_key_column_names.map column_name->
                            column_expression = SQL_Expression.Column alias column_name
                            Order_Descriptor.Value column_expression Sort_Direction.Ascending
                    _ -> Nothing

    ## PRIVATE
       Returns the primary key defined for the table, if applicable.
    get_primary_key : Vector Text | Nothing
    get_primary_key self = case self.context.from_spec of
        From_Spec.Table table_name _ _ ->
            # The primary key may not be valid anymore after grouping!
            is_primary_key_still_valid = self.context.groups.is_empty
            if is_primary_key_still_valid.not then Nothing else
                result = self.connection.dialect.fetch_primary_key self.connection table_name
                result.catch Any _->Nothing
        # If the key is a result of a join, union or a subquery then it has no notion of primary key.
        _ -> Nothing

    ## ALIAS deduplicate, unique
       GROUP Standard.Base.Selections
       ICON preparation
       Returns the distinct set of rows within the specified columns from the
       input table.

       When multiple rows have the same values within the specified columns, the
       first row of each such set is returned if possible, but in database
       backends any row from each set may be returned (for example if the row
       ordering is unspecified).

       For the in-memory table, the unique rows will be in the order they
       occurred in the input (this is not guaranteed for database operations).

       Arguments:
       - columns: The columns of the table to use for distinguishing the rows.
       - case_sensitivity: Specifies if the text values should be compared case
         sensitively.
       - on_problems: Specifies how to handle if a problem occurs, raising as a
         warning by default.

       ! Error Conditions

         - If there are no columns in the output table, a `No_Output_Columns` is
           raised as an error regardless of the problem behavior, because it is
           not possible to create a table without any columns.
         - If a column in `columns` is not in the input table, a
           `Missing_Input_Columns` is raised as an error.
         - If no valid columns are selected, a `No_Input_Columns_Selected`, is
           reported as a dataflow error regardless of setting.
         - If floating points values are present in the distinct columns, a
           `Floating_Point_Equality` is reported according to the `on_problems`
           setting.
    @columns Widget_Helpers.make_column_name_multi_selector
    distinct : Vector (Integer | Text | Regex) | Text | Integer | Regex -> Case_Sensitivity -> Problem_Behavior -> DB_Table ! No_Output_Columns | Missing_Input_Columns | No_Input_Columns_Selected | Floating_Point_Equality
    distinct self columns=self.column_names case_sensitivity:Case_Sensitivity=..Default on_problems:Problem_Behavior=..Report_Warning =
        Feature.Distinct.if_supported_else_throw self.connection.dialect "distinct" <|
            key_columns = self.columns_helper.select_columns columns Case_Sensitivity.Default reorder=True error_on_missing_columns=True on_problems=on_problems . catch No_Output_Columns _->
                Error.throw No_Input_Columns_Selected
            key_columns.if_not_error <|
                problem_builder = Problem_Builder.new
                new_table = self.connection.dialect.prepare_distinct self key_columns case_sensitivity problem_builder
                problem_builder.attach_problems_before on_problems new_table

    ## GROUP Standard.Base.Selections
       ICON preparation
       Returns the set of rows which are duplicated within the specified columns from the
       input table.

       When multiple rows have the same values within the specified columns all of those rows are 
       returned. Rows which are unique within the specified columns are removed.

       Arguments:
       - columns: The columns of the table to use for distinguishing the rows.
       - case_sensitivity: Specifies if the text values should be compared case
         sensitively.
       - on_problems: Specifies how to handle if a problem occurs, raising as a
         warning by default.

       ! Error Conditions

         - If there are no columns in the output table, a `No_Output_Columns` is
           raised as an error regardless of the problem behavior, because it is
           not possible to create a table without any columns.
         - If a column in `columns` is not in the input table, a
           `Missing_Input_Columns` is raised as an error.
         - If no valid columns are selected, a `No_Input_Columns_Selected`, is
           reported as a dataflow error regardless of setting.
         - If floating points values are present in the distinct columns, a
           `Floating_Point_Equality` is reported according to the `on_problems`
           setting.
    @columns Widget_Helpers.make_column_name_multi_selector
    duplicates : Vector (Integer | Text | Regex) | Text | Integer | Regex -> Case_Sensitivity -> Problem_Behavior -> DB_Table ! No_Output_Columns | Missing_Input_Columns | No_Input_Columns_Selected | Floating_Point_Equality
    duplicates self columns=self.column_names case_sensitivity:Case_Sensitivity=..Default on_problems:Problem_Behavior=..Report_Warning =
        _ = [columns, case_sensitivity, on_problems]
        Error.throw (Unsupported_Database_Operation.Error "duplicates")

    ## ALIAS hlookup, lookup, merge, vlookup, xlookup
       GROUP Standard.Base.Calculations
       ICON join
       Joins two tables according to the specified join conditions.

       Arguments:
       - right: The table to join with.
       - join_kind: The `Join_Kind` for the joining the two tables. It defaults
         to `Left_Outer`.
       - on: A single condition or a common column name, or a list thereof, on
         which to correlate rows from the two tables. If multiple conditions
         are supplied, rows are correlated only if all are true.
         If common column names are provided, these columns should be present
         in both tables and an equality condition is added for each of them.
         By default, the join is performed on the first column of the left table
         correlated with a column in the right table with the same name.
       - right_prefix: The prefix added to right table column names in case of
         name conflict.
       - on_problems: Specifies how to handle problems if they occur, reporting
         them as warnings by default.

         - If a column name cannot be found, a `No_Such_Column` is reported
           and an empty result is reported.
         - If a column index is invalid, an `Index_Out_Of_Bounds` is
           reported and an empty result is reported.
         - If there are column names that are clashing between the two tables, a
           `Duplicate_Output_Column_Names` is reported and the columns from the
           table are renamed as described below.
         - If a join condition correlates columns whose types are not compatible
           (for example comparing numeric types with text), an
           `Invalid_Value_Type` is reported.
         - If decimal columns are joined on equality, a
           `Floating_Point_Equality` is reported.

         In any of the above cases, if a problem occurs, the resulting table
         will have the desired structure, but it will be empty to indicate that
         the join has failed due to an erroneous join condition.

       ? Column Renaming

         If columns from the two tables have colliding names, a prefix (by
         default `Right_`) is added to the name of the column from the right
         table. The left column remains unchanged. It is possible that the new
         name will be in use, in this case it will be resolved using the normal
         renaming strategy - adding subsequent `_1`, `_2` etc.

       ? Row Ordering For In-Memory Tables

         This operation requires a well-defined order of rows in the input
         tables. In-memory tables rely on the ordering stemming directly from
         their layout in memory. Database tables may not impose a deterministic
         ordering. If the table defines a primary key, it is used to by default
         to ensure deterministic ordering. That can be overridden by specifying
         a different ordering using `Table.sort`. If no primary key was
         defined nor any ordering was specified explicitly by the user, the
         order of columns is undefined and the operation will fail, reporting a
         `Undefined_Column_Order` problem and returning an empty table.

       ? Row Ordering For Database Tables

         The ordering of rows in the resulting table is not specified.

       ? Joining on equality of columns with the same name

         When performing an Inner join on two columns with the same name and an
         equality condition, only one copy of column will be included in the
         output (as these two columns would have the exact same content, so they
         would be redundant).

       ? Same-name column join shorthand

         As a shorthand, providing a column name or a list of column names
         allows to join the two tables on equality of corresponding columns with
         the same name. So `table.join other on=["A", "B"]` is a shorthand for:
             table.join other on=[Join_Condition.Equals "A" "A", Join_Condition.Equals "B" "B"]
    @join_kind Widget_Helpers.make_join_kind_selector
    @on Widget_Helpers.make_join_condition_selector
    join : DB_Table -> Join_Kind -> Join_Condition | Text | Vector (Join_Condition | Text) -> Text -> Problem_Behavior -> DB_Table
    join self right=(Missing_Argument.throw "right") (join_kind : Join_Kind = ..Left_Outer) (on : Join_Condition | Text | Vector (Join_Condition | Text) = (default_join_condition self join_kind)) (right_prefix:Text="Right ") (on_problems:Problem_Behavior=..Report_Warning) =
        Feature.Join.if_supported_else_throw self.connection.dialect "join" <|
            self.join_or_cross_join right join_kind on right_prefix on_problems

    ## PRIVATE
       Implementation of both `join` and `cross_join`.
    join_or_cross_join : DB_Table -> Join_Kind | Join_Kind_Cross -> Vector (Join_Condition | Text) | Text -> Text -> Problem_Behavior -> DB_Table
    join_or_cross_join self right:DB_Table join_kind on right_prefix on_problems =
        can_proceed = Helpers.ensure_same_connection "table" [self, right] <|
            join_conditions_ok = join_kind != Join_Kind_Cross || on == []
            if join_conditions_ok . not then Error.throw (Illegal_Argument.Error "Cross join does not allow join conditions") else
                True
        can_proceed.if_not_error <|
            left = self
            table_name_deduplicator = self.connection.base_connection.table_naming_helper.create_unique_name_strategy
            table_name_deduplicator.mark_used [left.name, right.name]
            new_table_name = table_name_deduplicator.make_unique <|
                left.name + "_" + right.name

            needed_indicators = case join_kind of
                Join_Kind.Left_Exclusive  -> Pair.new False True
                Join_Kind.Right_Exclusive -> Pair.new True False
                _ -> Pair.new False False
            subquery_setups = Database_Join_Helper.prepare_subqueries self.connection left right needed_indicators.first needed_indicators.second
            left_setup = subquery_setups.first
            right_setup = subquery_setups.second

            problem_builder = Problem_Builder.new
            join_resolution = Database_Join_Helper.make_join_helpers left right left_setup.column_mapping right_setup.column_mapping . resolve on on_problems
            right_columns_to_drop = if join_kind == Join_Kind.Inner then join_resolution.redundant_column_names else []

            column_naming_helper = self.connection.base_connection.column_naming_helper
            result_columns = Database_Join_Helper.select_columns_for_join column_naming_helper join_kind left_setup.new_columns right_setup.new_columns right_columns_to_drop right_prefix problem_builder

            ## TODO proper equality of nulls in join conditions, see:
               https://www.pivotaltracker.com/story/show/184109759
            on_expressions = join_resolution.conditions

            where_expressions = case join_kind of
                Join_Kind.Left_Exclusive  ->
                    is_right_missing = SQL_Expression.Operation "IS_NULL" [right_setup.indicator_column.expression]
                    [is_right_missing]
                Join_Kind.Right_Exclusive ->
                    is_left_missing = SQL_Expression.Operation "IS_NULL" [left_setup.indicator_column.expression]
                    [is_left_missing]
                _ -> []

            sql_join_kind = case join_kind of
                Join_Kind.Inner           -> SQL_Join_Kind.Inner
                Join_Kind.Left_Outer      -> SQL_Join_Kind.Left
                Join_Kind.Right_Outer     -> SQL_Join_Kind.Right
                Join_Kind.Full            -> SQL_Join_Kind.Full
                Join_Kind.Left_Exclusive  -> SQL_Join_Kind.Left
                Join_Kind.Right_Exclusive -> SQL_Join_Kind.Right
                Join_Kind_Cross           -> SQL_Join_Kind.Cross

            problem_builder.attach_problems_before on_problems <|
                new_from = From_Spec.Join sql_join_kind left_setup.subquery right_setup.subquery on_expressions
                new_ctx = Context.for_subquery new_from . set_where_filters where_expressions
                DB_Table.Value new_table_name self.connection result_columns new_ctx

    ## ALIAS append, cartesian join
       GROUP Standard.Base.Calculations
       ICON join
       Joins tables by pairing every row of the left table with every row of the
       right table.

       Arguments:
       - right: The table to join with.
       - right_row_limit: If the number of rows in the right table exceeds this,
         then a `Cross_Join_Row_Limit_Exceeded` problem is raised. The check
         exists to avoid exploding the size of the table by accident. This check
         can be disabled by setting this parameter to `Nothing`.
       - right_prefix: The prefix added to right table column names in case of
         name conflict. See "Column Renaming" below for more information.
       - on_problems: Specifies how to handle problems if they occur, reporting
         them as warnings by default.

         - If the `right` table has more rows than the `right_row_limit` allows,
           a `Cross_Join_Row_Limit_Exceeded` is reported. In warning/ignore
           mode, the join is still executed.

       ? Column Renaming

         If columns from the two tables have colliding names, a prefix (by
         default `Right_`) is added to the name of the column from the right
         table. The left column remains unchanged. It is possible that the new
         name will be in use, in this case it will be resolved using the normal
         renaming strategy - adding subsequent `_1`, `_2` etc.

       ? Row Ordering For In-Memory Tables

         This operation requires a well-defined order of rows in the input
         tables. In-memory tables rely on the ordering stemming directly from
         their layout in memory. Database tables may not impose a deterministic
         ordering. If the table defines a primary key, it is used to by default
         to ensure deterministic ordering. That can be overridden by specifying
         a different ordering using `Table.sort`. If no primary key was
         defined nor any ordering was specified explicitly by the user, the
         order of columns is undefined and the operation will fail, reporting a
         `Undefined_Column_Order` problem and returning an empty table.

       ? Result Ordering For Database Tables

         The ordering of rows in the resulting table is not specified.
    cross_join : DB_Table -> Integer | Nothing -> Text -> Problem_Behavior -> DB_Table
    cross_join self right:DB_Table right_row_limit=100 right_prefix:Text="Right " on_problems:Problem_Behavior=..Report_Warning =
        Feature.Cross_Join.if_supported_else_throw self.connection.dialect "cross_join" <|
            limit_problems = case right_row_limit.is_nothing.not && (right.row_count > right_row_limit) of
                True ->
                    [Cross_Join_Row_Limit_Exceeded.Error right_row_limit right.row_count]
                False -> []
            on_problems.attach_problems_before limit_problems <|
                self.join_or_cross_join right join_kind=Join_Kind_Cross on=[] right_prefix on_problems

    ## ALIAS hlookup, join, lookup, vlookup, xlookup
       GROUP Standard.Base.Calculations
       ICON join
       Merges this table with a lookup table.
       New values are looked up in the lookup table based on the `key_columns`.
       Columns that exist in the lookup table where a match was found are
       replaced by values from the lookup table. Columns not found are left
       unchanged.
       This operation is similar to `Table.update_rows`, but just returns a new
       `Table` instance, instead of updating the table in-place (which is only
       possible for Database tables).

       Arguments:
       - lookup_table: The table to use for looking up values.
       - key_columns: Specifies the columns to use for correlating rows between
         the two tables. Must identify values uniquely within `lookup_table`.
       - add_new_columns: Specifies if new columns from the lookup table should
         be added to the result. If `False`, an `Unexpected_Extra_Columns`
         problem is reported.
       - allow_unmatched_rows: Specifies how to handle missing rows in the lookup.
         If `False` (the default), an `Unmatched_Rows_In_Lookup` error is raised.
         If `True`, the unmatched rows are left unchanged. Any new columns will
         be filled with `Nothing`.
       - on_problems: Specifies how to handle problems if they occur, reporting
         them as warnings by default.

       ? Result Ordering

         When operating in-memory, this operation preserves the order of rows
         from this table (unlike `join`).
         In the Database backend, there are no guarantees related to ordering of
         results.

       ! Error Conditions

         - If this table or the lookup table is lacking any of the columns
           specified in `key_columns`, a `Missing_Input_Columns` error is raised.
         - If an empty vector is provided for `key_columns`, a
           `No_Input_Columns_Selected` error is raised.
         - If a single row is matched by multiple entries in the lookup table,
           a `Non_Unique_Key` error is raised.
         - If a column that is being updated from the lookup table has a type
           that is not compatible with the type of the corresponding column in
           this table, a `No_Common_Type` error is raised.
         - If a key column contains `Nothing` values in the lookup table,
           a `Null_Values_In_Key_Columns` error is raised.
         - If `allow_unmatched_rows` is `False` and there are rows in this table
           that do not have a matching row in the lookup table, an
           `Unmatched_Rows_In_Lookup` error is raised.
         - The following problems may be reported according to the `on_problems`
           setting:
           - If any of the `key_columns` is a floating-point type,
             a `Floating_Point_Equality`.
           - If `add_new_columns` is `False` and the lookup table has columns
             that are not present in this table, an `Unexpected_Extra_Columns`.
    @key_columns Widget_Helpers.make_column_name_multi_selector
    merge : DB_Table -> (Vector (Integer | Text | Regex) | Text | Integer | Regex) -> Boolean -> Boolean -> Problem_Behavior -> DB_Table ! Missing_Input_Columns | Non_Unique_Key | Unmatched_Rows_In_Lookup
    merge self lookup_table:DB_Table key_columns:(Vector (Integer | Text | Regex) | Text | Integer | Regex) add_new_columns:Boolean=False allow_unmatched_rows:Boolean=True on_problems:Problem_Behavior=..Report_Warning =
        Feature.Merge.if_supported_else_throw self.connection.dialect "merge" <|
            Helpers.ensure_same_connection "table" [self, lookup_table] <|
                Lookup_Query_Helper.build_lookup_query self lookup_table key_columns add_new_columns allow_unmatched_rows on_problems

    ## ALIAS find replace
       GROUP Standard.Base.Text
       ICON column_add
       Replaces values in the columns using `lookup_table` to specify a mapping
       from old to new values.

       Arguments:
       - lookup_table: the table to use as a mapping from old to new values. A
         `Map` can also be used here (in which case passing `from_column` or
         `to_column` is disallowed and will throw an `Illegal_Argument` error.
       - columns: the column or columns within `self` to perform the replace on.
       - from_column: the column within `lookup_table` to match against
         `columns` in `self`.
       - to_column: the column within `lookup_table` to get new values from.
       - allow_unmatched_rows: Specifies how to handle missing rows in the lookup.
         If `False` (the default), an `Unmatched_Rows_In_Lookup` error is raised.
         If `True`, the unmatched rows are left unchanged. Any new columns will
         be filled with `Nothing`.
       - on_problems: Specifies how to handle problems if they occur, reporting
         them as warnings by default.

       ? Result Ordering

         When operating in-memory, this operation preserves the order of rows
         from this table (unlike `join`).

         In the Database backend, there are no guarantees related to ordering of
         results.

       ! Error Conditions

         - If this table or the lookup table is lacking any of the columns
           specified by `from_column`, `to_column`, or `columns`, a
           `Missing_Input_Columns` error is raised.
         - If a single row is matched by multiple entries in the lookup table,
           a `Non_Unique_Key` error is raised.
         - If a column that is being updated from the lookup table has a type
           that is not compatible with the type of the corresponding column in
           this table, a `No_Common_Type` error is raised.
         - If a key column contains `Nothing` values in the lookup table,
           a `Null_Values_In_Key_Columns` error is raised.
         - If `allow_unmatched_rows` is `False` and there are rows in this table
           that do not have a matching row in the lookup table, an
           `Unmatched_Rows_In_Lookup` error is raised.
         - The following problems may be reported according to the `on_problems`
           setting:
           - If any of the `columns` is a floating-point type,
             a `Floating_Point_Equality` problem is reported.

       > Example
         Replace values in column 'x' using a lookup table.

             table = Table.new [['x', [1, 2, 3, 4]], ['y', ['a', 'b', 'c', 'd']], ['z', ['e', 'f', 'g', 'h']]]
             #      | x | y | z
             #   ---+---+---+---
             #    0 | 1 | a | e
             #    1 | 2 | b | f
             #    2 | 3 | c | g
             #    3 | 4 | d | h

             lookup_table = Table.new [['x', [1, 2, 3, 4]], ['new_x', [10, 20, 30, 40]]]
             #      | old_x | new_x
             #   ---+-------+-------
             #    0 | 1     | 10
             #    1 | 2     | 20
             #    2 | 3     | 30
             #    3 | 4     | 40

             result = table.replace lookup_table 'x'
             #      | x  | y | z
             #   ---+----+---+---
             #    0 | 10 | a | e
             #    1 | 20 | b | f
             #    2 | 30 | c | g
             #    3 | 40 | d | h
    @lookup_table Widget_Helpers.make_replace_selector
    @columns (Widget_Helpers.make_column_name_multi_selector add_regex=True add_by_type=True)
    @from_column Widget.Text_Input
    @to_column Widget.Text_Input
    replace : (DB_Table | Dictionary) -> Vector (Integer | Text | Regex | By_Type) | Text | Integer | Regex | By_Type -> (Text | Integer | Nothing) -> (Text | Integer | Nothing) -> Boolean -> Problem_Behavior -> DB_Table ! Missing_Input_Columns | Non_Unique_Key | Unmatched_Rows_In_Lookup
    replace self lookup_table:(DB_Table | Dictionary) columns:(Vector (Integer | Text | Regex | By_Type) | Text | Integer | Regex | By_Type) from_column:(Text | Integer | Nothing)=Nothing to_column:(Text | Integer | Nothing)=Nothing allow_unmatched_rows:Boolean=True on_problems:Problem_Behavior=..Report_Warning =
        Feature.Replace.if_supported_else_throw self.connection.dialect "replace" <|
            Replace_Helpers.replace self lookup_table columns from_column to_column allow_unmatched_rows on_problems

    ## ALIAS join by row position
       GROUP Standard.Base.Calculations
       ICON join2-1
       Joins two tables by zipping rows from both tables table together - the
       first row of the left table is correlated with the first one of the right
       one etc.

       Arguments:
       - right: The table to join with.
       - keep_unmatched: If set to `True`, the result will include as many rows
         as the larger of the two tables - the last rows of the larger table
         will have nulls for columns of the smaller one. If set to `False`, the
         result will have as many rows as the smaller of the two tables - the
         additional rows of the larger table will be discarded. The default
         value is `Report_Unmatched` which means that the user expects that two
         tables should have the same amount of rows; if they do not, the
         behaviour is the same as if it was set to `True` - i.e. the unmatched
         rows are kept with `Nothing` values for the other table, but a
         `Row_Count_Mismatch` problem is also reported.
       - right_prefix: The prefix added to right table column names in case of
         name conflict. See "Column Renaming" below for more information.
       - on_problems: Specifies how to handle problems if they occur, reporting
         them as warnings by default.

         - If the tables have different number of rows and `keep_unmatched` is
           set to `Report_Unmatched`, the join will report `Row_Count_Mismatch`.

       ? Column Renaming

         If columns from the two tables have colliding names, a prefix (by
         default `Right_`) is added to the name of the column from the right
         table. The left column remains unchanged. It is possible that the new
         name will be in use, in this case it will be resolved using the normal
         renaming strategy - adding subsequent `_1`, `_2` etc.

       ? Row Ordering

         This operation requires a well-defined order of rows in the input
         tables. In-memory tables rely on the ordering stemming directly from
         their layout in memory. Database tables may not impose a deterministic
         ordering. If the table defines a primary key, it is used to by default
         to ensure deterministic ordering. That can be overridden by specifying
         a different ordering using `Table.sort`. If no primary key was
         defined nor any ordering was specified explicitly by the user, the
         order of columns is undefined and the operation will fail, reporting a
         `Undefined_Column_Order` problem and returning an empty table.
    @keep_unmatched (make_single_choice [["True", "Boolean.True"], ["False", "Boolean.False"], ["Report", Meta.get_qualified_type_name Report_Unmatched]])
    zip : DB_Table -> Boolean | Report_Unmatched -> Text -> Problem_Behavior -> DB_Table
    zip self right keep_unmatched=Report_Unmatched right_prefix:Text="Right " on_problems:Problem_Behavior=..Report_Warning =
        _ = [right, keep_unmatched, right_prefix, on_problems]
        Error.throw (Unsupported_Database_Operation.Error "zip")

    ## ALIAS append, concat, join
       GROUP Standard.Base.Calculations
       ICON union
       Appends records from other table(s) to this table.

       Arguments:
       - tables: A single table or a vector of tables to append to this one. The
         tables are concatenated in the order they are specified, with `self`
         being the first one.
       - columns_to_keep: Specifies which columns to keep. Defaults to keeping
         columns that are present in any of the tables, reporting a warning for
         columns that are not present in all tables and adding `Nothing` values
         for them.
       - match_columns: Specifies how to match the columns.
         - If `Match_Columns.By_Name` - the columns are matched by name across
           all provided tables.
         - If `Match_Columns.By_Position` - the columns are mapped by position.
           The names of each column come from the first table in which the given
           column appears in.
           The `List` option is not applicable when mapping columns by position.
           Column names are taken from the first table if `In_All` and from the
           first table that has the maximum number of columns if `In_Any`
       - on_problems: Specifies how to handle problems if they occur, reporting
         them as warnings by default.

       ? Unifying Column Types

         Numeric columns are unified by finding the smallest type that can fit
         all of the columns. The biggest integer type will be chosen and if
         integers and decimals are mixed, the decimal type will be chosen.
         If boolean columns are mixed with numeric columns, they will be coerced
         to the numeric type (and converted to 0 and 1).

         Text types will are also unified by finding the smallest type that can
         fit all the values. If constant-length texts of different lengths are
         mixed, they will be coerced to a varying-length type.

         If date and date-time columns are unified, this yields a date-time
         column. In-memory, the date is promoted by adding a time of 00:00 and
         the system time-zone. In other backends that behaviour may differ.

         If one of the matched columns has `Mixed` type, that type will be used
         regardless of types of other columns. Note that the `Mixed` type may
         not be supported by most Database backends.

         Finally, if no common type is found using the rules above, everything
         is converted to text.

       ! Error Conditions

         - If no common type is found and the text conversion fallback is used,
           the `No_Common_Type` problem is reported.
         - The `Float` type may not be able to exactly represent larger
           integers, thus if such large integers are mixed with floats, the
           resulting conversion to `Float` may cause a loss of precision.
           In that case, a `Loss_Of_Integer_Precision` problem is reported.
           This warning is only reported in the in-memory backend. Currently,
           the Database backend proceeds without a warning about precision loss.
         - If a column of dates is unified with a column of date-times, since
           the assumption of using the midnight time-of-day is arbitrary,
           a `Implicit_Date_As_Date_Time_Conversion` problem is reported.
         - If an empty vector of tables is provided, an `Illegal_Argument` error
           is raised.
         - If `columns_to_keep` is set to `In_All` or `List` and an expected
           column is missing in some of the tables, a `Unmatched_Columns`
           problem is reported. If this causes the output to contain no columns,
           a `No_Output_Columns` error is raised.

       ? Ordering of Columns in the result

         When matching columns by name, it is possible that the ordering of
         columns may vary between input tables. The ordering is determined as
         following: columns that are kept from the first table are in the order
         they appear in that table. If there are columns that do not appear in
         the first table, they are appended to the end of the resulting table in
         the order they appear in the input.
    @tables (Widget.Vector_Editor item_editor=Widget.Code_Input item_default='_' display=Display.Always)
    @columns_to_keep Columns_To_Keep.default_widget
    union : (DB_Table | Vector DB_Table) -> Columns_To_Keep -> Match_Columns -> Problem_Behavior -> DB_Table
    union self tables:(DB_Table | Vector) (columns_to_keep : Columns_To_Keep = ..In_Any_Warn_On_Missing) (match_columns : Match_Columns = ..By_Name) (on_problems : Problem_Behavior = ..Report_Warning) =
        Feature.Union.if_supported_else_throw self.connection.dialect "union" <|
            all_tables = case tables of
                v : Vector -> [self] + (v.map t-> DB_Table.from t)
                single_table -> [self, single_table]
            Helpers.ensure_same_connection "table" all_tables <|
                ## We keep separate problem builders, because if we are reporting `No_Output_Columns`,
                  we only want to add a cause coming from unification; matching reports problems that would not fit this error.
                problem_builder_for_matching = Problem_Builder.new
                problem_builder_for_unification = Problem_Builder.new
                matched_column_sets = Match_Columns_Helpers.match_columns all_tables match_columns columns_to_keep problem_builder_for_matching
                dialect = self.connection.dialect
                type_mapping = dialect.get_type_mapping
                merged_columns = matched_column_sets.map column_set->
                    sql_type_from_value_type value_type =
                        type_mapping.value_type_to_sql value_type Problem_Behavior.Report_Error . catch Inexact_Type_Coercion error->
                            Panic.throw <|
                                Illegal_State.Error "Unexpected inexact type coercion in Union. The union logic should only operate in types supported by the given backend. This is a bug in the Database library. The coercion was: "+error.to_display_text cause=error
                    case Table_Helpers.unify_result_type_for_union column_set all_tables problem_builder_for_unification of
                        Union_Result_Type.Common_Type common_type ->
                            [column_set, sql_type_from_value_type common_type, common_type]
                        Union_Result_Type.Fallback_To_Text ->
                            [column_set, sql_type_from_value_type Value_Type.Char, Value_Type.Char]
                        Union_Result_Type.No_Types_To_Unify ->
                            ## If the column is all nulls, we still need to give it some type.
                              For DB `Mixed` is not available, so a portable type to use is `Char`.
                            [column_set, SQL_Type.null, Value_Type.Char]

                problem_builder_for_matching.attach_problems_before on_problems <| problem_builder_for_unification.attach_problems_before on_problems <|
                    if merged_columns.is_empty then problem_builder_for_unification.raise_no_output_columns_with_cause else
                        queries = all_tables.map_with_index i-> t->
                            columns_to_select = merged_columns.map description->
                                column_set  = description.at 0
                                sql_type    = description.at 1
                                result_type = description.at 2
                                column_name = column_set.name
                                ## We assume that the type for this expression will never be queried - it is
                                  just used internally to build the Union operation and never exposed externally.
                                infer_return_type _ = SQL_Type_Reference.null
                                case column_set.column_indices.at i of
                                    corresponding_column_index : Integer ->
                                        column = t.at corresponding_column_index
                                        internal_named_column = column.as_internal.rename column_name
                                        ## We cast if the result type is different.
                                          This is a bit on the safe side. In some cases the cast is not needed
                                          (for example, most databases will allow union of int2 and int4 without casts; or SQLite does not need casts at all).
                                          However, we do this for simplicity as determining the rules when the cast is needed or not is adding a lot of complication.
                                          This is a possible future improvement to make queries lighter, but the benefit is unlikely to be worth it.
                                        needs_cast = column.value_type != result_type
                                        if needs_cast.not then internal_named_column else
                                            dialect.make_cast internal_named_column sql_type infer_return_type
                                    Nothing ->
                                        typ = SQL_Type_Reference.from_constant SQL_Type.null
                                        expr = SQL_Expression.Literal "NULL"
                                        null_column = Internal_Column.Value column_name typ expr
                                        if sql_type == SQL_Type.null then null_column else
                                            dialect.make_cast null_column sql_type infer_return_type
                            pairs = columns_to_select.map c->
                                [c.name, c.expression]
                            Query.Select pairs t.context

                        table_name_deduplicator = self.connection.base_connection.table_naming_helper.create_unique_name_strategy
                        table_name_deduplicator.mark_used (all_tables.map .name)
                        union_alias = table_name_deduplicator.make_unique <|
                            all_tables.map .name . join "_"
                        new_from = From_Spec.Union queries union_alias
                        new_ctx = Context.for_subquery new_from
                        ## TODO [RW] The result type is currently fetched
                          independently for each column, instead we should fetch it
                          for all columns at once.
                          See #6118.
                        infer_return_type expression =
                            SQL_Type_Reference.new self.connection new_ctx expression
                        new_columns = merged_columns.map description->
                            column_set = description.first
                            result_type = description.at 2
                            name = column_set.name
                            expression = SQL_Expression.Column union_alias name
                            input_column = Internal_Column.Value name (infer_return_type expression) expression
                            dialect.adapt_unified_column input_column result_type infer_return_type

                        DB_Table.Value union_alias self.connection new_columns new_ctx

    ## ALIAS average, count, count distinct, first, group by, last, longest, maximum, mean, median, minimum, mode, percentile, shortest, standard deviation, sum, summarize, variance
       GROUP Standard.Base.Calculations
       ICON transform4

       Aggregates the rows in a table using `group_by` columns.
       The columns argument specifies which additional aggregations to perform
       and to return.

       Arguments:
       - group_by: Vector of column identifiers to group by. These will be
         included at the start of the resulting table. If no columns are
         specified a single row will be returned with the aggregate columns.
       - columns: Vector of `Aggregate_Column` specifying the aggregated table.
         Expressions can be used within the aggregate column to perform more
         complicated calculations.
       - error_on_missing_columns: Specifies if a missing columns in aggregates
         should result in an error regardless of the `on_problems` settings.
         Defaults to `False`, meaning that problematic aggregate will not be
         included in the result and the problem reported according to the
         `on_problems` setting.
       - on_problems: Specifies how to handle problems if they occur, reporting
         them as warnings by default.

       ! Error Conditions

         - If there are no columns in the output table, a `No_Output_Columns` is
           raised as an error regardless of the problem behavior, because it is
           not possible to create a table without any columns.
         - If a given aggregate is not supported by the backend,
           `Unsupported_Database_Operation` is reported.
         - If a column index is out of range, a `Missing_Input_Columns` is
           reported according to the `on_problems` setting, unless
           `error_on_missing_columns` is set to `True`, in which case it is
           raised as an error. Problems resolving `group_by` columns are
           reported as dataflow errors regardless of these settings, as a
           missing grouping will completely change semantics of the query.
         - If a column selector is given as a `Text` and it does not match any
           columns in the input table nor is it a valid expression, an
           `Invalid_Aggregate_Column` error is raised according to the
           `on_problems` settings (unless `error_on_missing_columns` is set to
           `True` in which case it will always be an error). Problems resolving
           `group_by` columns are reported as dataflow errors regardless of
           these settings, as a missing grouping will completely change
           semantics of the query.
         - If an aggregation fails, an `Invalid_Aggregation` dataflow error is
           raised.
         - The following additional problems may be reported according to the
           `on_problems` settings:
           - If there are invalid column names in the output table,
             a `Invalid_Column_Names`.
           - If there are duplicate column names in the output table,
             a `Duplicate_Output_Column_Names`.
           - If grouping on or computing the `Mode` on a floating point number,
             a `Floating_Point_Equality`.
           - If when concatenating values there is an quoted delimited,
             an `Unquoted_Delimiter`
           - If there are more than 10 issues with a single column,
             an `Additional_Warnings`.

       > Example
         Count all the rows

              table.aggregate columns=[Aggregate_Column.Count]

       > Example
         Group by the Key column, count the rows

              table.aggregate ["Key"] [Aggregate_Column.Count]
    @group_by Widget_Helpers.make_column_name_multi_selector
    @columns Widget_Helpers.make_aggregate_column_vector_selector
    aggregate : Vector (Integer | Text | Regex | Aggregate_Column) | Text | Integer | Regex -> Vector Aggregate_Column -> Boolean -> Problem_Behavior -> DB_Table ! No_Output_Columns | Invalid_Aggregate_Column | Invalid_Column_Names | Duplicate_Output_Column_Names | Floating_Point_Equality | Invalid_Aggregation | Unquoted_Delimiter | Additional_Warnings
    aggregate self (group_by : Vector | Text | Integer | Regex = []) (columns : Vector = []) (error_on_missing_columns : Boolean = False) (on_problems : Problem_Behavior = ..Report_Warning) =
        Feature.Aggregate.if_supported_else_throw self.connection.dialect "aggregate" <|
            Aggregate_Helper.aggregate self group_by columns error_on_missing_columns on_problems

    ## ALIAS pivot, unpivot
       GROUP Standard.Base.Calculations
       ICON map_row
       Returns a new table with a chosen subset of columns left unchanged and
       the other columns pivoted to rows with a single name field and a single
       value field.

       Arguments:
       - key_columns: Set of fields to remain as columns. These values will be
         repeated for each data field that is pivoted.
       - attribute_column_name: The name of the field that will contain the
         names of the pivoted fields. If this name is already in use, it will be
         renamed with a numeric suffix.
       - value_column_name: The name of the field that will contain the values
         of the pivoted fields. If this name is already in use, it will be
         renamed with a numeric suffix.
       - on_problems: Specifies how to handle problems if they occur, reporting
         them as warnings by default.

       ! Error Conditions

         - If there are no columns in the output table, a `No_Output_Columns` is
           raised as an error regardless of the problem behavior, because it is
           not possible to create a table without any columns.
         - If a column in `columns` is not in the input table, a
           `Missing_Input_Columns` is raised as an error, unless
           `error_on_missing_columns` is set to `False`, in which case the
           problem is reported according to the `on_problems` setting.
         - If any column names in the new table are clashing, a
           `Duplicate_Output_Column_Names` is reported according to the
           `on_problems` setting.

       > Example
         Transpose Operation

         Input Table `table`:

            Id | Name    | Country
           ----|---------|---------
            A  | Example | France
            B  | Another | Germany

         Result `table.transpose ['Id'] 'Attribute' 'Value'`:

            Id | Attribute | Value
           ----|-----------|---------
            A  | Name      | Example
            A  | Country   | France
            B  | Name      | Another
            B  | Country   | Germany
    @key_columns Widget_Helpers.make_column_name_multi_selector
    transpose : Vector (Integer | Text | Regex) | Text | Integer | Regex -> Text -> Text -> Boolean -> Problem_Behavior -> DB_Table ! No_Output_Columns | Missing_Input_Columns | Duplicate_Output_Column_Names
    transpose self key_columns=[] (attribute_column_name:Text="Name") (value_column_name:Text="Value") (error_on_missing_columns:Boolean=True) (on_problems:Problem_Behavior=..Report_Warning) =
        ## Avoid unused arguments warning. We cannot rename arguments to `_`,
           because we need to keep the API consistent with the in-memory table.
        _ = [key_columns, attribute_column_name, value_column_name, error_on_missing_columns, on_problems]
        Error.throw (Unsupported_Database_Operation.Error "transpose")

    ## ALIAS pivot, unpivot
       GROUP Standard.Base.Calculations
       ICON column_add
       Returns a new table using a chosen field as the column header and then
       aggregating the rows within each value as specified. Optionally, a set of
       fields can be used to group the rows.

       Arguments:
       - group_by: Set of fields to group by. If not provided, a single row will
         be produced.
       - name_column: The field to use as the column header. If this field is
         not found, then each value will be a single column.
       - values: The aggregation to perform on each set of rows. Can be a single
         aggregation or a vector of aggregations. Expressions can be used within
         the aggregation to perform more complicated calculations.
       - on_problems: Specifies how to handle problems if they occur, reporting
         them as warnings by default.

       ! Error Conditions

         - If a column in `group_by` or `name_column` is not in the input table,
           a `Missing_Input_Columns` is raised as a dataflow error.
         - If a column selector in `values` given as a `Text` and it does not
           match any columns in the input table nor is it a valid expression, an
           `Invalid_Aggregate_Column` dataflow error is raised.
         - If a column name generated from the input data is invalid,
           `Invalid_Column_Names` error is raised.
         - If an aggregation fails, an `Invalid_Aggregation` dataflow error is
           raised.
         - Additionally, the following problems may be reported according to the
           `on_problems` setting:
           - If grouping on, using as the column name, or computing the `Mode` on
             a floating point number, a `Floating_Point_Equality`.
           - If when concatenating values there is an quoted delimited,
             an `Unquoted_Delimiter`
           - If there are more than 10 issues with a single column,
             an `Additional_Warnings`.

       > Example
         Cross Tab Operation

         Input Table `table`:

            Id | B       | C
           ----|---------|---------
            A  | Name    | Example
            A  | Country | France

         Result `table.cross_tab ['Id'] 'B' (Aggregate_Column.First 'C')`:

            Id | Name    | Country
           ----|---------|---------
            A  | Example | France
    @group_by Widget_Helpers.make_column_name_multi_selector
    @names Widget_Helpers.make_column_name_selector
    @values Widget_Helpers.make_aggregate_column_selector
    cross_tab : Vector (Integer | Text | Regex | Aggregate_Column) | Text | Integer | Regex -> (Text | Integer) -> Aggregate_Column | Vector Aggregate_Column -> Problem_Behavior -> DB_Table ! Missing_Input_Columns | Invalid_Aggregate_Column | Floating_Point_Equality | Invalid_Aggregation | Unquoted_Delimiter | Additional_Warnings | Invalid_Column_Names
    cross_tab self group_by=[] names=self.column_names.first values=..Count (on_problems:Problem_Behavior=..Report_Warning) =
        ## Avoid unused arguments warning. We cannot rename arguments to `_`,
           because we need to keep the API consistent with the in-memory table.
        _ = [group_by, names, values, on_problems]
        Error.throw (Unsupported_Database_Operation.Error "cross_tab")

    ## GROUP Standard.Base.Conversions
       ICON convert
       Parses columns within a Table to a specific value type.
       By default, it looks at all `Text` columns and attempts to deduce the
       type (columns with other types are not affected).

       In the Database backends, the default formatting settings of the
       particular database are used.

       In the in-memory backend, the default parser options only parse values
       where the process is reversible (e.g., 0123 would not be converted to an
       integer as there is a leading 0). However, settings in the
       `Data_Formatter` can control this.

       Arguments:
       - columns: The columns to parse. If not specified, all text columns
         will be parsed.
       - type: The type to parse the columns to. Defaults to `Auto` meaning that
         the type will be inferred from the data. In the Database backends,
         `Auto` is not supported, so a specific type must be selected.
       - format: The formatting settings to use when parsing the columns.
         For `Date`, `Time_Of_Day` and `Date_Time`, a Java date time style
         can be used. For `Boolean`, it should be two values that represent true
         and false, separated by a `|`. Alternatively, a `Data_Formatter` can be
         passed to provide complete customisation of the formatting. If
         `Nothing` is provided, the default formatting settings of the backend
         will be used. `Nothing` is currently the only setting accepted by the
         Database backends.
       - error_on_missing_columns: Specifies if a missing input column should
         result in an error regardless of the `on_problems` settings. Defaults
         to `True`.
       - on_problems: Specifies how to handle if a problem occurs, raising as a
         warning by default.

       ! Error Conditions

         - If a column in `columns` is not in the input table, a
           `Missing_Input_Columns` is raised as an error, unless
           `error_on_missing_columns` is set to `False`, in which case the
           problem is reported according to the `on_problems` setting.
         - If a column selected for parsing is not a text column, an
           `Invalid_Value_Type` error is raised.
         - If no columns have been selected for parsing,
           a `No_Input_Columns_Selected` error is raised.
         - If custom formatting settings were provided, but the database backend
           does not support customization, an `Unsupported_Database_Operation`
           error is reported.

       > Example
         Parse dates in a column.

             table.parse "birthday" Value_Type.Date
    @type (Widget_Helpers.parse_type_selector include_auto=False)
    @columns (Widget_Helpers.make_column_name_multi_selector add_regex=True)
    @format (make_format_chooser include_number=False)
    parse : Vector (Text | Integer | Regex) | Text | Integer | Regex -> Value_Type | Auto -> Text | Data_Formatter -> Boolean -> Problem_Behavior -> DB_Table
    parse self columns=(self.columns . filter (c-> c.value_type.is_text) . map .name) type:(Value_Type | Auto) format:(Text | Data_Formatter)='' error_on_missing_columns:Boolean=True on_problems:Problem_Behavior=..Report_Warning =
        selected = self.columns_helper.select_columns columns Case_Sensitivity.Default reorder=False error_on_missing_columns=error_on_missing_columns on_problems=on_problems error_on_empty=False . map self.make_column
        selected.fold self table-> column_to_parse->
            new_column = column_to_parse.parse type format on_problems
            table.set new_column as=column_to_parse.name set_mode=Set_Mode.Update

    ## GROUP Standard.Base.Conversions
       ICON convert
       Formats `DB_Column`s within a `Table` using a format string,
       `Date_Time_Formatter`, or `DB_Column` of format strings.

       Arguments:
       - columns: The columns to format. The columns can have different types,
         but all columns must be compatible with any provided `format` value.
       - format: The type-dependent format string to use to format the values.
         If `format` is `""` or `Nothing`, .to_text is used to format the value.
         In case of date/time columns, the format can also be a
         `Date_Time_Formatter`. If `format` is a `DB_Column`, it must be a text
         column.
       - locale: The locale in which the format should be interpreted.
         If a `Date_Time_Formatter` is provided for `format` and the `locale` is
         set to anything else than `Locale.default`, then that locale will
         override the formatters locale.
       - error_on_missing_columns: Specifies if a missing input column should
         result in an error regardless of the `on_problems` settings. Defaults
         to `True`.
       - on_problems: Specifies how to handle if a problem occurs, raising as a
         warning by default.

       ! Error Conditions

         - If a column in `columns` is not in the input table, a
           `Missing_Input_Columns` is raised as an error, unless
           `error_on_missing_columns` is set to `False`, in which case the
           problem is reported according to the `on_problems` setting.
         - If a provided `format` value is not compatible with all selected
           columns, an Illegal_Argument error will be thrown, or a
           Date_Time_Format_Parse_Error in the case of a badly-formed date/time
           format.
         - If no columns have been selected for formatting, a
           `No_Input_Columns_Selected` error is raised.

       ? Supported Types
         - `Value_Type.Date`
         - `Value_Type.Date_Time`
         - `Value_Type.Time`
         - `Value_Type.Integer`
         - `Value_Type.Float`
         - `Value_Type.Boolean`

       ? `Value_Type.Date`, `Value_Type.Date_Time`, `Value_Type.Time` format strings

          See `Date_Time_Formatter` for more details.

       ? `Value_Type.Integer`, `Value_Type.Float` format strings

         Numeric format strings are specified by the Java DecimalFormat class.
         See https://docs.oracle.com/javase/8/docs/api/java/text/DecimalFormat.html
         for a complete format specification.

       ? `Value_Type.Boolean` format strings

         Format strings for `Boolean` consist of two values that represent true
         and false, separated by a `|`.

       > Example
         Format the first and last boolean columns as 'Yes'/'No'.

             table.format columns=[0, -1] format="Yes|No"

       > Example
         Format dates in a column using the format `yyyyMMdd`.

             table.format "birthday" "yyyyMMdd"

       > Example
         Format all columns in the table using the default formatter.

             table.format
    @columns (Widget_Helpers.make_column_name_multi_selector add_regex=True add_by_type=True)
    @locale Locale.default_widget
    @format (make_format_chooser include_number=True)
    format : Vector (Text | Integer | Regex | By_Type) | Text | Integer | Regex | By_Type -> Text | Date_Time_Formatter | DB_Column -> Locale -> Boolean -> Problem_Behavior -> DB_Table ! Date_Time_Format_Parse_Error | Illegal_Argument
    format self columns:(Vector (Text | Integer | Regex | By_Type) | Text | Integer | Regex | By_Type) format:(Text | Date_Time_Formatter | DB_Column)="" locale:Locale=Locale.default error_on_missing_columns:Boolean=True on_problems:Problem_Behavior=..Report_Warning =
        _ = [columns, format, locale, error_on_missing_columns, on_problems]
        Error.throw (Unsupported_Database_Operation.Error "format")

    ## ALIAS parse, tokenize
       GROUP Standard.Base.Conversions
       ICON split
       Splits a column of text into a set of new columns.
       The original column will be removed from the table.
       The new columns will be named with the name of the input column with a
       incrementing number after.

       Arguments:
       - column: The name or index of the column to split the text of.
       - delimiter: The term or terms used to split the text.
       - column_count: The number of columns to split to.
         If `All_Columns` then columns will be added to fit all data.
       - on_problems: Specifies the behavior when a problem occurs.

       ! Error Conditions
         If the data exceeds the `column_count`, a `Column_Count_Exceeded` will
         be reported according to the `on_problems` behavior.
    @column Widget_Helpers.make_column_name_selector
    @delimiter make_delimiter_selector
    @column_count Columns_To_Add.default_widget
    split_to_columns : Text | Integer -> Text -> Columns_To_Add -> Problem_Behavior -> DB_Table
    split_to_columns self column delimiter="," (column_count : Columns_To_Add = ..All_Columns) on_problems:Problem_Behavior=..Report_Warning =
        _ = [column, delimiter, column_count.columns_to_split, on_problems]
        Error.throw (Unsupported_Database_Operation.Error "split_to_columns")

    ## ALIAS parse, tokenize
       GROUP Standard.Base.Conversions
       ICON split
       Splits a column of text into a set of new rows.
       The values of other columns are repeated for the new rows.

       Arguments:
       - column: The name or index of the column to split the text of.
       - delimiter: The term or terms used to split the text.
    @column Widget_Helpers.make_column_name_selector
    @delimiter make_delimiter_selector
    split_to_rows : Text | Integer -> Text -> DB_Table
    split_to_rows self column delimiter="," =
        _ = [column, delimiter]
        Error.throw (Unsupported_Database_Operation.Error "split_to_rows")

    ## ALIAS parse, regex, split
       GROUP Standard.Base.Conversions
       ICON split
       Tokenizes a column of text into a set of new columns using a regular
       expression.
       If the pattern contains marked groups, the values are concatenated
       together; otherwise the whole match is returned.
       The original column will be removed from the table.
       The new columns will be named with the name of the input column with a
       incrementing number after.

       Arguments:
       - column: The name or index of the column to tokenize the text of.
       - pattern: The pattern used to find within the text.
       - case_sensitivity: Specifies if the text values should be compared case
         sensitively.
       - column_count: The number of columns to split to.
         If `Nothing` then columns will be added to fit all data.
       - on_problems: Specifies the behavior when a problem occurs.

       ! Error Conditions
         If the data exceeds the `column_count`, a `Column_Count_Exceeded` will
         be reported according to the `on_problems` behavior.
    @column Widget_Helpers.make_column_name_selector
    tokenize_to_columns : Text | Integer -> Text -> Case_Sensitivity -> Columns_To_Add -> Problem_Behavior -> DB_Table
    tokenize_to_columns self column pattern="." case_sensitivity:Case_Sensitivity=..Sensitive (column_count : Columns_To_Add = ..All_Columns) (on_problems : Problem_Behavior = ..Report_Warning) =
        _ = [column, pattern, case_sensitivity, column_count, on_problems]
        Error.throw (Unsupported_Database_Operation.Error "tokenize_to_columns")

    ## ALIAS parse, regex, split
       GROUP Standard.Base.Conversions
       ICON split
       Tokenizes a column of text into a set of new rows using a regular
       expression.
       If the pattern contains marked groups, the values are concatenated
       together; otherwise the whole match is returned.
       The values of other columns are repeated for the new rows.

       Arguments:
       - column: The name or index of the column to tokenize the text of.
       - pattern: The pattern used to find within the text.
       - case_sensitivity: Specifies if the text values should be compared case
         sensitively.
       - at_least_one_row: If True, a tokenization that returns no values will still
         produce at least one row, with `Nothing` for the output column values.
         Equivalent to converting a tokenization output of [] to [Nothing].
    @column Widget_Helpers.make_column_name_selector
    tokenize_to_rows : Text | Integer -> Text -> Case_Sensitivity -> Boolean -> DB_Table
    tokenize_to_rows self column pattern="." case_sensitivity:Case_Sensitivity=..Sensitive at_least_one_row:Boolean=False =
        _ = [column, pattern, case_sensitivity, at_least_one_row]
        Error.throw (Unsupported_Database_Operation.Error "tokenize_to_rows")

    ## ALIAS regex, split, tokenize
       GROUP Standard.Base.Conversions
       ICON split
       Converts a Text column into new columns using a regular expression
       pattern.

       Each match becomes a row in the table.
       The values of other columns are repeated for the new rows.

       If there are no marked groups, a single column with whole content of
       match is added. Otherwise, each group becomes a column (with group name
       if named in Regex).

       Arguments:
       - column: The column to split the text of.
       - pattern: The pattern used to search within the text.
       - case_sensitivity: Specifies if the text values should be compared case
         sensitively.
       - parse_values: Parse any values using the default value parser.

       ? Column Names

       If no marked group, the new column will have the same name as the input.
       If the marked groups are named, the names will be used otherwise the column
       will be named `<Input Column> <N>` where `N` is the number of the marked group.
       If the new name is already in use it will be renamed following the normal
       suffixing strategy.
    @column Widget_Helpers.make_column_name_selector
    @pattern Widget.Text_Input
    parse_to_columns : Text | Integer -> Text | Regex -> Case_Sensitivity -> Boolean -> Problem_Behavior -> DB_Table
    parse_to_columns self column pattern="." case_sensitivity:Case_Sensitivity=..Sensitive parse_values=True on_problems:Problem_Behavior=..Report_Error =
        _ = [column, pattern, case_sensitivity, parse_values, on_problems]
        Error.throw (Unsupported_Database_Operation.Error "parse_to_columns")

    ## GROUP Standard.Base.Calculations
       ICON split
       Expand a column of objects to a new set of columns.

       Arguments:
       - column: The column to expand.
       - fields: The set fields to expand. If `Nothing` then all fields are added.
       - prefix: Prefix to add to the column names. If `Nothing` then the column
         name is used.
    @column Widget_Helpers.make_column_name_selector
    @fields (Widget.Vector_Editor item_editor=Widget.Text_Input item_default='""')
    expand_column : Text | Integer -> Vector | Nothing -> Text | DB_Table -> DB_Table ! Type_Error
    expand_column self column fields=Nothing prefix=Nothing =
            _ = [column, fields, prefix]
            Error.throw (Unsupported_Database_Operation.Error "expand_column")

    ## GROUP Standard.Base.Calculations
       ICON split
       Expand aggregate values in a column to separate rows.

       For each value in the specified column, if it is an aggregate (`Vector`,
       `Range`, etc.), expand it to multiple rows, duplicating the values in the
       other columns.

       Arguments:
       - column: The column to expand.
       - at_least_one_row: for an empty aggregate value, if `at_least_one_row` is
         true, a single row is output with `Nothing` for the aggregates column; if
         false, no row is output at all.

       The following values are considered sequence-like:
       - `Array`
       - `Vector`
       - `List`
       - `Range`
       - `Date_Range`
       - `Pair`
       - `Table` (interpreted as a sequence of `Row`s)
       - `Column`

       Some aggregates, like dictionaries (`Dictionary`, `JS_Object`) will
       expand into two columns - one for key and one for the value.

       If a value is not an aggregate, or has no defined way of being expanded,
       it is left as a single row containing that value unchanged.

       In in-memory tables, it is permitted to mix values of different types.

       > Example
         Expand a column of integer `Vectors` to a column of `Integer`

         table = Table.new [["aaa", [1, 2]], ["bbb", [[30, 31], [40, 41]]]]
         # => Table.new [["aaa", [1, 1, 2, 2]], ["bbb", [30, 31, 40, 41]]]
    @column Widget_Helpers.make_column_name_selector
    expand_to_rows : Text | Integer -> Boolean -> DB_Table ! Type_Error | No_Such_Column | Index_Out_Of_Bounds
    expand_to_rows self column at_least_one_row:Boolean=False =
        _ = [column, at_least_one_row]
        Error.throw (Unsupported_Database_Operation.Error "expand_to_rows")

    ## GROUP Standard.Base.Conversions
       ICON convert
       Cast the selected columns to a specific type.

       Returns a new table in which the selected columns are replaced with
       columns having the new types.

       Arguments:
       - columns: The selection of columns to cast.
       - value_type: The `Value_Type` to cast the column to.
       - on_problems: Specifies how to handle problems if they occur, reporting
         them as warnings by default.

       In the Database backend, this will boil down to a CAST operation.
       In the in-memory backend, a conversion will be performed according to
       the following rules:
       - Anything can be cast into the `Mixed` type.
       - Converting to a `Char` type, the elements of the column will be
         converted to text. If it is fixed length, the texts will be trimmed or
         padded on the right with the space character to match the desired
         length.
       - Conversion between numeric types will replace values exceeding the
         range of the target type with `Nothing`.
       - Converting decimal numbers into integers will truncate or round them,
         depending on the backend. If more control is needed, use the various
         rounding functions (such as `round` or `floor`).
       - Booleans may also be converted to numbers, with `True` being converted
         to `1` and `False` to `0`. The reverse is not supported - use `iif`
         instead.
       - A `Date_Time` may be converted into a `Date` or `Time` type - the
         resulting value will be truncated to the desired type.
       - If a `Date` is to be converted to `Date_Time`, it will be set at
         midnight of the default system timezone.
       - For a `Mixed` column being converted into a specific type, each row is
         converted individually.

        If the target type cannot fit some of the values (for example due to too
        small range), a `Conversion_Failure` may be reported according to the
        `on_problems` rules. The Database backends may fail with `SQL_Error`
        instead.

       ? Inexact Target Type

         If the backend does not support the requested target type, the closest
         supported type is chosen and a `Inexact_Type_Coercion` problem is
         reported.

       ! Casting Text values

         The `parse` method should be used to convert text values into other
         types. Due to this, a Mixed column containing values `[2, "3"]` will
         actually be converted into `[2, Nothing]` when casting to Integer type.
    @columns (Widget_Helpers.make_column_name_multi_selector add_regex=True add_by_type=True)
    cast : Vector (Text | Integer | Regex | By_Type) | Text | Integer | Regex | By_Type -> Value_Type -> Boolean -> Problem_Behavior -> DB_Table ! Illegal_Argument | Inexact_Type_Coercion | Conversion_Failure
    cast self columns:(Vector (Text | Integer | Regex | By_Type) | Text | Integer | Regex | By_Type)=[0] value_type:Value_Type error_on_missing_columns:Boolean=True on_problems:Problem_Behavior=..Report_Warning =
        selected = self.columns_helper.select_columns columns Case_Sensitivity.Default reorder=False error_on_missing_columns=error_on_missing_columns on_problems=on_problems error_on_empty=False . map self.make_column
        selected.fold self table-> column_to_cast->
            new_column = column_to_cast.cast value_type on_problems
            table.set new_column as=column_to_cast.name set_mode=Set_Mode.Update

    ## GROUP Standard.Base.Conversions
       ICON convert
       Change the value type of table columns to a more specific one, based on
       their contents.

       This operation is currently not available in the Database backend.
    @columns (Widget_Helpers.make_column_name_multi_selector add_regex=True add_by_type=True)
    auto_cast : Vector (Text | Integer | Regex | By_Type) | Text | Integer | Regex | By_Type -> Boolean -> Boolean -> Problem_Behavior -> DB_Table
    auto_cast self columns:(Vector (Text | Integer | Regex | By_Type) | Text | Integer | Regex | By_Type)=self.column_names shrink_types:Boolean=False error_on_missing_columns:Boolean=True on_problems:Problem_Behavior=..Report_Warning =
        _ = [columns, shrink_types, error_on_missing_columns, on_problems]
        Error.throw (Unsupported_Database_Operation.Error "auto_cast")

    ## ALIAS drop_empty_rows, drop_missing_rows, dropna, filter_empty_rows, remove_blank_rows, remove_empty_rows, remove_missing_rows
       GROUP Standard.Base.Selections
       ICON preparation
       Remove rows which are all blank or containing blank values.

       Arguments:
       - when: If Blank_Selector.Any_Cell, then remove any row containing
        any blank values.
         If Blank_Selector.All_Cells, then only remove rows with all blank values.
       - treat_nans_as_blank: If `True`, then `Number.nan` is considered as blank.

       ? Blank values
         Blank values are `Nothing`, `""` and depending on setting `Number.nan`.
    filter_blank_rows : Blank_Selector -> Boolean -> DB_Table
    filter_blank_rows self (when:Blank_Selector=..All_Cells) treat_nans_as_blank:Boolean=False =
        Table_Helpers.filter_blank_rows self when treat_nans_as_blank

    ## ALIAS count
       GROUP Standard.Base.Metadata
       ICON metadata
       Returns the amount of rows in this table.
    row_count : Integer
    row_count self = if self.internal_columns.is_empty then 0 else
        expr = SQL_Expression.Operation "COUNT_ROWS" []
        column_name = "row_count"
        ## We need to keep some column in the subquery which will determine if
           the query is performing regular selection or aggregation. To avoid
           computing too much we do not pass all the columns but only the first
           one.
        setup = self.context.as_subquery self.name [[self.internal_columns.first]]
        new_ctx = Context.for_subquery setup.subquery
        query = Query.Select [[column_name, expr]] new_ctx
        sql = self.connection.dialect.generate_sql query
        table = self.connection.read_statement sql
        table.at column_name . at 0

    ## ALIAS import, load
       GROUP Standard.Base.Input
       ICON data_input
       Returns a materialized dataframe containing rows of this table.

       Arguments:
       - max_rows: specifies the maximum number of rows to read.
    @max_rows Rows_To_Read.default_widget
    read : Rows_To_Read -> Table
    read self (max_rows : Rows_To_Read = ..First_With_Warning 1000) =
        if self.internal_columns.is_empty then Error.throw (Illegal_Argument.Error "Cannot create a table with no columns.") else
            preprocessed = case max_rows of
                Rows_To_Read.All_Rows -> self
                Rows_To_Read.First n -> self.limit n
                Rows_To_Read.First_With_Warning n -> self.limit n+1

            sql = preprocessed.to_sql
            column_types = preprocessed.internal_columns.map .sql_type_reference
            materialized_table = self.connection.read_statement sql column_types . catch SQL_Error sql_error->
                Error.throw (self.connection.dialect.get_error_mapper.transform_custom_errors sql_error)

            warnings_builder = Builder.new
            expected_types = self.columns.map .value_type
            actual_types = materialized_table.columns.map .value_type
            expected_types.zip actual_types expected_type-> actual_type->
                if expected_type == actual_type then Nothing else
                    if self.connection.dialect.get_type_mapping.should_warn_on_materialize expected_type actual_type then
                        warnings_builder.append (Inexact_Type_Coercion.Warning expected_type actual_type)

            result = max_rows.attach_warning materialized_table
            Problem_Behavior.Report_Warning.attach_problems_before warnings_builder.to_vector result

    ## PRIVATE
       Creates a query corresponding to this table.
    to_select_query : Query
    to_select_query self =
        cols = self.internal_columns.map (c -> [c.name, c.expression])
        assert cols.not_empty
        Query.Select cols self.context

    ## ICON convert
       Returns an SQL statement that will be used for materializing this table.
    to_sql : SQL_Statement
    to_sql self = self.connection.dialect.generate_sql self.to_select_query

    ## ALIAS column types, field info, metadata
       GROUP Standard.Base.Metadata
       ICON metadata
       Returns a Table describing this table's contents.

       The table lists all columns, counts of non-null items and value types of
       each column.
    column_info : Table
    column_info self =
        cols = self.internal_columns
        count_query =
            ## Performing a subquery is the most robust way to handle both
               regular columns and aggregates.
               Naively wrapping each column in a `COUNT(...)` will not
               always work as aggregates cannot be nested.
            setup = self.context.as_subquery self.name [self.internal_columns]
            new_ctx = Context.for_subquery setup.subquery
            new_columns = setup.new_columns.first.map column->
                [column.name, SQL_Expression.Operation "COUNT" [column.expression]]
            query = Query.Select new_columns new_ctx
            self.connection.dialect.generate_sql query
        count_table = self.connection.read_statement count_query
        counts = if cols.is_empty then [] else count_table.columns.map c-> c.at 0
        type_mapping = self.connection.dialect.get_type_mapping
        types = cols.map col->
            type_mapping.sql_type_to_value_type col.sql_type_reference.get
        Table.new [["Column", cols.map .name], ["Items Count", counts], ["Value Type", types]]

    ## PRIVATE

       Helper to create columns from internal columns.

       Arguments:
       - internal: The internal column to use for creating a column.
    make_column : Internal_Column -> DB_Column
    make_column self internal =
        DB_Column.Value internal.name self.connection internal.sql_type_reference internal.expression self.context

    ## PRIVATE
    columns_helper : Table_Column_Helper
    columns_helper self =
        Table_Helpers.Table_Column_Helper.Value self.columns self.internal_columns self.make_column self .read

    ## PRIVATE
    column_naming_helper : Column_Naming_Helper
    column_naming_helper self = self.connection.base_connection.column_naming_helper

    ## PRIVATE

       Returns a copy of this table with updated internal columns.

       Arguments:
       - columns: The columns with which to update this table.
    updated_columns : Vector Internal_Column -> DB_Table
    updated_columns self internal_columns = DB_Table.Value self.name self.connection internal_columns self.context

    ## PRIVATE

       Returns a copy of this table with updated context.

       Arguments:
       - ctx: The new context for this table.
    updated_context : Context -> DB_Table
    updated_context self ctx = DB_Table.Value self.name self.connection self.internal_columns ctx

    ## PRIVATE

       Returns a copy of this table with updated context and columns.

       Arguments:
       - ctx: The new context for this table.
       - internal_columns: The new columns to include in the table.
       - subquery: A boolean indicating whether the operation should be wrapped
         in a subquery. This is a simple workaround for operations which may be
         affected by further operations if not wrapped. For example, a group-by
         may need to be wrapped in this way if a filter is to be performed on it
         later on. Ideally, this should be done only on demand, if the
         subsequent operation needs it and operations like join should try to
         avoid nesting subqueries without necessity. However, for now, for
         simplicity, we are always wrapping brittle operations. This may be
         revised in the future, to generate better and more concise SQL code.
    updated_context_and_columns : Context -> Vector Internal_Column -> Boolean -> DB_Table
    updated_context_and_columns self ctx internal_columns subquery=False = case subquery of
        True ->
            setup = ctx.as_subquery self.name [internal_columns]
            new_ctx = Context.for_subquery setup.subquery
            new_columns = setup.new_columns.first
            DB_Table.Value self.name self.connection new_columns new_ctx
        False ->
            DB_Table.Value self.name self.connection internal_columns ctx

    ## PRIVATE
       Nests a table as a subquery, using `updated_context_and_columns`, which
       causes its columns to be referenced as names rather than expressions.
    as_subquery : DB_Table
    as_subquery self = self.updated_context_and_columns self.context self.internal_columns subquery=True

    ## PRIVATE
       Checks if this table is a 'trivial query'.

       A trivial query is a result of `connection.query` that has not been
       further processed. If there are any columns that are added or removed, or
       any other operations like join or aggregate are performed, the resulting
       table is no longer trivial.

       Some operations, like writing to tables, require their target to be a
       trivial query.

       Arguments:
       - fail_if_not_found: If `True`, a `Table_Not_Found` error is raised if the
         table does not exist in the database. Otherwise, `False` is returned.
    is_trivial_query self (fail_if_not_found : Boolean = True) -> Boolean ! Table_Not_Found =
        case self.context.from_spec of
            From_Spec.Table internal_table_name _ _ ->
                if self.name != internal_table_name then False else
                    trivial_counterpart = self.connection.query (SQL_Query.Table_Name self.name)
                    # If the table spec seems trivial, but the underlying table does not exist, we propagate the Table_Not_Found error.
                    check_context_and_columns =
                        if self.context != trivial_counterpart.context then False else
                           column_descriptor internal_column = [internal_column.name, internal_column.expression]
                           my_columns = self.internal_columns.map column_descriptor
                           trivial_columns = trivial_counterpart.internal_columns.map column_descriptor
                           my_columns == trivial_columns
                    if fail_if_not_found then trivial_counterpart.if_not_error check_context_and_columns else
                        if trivial_counterpart.is_error then False else check_context_and_columns
            _ -> False

    ## PRIVATE
       Provides a simplified text representation for display in the REPL and errors.
    to_text : Text
    to_text self = "(Database Table "+self.name.to_text+")"

    ## ALIAS export, output, save, to_file
       GROUP Standard.Base.Output
       ICON data_output
       This function writes the table into a file.

       The specific behavior of the various `File_Format`s is specified below.

       Arguments:
       - path: The path to the output file.
       - format: The format of the file.
         If `Auto_Detect` is specified; the provided file determines the
         specific type and configures it appropriately. Details of this type are
         below.
       - on_existing_file: Specified how to handle if the file already exists.
       - match_columns: Specifies how to match columns against an existing file.
         If `Match_Columns.By_Name` - the columns are mapped by name against an
         existing file. If there is a mismatch, then a `Column_Name_Mismatch`
         error is raised.
         If `Match_Columns.By_Position` - the columns are mapped by position
         against an existing file. If there is a mismatch, then a
         `Column_Count_Mismatch` error is raised.
       - on_problems: Specifies how to handle if a problem occurs, raising as a
         warning by default. The specific issues depend on the `File_Format`
         argument.

       Returns:
       - If an unsupported `File_Format` is specified, an
         `Illegal_Argument` is raised.
       - If the path to the parent location cannot be found or the filename is
         invalid, a `File_Error.Not_Found` is raised.
       - If another IO error occurs, such as access denied, an
         `File_Error.IO_Error` is raised.
       - If appending and the columns do not match, a `Column_Count_Mismatch` is
         raised.
       - Other specific errors or warnings that can be raised depend on the
         format argument.
       - Otherwise, the file is loaded following the rules of the format
         parameter.

       ? `File_Format` write behaviors

         - `Auto_Detect`: The file format is determined by the provided file.
         - `Bytes` and `Plain_Text`: The Table does not support these types in
            the `write` function. If passed as format, an
            `Illegal_Argument` is raised. To write out the table as plain
            text, the user needs to call the `Text.from Table` method and then
            use the `Text.write` function.

       > Example
         Write a database table to a CSV file.

             import Standard.Examples
             from Standard.Database import all

             example_to_csv =
                 connection = Database.connect (SQLite.From_File (File.new "db.sqlite"))
                 table = connection.query (SQL_Query.Table_Name "Table")
                 table.write (enso_project.data / "example_csv_output.csv")
    @path (Widget.Text_Input display=Display.Always)
    @format Widget_Helpers.write_table_selector
    write : Writable_File -> File_Format -> Existing_File_Behavior -> Match_Columns -> Problem_Behavior -> Nothing ! Column_Count_Mismatch | Illegal_Argument | File_Error
    write self path:Writable_File format=Auto_Detect on_existing_file:Existing_File_Behavior=..Backup match_columns:Match_Columns=..By_Name on_problems:Problem_Behavior=..Report_Warning =
        # TODO This should ideally be done in a streaming manner, or at least respect the row limits.
        self.read.write path format on_existing_file match_columns on_problems


    ## GROUP Standard.Base.Output
       ICON data_output
       Creates a Data Link that will act as a view into the query represented by
       this table.
    @on_existing_file (Existing_File_Behavior.widget include_backup=False include_append=False)
    save_as_data_link self destination (on_existing_file:Existing_File_Behavior = ..Error) =
        DB_Data_Link_Helpers.save_table_as_data_link self destination on_existing_file

    ## ALIAS fill missing, if_nothing
       GROUP Standard.Base.Values
       ICON table_clean

       Returns a new table where missing values in the specified columns have
       been replaced with the provided default(s).

       Arguments:
       - columns: Specifies columns by a name, index or regular expression to
         match names, or a Vector of these.
       - default: The value to replace missing values with. If this argument
         is a column, the value from `default` at the corresponding position
         will be used. If this argument is `Previous_Value`, the missing values
         will be replaced with the previous value in the column. Note that the
         first rows may stay `Nothing` if they do not have a previous value to
         use.

       > Example
         Fill missing values in two columns with the value 20.5.

             fill_nothing = table.fill_nothing ["col0", "col1"] 20.5
    @columns (Widget_Helpers.make_column_name_multi_selector add_regex=True add_by_type=True)
    @default make_fill_nothing_default_widget
    fill_nothing : Vector (Integer | Text | Regex | By_Type) | Text | Integer | Regex | By_Type -> DB_Column | Column_Ref | Expression | Previous_Value | Any -> DB_Table
    fill_nothing self (columns : Vector | Text | Integer | Regex | By_Type) default =
        resolved_default = (self:Table_Ref).resolve default
        transformer col = col.fill_nothing resolved_default
        Table_Helpers.replace_columns_with_transformed_columns self columns transformer

    ## ALIAS fill empty, if_empty
       GROUP Standard.Base.Values
       ICON table_clean

       Returns a new column where empty Text values have been replaced with the
       provided default.

       Arguments:
       - columns: Specifies columns by a name, index or regular expression to
         match names, or a Vector of these.
       - default: The value to replace empty values with. If this argument
         is a column, the value from `default` at the corresponding position
         will be used. If this argument is `Previous_Value`, the empty values
         will be replaced with the previous value in the column. Note that the
         first rows may stay empty if they do not have a previous value to use.

       > Example
         Fill empty values in two columns with the value "hello".

             fill_empty = table.fill_empty ["col0", "col1"] "hello"
    @columns (Widget_Helpers.make_column_name_multi_selector add_regex=True add_by_type=True)
    @default (self-> Widget_Helpers.make_fill_default_value_selector (self.select_columns (..By_Type ..Char)) value_types=Value_Type.Char add_nothing=True)
    fill_empty : Vector (Integer | Text | Regex | By_Type) | Text | Integer | Regex | By_Type -> DB_Column | Column_Ref | Expression | Previous_Value | Any -> DB_Table
    fill_empty self (columns : Vector | Text | Integer | Regex | By_Type) default =
        resolved_default = (self:Table_Ref).resolve default
        transformer col = col.fill_empty resolved_default
        Table_Helpers.replace_columns_with_transformed_columns self columns transformer

    ## ALIAS regex, substitute
       GROUP Standard.Base.Text
       ICON column_add
       Replaces the first, or all occurrences of `term` with `new_text` in each
       row of the specified column. If `term` is empty, the function returns the
       table unchanged.

       This method follows the exact replacement semantics of `Text.replace`.

       If regex is used the replacement string can contain references to groups
       matched. The following syntaxes are supported:
           $0: the entire match string
           $&: the entire match string
           $n: the nth group
           $&lt;foo&gt;: Named group `foo`

       The exact syntax of the regular expression is dependent on the database
       engine.

       Arguments:
       - columns: Specifies columns by a name, index or regular expression to
         match names, or a Vector of these.
       - term: The term to find. Can be `Text`, `Regex`, or a `Column` of
         strings.
       - replacement: The text to replace matches with.
       - case_sensitivity: Specifies if the text values should be compared case
         sensitively.
       - only_first: If True, only replace the first match.

       > Example
         Replace dashes with underscores.

             table.text_replace ["Input"] "-" "_"

       > Example
         Remove leading and trailing spaces from cells.

             table.text_replace ["Input"] "^\s*(.*?)\s*$".to_regex "$1"

       > Example
         Replace texts in quotes with parentheses.

             table.text_replace ["Input"] '"(.*?)"'.to_regex '($1)'
    @columns (Widget_Helpers.make_column_name_multi_selector add_regex=True add_by_type=True)
    @term (Widget_Helpers.make_column_ref_by_name_selector add_regex=True add_text=True add_named_pattern=True)
    @new_text (Widget_Helpers.make_column_ref_by_name_selector add_text=True)
    text_replace : Vector (Integer | Text | Regex | By_Type) | Text | Integer | Regex | By_Type -> Text | DB_Column | Column_Ref | Expression | Regex -> Text | DB_Column | Column_Ref | Expression -> Case_Sensitivity -> Boolean -> DB_Column
    text_replace self columns:(Vector (Integer | Text | Regex | By_Type) | Text | Integer | Regex | By_Type) (term : Text | DB_Column | Column_Ref | Expression | Regex = "") (new_text : Text | DB_Column | Column_Ref | Expression = "") case_sensitivity:Case_Sensitivity=..Sensitive only_first:Boolean=False =
        table_ref = Table_Ref.from self
        resolved_term = table_ref.resolve term
        resolved_new_text = table_ref.resolve new_text
        transformer col = col.text_replace resolved_term resolved_new_text case_sensitivity only_first
        Table_Helpers.replace_columns_with_transformed_columns self columns transformer

    ## GROUP Standard.Base.Text
       ICON column_add
       Applies the specified cleansings to the text in each row of the specified columns

       Arguments:
       - from: The column(s) to cleanse.
       - remove: A vector of the text cleanings to remove from the text. The text cleansings are
           applied in the order they are provided. The same text cleansing can be used multiple
           times. The text cleansings are:
             - ..Leading_Whitespace: Removes all whitespace from the start of the string.
             - ..Trailing_Whitespace: Removes all whitespace from the end of the string.
             - ..Duplicate_Whitespace: Removes all duplicate whitespace from the string replacing it with the first whitespace character of the duplicated block.
             - ..All_Whitespace: Removes all whitespace from the string.
             - ..Newlines: Removes all newline characters from the string. Line Feed and Carriage Return characters are considered newlines.
             - ..Leading_Numbers: Removes all numbers from the start of the string.
             - ..Trailing_Numbers: Removes all numbers from the end of the string.
             - ..Non_ASCII: Removes all non-ascii characters from the string.
             - ..Tabs: Removes all tab characters from the string.
             - ..Letters: Removes all letters from the string.
             - ..Numbers: Removes all numbers characters from the string.
             - ..Punctuation: Removes all characters in the set ,.!?():;'" from the string.
             - ..Symbols: Removes anything that isn't letters, numbers or whitespace from the string.

       > Example
         Remove leading and trailing spaces from cells.

             table.text_cleanse ["Input"] [..Leading_Whitespace, ..Trailing_Whitespace]
    @from (Widget_Helpers.make_column_name_multi_selector add_regex=True add_by_type=True)
    @remove make_data_cleanse_vector_selector
    text_cleanse : Vector (Integer | Text | Regex | By_Type) -> Vector Named_Pattern -> DB_Table
    text_cleanse self from:(Vector (Integer | Text | Regex | By_Type)) remove =
        Feature.Text_Cleanse.if_supported_else_throw self.connection.dialect "text_cleanse" <|
            transformer col = col.text_cleanse remove
            Table_Helpers.replace_columns_with_transformed_columns self from transformer

    ## ALIAS count, cumulative, maximum, mean, minimum, product, standard deviation, sum, sum, total, variance
       GROUP Standard.Base.Values
       ICON data_input
       Adds a new column to the table with a running calculation.

       Arguments:
       - statistic: The running statistic to calculate.
       - of: The existing column to run the statistic over.
       - as: The name of the new column.
       - set_mode: Specifies the expected behaviour in regards to existing
         column with the same name.
       - group_by: Specifies the columns to group by. The running statistic is
         calculated separately for each group. By default, all rows are treated as
         a single group.
       - order_by: Specifies the columns to order by. Defaults to the order of
         the rows in the table. The running statistic is calculated according to the
         specified ordering.

       ? Ordering of rows

         Note that the ordering of rows from the original table is preserved in
         all cases. The grouping and ordering settings affect how the running statistic is
         calculated for each row, but the order of the rows itself is
         not changed by this operation.

       ! Error Conditions

         - If the columns specified in `group_by` or `order_by` are not present
           in the table, a `Missing_Input_Columns` error is raised.
         - If the column with the same name as provided by `as` already exists,
           a `Duplicate_Output_Column_Names` problem is reported and the
           existing column is renamed to avoid the clash.
         - If grouping on floating point numbers, a `Floating_Point_Equality`
           problem is reported.
    @group_by Widget_Helpers.make_column_name_multi_selector
    @order_by Widget_Helpers.make_order_by_selector
    @of Widget_Helpers.make_column_name_selector
    running : Statistic -> (Text | Integer) -> Text -> Set_Mode -> Vector (Text | Integer | Regex) | Text | Integer | Regex -> Vector (Text | Sort_Column) | Text -> Problem_Behavior -> Table
    running self (statistic:Statistic=..Count) (of:(Text | Integer)=0) (as:Text='') (set_mode:Set_Mode=..Add) (group_by:(Vector | Text | Integer | Regex)=[]) (order_by:(Vector | Text)=[]) (on_problems:Problem_Behavior=..Report_Warning) =
        _ = [statistic, of, as, set_mode, group_by, order_by, on_problems]
        Error.throw (Unsupported_Database_Operation.Error "running")


## PRIVATE

   Creates a Table out of a connection, name and list of column names.

   Arguments:
   - connection: The connection to a database.
   - table_name: The name of the table to get.
   - columns: List of columns to fetch. Each column is represented by a pair of
     column name and its expected SQL Type.
   - ctx: The context to use for the table.
   - on_problems: The behavior to use when problems are encountered.
make_table : Connection -> Text -> Vector -> Context -> Problem_Behavior -> DB_Table
make_table connection table_name columns ctx on_problems =
    if columns.is_empty then Error.throw (Illegal_State.Error "Unexpectedly attempting to create a Database Table with no columns. This is a bug in the Database library.") else
        problem_builder = Problem_Builder.new
        column_names_validator = connection.base_connection.column_naming_helper.create_unique_name_strategy
        cols = columns.map p->
            raw_name = p.first
            sql_type = p.second
            # We ensure that the name used in the Enso table is a valid name for Enso column and is unique, possibly changing the input name slightly.
            enso_name = column_names_validator.make_unique raw_name
            # The expression keeps the original 'raw' name coming from the database.
            expression = SQL_Expression.Column table_name raw_name
            Internal_Column.Value enso_name (SQL_Type_Reference.from_constant sql_type) expression
        problem_builder.report_unique_name_strategy column_names_validator
        # We do not want to stop the table from being fetched, so we report the issues as warnings.
        problem_builder.attach_problems_before on_problems <|
            DB_Table.Value table_name connection cols ctx

## PRIVATE
   By default, join on the first column, unless it's a cross join, in which
   case there are no join conditions.
default_join_condition : DB_Table -> Join_Kind | Join_Kind_Cross -> Join_Condition
default_join_condition table join_kind = case join_kind of
    Join_Kind_Cross -> []
    _ -> [Join_Condition.Equals table.column_names.first]

## PRIVATE
Table.from (that:DB_Table) =
    _ = [that]
    Error.throw (Illegal_Argument.Error "This operation requires the data to be in-memory, materialize the table using `.read`.")

## PRIVATE
DB_Table.from (that:Table) =
    _ = [that]
    Error.throw (Illegal_Argument.Error "Currently cross-backend operations are not supported. Either materialize the other table using `.read` or upload the table into the database using `.select_into_database_table`.")

## PRIVATE
Table_Ref.from (that:DB_Table) = Table_Ref.Value that

## PRIVATE
    The largest dataset that can be used to make a literal table, expressed in number of elements.
MAX_LITERAL_ELEMENT_COUNT = 256

## PRIVATE
make_literal_table connection column_vectors column_names alias =
    Runtime.assert (column_vectors.length == column_names.length) "column_vectors and column_names must have the same length"

    # Assume the columns are all the same length; if not, it will be an error anyway.
    total_size = if column_vectors.is_empty || column_vectors.at 0 . is_empty then 0 else
        column_vectors.length * (column_vectors.at 0 . length)

    if total_size == 0 then Error.throw (Illegal_Argument.Error "Vectors cannot be empty") else
        if total_size > MAX_LITERAL_ELEMENT_COUNT then Error.throw (Illegal_Argument.Error "Too many elements for table literal ("+total_size.to_text+"): materialize a table into the database instead") else
            type_mapping = connection.dialect.get_type_mapping
            from_spec = From_Spec.Literal_Values column_vectors column_names alias
            context = Context.for_subquery from_spec

            infer_type_from_database new_expression =
                SQL_Type_Reference.new connection context new_expression

            internal_columns = 0.up_to column_vectors.length . map i->
                column_vector = column_vectors.at i
                column_name = column_names.at i

                value_type = Value_Type_Helpers.find_common_type_for_arguments column_vector.to_vector
                sql_type = case value_type of
                   Nothing -> SQL_Type.null
                   _ -> type_mapping.value_type_to_sql value_type Problem_Behavior.Ignore
                type_ref = SQL_Type_Reference.from_constant sql_type
                sql_expression = SQL_Expression.Column alias column_name
                base_column = Internal_Column.Value column_name type_ref sql_expression

                needs_cast = value_type.is_nothing.not && connection.dialect.needs_literal_table_cast value_type
                if needs_cast.not then base_column else
                    connection.dialect.make_cast base_column sql_type infer_type_from_database

            DB_Table.Value alias connection internal_columns context

## PRIVATE
Many_Files_List.from (that : DB_Table) =
    _ = that
    Error.throw (Illegal_Argument.Error "`read_many` cannot be used with Database tables. Materialize the table into memory using `.read` first.")<|MERGE_RESOLUTION|>--- conflicted
+++ resolved
@@ -927,11 +927,7 @@
                 updated_table = renamed_table.updated_columns (renamed_table.internal_columns + [new_column])
                 updated_table.as_subquery
 
-<<<<<<< HEAD
-    ## PRIVATE add group column, group id, bucket, tile
-=======
     ## ALIAS add group column, bucket, group id, tile
->>>>>>> e86e5e72
        GROUP Standard.Base.Values
        ICON column_add
        Adds a new column to the table enumerating groups of rows, assigning each
