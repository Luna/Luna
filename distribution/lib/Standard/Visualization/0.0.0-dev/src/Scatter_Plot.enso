from Standard.Base import all
import Standard.Base.Data.Vector.Builder
from Standard.Table import Column, Table, Value_Type

import project.Helpers

## PRIVATE

   Name of the index column that may be generated to plot against.
index_name : Text
index_name = 'index'

## PRIVATE
data_field : Text
data_field = 'data'

## PRIVATE
axis_field : Text
axis_field = 'axis'

## PRIVATE
label_field : Text
label_field = 'label'

## PRIVATE

   Represents a recognized point data field for a scatter plot visualization.
type Point_Data

    ## PRIVATE
    X

    ## PRIVATE
    Y

    ## PRIVATE
    Y_multi number:Integer=0

    ## PRIVATE
    Color

    ## PRIVATE
    Shape

    ## PRIVATE
    Label

    ## PRIVATE
    Size

    ## PRIVATE
    Row_Number

    ## PRIVATE

       Returns all recognized point data fields.
    all_fields : Vector
    all_fields = [Point_Data.X, Point_Data.Y, Point_Data.Color, Point_Data.Shape, Point_Data.Label, Point_Data.Size, Point_Data.Row_Number]

    ## PRIVATE
    recognized_names : Vector
    recognized_names = Point_Data.all_fields.map _.name

    ## PRIVATE
    is_recognized : Column -> Boolean
    is_recognized self column = Point_Data.recognized_names.contains column.name

    ## PRIVATE
    name : Text
    name self = self.to_text.to_case Case.Lower

    ## PRIVATE
    fallback_column : Table -> Column ! No_Fallback_Column
    fallback_column self table = case self of
        Point_Data.X ->
            candidate = table.columns.first
            is_good c = (c.is_numeric || c.value_type.is_date_or_time) && c.name != Point_Data.Y.name
            if is_good candidate then candidate else Point_Data.iota table.row_count
        Point_Data.Y ->
            x_column = Point_Data.X.lookup_in table
            candidates = table.columns
            is_good_enough c = c.is_numeric && c.name != x_column.name
            is_good c = is_good_enough c && (self.is_recognized c).not

            candidates.find if_missing=(Error.throw Nothing) is_good . catch_ <| candidates.find is_good_enough
        Point_Data.Y_multi _ ->
            x_column = Point_Data.X.lookup_in table
            y_column = Point_Data.Y.lookup_in table
            check_for_size c = c.name.equals_ignore_case Point_Data.Size.name != True
            candidates_filtered = table.columns.filter (c-> c.is_numeric && c.name != x_column.name && c.name != y_column.name && check_for_size c)
            candidates = candidates_filtered.drop self.number
            is_good c = (self.is_recognized c).not

            candidates.find if_missing=candidates.first is_good
        Point_Data.Row_Number ->
            Point_Data.iota table.row_count
            
        _ -> Error.throw No_Fallback_Column

    ## PRIVATE

       Returns a vector of subsequent integers beginning from 0.
    iota : Number -> Vector
    iota count =
        range = 0.up_to count
        Column.from_vector index_name range.to_vector

    ## PRIVATE
    lookup_in : Table -> Column
    lookup_in self table =
        named = table.lookup_ignore_case self.name
        named.catch_ <| self.fallback_column table

## PRIVATE
type No_Fallback_Column
    ## PRIVATE
    to_display_text : Text
    to_display_text self =
        "No fallback column found for the scatter plot."

## PRIVATE

   Generates JSON that describes points data.
Table.point_data : Vector -> Vector
Table.point_data self all_fields =
    get_point_data field = field.lookup_in self . rename field.name . catch Any (_->Nothing)
    is_not_nothing x = case x of
        Nothing -> False
        _ -> True
    columns = all_fields.map get_point_data . filter is_not_nothing
    (0.up_to self.row_count).to_vector.map <| row_n->
        pairs = columns.map column->
            value = column.at row_n . catch_ Nothing
            [column.name, value]
        JS_Object.from_pairs pairs

## PRIVATE

   Returns the number of numeric columns for the plot.
Table.numeric_column_count : Number
Table.numeric_column_count self =
    check_for_size c = c.name.equals_ignore_case Point_Data.Size.name != True
    columns = self.columns . filter (c-> c.is_numeric && check_for_size c)
    columns.length

## PRIVATE

   Generates JSON that describes plot axes.
Table.axes : Vector -> JS_Object
Table.axes self all_fields =
    describe_axis field =
        col_name = field.lookup_in self . name
        label = JS_Object.from_pairs [[label_field, col_name]]
        [field.name, label]
    axis = all_fields.map describe_axis
    is_valid axis_pair =
        label = axis_pair.at 1
        label.is_valid && (self.columns.length > 0)
    axes_obj = JS_Object.from_pairs <| axis.filter is_valid
    if axes_obj.length > 0 then axes_obj else Nothing

## PRIVATE
Vector.point_data : Vector
Vector.point_data self  =
    self.map_with_index i-> elem-> JS_Object.from_pairs [[Point_Data.X.name, i], [Point_Data.Y.name, elem], [Point_Data.Row_Number.name, i]]

## PRIVATE
bound_data bounds data = case bounds of
    Nothing -> data
    _ ->
        min_x = bounds.at 0
        min_y = bounds.at 1
        max_x = bounds.at 2
        max_y = bounds.at 3

        data.filter <| datum->
            x = datum.get "x"
            y = datum.get "y"

            min_x<=x && x<=max_x && min_y<=y && y<=max_y

## Represents the extreme range of points for a data set.
type Extreme
    ## Create an extreme range of points.
    Value min_x max_x min_y max_y

## PRIVATE
limit_data limit data = case limit of
    Nothing -> data
    _ -> if ((data.length <= limit) || (data.length == 0)) then data else
        x datum = datum.get "x"
        y datum = datum.get "y"

        update_extreme current idx point =
            new_min_x = if x current.min_x.second > x point then [idx, point] else current.min_x
            new_min_y = if y current.min_y.second > y point then [idx, point] else current.min_y
            new_max_x = if x current.max_x.second < x point then [idx, point] else current.max_x
            new_max_y = if y current.max_y.second < y point then [idx, point] else current.max_y
            Extreme.Value new_min_x new_max_x new_min_y new_max_y

        first = [0, data.first]
        bounds = case data.fold_with_index (Extreme.Value first first first first) update_extreme of
            Extreme.Value min_x max_x min_y max_y ->  [min_x, max_x, min_y, max_y]
            _ -> []
        extreme = Dictionary.from_vector bounds error_on_duplicates=False . values

        if limit <= extreme.length then extreme.take (..First limit) else
            extreme + data.take (..Sample (limit - extreme.length))


## PRIVATE
get_axes_field : Integer -> Vector
get_axes_field number_of_numeric =
    fields_for_multiseries = ((0.up_to number_of_numeric).map idx-> Point_Data.Y_multi idx)
    fields_for_multiseries . insert item=Point_Data.X . insert item=Point_Data.Y

## PRIVATE

   Returns whether the x axis should be time/date. This is either a column named 'X' or the left most column
get_x_value_type : Table -> Value_Type
get_x_value_type table =
    get_x_or_first t =
        x_col = t.lookup_ignore_case Point_Data.X.name
        x_col.catch_ <| t.columns.first
    x_col = get_x_or_first table
    x_col.value_type

## PRIVATE
json_from_table : Table -> Vector Integer | Nothing -> Integer | Nothing -> Text
json_from_table table bounds limit =
    x_value_type = get_x_value_type table
    x_is_date_or_time = x_value_type.is_date_or_time
    number_of_numeric_cols = if x_is_date_or_time then table.numeric_column_count-1 else table.numeric_column_count-2
    fields_for_multiseries = Point_Data.all_fields + ((0.up_to number_of_numeric_cols).map idx-> Point_Data.Y_multi idx)
    fields_for_plot = if number_of_numeric_cols > 0 then fields_for_multiseries else Point_Data.all_fields
    data = table.point_data fields_for_plot |> bound_data bounds |> limit_data limit
    fields_for_axes = get_axes_field number_of_numeric_cols
    axes = table.axes fields_for_axes
    is_multi_series = number_of_numeric_cols > 0
<<<<<<< HEAD
    JS_Object.from_pairs [[data_field, data], [axis_field, axes], ["is_multi_series", is_multi_series], ["get_row_method", "get_row"]] . to_json
=======
    JS_Object.from_pairs [[data_field, data], [axis_field, axes], ["is_multi_series", is_multi_series], ["x_value_type", x_value_type.to_name]] . to_json
>>>>>>> b53d7b05

## PRIVATE
json_from_vector : Vector Any -> Vector Integer | Nothing -> Integer | Nothing -> Text
json_from_vector vec bounds limit =
    data = vec.point_data |> bound_data bounds |> limit_data limit
<<<<<<< HEAD
    JS_Object.from_pairs [[data_field, data], [axis_field, Nothing], ["is_multi_series", False], ["get_row_method", "at"]] . to_json
=======
    JS_Object.from_pairs [[data_field, data], [axis_field, Nothing], ["is_multi_series", False], ["x_value_type", Value_Type.Integer.to_name]] . to_json
>>>>>>> b53d7b05

## PRIVATE

   Default preprocessor for the scatter-plot visualization.

   Generates JSON text describing the scatter-plot visualization.

   Arguments:
   - value: the value to be visualized.
process_to_json_text : Any -> Integer | Nothing -> Integer | Nothing -> Text
process_to_json_text value bounds=Nothing limit=Nothing =
    json = case value of
        _ : Table  -> json_from_table  value bounds limit
        _ : Vector -> json_from_vector value bounds limit
        _ : Column -> json_from_table  value.to_table bounds limit
        _          -> json_from_vector value.to_vector bounds limit

    json<|MERGE_RESOLUTION|>--- conflicted
+++ resolved
@@ -237,21 +237,13 @@
     fields_for_axes = get_axes_field number_of_numeric_cols
     axes = table.axes fields_for_axes
     is_multi_series = number_of_numeric_cols > 0
-<<<<<<< HEAD
-    JS_Object.from_pairs [[data_field, data], [axis_field, axes], ["is_multi_series", is_multi_series], ["get_row_method", "get_row"]] . to_json
-=======
-    JS_Object.from_pairs [[data_field, data], [axis_field, axes], ["is_multi_series", is_multi_series], ["x_value_type", x_value_type.to_name]] . to_json
->>>>>>> b53d7b05
+    JS_Object.from_pairs [[data_field, data], [axis_field, axes], ["is_multi_series", is_multi_series], ["get_row_method", "get_row"], ["x_value_type", x_value_type.to_name]] . to_json
 
 ## PRIVATE
 json_from_vector : Vector Any -> Vector Integer | Nothing -> Integer | Nothing -> Text
 json_from_vector vec bounds limit =
     data = vec.point_data |> bound_data bounds |> limit_data limit
-<<<<<<< HEAD
-    JS_Object.from_pairs [[data_field, data], [axis_field, Nothing], ["is_multi_series", False], ["get_row_method", "at"]] . to_json
-=======
-    JS_Object.from_pairs [[data_field, data], [axis_field, Nothing], ["is_multi_series", False], ["x_value_type", Value_Type.Integer.to_name]] . to_json
->>>>>>> b53d7b05
+    JS_Object.from_pairs [[data_field, data], [axis_field, Nothing], ["is_multi_series", False], ["get_row_method", "at"], ["x_value_type", Value_Type.Integer.to_name]] . to_json
 
 ## PRIVATE
 
