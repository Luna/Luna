--- conflicted
+++ resolved
@@ -19,15 +19,9 @@
 
    In case of Database backed data, it materializes a fragment of the data.
 prepare_visualization : Any -> Integer -> Json
-<<<<<<< HEAD
 prepare_visualization x max_rows=1000 = Helpers.recover_errors <| case x of
-    Dataframe_Table.Table _ ->
-        dataframe = x.take_start max_rows
-=======
-prepare_visualization x max_rows = Helpers.recover_errors <| case x of
     Dataframe_Table.Table_Data _ ->
         dataframe = x.take (First max_rows)
->>>>>>> 65140f48
         all_rows_count = x.row_count
         included_rows = dataframe.row_count
         index = dataframe.index.catch Any _->
