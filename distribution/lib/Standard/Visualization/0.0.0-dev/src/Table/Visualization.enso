from Standard.Base import all
import Standard.Base.Data.Vector.Builder

import Standard.Table.Row.Row
from Standard.Table import Column, Excel_Workbook, Table, Value_Type

import Standard.Database.DB_Column.DB_Column
import Standard.Database.DB_Table.DB_Table

import project.Helpers

## TODO add an initial offset to fully support lazy visualizations

## PRIVATE

   Prepares a table or column for visualization.

   Arguments:
   - y: The table to prepare for visualization.
   - max_rows: The maximum number of rows to display.

   In case of Database backed data, it materializes a fragment of the data.
prepare_visualization : Any -> Integer -> Text
prepare_visualization y max_rows=1000 = if y.is_error then (make_json_for_error y.catch).to_text else
    x = Warning.set y []

    result = case x of
        _ : Vector -> make_json_for_vector x max_rows
        _ : Array -> prepare_visualization x.to_vector max_rows
        _ : Dictionary -> make_json_for_dictionary x max_rows
        _ : JS_Object -> make_json_for_js_object x max_rows
        _ : Row -> make_json_for_dictionary x.to_dictionary max_rows "column"
        _ : Column -> prepare_visualization x.to_table max_rows
        _ : Table ->
            dataframe = x.take max_rows
            all_rows_count = x.row_count
            make_json_for_table dataframe all_rows_count True False
        _ : DB_Column -> prepare_visualization x.to_table max_rows
        _ : DB_Table ->
            dataframe = x.read (..First max_rows)
            all_rows_count = x.row_count
            make_json_for_table dataframe all_rows_count True True
        _ : Function ->
            pairs = [['_display_text_', '[Function '+x.to_text+']']]
            value = JS_Object.from_pairs pairs
            JS_Object.from_pairs [["json", value]]
        _ : Number ->
            JS_Object.from_pairs [["json", make_json_for_value x]]
        _ : Excel_Workbook ->
            js_value = x.to_js_object
            JS_Object.from_pairs [["json", js_value], ["sheet_names", x . sheet_names], ["get_child_node_action", "read"], ["type", "Excel_Workbook"]]
        _ : XML_Document -> make_json_for_xml_element x.root_element max_rows "XML_Document"
        _ : XML_Element -> make_json_for_xml_element x max_rows
        _ -> make_json_for_other x

    result.to_text

## PRIVATE
   Column Limit
max_columns = 250

##PRIVATE
leading_trailing_whitespace_count : Column -> Integer | Nothing
leading_trailing_whitespace_count col =
    find_whitespace col = 
        filtered = col.to_vector.filter (c-> c.is_a Text && (c.first.is_whitespace || c.last.is_whitespace))
        filtered.length
    if (col.value_type == Value_Type.Mixed || col.value_type.is_text) then find_whitespace col else Nothing

##PRIVATE
contains_atleast_one_in_list : Text -> Vector -> Boolean
contains_atleast_one_in_list str list =
    does_contain_list = list.map (char-> str.contains char)
    filtered = does_contain_list.filter c->c
    filtered.length > 1

##PRIVATE
whitespace_count : Column -> Integer | Nothing
whitespace_count col =
    whitespace_chars_unicode = ['\u00A0', '\u202F', '\u2002', '\u2003', '\u202F', '\u3000']
    find_whitespace col = 
<<<<<<< HEAD
        filtered = col.to_vector.filter (r-> (r.is_a Text && contains_atleast_one_in_list r whitespace_chars_unicode))
=======
        filtered = col.to_vector.filter (c-> c.is_a Text && c.is_empty.not && (c.first.is_whitespace || c.last.is_whitespace))
>>>>>>> 9a49a02e
        filtered.length
    if (col.value_type == Value_Type.Mixed || col.value_type.is_text) then find_whitespace col else Nothing 

## PRIVATE
   Render Error to JSON
make_json_for_error : Any -> JS_Object
make_json_for_error error =
    pairs = [["error", error.to_display_text]]
    JS_Object.from_pairs pairs

## PRIVATE
   Render Vector to JSON
make_json_for_vector : Vector -> Integer -> JS_Object
make_json_for_vector vector max_rows =
    all_rows = ["all_rows_count", vector.length]
    get_child_node_action = ["get_child_node_action", "at"]
    truncated = vector.take max_rows
    some_values = truncated.any (v->v.is_nothing.not)
    if some_values.not then JS_Object.from_pairs [["type", "Vector"], all_rows, ["json", truncated.map make_json_for_value], get_child_node_action] else
        matrix = make_json_for_matrix (Builder.new truncated.length) truncated
        if matrix.is_nothing.not then JS_Object.from_pairs [["type", "Matrix"], all_rows, ["json", matrix], ["column_count", matrix.fold 0 c->v-> if v.is_nothing then c else c.max v.length], get_child_node_action] else
            object_matrix = make_json_for_object_matrix (Builder.new truncated.length) truncated
            if object_matrix.is_nothing.not then JS_Object.from_pairs [["type", "Object_Matrix"], all_rows, ["json", object_matrix], get_child_node_action] else
                JS_Object.from_pairs [["type", "Vector"], all_rows, ["json", truncated.map make_json_for_value], get_child_node_action]

## PRIVATE
   Render Vector of Vector / Array to JSON
make_json_for_matrix : Builder -> Vector -> Integer -> Vector | Nothing
make_json_for_matrix current vector idx=0 = if idx == vector.length then current.to_vector else
    row = vector.at idx
    to_append = case row of
        Nothing -> Nothing
        _ : Vector -> row.take max_columns . map make_json_for_value
        _ : Array -> row.to_vector.take max_columns . map make_json_for_value
        _ -> False
    if to_append == False then Nothing else
        current.append to_append
        @Tail_Call make_json_for_matrix current vector idx+1

## PRIVATE
   Render Vector of Objects to JSON
make_json_for_object_matrix : Builder -> Vector -> Integer -> Vector | Nothing
make_json_for_object_matrix current vector idx=0 = if idx == vector.length then current.to_vector else
    row = vector.at idx
    to_append = case row of
        Nothing -> Nothing
        _ : Date -> False
        _ : Time_Of_Day -> False
        _ : Date_Time -> False
        _ : Duration -> False
        _ : Period -> False
        _ : Dictionary ->
            pairs = row.keys.map k-> [k.to_text, make_json_for_value (row.get k)]
            JS_Object.from_pairs pairs
        _ : Row ->
            pairs = row.table.column_names.map f-> [f, make_json_for_value (row.get f)]
            JS_Object.from_pairs pairs
        _ ->
            js_object = row.to_js_object
            if js_object.is_a JS_Object . not then False else
                if js_object.field_names.sort == ["constructor", "type"] then False else
                    pairs = js_object.field_names.map f-> [f, make_json_for_value (js_object.get f)]
                    JS_Object.from_pairs pairs
    if to_append == False then Nothing else
        current.append to_append
        @Tail_Call make_json_for_object_matrix current vector idx+1

## PRIVATE
   Render Dictionary to JSON
make_json_for_dictionary : Dictionary -> Integer -> Text -> JS_Object
make_json_for_dictionary dict max_items key_name="key" =
    header = ["header", [key_name, "value"]]
    all_rows = ["all_rows_count", dict.size]
    as_vector = Warning.clear (dict.to_vector.take max_items)
    mapped = as_vector . map p-> [p.first.to_text, make_json_for_value p.second]
    data = ["data", [mapped.map .first, mapped.map .second]]
    links = ["get_child_node_action", "at"]
    get_child_node_action_link_name = ["get_child_node_link_name", key_name]
    JS_Object.from_pairs [header, data, all_rows, links, get_child_node_action_link_name, ["type", "Map"]]

## PRIVATE
   Render JS_Object to JSON
make_json_for_js_object : JS_Object -> Integer -> JS_Object
make_json_for_js_object js_object max_items =
    fields = js_object.field_names
    header = ["header", ["key", "value"]]
    all_rows = ["all_rows_count", fields.length]
    map_vector = Warning.clear (fields.take max_items)
    mapped = map_vector . map p-> [p, make_json_for_value (js_object.get p)]
    data = ["data", [mapped.map .first, mapped.map .second]]
    JS_Object.from_pairs [header, data, all_rows, ["type", "Map"]]

## PRIVATE
   Render XML_Element to JSON
make_json_for_xml_element : XML_Element -> Integer -> Text -> JS_Object
make_json_for_xml_element xml_element max_items type:Text="XML_Element" =
    header = ["header", ["key", "type", "value"]]
    all_rows = ["all_rows_count", xml_element.attributes.length + xml_element.children.length]

    attribs = xml_element.attributes.to_vector.take max_items . map a-> ["@" + a.first, "Attribute", a.second]
    children = xml_element.children.take (max_items - attribs.length) . map_with_index i->c-> if c.is_a Text then [i.to_text, "Text", c] else
        render_start = "<"+c.name
        render_attribs = if c.attributes.length == 0 then "" else
            " " + ((c.attributes.to_vector.take 5 . map a-> a.first+'="'+a.second+'"') . join " ") + (if c.attributes.length > 5 then " ..." else "")
        render_end = case c.child_count of
            0 -> "/>"
            1 -> if c.children.first.is_a Text then ">" + c.children.first + "</" + c.name + ">" else "> ... 1 child element ... </" + c.name + ">"
            _ -> ">..." + c.child_count.to_text + " child elements...</" + c.name + ">"
        [i.to_text, "Element", render_start+render_attribs+render_end]
    map_vector = Warning.clear (attribs + children)

    data = ["data", [map_vector.map .first, map_vector.map .second, map_vector.map i-> i.at 2]]
    get_child_node_fields = if type == "XML_Element" then [["get_child_node_action", "get"], ["get_child_node_link_name", "key"], ["link_value_type", "number"]] else [["get_child_node_action", "get_child_element"], ["get_child_node_link_name", "key"], ["link_value_type", "number"]]
    JS_Object.from_pairs <| [header, data, all_rows, ["type", type]] + get_child_node_fields

## PRIVATE
   Creates a JSON representation for the visualizations.

   Arguments:
   - dataframe: the dataframe containing (possibly just a fragment of) the data
     to display.
   - all_rows_count: the number of all rows in the underlying data, useful if
     only a fragment is displayed.
make_json_for_table : Table -> Integer -> Boolean -> Boolean -> JS_Object
make_json_for_table dataframe all_rows_count include_index_col is_db_table =
    get_vector c = Warning.set (c.to_vector.map v-> make_json_for_value v) []
    columns     = dataframe.columns
    header      = ["header", columns.map .name]
    value_type  = ["value_type", columns.map .value_type]
    data        = ["data",   columns.map get_vector]
    all_rows    = ["all_rows_count", all_rows_count]
    has_index_col = ["has_index_col", include_index_col]
    links       = ["get_child_node_action", "get_row"]
    number_of_nothing = if is_db_table then Nothing else columns.map c-> c.count_nothing
    number_of_leading_trailing_whitespace = if is_db_table then Nothing else columns.map c-> leading_trailing_whitespace_count c
    number_of_whitespace =  if is_db_table then Nothing else columns.map c-> whitespace_count c
    data_quality_pairs = JS_Object.from_pairs [["number_of_nothing", number_of_nothing], ["number_of_leading_trailing_whitespace", number_of_leading_trailing_whitespace], ["number_of_whitespace", number_of_whitespace]]
    pairs       = [header, value_type, data, all_rows, has_index_col, links, ["data_quality_pairs", data_quality_pairs] ,["type", "Table"]]
    JS_Object.from_pairs pairs

## PRIVATE
   Create JSON serialization of values.
make_json_for_other : Any -> JS_Object
make_json_for_other x =
    js_value = Panic.recover Any x.to_js_object
    supports_js_object = js_value.is_error.not
    case supports_js_object of
        True ->
            value = if js_value.is_a JS_Object . not then js_value else
                pairs = [['_display_text_', x.to_display_text]] + js_value.field_names.map f-> [f, make_json_for_value (js_value.get f)]
                JS_Object.from_pairs pairs
            link_fields = if js_value.is_a JS_Object . not then [] else
                if js_value.contains_key 'links' then [["links", js_value.get 'links']] else []
            additional_fields = if js_value.is_a JS_Object . not then [] else
                if js_value.contains_key 'get_child_node_action' then [["get_child_node_action", js_value.get 'get_child_node_action']] else []
            JS_Object.from_pairs <| [["json", value]] + additional_fields + link_fields

        # Fallback for objects that fail to be serialized through `to_js_object`.
        False ->
            json = JS_Object.from_pairs [["_display_text_", x.to_display_text], ["_to_js_object_error_", js_value.catch.to_display_text]]
            JS_Object.from_pairs [["json", json]]

## PRIVATE
   Create JSON serialization of values for the table.
make_json_for_value : Any -> Integer -> Text
make_json_for_value val level=0 = case val of
    Nothing -> Nothing
    _ : Text -> val
    _ : Number ->
        js_version = if val.is_finite then val.to_js_object else JS_Object.from_pairs [["type", "Float"], ["value", val.to_text]]
        if js_version.is_a JS_Object . not then js_version else
            pairs = [['_display_text_', val.to_display_text]] + js_version.field_names.map f-> [f, js_version.get f]
            JS_Object.from_pairs pairs
    _ : Boolean -> val
    _ : Vector ->
        if level != 0 then "[… "+val.length.to_text+" items]" else
            truncated = val.take 5 . map v-> (make_json_for_value v level+1).to_text
            prepared = if val.length > 5 then truncated + ["… " + (val.length - 5).to_text+ " items"] else truncated
            "[" + (prepared.join ", ") + "]"
    _ : Array -> make_json_for_value val.to_vector level
    _ : Dictionary ->
        if level != 0 then "{… "+val.size.to_text+" items}" else
            truncated = val.keys.take 5 . map k-> k.to_text + ": " + (make_json_for_value (val.get k) level+1).to_text
            prepared = if val.length > 5 then truncated + ["… " + (val.length - 5).to_text+ " items"] else truncated
            "{" + (prepared.join ", ") + "}"
    _ : Column ->
        if level != 0 then "Column{" +val.name + ": " + val.row_count + " rows}" else
            items = make_json_for_value val.to_vector level
            "Column{" + val.name + ": " + items + "}"
    _ : Row ->
        if level != 0 then "Row{" + val.table.column_count + " columns}" else
            truncated = val.table.column_names.take 5 . map _.to_text
            prepared = if val.table.column_count > 5 then truncated + ["… " + (val.table.column_count - 5).to_text+ " more"] else truncated
            "Row{" + (prepared.join ", ") + "}"
    _ : DB_Column ->
        if level != 0 then "Column{" +val.name + ": " + val.row_count + " rows}" else
            materialise = val.read (..First 5)
            truncated = materialise . map k-> k.to_text + ": " + (make_json_for_value (val.get k) level+1).to_text
            prepared = if val.length > 5 then truncated + ["… " + (val.length - 5).to_text+ " items"] else truncated
            "Column{" + val.name + ": " + prepared + "}"
    _ : Table ->
        if level != 0 then "Table{" + val.row_count + " rows x " + val.column_count + " columns}" else
            truncated = val.columns.take 5 . map _.name
            prepared = if val.column_count > 5 then truncated + ["… " + (val.column_count - 5).to_text+ " more"] else truncated
            "Table{" + val.row_count.to_text + " rows x [" + (prepared.join ", ") + "]}"
    _ : DB_Table ->
        if level != 0 then "Table{" + val.row_count + " rows x " + val.column_count + " columns}" else
            truncated = val.columns.take 5 . map _.name
            prepared = if val.column_count > 5 then truncated + ["… " + (val.column_count - 5).to_text+ " more"] else truncated
            "Table{" + val.row_count.to_text + " rows x [" + (prepared.join ", ") + "]}"
    _ : Function -> "[Function "+val.to_text+"]"
    _ -> val.to_display_text<|MERGE_RESOLUTION|>--- conflicted
+++ resolved
@@ -63,7 +63,7 @@
 leading_trailing_whitespace_count : Column -> Integer | Nothing
 leading_trailing_whitespace_count col =
     find_whitespace col = 
-        filtered = col.to_vector.filter (c-> c.is_a Text && (c.first.is_whitespace || c.last.is_whitespace))
+        filtered = col.to_vector.filter (c-> c.is_a Text && c.is_empty.not && (c.first.is_whitespace || c.last.is_whitespace))
         filtered.length
     if (col.value_type == Value_Type.Mixed || col.value_type.is_text) then find_whitespace col else Nothing
 
@@ -79,11 +79,7 @@
 whitespace_count col =
     whitespace_chars_unicode = ['\u00A0', '\u202F', '\u2002', '\u2003', '\u202F', '\u3000']
     find_whitespace col = 
-<<<<<<< HEAD
         filtered = col.to_vector.filter (r-> (r.is_a Text && contains_atleast_one_in_list r whitespace_chars_unicode))
-=======
-        filtered = col.to_vector.filter (c-> c.is_a Text && c.is_empty.not && (c.first.is_whitespace || c.last.is_whitespace))
->>>>>>> 9a49a02e
         filtered.length
     if (col.value_type == Value_Type.Mixed || col.value_type.is_text) then find_whitespace col else Nothing 
 
