--- conflicted
+++ resolved
@@ -145,13 +145,8 @@
     mapped = as_vector . map p-> [p.first.to_text, make_json_for_value p.second]
     data = ["data", [mapped.map .first, mapped.map .second]]
     links = ["get_child_node_action", "at"]
-<<<<<<< HEAD
-    get_child_node_action_link_name = ["get_child_node_link_name", key_name]
+    get_child_node_action_link_name = ["get_child_node_link_name", "key"]
     JS_Object.from_pairs [header, data, all_rows, links, get_child_node_action_link_name, ["type", "Map"], ["child_label", "value"]]
-=======
-    get_child_node_action_link_name = ["get_child_node_link_name", "key"]
-    JS_Object.from_pairs [header, data, all_rows, links, get_child_node_action_link_name, ["type", "Map"]]
->>>>>>> bd34bf53
 
 ## PRIVATE
    Render JS_Object to JSON
