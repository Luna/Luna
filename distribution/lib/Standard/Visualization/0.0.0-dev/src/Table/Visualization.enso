from Standard.Base import all
import Standard.Base.Data.Vector.Builder

import Standard.Table.Row.Row
from Standard.Table import Column, Excel_Workbook, Table, Value_Type

import Standard.Database.DB_Column.DB_Column
import Standard.Database.DB_Table.DB_Table

import project.Helpers

## TODO add an initial offset to fully support lazy visualizations

## PRIVATE

   Prepares a table or column for visualization.

   Arguments:
   - y: The table to prepare for visualization.
   - max_rows: The maximum number of rows to display.

   In case of Database backed data, it materializes a fragment of the data.
prepare_visualization : Any -> Integer -> Text
prepare_visualization y max_rows=1000 = if y.is_error then (make_json_for_error y.catch).to_text else
    x = Warning.set y []

    result = case x of
        _ : Vector -> make_json_for_vector x max_rows
        _ : Array -> prepare_visualization x.to_vector max_rows
        _ : Dictionary -> make_json_for_dictionary x max_rows
        _ : JS_Object -> make_json_for_js_object x max_rows
        _ : Row -> make_json_for_row x
        _ : Column -> prepare_visualization x.to_table max_rows
        _ : Table ->
            all_rows_count = x.row_count
            make_json_for_table x max_rows all_rows_count True False
        _ : DB_Column -> prepare_visualization x.to_table max_rows
        _ : DB_Table ->
            dataframe = x.read (..First max_rows)
            all_rows_count = x.row_count
            make_json_for_table dataframe max_rows all_rows_count True True
        _ : Function ->
            pairs = [['_display_text_', '[Function '+x.to_text+']']]
            value = JS_Object.from_pairs pairs
            JS_Object.from_pairs [["json", value]]
        _ : Number ->
            JS_Object.from_pairs [["json", make_json_for_value x]]
        _ : Excel_Workbook ->
            js_value = x.to_js_object
            JS_Object.from_pairs [["json", js_value], ["sheet_names", x . sheet_names], ["get_child_node_action", "read"], ["type", "Excel_Workbook"]]
        _ : XML_Document -> make_json_for_xml_element x.root_element max_rows "XML_Document"
        _ : XML_Element -> make_json_for_xml_element x max_rows
        _ -> make_json_for_other x

    result.to_text

## PRIVATE
   Column Limit
max_columns = 250

## PRIVATE
   Render Error to JSON
make_json_for_error : Any -> JS_Object
make_json_for_error error =
    pairs = [["error", error.to_display_text]]
    JS_Object.from_pairs pairs

## PRIVATE
   Render Vector to JSON
make_json_for_row : Row -> JS_Object
make_json_for_row row =
    header = ["header", ["column", "value"]]
    all_rows = ["all_rows_count", row.length]
    column_names = row.column_names
    values = ((0.up_to row.length).map idx-> make_json_for_value (row.get idx))
    data = ["data", [column_names, values]]
    links = ["get_child_node_action", "at"]
    get_child_node_action_link_name = ["get_child_node_link_name", "column"]
    JS_Object.from_pairs [header, all_rows, data, links, get_child_node_action_link_name, ["type", "Map"]]

## PRIVATE
   Render Vector to JSON
make_json_for_vector : Vector -> Integer -> JS_Object
make_json_for_vector vector max_rows =
    all_rows = ["all_rows_count", vector.length]
    get_child_node_action = ["get_child_node_action", "at"]
    truncated = vector.take max_rows
    some_values = truncated.any (v->v.is_nothing.not)
    if some_values.not then JS_Object.from_pairs [["type", "Vector"], all_rows, ["json", truncated.map make_json_for_value], get_child_node_action] else
        matrix = make_json_for_matrix (Builder.new truncated.length) truncated
        if matrix.is_nothing.not then JS_Object.from_pairs [["type", "Matrix"], all_rows, ["json", matrix], ["column_count", matrix.fold 0 c->v-> if v.is_nothing then c else c.max v.length], get_child_node_action] else
            object_matrix = make_json_for_object_matrix (Builder.new truncated.length) truncated
            if object_matrix.is_nothing.not then JS_Object.from_pairs [["type", "Object_Matrix"], all_rows, ["json", object_matrix], get_child_node_action] else
                JS_Object.from_pairs [["type", "Vector"], all_rows, ["json", truncated.map make_json_for_value], get_child_node_action, ["child_label", "value"]]

## PRIVATE
   Render Vector of Vector / Array to JSON
make_json_for_matrix : Builder -> Vector -> Integer -> Vector | Nothing
make_json_for_matrix current vector idx=0 = if idx == vector.length then current.to_vector else
    row = vector.at idx
    to_append = case row of
        Nothing -> Nothing
        _ : Vector -> row.take max_columns . map make_json_for_value
        _ : Array -> row.to_vector.take max_columns . map make_json_for_value
        _ -> False
    if to_append == False then Nothing else
        current.append to_append
        @Tail_Call make_json_for_matrix current vector idx+1

## PRIVATE
   Render Vector of Objects to JSON
make_json_for_object_matrix : Builder -> Vector -> Integer -> Vector | Nothing
make_json_for_object_matrix current vector idx=0 = if idx == vector.length then current.to_vector else
    row = vector.at idx
    to_append = case row of
        Nothing -> Nothing
        _ : Date -> False
        _ : Time_Of_Day -> False
        _ : Date_Time -> False
        _ : Duration -> False
        _ : Period -> False
        _ : Dictionary ->
            pairs = row.keys.map k-> [k.to_text, make_json_for_value (row.get k)]
            JS_Object.from_pairs pairs
        _ : Row ->
            pairs = row.table.column_names.map f-> [f, make_json_for_value (row.get f)]
            JS_Object.from_pairs pairs
        _ ->
            js_object = row.to_js_object
            if js_object.is_a JS_Object . not then False else
                if js_object.field_names.sort == ["constructor", "type"] then False else
                    pairs = js_object.field_names.map f-> [f, make_json_for_value (js_object.get f)]
                    JS_Object.from_pairs pairs
    if to_append == False then Nothing else
        current.append to_append
        @Tail_Call make_json_for_object_matrix current vector idx+1

## PRIVATE
   Render Dictionary to JSON
make_json_for_dictionary : Dictionary -> Integer -> JS_Object
make_json_for_dictionary dict max_items =
    header = ["header", ["key", "value"]]
    all_rows = ["all_rows_count", dict.size]
    as_vector = Warning.clear (dict.to_vector.take max_items)
    mapped = as_vector . map p-> [p.first.to_text, make_json_for_value p.second]
    data = ["data", [mapped.map .first, mapped.map .second]]
    links = ["get_child_node_action", "at"]
    get_child_node_action_link_name = ["get_child_node_link_name", "key"]
    JS_Object.from_pairs [header, data, all_rows, links, get_child_node_action_link_name, ["type", "Map"], ["child_label", "value"]]

## PRIVATE
   Render JS_Object to JSON
make_json_for_js_object : JS_Object -> Integer -> JS_Object
make_json_for_js_object js_object max_items =
    fields = js_object.field_names
    header = ["header", ["key", "value"]]
    all_rows = ["all_rows_count", fields.length]
    map_vector = Warning.clear (fields.take max_items)
    mapped = map_vector . map p-> [p, make_json_for_value (js_object.get p)]
    data = ["data", [mapped.map .first, mapped.map .second]]
    JS_Object.from_pairs [header, data, all_rows, ["type", "Map"]]

## PRIVATE
   Render XML_Element to JSON
make_json_for_xml_element : XML_Element -> Integer -> Text -> JS_Object
make_json_for_xml_element xml_element max_items type:Text="XML_Element" =
    header = ["header", ["key", "type", "value"]]
    all_rows = ["all_rows_count", xml_element.attributes.length + xml_element.children.length]

    attribs = xml_element.attributes.to_vector.take max_items . map a-> ["@" + a.first, "Attribute", a.second]
    children = xml_element.children.take (max_items - attribs.length) . map_with_index i->c-> if c.is_a Text then [i.to_text, "Text", c] else
        render_start = "<"+c.name
        render_attribs = if c.attributes.length == 0 then "" else
            " " + ((c.attributes.to_vector.take 5 . map a-> a.first+'="'+a.second+'"') . join " ") + (if c.attributes.length > 5 then " ..." else "")
        render_end = case c.child_count of
            0 -> "/>"
            1 -> if c.children.first.is_a Text then ">" + c.children.first + "</" + c.name + ">" else "> ... 1 child element ... </" + c.name + ">"
            _ -> ">..." + c.child_count.to_text + " child elements...</" + c.name + ">"
        [i.to_text, "Element", render_start+render_attribs+render_end]
    map_vector = Warning.clear (attribs + children)

    data = ["data", [map_vector.map .first, map_vector.map .second, map_vector.map i-> i.at 2]]
    get_child_node_fields = if type == "XML_Element" then [["get_child_node_action", "get"], ["get_child_node_link_name", "key"], ["link_value_type", "number"]] else [["get_child_node_action", "get_child_element"], ["get_child_node_link_name", "key"], ["link_value_type", "number"]]
    JS_Object.from_pairs <| [header, data, all_rows, ["type", type]] + get_child_node_fields

## PRIVATE
   Creates a JSON representation for the visualizations.

   Arguments:
   - dataframe: the dataframe containing (possibly just a fragment of) the data
     to display.
   - all_rows_count: the number of all rows in the underlying data, useful if
     only a fragment is displayed.
make_json_for_table : Table -> Integer -> Integer -> Boolean -> Boolean -> JS_Object
make_json_for_table dataframe max_rows all_rows_count include_index_col is_db_table =
    act_max = if max_rows < all_rows_count then max_rows else all_rows_count
    get_vector c         = Warning.set (Vector.new act_max i-> make_json_for_value (c.get i)) []
    columns              = dataframe.columns
    header               = ["header", columns.map .name]
    value_type           = ["value_type", columns.map .value_type]
    data                 = ["data",   columns.map get_vector]
    all_rows             = ["all_rows_count", all_rows_count]
    has_index_col        = ["has_index_col", include_index_col]
    links                = ["get_child_node_action", "get_row"]
    child_label          = ["child_label", "row"]
    data_quality_metrics = if is_db_table then [] else
        number_nothing = JS_Object.from_pairs [["name", "Count nothings"], ["percentage_value", columns.map .count_nothing]]
        number_untrimmed = case all_rows_count > Column.default_sample_size of
            False -> JS_Object.from_pairs [["name", "Count untrimmed whitespace"], ["percentage_value", columns.map .count_untrimmed]]
            True -> JS_Object.from_pairs [["name", "Count untrimmed whitespace (sampled)"], ["percentage_value", columns.map .count_untrimmed]]
<<<<<<< HEAD
        number_non_triv = JS_Object.from_pairs [["name", "Count non trivial whitespace"], ["percentage_value", columns.map .count_non_trivial_whitespace]]
=======
        number_non_triv = case all_rows_count > Column.default_sample_size of
            False -> JS_Object.from_pairs [["name", "Count non trivial whitespace"], ["percentage_value", columns.map .count_non_trivial_whitespace]]
            True -> JS_Object.from_pairs [["name", "Count non trivial whitespace (sampled)"], ["percentage_value", columns.map .count_non_trivial_whitespace]]
        JS_Object.from_pairs 
>>>>>>> d38a3cac
        [number_nothing, number_untrimmed, number_non_triv]
    pairs                = [header, value_type, data, all_rows, has_index_col, links, ["data_quality_metrics", data_quality_metrics] ,["type", "Table"], child_label]
    JS_Object.from_pairs pairs

## PRIVATE
   Create JSON serialization of values.
make_json_for_other : Any -> JS_Object
make_json_for_other x =
    js_value = Panic.recover Any x.to_js_object
    supports_js_object = js_value.is_error.not
    case supports_js_object of
        True ->
            value = if js_value.is_a JS_Object . not then js_value else
                pairs = [['_display_text_', x.to_display_text]] + js_value.field_names.map f-> [f, make_json_for_value (js_value.get f)]
                JS_Object.from_pairs pairs
            link_fields = if js_value.is_a JS_Object . not then [] else
                if js_value.contains_key 'links' then [["links", js_value.get 'links']] else []
            additional_fields = if js_value.is_a JS_Object . not then [] else
                if js_value.contains_key 'get_child_node_action' then [["get_child_node_action", js_value.get 'get_child_node_action']] else []
            label = if js_value.is_a JS_Object . not then [] else
                if js_value.contains_key 'child_label' then [["child_label", js_value.get 'child_label']] else []
            header = if js_value.is_a JS_Object . not then [] else
                if js_value.contains_key 'visualization_header' then [["visualization_header", js_value.get 'visualization_header']] else []
            JS_Object.from_pairs <| [["json", value]] + additional_fields + link_fields + label + header

        # Fallback for objects that fail to be serialized through `to_js_object`.
        False ->
            json = JS_Object.from_pairs [["_display_text_", x.to_display_text], ["_to_js_object_error_", js_value.catch.to_display_text]]
            JS_Object.from_pairs [["json", json]]

## PRIVATE
   Create JSON serialization of values for the table.
make_json_for_value : Any -> Integer -> Text
make_json_for_value val level=0 = case val of
    Nothing -> Nothing
    _ : Text -> val
    _ : Number ->
        js_version = if val.is_finite then val.to_js_object else JS_Object.from_pairs [["type", "Float"], ["value", val.to_text]]
        if js_version.is_a JS_Object . not then js_version else
            pairs = [['_display_text_', val.to_display_text]] + js_version.field_names.map f-> [f, js_version.get f]
            JS_Object.from_pairs pairs
    _ : Boolean -> val
    _ : Vector ->
        if level != 0 then "[… "+val.length.to_text+" items]" else
            truncated = val.take 5 . map v-> (make_json_for_value v level+1).to_text
            prepared = if val.length > 5 then truncated + ["… " + (val.length - 5).to_text+ " items"] else truncated
            "[" + (prepared.join ", ") + "]"
    _ : Array -> make_json_for_value val.to_vector level
    _ : Dictionary ->
        if level != 0 then "{… "+val.size.to_text+" items}" else
            truncated = val.keys.take 5 . map k-> k.to_text + ": " + (make_json_for_value (val.get k) level+1).to_text
            prepared = if val.length > 5 then truncated + ["… " + (val.length - 5).to_text+ " items"] else truncated
            "{" + (prepared.join ", ") + "}"
    _ : Column ->
        if level != 0 then "Column{" +val.name + ": " + val.row_count + " rows}" else
            items = make_json_for_value val.to_vector level
            "Column{" + val.name + ": " + items + "}"
    _ : Row ->
        if level != 0 then "Row{" + val.table.column_count + " columns}" else
            truncated = val.table.column_names.take 5 . map _.to_text
            prepared = if val.table.column_count > 5 then truncated + ["… " + (val.table.column_count - 5).to_text+ " more"] else truncated
            "Row{" + (prepared.join ", ") + "}"
    _ : DB_Column ->
        if level != 0 then "Column{" +val.name + ": " + val.row_count + " rows}" else
            materialise = val.read (..First 5)
            truncated = materialise . map k-> k.to_text + ": " + (make_json_for_value (val.get k) level+1).to_text
            prepared = if val.length > 5 then truncated + ["… " + (val.length - 5).to_text+ " items"] else truncated
            "Column{" + val.name + ": " + prepared + "}"
    _ : Table ->
        if level != 0 then "Table{" + val.row_count + " rows x " + val.column_count + " columns}" else
            truncated = val.columns.take 5 . map _.name
            prepared = if val.column_count > 5 then truncated + ["… " + (val.column_count - 5).to_text+ " more"] else truncated
            "Table{" + val.row_count.to_text + " rows x [" + (prepared.join ", ") + "]}"
    _ : DB_Table ->
        if level != 0 then "Table{" + val.row_count + " rows x " + val.column_count + " columns}" else
            truncated = val.columns.take 5 . map _.name
            prepared = if val.column_count > 5 then truncated + ["… " + (val.column_count - 5).to_text+ " more"] else truncated
            "Table{" + val.row_count.to_text + " rows x [" + (prepared.join ", ") + "]}"
    _ : Function -> "[Function "+val.to_text+"]"
    _ -> val.to_display_text<|MERGE_RESOLUTION|>--- conflicted
+++ resolved
@@ -208,14 +208,10 @@
         number_untrimmed = case all_rows_count > Column.default_sample_size of
             False -> JS_Object.from_pairs [["name", "Count untrimmed whitespace"], ["percentage_value", columns.map .count_untrimmed]]
             True -> JS_Object.from_pairs [["name", "Count untrimmed whitespace (sampled)"], ["percentage_value", columns.map .count_untrimmed]]
-<<<<<<< HEAD
-        number_non_triv = JS_Object.from_pairs [["name", "Count non trivial whitespace"], ["percentage_value", columns.map .count_non_trivial_whitespace]]
-=======
         number_non_triv = case all_rows_count > Column.default_sample_size of
             False -> JS_Object.from_pairs [["name", "Count non trivial whitespace"], ["percentage_value", columns.map .count_non_trivial_whitespace]]
             True -> JS_Object.from_pairs [["name", "Count non trivial whitespace (sampled)"], ["percentage_value", columns.map .count_non_trivial_whitespace]]
         JS_Object.from_pairs 
->>>>>>> d38a3cac
         [number_nothing, number_untrimmed, number_non_triv]
     pairs                = [header, value_type, data, all_rows, has_index_col, links, ["data_quality_metrics", data_quality_metrics] ,["type", "Table"], child_label]
     JS_Object.from_pairs pairs
