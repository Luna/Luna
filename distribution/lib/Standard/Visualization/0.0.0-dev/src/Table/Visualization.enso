from Standard.Base import all
from Standard.Table.Data.Column_Selector import By_Name

import Standard.Table.Data.Table as Dataframe_Table
import Standard.Table.Data.Column as Dataframe_Column
import Standard.Database.Data.Table as Database_Table
import Standard.Database.Data.Column as Database_Column
import Standard.Visualization.Helpers

# TODO add an initial offset to fully support lazy visualizations

## PRIVATE

   Prepares a table or column for visualization.

   Arguments:
   - x: The table to prepare for visualisation.
   - max_rows: The maximum number of rows to display.

   In case of Database backed data, it materializes a fragment of the data.
prepare_visualization : Any -> Integer -> Json
prepare_visualization x max_rows = Helpers.recover_errors <| case x of
<<<<<<< HEAD
    Dataframe_Table.Table_Data _ ->
        dataframe = x.take_start max_rows
=======
    Dataframe_Table.Table _ ->
        dataframe = x.take (First max_rows)
>>>>>>> d4b4a31d
        all_rows_count = x.row_count
        included_rows = dataframe.row_count
        index = dataframe.index.catch Any _->
            Dataframe_Column.from_vector "" (Vector.new included_rows i->i)
        make_json dataframe [index] all_rows_count

    Database_Table.Table_Data _ _ _ _ ->
        # Materialize a table with indices as normal columns (because dataframe does not support multi-indexing).
        df = x.reset_index.to_dataframe max_rows
        # Then split into actual columns and indices.
        vis_df = df.select_columns (By_Name (x.columns.map .name))
        indices = df.select_columns (By_Name (x.indices.map .name)) . columns
        all_rows_count = x.row_count
        make_json vis_df indices all_rows_count

    # We display columns as 1-column tables.
    Dataframe_Column.Column_Data _ ->
        prepare_visualization x.to_table max_rows
    Database_Column.Column_Data _ _ _ _ _ ->
        prepare_visualization x.to_table max_rows

    # We display aggregates as their ungrouped counterparts.
    Dataframe_Column.Aggregate_Column_Data _ ->
        ungrouped = Dataframe_Column.Column_Data x.java_column.getColumn
        prepare_visualization ungrouped.to_table max_rows
    Database_Column.Aggregate_Column_Builder_Data _ _ _ _ _ ->
        prepare_visualization x.ungrouped.to_table max_rows

    # TODO [RW] Should we truncate Vectors?
    # We also visualize Vectors and arrays
    Vector.Vector _ ->
        truncated = x.take (First max_rows)
        Json.from_pairs [["json", truncated], ["all_rows_count", x.length]] . to_text
    Array ->
        prepare_visualization (Vector.Vector_Data x) max_rows

    # Anything else will be visualized with the JSON or matrix visualization
    _ ->
        Json.from_pairs [["json", x]] . to_text

## PRIVATE
   Creates a JSON representation for the visualizations.

   Arguments:
   - dataframe: the dataframe containing (possibly just a fragment of) the data
     to display.
   - indices: a vector of dataframe columns that should be displayed as indices;
     it can be empty, they should have the same amount of rows as the
     `dataframe`.
   - all_rows_count: the number of all rows in the underlying data, useful if
     only a fragment is displayed.
make_json : Table -> Vector Column -> Integer -> Json
make_json dataframe indices all_rows_count =
    columns  = dataframe.columns
    header      = ["header", columns.map .name]
    data        = ["data",   columns.map .to_vector]
    all_rows    = ["all_rows_count", all_rows_count]
    ixes        = ["indices", indices.map .to_vector]
    ixes_header = ["indices_header", indices.map .name]
    pairs    = [header, data, all_rows, ixes, ixes_header]
    Json.from_pairs pairs . to_text<|MERGE_RESOLUTION|>--- conflicted
+++ resolved
@@ -20,13 +20,8 @@
    In case of Database backed data, it materializes a fragment of the data.
 prepare_visualization : Any -> Integer -> Json
 prepare_visualization x max_rows = Helpers.recover_errors <| case x of
-<<<<<<< HEAD
     Dataframe_Table.Table_Data _ ->
-        dataframe = x.take_start max_rows
-=======
-    Dataframe_Table.Table _ ->
         dataframe = x.take (First max_rows)
->>>>>>> d4b4a31d
         all_rows_count = x.row_count
         included_rows = dataframe.row_count
         index = dataframe.index.catch Any _->
