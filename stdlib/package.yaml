name:       luna-stdlib
version:    "0.1"
author:     Luna Team <contact@luna-lang.org>
maintainer: Luna Team <contact@luna-lang.org>

library:
    source-dirs:
        - src
    other-modules: Paths_luna_stdlib

dependencies:
    - base
    - bytestring
    - containers
<<<<<<< HEAD
    - deepseq
=======
    - case-insensitive
>>>>>>> 9c5d7adc
    - dependent-state
    - luna-core
    - luna-syntax-text-parser
    - mtl
    - transformers
    - exceptions
    - typelevel
    - luna-passes
    - text
    - scientific
    - unordered-containers
    - aeson
    - http-client
    - http-conduit
    - http-types
    - uuid
    - process
    - data-msgpack
    - time

default-extensions:
    - AllowAmbiguousTypes
    - ApplicativeDo
    - Arrows
    - BangPatterns
    - BinaryLiterals
    - ConstraintKinds
    - DataKinds
    - DefaultSignatures
    - DeriveDataTypeable
    - DeriveFoldable
    - DeriveFunctor
    - DeriveGeneric
    - DeriveTraversable
    - DoAndIfThenElse
    - DuplicateRecordFields
    - EmptyDataDecls
    - FlexibleContexts
    - FlexibleInstances
    - FunctionalDependencies
    - GeneralizedNewtypeDeriving
    - InstanceSigs
    - LambdaCase
    - MonadComprehensions
#    - MonadFailDesugaring
    - MultiWayIf
    - NamedWildCards
    - NegativeLiterals
    - NoImplicitPrelude
    - NumDecimals
    - OverloadedLabels
    - PackageImports
    - QuasiQuotes
    - RankNTypes
    - RecursiveDo
    - ScopedTypeVariables
    - StandaloneDeriving
    - TemplateHaskell
    - TupleSections
    - TypeApplications
    - TypeFamilies
    - TypeFamilyDependencies
    - TypeOperators
    - ViewPatterns

    - LiberalTypeSynonyms
    - RelaxedPolyRec<|MERGE_RESOLUTION|>--- conflicted
+++ resolved
@@ -12,11 +12,8 @@
     - base
     - bytestring
     - containers
-<<<<<<< HEAD
+    - case-insensitive
     - deepseq
-=======
-    - case-insensitive
->>>>>>> 9c5d7adc
     - dependent-state
     - luna-core
     - luna-syntax-text-parser
